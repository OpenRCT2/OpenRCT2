# Contributors to OpenRCT2
Includes all git commit authors. Aliases are GitHub user names.

## Development team
* Ted John (IntelOrca) - Owner
* Duncan Frost (duncanspumpkin)
* Michael Steenbeek (Gymnasiast) - translation management
* Michał Janiszewski (janisozaur) - CI, Linux management
* Lewis Fox (LRFLEW) - macOS management
* (zsilencer)
* Richard Jenkins (rwjuk)
* Hielke Morsink (Broxzier)
* Aaron van Geffen (AaronVanGeffen)
* Matthias Moninger (ZehMatt)

## Long term contributors
The following people are not part of the development team, but have been contributing for a long time.
* Matte Andersson (Nubbie)
* Kenton Boadway (Krutonium)
* Joe Minor Jr (wolfreak99)

## Implementation (RCT2)
* Ted John (IntelOrca)
* Duncan Frost (duncanspumpkin)
* Peter Hill (ZedThree) - String handling, misc.
* (qcz) - Scenery window, misc.
* Matthias Lanzinger (lnz) - Climate, finance, scenario, ride reachability
* (zsilencer) - Audio, multiplayer, misc.
* (DutchRPW) - peep_update_days_in_queue, misc. money-related functions
* Adrian Wielgosik (adrian17) - Ride window, top toolbar, map window, misc.
* (hexdec) - Music credits window, staff window, misc.
* Dennis Devriendt (ddevrien) - Banner window, map window, options window
* Maciek Baron (MaciekBaron) - Peep enums, item flags, misc.
* (Hual) - Minimap window resizing; address identification; sub_6C0C3F.
* (AngeloG) - Scrollbar input, misc.
* (jcdavis) - Misc.
* (marcotc) - Rain drawing, misc.
* (vanderkleij) - create_sprite, move_sprite_to_list
* Ben Pye (benpye) - Logo rendering on title screen
* (JeroenSack) - widget_scroll_get_part, misc.
* Sijmen Schoon (SijmenSchoon) - redraw_peep_and_rain, misc bugfixes.
* Lewis Fox (LRFLEW) - sub_69A997, OpenGL support, macOS
* Marijn van der Werf (marijnvdwerf) - Peep functions, drawing and paint code

## Additional implementation (OpenRCT2)
* (atmaxinger) - User configuration
* (anyc) - Housecleaning, cross-platform fixes
* Michael Steenbeek (Gymnasiast) - Cheats, RCT1 ride style, misc.
* Miso Zmiric (mzmiric5) - Twitch integration, misc.
* Inseok Lee (dlunch) - Load save files from command line
* Jørn Lomax (jvlomax) - Configuration parser
* Alexander Overvoorde (Overv) - OpenGL improvements, Steam overlay detection, various bugfixes.
* (eezstreet) - Add finances button to toolbar
* Hielke Morsink (Broxzier) - Tile inspector, heightmap loader, misc.
* Joe Minor Jr (wolfreak99) - Various cheats, bugfixes, new About and Changelog windows.
* Thomas den Hollander (ThomasdenH) - Dithering in sprite importer, invert viewport dragging, park rating cheats misc.
* James Robertson (rd3k) - Initial tile inspector, misc changes.
* Robert Jordan (trigger-death) - UI theming, title sequence editor, misc.
* Aaron van Geffen (AaronVanGeffen) - scenario select screen, font detection, misc.
* Michał Janiszewski (janisozaur) - Linux port, crash handling, security, misc.
* Kelson Blakewood (spacek531) - title sequences for release versions 0.0.4 through 0.1.2, title sequences using milliseconds
* Hugo Wallenburg (Goddesen) - Misc.
* Matte Andersson (Nubbie) - Misc, UX
* Daniel Trujillo Viedma (gDanix) - Custom currency.
* (zaxcav) - Improvements to original pathfinding algorithm.
* Jeroen D. Stout (JeroenDStout) - Light effects, train crossings, virtual floor.
* Matthias Moninger (ZehMatt) - Game actions, multiplayer synchronisation, misc.
* Joël Troch (JoelTroch) - Keyboard shortcuts for ride construction.
* Thomas Delebo (delebota) - Server descriptions and greetings.
* Richard Jenkins (rwjuk) - Path issues overlay, console improvements, bug fixes
* Brian Callahan (ibara) - OpenBSD port.
* Jens Heuseveldt (jensj12) - Mountain tool improvements, misc.
* Park Joon-Kyu (segfault87) - Allow filtering guests by name
* Harrison Gentry (hgentry) - Date-changing command, misc.
* Joshua Moerman (Jaxan) - Minimap cleanup, misc.
* Nicolas Hawrysh (xp4xbox) - Various (ride) sprite improvements.
* Albert Morgese (Fusxfaranto) - Shop auto-rotation, unicode uppercasing.
* Olivier Wervers (oli414) - Remove unused objects command, various bugfixes
* Christian Schubert (Osmodium) - Ensuring custom user content folders, incl. open folder.
* (Xkeeper0) - Improved banner tooltips; multiplayer status in toolbar.

## Bug fixes
* (halfbro)
* (Myrtle)
* (nean)
* Ed Foley (e-foley)
* Michael Pham (nightroan)
* Lucas Riutzel (jackinloadup)
* Youngjae Yu (YJSoft)
* Chanwoong Kim (kexplo)
* Josué Acevedo (Wirlie)
* Martin Černáč (octaroot)
* (marcovmun)
* Sven Slootweg (joepie91)
* Daniel Trujillo Viedma (gDanix)
* Niels NTG Poldervaart (Niels-NTG) - Screenshot filenames
* Jonathan Haas (HaasJona)
* Jake Breen (Haekb)
* Marco Benzi Tobar (Lisergishnu)
* (ceeac)
* Tomas Dittmann (Chaosmeister)
* William Wallace (Willox)
* Christian Friedrich Coors (ccoors)
* Robbin Voortman (rvoortman)
* (telk5093)
* Ethan Smith (ethanhs) - Refactor MAX_PATH
* Robert Lewicki (rlewicki)
* Liam Parker (elInfidel)
* Tyler Ruckinger (TyPR124)
* Justin Gottula (jgottula)
* Seongsik Park (pss9205)
* (Deurklink)
* Nathan Zabriskie (NathanZabriskie)
* Toby Hinloopen (tobyhinloopen)
* Patrick Martinez (martip23)
* Andy Ford (AndyTWF)
* Matthew Beaudin (mattbeaudin)
* Øystein Dale (oystedal)
* Christian Schubert (Osmodium)
* James Lord (RCTMASTA)
* Brian Massino (Nazey)
* Lauren Watson (lwatson2016)
* Jason Myre (jmyre1999)
* Nicole Wright (nicolewright)
* Josh Tucker (joshtucker132)
* Hussein Okasha (Hokasha2016)
* Brandon Dupree (Bdupree5)
* Zetao Ye (ZbrettonYe)
* Jordan Arevalos (Jarevalos2017)
* Florian Will (w-flo)
* Trevor Harkness (tharkne)
* Steve Xu (stevexu-umich)
* (aw20368)
* Jim Armstrong (41northstudios)
<<<<<<< HEAD
* Matthew Michaud (Sonic7662)
=======
* Kenny Castro-Monroy (kennycastro007)
>>>>>>> 406ec7ff

## Toolchain
* (Balletie) - macOS
* Kevin Burke (kevinburke) - macOS, Unix
* Miso Zmiric (mzmiric5) - Initial macOS toolchain
* Jarno Veuger (JarnoVgr) - Windows build server
* Ted John (IntelOrca) - Windows
* Michał Janiszewski (janisozaur) - Linux, Travis CI
* Lewis Fox (LRFLEW) - macOS
* Andrew Rimpici (Andy608) - macOS

## Documentation
* (honzi)
* Kevin Burke (kevinburke)
* James Robertson (rd3k)
* Max Boße (MakaHost)
* (MaxBareiss)
* Mithun Hunsur (Philpax)
* (RollingStar)

## Translation
* Extracting from original files: Ted John (IntelOrca)
* Reviewing and merging: Michael Steenbeek (Gymnasiast), Matte Andersson (Nubbie), Rune Laenen (runelaenen) (formerly)
* Fixing unmaintained languages: Michael Steenbeek (Gymnasiast)
* Miscellaneous fixes: Alexander Overvoorde (Overv), Ed Foley (e-foley)

* English (UK) - Ted John (IntelOrca), (Tinytimrob)
* English (US) - Ted John (IntelOrca), Michael Steenbeek (Gymnasiast); small fixes: (LRFLEW), (mike-koch), Harry Lam (daihakken)
* Catalan - Joan Josep (J0anJosep)
* Chinese (Simplified) - Naiji Ma (naijim), (izhangfei), Eric Zhao (sczyh30), (Muhhan)
* Chinese (Traditional) - Harry Lam (daihakken)
* Czech - Martin Černáč (octaroot), (Clonewayx), Tomáš Pazdiora (Aroidzap)
* Dutch - Michael Steenbeek (Gymnasiast), Yannic Geurts (xzbobzx), (mrtnptrs), Thomas den Hollander (ThomasdenH), (hostbrute),  Marijn van der Werf (marijnvdwerf), Tom Kroes (ThePsionic); reviewing and discussion: Aaron van Geffen (AaronVanGeffen), (Balletie) and Sijmen Schoon (SijmenSchoon).
* Finnish - (DJHasis), (Zode), (TheWing)
* French - (fbourigault), Joël Troch (JoelTroch), Michael Steenbeek (Gymnasiast), Romain Vigier (rvgr),  (AziasYur), Hugo Courtial (s0r00t), David Delobel (incyclum), Nicolas Hawrysh (xp4xbox)
* German - (danidoedel), (atmaxinger), (Yepoleb), Daniel Kessel (dkessel), Leon (AllGoodNamesAreTaken), (raidcookie)
* Italian - Luca Andrea Rossi (LucaRed)
* Japanese - Aaron van Geffen (AaronVanGeffen), Nick Hall (nickhall), (jhako), Harry Lam (daihakken)
* Korean - (telk5093), (NeverDruid); small fixes: (kexplo)
* Norwegian - Hugo Wallenburg (Goddesen)
* Polish - Adrian Wielgosik (adrian17), (lopezloo), Michał Janiszewski (janisozaur)
* Portuguese (BR) - (kaudy), (renansimoes)
* Russian - (Soosisya)
* Spanish - (mdtrooper), Josué Acevedo (Wirlie), Daniel Trujillo Viedma (gDanix); small fixes: (teapartycthulu)
* Swedish - (Jinxit), (mharrys), (Slimeyo), Matte Andersson (Nubbie)

## Graphics
* OpenRCT2 Logo - Yannic Geurts (xzbobzx)
* Booster Sprites - Nicolas Hawrysh (xp4xbox)

## RollerCoaster Tycoon 2 credits
Design and programming by Chris Sawyer
Graphics by Simon Foster
Sound and music by Allister Brimble
Additional sounds recorded by David Ellis
Representation by Jacqui Lyons at Marjacq Ltd.

Thanks to: Peter James Adcock, Joe Booth, and John Wardley

Licensed to Infogrames Interactive Inc.<|MERGE_RESOLUTION|>--- conflicted
+++ resolved
@@ -132,11 +132,8 @@
 * Steve Xu (stevexu-umich)
 * (aw20368)
 * Jim Armstrong (41northstudios)
-<<<<<<< HEAD
+* Kenny Castro-Monroy (kennycastro007)
 * Matthew Michaud (Sonic7662)
-=======
-* Kenny Castro-Monroy (kennycastro007)
->>>>>>> 406ec7ff
 
 ## Toolchain
 * (Balletie) - macOS
