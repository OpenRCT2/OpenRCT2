--- conflicted
+++ resolved
@@ -69,7 +69,6 @@
 -   Nicolas Espinosa Mooser (Nicolas-EM) - staff window refactor
 
 ## Additional implementation (OpenRCT2)
-<<<<<<< HEAD
 * (atmaxinger) - User configuration
 * (anyc) - Housecleaning, cross-platform fixes
 * Michael Steenbeek (Gymnasiast) - Cheats, RCT1 ride style, misc.
@@ -130,71 +129,7 @@
 * Fredrik Tegnell (fredriktegnell) - Misc.
 * Alex Parisi (alex-parisi) - Added API for returning metadata from all registered plugins.
 * Arnold Zhou (mrmagic2020) - Added plugin API for getting and setting guests' favourite rides.
-* Smitty Penman (ltsSmitty) - Add API for sending guest to rides
-=======
-
--   (atmaxinger) - User configuration
--   (anyc) - Housecleaning, cross-platform fixes
--   Michael Steenbeek (Gymnasiast) - Cheats, RCT1 ride style, misc.
--   Miso Zmiric (mzmiric5) - Old Twitch integration, misc.
--   Inseok Lee (dlunch) - Load save files from command line
--   Jørn Lomax (jvlomax) - Configuration parser
--   Alexander Overvoorde (Overv) - OpenGL improvements, Steam overlay detection, various bugfixes.
--   (eezstreet) - Add finances button to toolbar, various bugfixes.
--   Hielke Morsink (Broxzier) - Tile inspector, heightmap loader, misc.
--   Joe Minor Jr (wolfreak99) - Various cheats, bugfixes, new About and Changelog windows.
--   Thomas den Hollander (ThomasdenH) - Dithering in sprite importer, invert viewport dragging, park rating cheats misc.
--   James Robertson (rd3k) - Initial tile inspector, misc changes.
--   Robert Jordan (trigger-death) - UI theming, title sequence editor, misc.
--   Aaron van Geffen (AaronVanGeffen) - scenario select screen, font detection, misc.
--   Michał Janiszewski (janisozaur) - Linux port, crash handling, security, misc.
--   Kelson Blakewood (spacek531) - title sequences, title sequence features, vehicle features
--   Hugo Wallenburg (Goddesen) - Misc.
--   Edward Calver (X7123M3-256) - New Hybrid Coaster track, extended sprite toolchain, more vehicle cheats, misc.
--   Matte Andersson (Nubbie) - Misc, UX
--   Daniel Trujillo Viedma (gDanix) - Custom currency.
--   (zaxcav) - Improvements to original pathfinding algorithm.
--   Jeroen D. Stout (JeroenDStout) - Light effects, train crossings, virtual floor.
--   Matthias Moninger (ZehMatt) - Game actions, multiplayer synchronisation, misc.
--   Joël Troch (JoelTroch) - Keyboard shortcuts for ride construction.
--   Thomas Delebo (delebota) - Server descriptions and greetings.
--   Richard Jenkins (rwjuk) - Path issues overlay, console improvements, bug fixes
--   Brian Callahan (ibara) - OpenBSD port.
--   Jens Heuseveldt (jensj12) - Mountain tool improvements, misc.
--   Park Joon-Kyu (segfault87) - Allow filtering guests by name
--   Harrison Gentry (hgentry) - Date-changing command, misc.
--   Joshua Moerman (Jaxan) - Minimap cleanup, misc.
--   Nicolas Hawrysh (xp4xbox) - Various (ride) sprite improvements.
--   Albert Morgese (Fusxfaranto) - Shop auto-rotation, unicode uppercasing.
--   Olivier Wervers (oli414) - Remove unused objects command, various bugfixes
--   Christian Schubert (Osmodium) - Ensuring custom user content folders, incl. open folder.
--   (Xkeeper0) - Improved banner tooltips; multiplayer status in toolbar.
--   Kevin Strehl (bitman2049) - Tile inspector keybindings
--   Anton Scharnowski (scrapes) - Added Scenery Scatter Options Window.
--   Chad Ian Anderson (pizza2004) - Added New Game option, bug fixes, misc.
--   Peter Ryszkiewicz (pRizz) - Added horizontal grid lines to finance charts.
--   Hudson Oliveira (hdpoliveira) - Misc.
--   Jim Verheijde (Jimver) - Make handymen less likely to get stuck in queue lines, misc.
--   Helio Batimarqui (batimarqui) - Misc.
--   Keith Stellyes (keithstellyes) - Misc.
--   Bas Cantrijn (Basssiiie) - Various plugin additions, misc.
--   Adrian Zdanowicz (CookiePLMonster) - Misc.
--   Andrew Pratt (andrewpratt64) - Added api hook for vehicle crashes, api function to get entities on a tile
--   Karst van Galen Last (AuraSpecs) - Ride paint (bounding boxes, extra track pieces), soundtrack, sound effects, misc.
--   (8street) - Misc.
--   Umar Ahmed (umar-ahmed) - MacOS file watcher
--   Andrew Arnold (fidwell) - Misc.
--   Josh Trzebiatowski (trzejos) - Ride and scenery filtering
--   (kyphii) - Extended color selection, reversed ride vehicles, misc.
--   Phumdol Lookthipnapha (beam41) - Misc.
--   Nikolas Parshook (nparshook) - Misc.
--   Wenzhao Qiu (qwzhaox) - Misc.
--   Tiago Reul (reul) - Misc.
--   Fredrik Tegnell (fredriktegnell) - Misc.
--   Alex Parisi (alex-parisi) - Added API for returning metadata from all registered plugins.
--   Arnold Zhou (mrmagic2020) - Added plugin API for getting and setting guests' favourite rides.
--   Smitty Penman (ltsSmitty) - Add API for sending guest to rides
->>>>>>> 4e04d3a3
+* Smitty Penman (ltsSmitty) - Add API for sending guest to rides.
 
 ## Bug fixes & Refactors
 
