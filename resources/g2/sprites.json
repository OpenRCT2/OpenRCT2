--- conflicted
+++ resolved
@@ -962,9 +962,10 @@
         "forceBmp": true
     },
     {
-<<<<<<< HEAD
         "path": "font/latin/l-small.png",
-=======
+        "palette": "keep",
+        "forceBmp": true
+    },
         "path": "font/latin/c-circumflex-uc-small.png",
         "y_offset": -1,
         "palette": "keep",
@@ -1034,7 +1035,6 @@
     {
         "path": "font/latin/u-breve-small.png",
         "y_offset": -1,
->>>>>>> bb30762f
         "palette": "keep",
         "forceBmp": true
     },
@@ -1526,9 +1526,10 @@
         "forceBmp": true
     },
     {
-<<<<<<< HEAD
         "path": "font/latin/l-bold.png",
-=======
+        "palette": "keep",
+        "forceBmp": true
+    },
         "path": "font/latin/c-circumflex-uc-bold.png",
         "y_offset": -1,
         "palette": "keep",
@@ -1598,7 +1599,6 @@
     {
         "path": "font/latin/u-breve-bold.png",
         "y_offset": -1,
->>>>>>> bb30762f
         "palette": "keep",
         "forceBmp": true
     },
@@ -2098,9 +2098,10 @@
         "forceBmp": true
     },
     {
-<<<<<<< HEAD
         "path": "font/latin/l-tiny.png",
-=======
+        "palette": "keep",
+        "forceBmp": true
+    },
         "path": "font/latin/c-circumflex-uc-tiny.png",
         "y_offset": -1,
         "palette": "keep",
@@ -2169,7 +2170,6 @@
     {
         "path": "font/latin/u-breve-tiny.png",
         "y_offset": -1,
->>>>>>> bb30762f
         "palette": "keep",
         "forceBmp": true
     }
