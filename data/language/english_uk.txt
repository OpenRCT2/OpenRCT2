--- conflicted
+++ resolved
@@ -3491,24 +3491,21 @@
 STR_5155    :Allow testing of unfinished tracks
 STR_5156    :{SMALLFONT}{BLACK}Allows testing of most ride types even when the track is unfinished, does not apply to block sectioned modes
 STR_5157    :Unlock all prices
-<<<<<<< HEAD
-STR_5158	:Twitch Channel name
-STR_5159	:Name peeps after followers
-STR_5160	:Will name peeps after channel's Twitch followers
-STR_5161	:Track follower peeps
-STR_5162	:Will turn on tracking information for guests named after channel's Twitch followers
-STR_5163	:Name peeps after people in Twitch chat
-STR_5164	:Will name peeps after people in Twitch chat
-STR_5165	:Track chat peeps
-STR_5166	:Will turn on tracking information for guests named after Twitch chat participants
-STR_5167	:Pull Twitch chat as news
-STR_5168	:Will use Twitch chat messages preceded by !news for in game notifications
-STR_5169	:Input the name of your Twitch channel
-=======
 STR_5158    :Quit to menu
 STR_5159    :Exit OpenRCT2
 STR_5160    :{MONTH} {STRINGID}, Year {COMMA16}
 STR_5161    :{WHITE}Date Format:
 STR_5162    :Day/Month/Year
 STR_5163    :Month/Day/Year
->>>>>>> b26e5461
+STR_5164	:Twitch Channel name
+STR_5165	:Name peeps after followers
+STR_5166	:Will name peeps after channel's Twitch followers
+STR_5167	:Track follower peeps
+STR_5168	:Will turn on tracking information for guests named after channel's Twitch followers
+STR_5169	:Name peeps after people in Twitch chat
+STR_5170	:Will name peeps after people in Twitch chat
+STR_5171	:Track chat peeps
+STR_5172	:Will turn on tracking information for guests named after Twitch chat participants
+STR_5173	:Pull Twitch chat as news
+STR_5174	:Will use Twitch chat messages preceded by !news for in game notifications
+STR_5175	:Input the name of your Twitch channel