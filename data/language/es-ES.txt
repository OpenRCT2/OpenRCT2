# STR_XXXX part is read and XXXX becomes the string id number. STR_1672
# Everything after the colon and before the new line will be saved as the string.
# Use # at the beginning of a line to leave a comment.
STR_0000    :
STR_0001    :{STRINGID} {COMMA16}
STR_0002    :Montaña Rusa Espiral
STR_0003    :Montaña Rusa En Pie
STR_0004    :Montaña Rusa Colgante
STR_0005    :Montaña Rusa Invertida
STR_0006    :Montaña Rusa Infantil
STR_0007    :Tren Miniatura
STR_0008    :Monorraíl
STR_0009    :Mini Montaña Rusa Suspendida
STR_0010    :Paseo en bote
STR_0011    :Ratón Loco de Madera
STR_0012    :Carrera Ciega
STR_0013    :Atracción de coches
STR_0014    :Caída Libre Propulsada
STR_0015    :Montaña Rusa Bobsleigh
STR_0016    :Torre de Observación
STR_0017    :Montaña Rusa con Rizo
STR_0018    :Botes deslizantes
STR_0019    :Montaña Rusa Minitrén
STR_0020    :Telesilla
STR_0021    :Montaña Rusa Sacacorchos
STR_0022    :Laberinto
STR_0023    :Tobogán en Espiral
STR_0024    :Go-Karts
STR_0025    :Leños de agua
STR_0026    :Río Rápido
STR_0027    :Coches de Choque
STR_0028    :Barco Pirata
STR_0029    :Barco Balancín Invertido
STR_0030    :Puesto de comida
STR_0031    :Puesto Desconocido (1D)
STR_0032    :Puesto de Bebidas
STR_0033    :Puesto Desconocido (1F)
STR_0034    :Tienda
STR_0035    :Tiovivo
STR_0036    :Puesto Desconocido (22)
STR_0037    :Quiosco de Información
STR_0038    :Baños
STR_0039    :Rueda Gigante
STR_0040    :Simulador de Movimiento
STR_0041    :Cine 3D
STR_0042    :Top Spin
STR_0043    :Anillos Espaciales
STR_0044    :Montaña Rusa Invertida
STR_0045    :Elevador
STR_0046    :Montaña Rusa Caída Vertical
STR_0047    :Cajero Automático
STR_0048    :Twist
STR_0049    :Casa Encantada
STR_0050    :Sala de primeros auxilios
STR_0051    :Circo
STR_0052    :Tren fantasma
STR_0053    :Montaña Rusa En Pie Tornado
STR_0054    :Montaña Rusa de Madera
STR_0055    :Montaña de fricción lateral
STR_0056    :Ratón Loco
STR_0057    :Montaña Rusa Multi-Dimensión
STR_0058    :Atracc. Desconocida (38)
STR_0059    :Montaña Rusa Volante
STR_0060    :Atracc. Desconocida (3A)
STR_0061    :Danza de Virginia
STR_0062    :Botes de Salpicadura
STR_0063    :Mini Helicópteros
STR_0064    :Montaña Rusa Fija
STR_0065    :Monorraíl suspendido
STR_0066    :Atracc. Desconocida (40)
STR_0067    :Montaña Rusa Inversora
STR_0068    :Mt. Rusa Tornado Medio
STR_0069    :Mini Golf
STR_0070    :Giga montaña Rusa
STR_0071    :Caída Giratoria
STR_0072    :Platillos Voladores
STR_0073    :Casa Inclinada
STR_0074    :Bicis Monorraíl
STR_0075    :Montaña Rusa Compacta
STR_0076    :Montaña Rusa de Agua
STR_0077    :Montaña Rusa Vertical de Aire
STR_0078    :Horquilla invertida
STR_0079    :Alfombra Mágica
STR_0080    :Viaje Submarino
STR_0081    :Balsas de Río
STR_0082    :Atracc. Desconocida (50)
STR_0083    :Enterprise
STR_0084    :Atracc. Desconocida (52)
STR_0085    :Atracc. Desconocida (53)
STR_0086    :Atracc. Desconocida (54)
STR_0087    :Atracc. Desconocida (55)
STR_0088    :Montaña Rusa Impulso Inverso
STR_0089    :Mini Montaña Rusa
STR_0090    :Trenes Mineros
STR_0091    :Atracc. Desconocida (59)
STR_0092    :Montaña Rusa Impulso MLI
STR_0093    :Montaña Rusa Híbrida 
STR_0094    :Montaña Rusa de un solo carril
STR_0095    :Montaña Rusa Alpina
STR_0096    :Montaña Rusa de madera clásica
STR_0512    :Una montaña rusa pequeña de acero con una subida en espiral y vagones con asientos en línea.
STR_0513    :Una montaña rusa en el que los pasajeros permanecen de pie.
STR_0514    :Los vagones suspendidos bajo los raíles se balancean hacia los lados en las curvas.
STR_0515    :Los pasajeros se sientan en asientos suspendidos bajo la vía y corren por rizos gigantes, giros y grandes caídas.
STR_0516    :Una montaña rusa más suave para la gente que no tiene el valor de afrontar las grandes montañas rusas.
STR_0517    :Los pasajeros viajan en trenes diminutos sobre una pequeña vía.
STR_0518    :Los pasajeros viajan en trenes eléctricos sobre una vía monorriel.
STR_0519    :Los pasajeros se colocan boca abajo en unos vagones especiales en ésta montaña rusa.
STR_0520    :Una plataforma de muelle donde los pasajeros pueden conducir botes sobre el agua.
STR_0521    :Una montaña rusa rápida con curvas cerradas y fuertes caídas. La intensidad es muy alta.
STR_0522    :Pequeña montaña rusa en donde los pasajeros se montan en unos vagones que recorren un monorriel.
STR_0523    :Los pasajeros viajan lentamente en vehículos autopropulsados sobre una vía.
STR_0524    :Un vagón es lanzado en un neumático a lo alto de una elevada torre de acero, cayendo libremente.
STR_0525    :Los pasajeros viajan por unas vías retorcidas en vagones tipo bobsleigh guiados únicamente por la curvatura y los peraltes de la vía semicircular.
STR_0526    :Los pasajeros viajan en una cabina de observación giratoria que se desplaza hacia arriba en una torre alta.
STR_0527    :Una montaña rusa de acero capaz de rizos verticales.
STR_0528    :Los pasajeros viajan en botes hinchables por tubos semicirculares o totalmente cerrados.
STR_0529    :El tren de la mina corre por una vía de acero que recuerda las viejas vías del tren.
STR_0530    :Asientos colgados de un cable de acero viajan continuamente desde un extremo a otro del recorrido.
STR_0531    :Una montaña rusa compacta de acero donde los vagones circulan por rizos y sacacorchos.
STR_0532    :
STR_0533    :
STR_0534    :Los visitantes corren carreras en kartings sobre una calle de asfalto.
STR_0535    :Barcos viajan por un canal de agua, salpicando hasta empapar a los pasajeros.
STR_0536    :Botes circulares viajan a lo largo de un canal de agua ancho, salpicando a través de cascadas y paseos emocionantes a través de rápidos espumantes.
STR_0537    :Los visitantes topan entre sí en autos de choque.
STR_0538    :Gran barco pirata que se balancea.
STR_0539    :El barco está unido a un brazo con un contrapeso en el lado opuesto, y se balancea en giros de hasta 360º.
STR_0540    :Puesto donde los visitantes compran comidas.
STR_0542    :Puesto donde los visitantes compran bebidas.
STR_0544    :Puesto donde los visitantes compran souvenirs.
STR_0545    :Carrusel tradicional con caballos de madera tallados.
STR_0547    :
STR_0548    :
STR_0549    :
STR_0550    :
STR_0551    :
STR_0552    :
STR_0553    :
STR_0554    :El vagón acelera saliendo de la estación usando Motores Lineales Inductivos, pasando a una zona del trayecto vertical y cayendo libremente hasta volver a la estación.
STR_0555    :Los pasajeros suben o bajan en un ascensor para acceder a distintos niveles de una torre vertical.
STR_0556    :Vagones super anchos descienden completamente en vertical para una experiencia de caída libre definitiva.
STR_0557    :
STR_0558    :
STR_0559    :
STR_0560    :
STR_0561    :
STR_0562    :Vagones autopropulsados viajan a lo largo de una pista multinivel pasando por paisajes fantasmagóricos y efectos especiales.
STR_0563    :Los pasajeros permanecen de pie en unos vagones con sujeciones especiales atravesando caídas y múltiples inversiones.
STR_0564    :Esta montaña rusa, construida en madera, es rápida, bruta, ruidosa y ofrece una experiencia ‘fuera de control’ con muchas ‘caídas’.
STR_0565    :Una montaña rusa de madera con suaves caídas y giros, donde los vagones se mantienen en la vía mediante ruedas laterales de fricción y la gravedad.
STR_0566    :Los vagones individuales giran en un tramo de vía en estrecho zig-zag con curvas y caídas bruscas.
STR_0567    :Los pasajeros, sentados en sillas suspendidas a ambos lados de la vía son colgados cabeza abajo mientras sufren bruscas zambullidas y varias inversiones.
STR_0569    :Montados bajo la vía con un arnés especial, los visitantes experimentan la sensación de volar mientras caen en picado por el aire.
STR_0571    :Vagones circulares giran mientras recorren sobre la zigzagueante vía de madera.
STR_0572    :Botes de gran capacidad viajan por un amplio canal, los cuales son impulsados por una cinta transportadora para después caer y hacer grandes salpicaduras.
STR_0573    :Vagones con forma de helicópteros corren por una vía de acero controlados por los pedales de los pasajeros.
STR_0574    :Los pasajeros son sujetados tumbados por unos arneses especiales, mientras viajan por una vía retorcida con inversiones de espaldas o boca abajo.
STR_0575    :Trenes monorraíl suspendidos transportan a la gente por el parque.
STR_0577    :Vagones que corren por una vía de madera girando en secciones especiales de inversión.
STR_0578    :Los vagones circulan por vías formando aros y recorriendo bruscas caídas y giros.
STR_0579    :Un tranquilo juego de minigolf.
STR_0580    :Una montaña rusa gigante capaz de caídas suaves y subidas de más de 300 pies.
STR_0581    :Un anillo de asientos es arrastrado a lo alto de una torre mientras gira, y después cae libremente hasta detenerse suavemente usando unos frenos magnéticos.
STR_0582    :Los visitantes viajan en vehículos aerodeslizadores que controlan libremente.
STR_0583    :
STR_0584    :Bicicletas especiales que viajan sobre un monorraíl, impulsadas por el pedaleo.
STR_0585    :Los pasajeros se sientan en parejas atravesando rizos e inversiones.
STR_0586    :Los vagones en forma de bote volante corren por el recorrido de la montaña rusa, con curvas cerradas y caídas pronunciadas, pasando por zonas de agua.
STR_0587    :Tras un excitante lanzamiento el vagón corre por una vía vertical hasta el tope y baja vertical por el otro lado.
STR_0588    :Vagones individuales corren bajo una vía zigzagueante.
STR_0589    :
STR_0590    :Los pasajeros viajan en un submarino sumergido que viaja sobre una ruta submarina.
STR_0591    :Barcos en forma de balsa viajan suavemente sobre un río.
STR_0593    :
STR_0598    :Los vagones de la montaña rusa invertida aceleran saliendo del andén y tomando un tramo de vía vertical, entonces vuelven marcha atrás pasando por el andén y subiendo por otro tramo de vía vertical.
STR_0599    :Una montaña rusa compacta con vagones individuales y caídas y giros suaves.
STR_0600    :Trenes mineros autopropulsados corren a lo largo de una vía suave y retorcida.
STR_0602    :Los vagones se aceleran por los motores lineales de inducción.
STR_0603    :Una montaña rusa estilo de madera con vías de acero, lo que le permite caídas empinadas e inversiones.
STR_0604    :Los pasajeros viajan en fila india en una pista de monorraíl estrecha, mientras corren a través de inversiones estrechas y cambios de dirección.
STR_0605    :Los pasajeros bajan por una serpenteante vía de acero, frenando para controlar su velocidad.
STR_0606    :Una montaña rusa de madera de estilo antiguo con un recorrido rápido y bruto, con muchas caídas, algunas fuerzas G laterales, y diseñada para ofrecer una experiencia ‘fuera de control’.
STR_0767    :Visitante {INT32}
STR_0768    :Manitas {INT32}
STR_0769    :Mecánico {INT32}
STR_0770    :Guardia {INT32}
STR_0771    :Animador {INT32}
STR_0777    :Parque sin nombre{POP16}{POP16}
STR_0778    :Señal
STR_0779    :1
STR_0780    :2
STR_0781    :3
STR_0782    :4
STR_0783    :5
STR_0784    :6
STR_0785    :7
STR_0786    :8
STR_0787    :9
STR_0788    :10
STR_0789    :11
STR_0790    :12
STR_0791    :13
STR_0792    :14
STR_0793    :15
STR_0794    :16
STR_0795    :17
STR_0796    :18
STR_0797    :19
STR_0798    :20
STR_0799    :21
STR_0800    :22
STR_0801    :23
STR_0802    :24
STR_0803    :25
STR_0804    :26
STR_0805    :27
STR_0806    :28
STR_0807    :29
STR_0808    :30
STR_0809    :31
STR_0810    :Ene
STR_0811    :Feb
STR_0812    :Mar
STR_0813    :Abr
STR_0814    :May
STR_0815    :Jun
STR_0816    :Jul
STR_0817    :Ago
STR_0818    :Sep
STR_0819    :Oct
STR_0820    :Nov
STR_0821    :Dic
STR_0822    :No se pudo acceder al archivo de datos de gráficos
STR_0823    :Archivo faltante o inaccesible
STR_0824    :{BLACK}❌
STR_0825    :Este nombre ya está usado
STR_0826    :Demasiados nombres definidos
STR_0827    :No hay suficiente dinero - se requiere {CURRENCY2DP}
STR_0828    :Cerrar ventana
STR_0829    :Título de la ventana - Arrastra para moverla
STR_0830    :Acercar vista
STR_0831    :Alejar vista
STR_0832    :Rota la cámara 90° sentido horario
STR_0833    :Pausar juego
STR_0834    :Opciones de juego
STR_0839    :{UINT16} × {UINT16}
STR_0840    :{POP16}{POP16}{POP16}{POP16}{POP16}{POP16}{POP16}{POP16}{UINT16} × {UINT16}
# The following six strings were used for display resolutions, but have been replaced.
STR_0847    :Sobre ‘OpenRCT2’
STR_0850    :{WINDOW_COLOUR_2} © 2002 Chris Sawyer, todos los derechos reservados
STR_0851    :{WINDOW_COLOUR_2}Diseñado y programado por Chris Sawyer
STR_0852    :{WINDOW_COLOUR_2}Gráficos de Simon Foster
STR_0853    :{WINDOW_COLOUR_2}Sonidos y música de Allister Brimble
STR_0854    :{WINDOW_COLOUR_2}Sonidos adicionales grabados por David Ellis
STR_0855    :{WINDOW_COLOUR_2}Representación por Jacqui Lyons at Marjacq Ltd.
STR_0856    :{WINDOW_COLOUR_2}Agradecimientos:
STR_0857    :{WINDOW_COLOUR_2}Peter James Adcock, Joe Booth, y John Wardley
STR_0865    :{STRINGID}
STR_0866    :{POP16}{STRINGID}
STR_0867    :{POP16}{POP16}{STRINGID}
STR_0868    :{POP16}{POP16}{POP16}{STRINGID}
STR_0869    :{POP16}{POP16}{POP16}{POP16}{STRINGID}
STR_0870    :{POP16}{POP16}{POP16}{POP16}{POP16}{STRINGID}
STR_0871    :{POP16}{POP16}{POP16}{POP16}{POP16}{POP16}{STRINGID}
STR_0872    :{POP16}{POP16}{POP16}{POP16}{POP16}{POP16}{POP16}{STRINGID}
STR_0873    :{POP16}{POP16}{POP16}{POP16}{POP16}{POP16}{POP16}{POP16}{STRINGID}
STR_0874    :{POP16}{POP16}{POP16}{POP16}{POP16}{POP16}{POP16}{POP16}{POP16}{STRINGID}
STR_0875    :{POP16}{POP16}{POP16}{POP16}{POP16}{POP16}{POP16}{POP16}{POP16}{POP16}{STRINGID}
STR_0876    :{BLACK}▼
STR_0877    :¡Demasiado bajo!
STR_0878    :¡Demasiado alto!
STR_0879    :No se puede bajar el terreno…
STR_0880    :No se puede elevar el terreno…
STR_0881    :Un objeto interfiere
STR_0882    :Cargar Partida
STR_0883    :Guardar Partida
STR_0884    :Cargar paisaje
STR_0885    :Guardar paisaje
STR_0887    :Salir del editor de escenarios
STR_0888    :Salir del editor de Vías
STR_0889    :Salir del admin. de Vías
STR_0891    :Tomar captura de pantalla
STR_0892    :Captura de pantalla guardada como ‘{STRINGID}’
STR_0893    :¡No se pudo tomar la Captura de pantalla!
STR_0894    :¡Datos de paisaje lleno!
STR_0895    :No se puede construir una parte arriba y otra bajo tierra
STR_0896    :Construcción de {POP16}{POP16}{STRINGID} 
STR_0897    :Dirección
STR_0898    :Curva izquierda
STR_0899    :Curva derecha
STR_0900    :Curva izquierda (pequeño)
STR_0901    :Curva derecha (pequeño)
STR_0902    :Curva izquierda (muy pequeño)
STR_0903    :Curva derecha (muy pequeño)
STR_0904    :Curva izquierda (grande)
STR_0905    :Curva derecha (grande)
STR_0906    :Recto
STR_0907    :Inclinación
STR_0908    :Peralte
STR_0909    :Rot. Asto.
STR_0910    :Peraltar hacia la izquierda
STR_0911    :Peraltar hacia la derecha
STR_0912    :Sin peralte
STR_0913    :Resalta el tramo anterior
STR_0914    :Resalta el tramo posterior
STR_0915    :Construir tramo
STR_0916    :Elimina el tramo resaltado
STR_0917    :Caída vertical
STR_0918    :Cuesta abajo pronunciada
STR_0919    :Cuesta abajo
STR_0920    :Nivelado
STR_0921    :Cuesta arriba
STR_0922    :Cuesta arriba pronunciada
STR_0923    :Subida Vertical
STR_0924    :Hélice abajo
STR_0925    :Hélice arriba
STR_0926    :No se puede quitar esto…
STR_0927    :No puede construir esto aquí…
STR_0928    :Cadena elevadora para propulsar coches por una pendiente.
STR_0929    :Curva ‘S’ (izq)
STR_0930    :Curva ‘S’ (der)
STR_0931    :Rizo vertical (izq)
STR_0932    :Rizo vertical (der)
STR_0933    :Sube o baja el terreno primero
STR_0934    :Entrada de la atracción interfiere
STR_0935    :Salida de la atracción interfiere
STR_0936    :Entrada del parque interfiere
STR_0937    :Opciones de visualización
STR_0938    :Movimientos de tierra
STR_0939    :Vista subterránea
STR_0940    :Ocultar tierra base
STR_0941    :Ocultar acantilados
STR_0942    :Ver a través de atracciones
STR_0943    :Ver a través de escenarios
STR_0944    :Guardar
STR_0945    :No guardar
STR_0946    :Cancelar
STR_0947    :¿Guardar antes de cargar una nueva partida?
STR_0948    :¿Guardar antes de salir?
STR_0949    :¿Guardar antes de salir?
STR_0950    :Cargar Partida
STR_0951    :Salir del juego
STR_0952    :Salir del juego
STR_0953    :Cargar paisaje
STR_0955    :Angulo de rotación de asiento en este tramo
STR_0956    :-180°
STR_0957    :-135°
STR_0958    :-90°
STR_0959    :-45°
STR_0960    :0°
STR_0961    :+45°
STR_0962    :+90°
STR_0963    :+135°
STR_0964    :+180°
STR_0965    :+225°
STR_0966    :+270°
STR_0967    :+315°
STR_0968    :+360°
STR_0969    :+405°
STR_0970    :+450°
STR_0971    :+495°
STR_0972    :Cancelar
STR_0973    :OK
STR_0974    :Atracciones
STR_0975    :Tiendas y puestos
STR_0976    :Aseos y Quioscos de información
STR_0977    :Nueva atracción de transporte
STR_0978    :Nueva atracción suave
STR_0979    :Nueva montaña rusa
STR_0980    :Nueva atracción intensa
STR_0981    :Nueva atracción acuática
STR_0982    :Nueva tienda o puesto
STR_0983    :Investigación + Desarrollo
STR_0984    :{WINDOW_COLOUR_2}▲{BLACK}  {CURRENCY2DP}
STR_0985    :{WINDOW_COLOUR_2}▼{BLACK}  {CURRENCY2DP}
STR_0986    :{BLACK}{CURRENCY2DP}
STR_0987    :Demasiadas atracciones/juegos
STR_0988    :No se puede crear una nueva atracción
STR_0989    :{STRINGID}
STR_0990    :Construcción
STR_0991    :Andén
STR_0992    :Demoler completamente esta atracción
STR_0993    :Demoler atracción
STR_0994    :Demoler
STR_0995    :{WINDOW_COLOUR_1}¿Estás seguro de demoler ‘{STRINGID}’ completamente?
STR_0996    :Vista general
STR_0997    :Selección de vista
STR_0998    :No se permiten más estaciones en esta atracción
STR_0999    :Requiere un andén de estación
STR_1000    :El trayecto no completa un circuito
STR_1001    :Trayecto no adecuado para este tipo de tren
STR_1002    :No se puede abrir {STRINGID}…
STR_1003    :No se puede probar {STRINGID}…
STR_1004    :No se puede cerrar {STRINGID}…
STR_1005    :No se puede iniciar construcción en {STRINGID}…
STR_1006    :Debe ser cerrado antes
STR_1007    :No se puede crear suficientes vehículos
STR_1008    :Abrir, cerrar o probar esta atracción
STR_1009    :Abrir o cerrar todas las atracciones
STR_1010    :Abrir o cerrar el parque
STR_1011    :Cerrar todo
STR_1012    :Abrir todo
STR_1013    :Cerrar parque
STR_1014    :Abrir parque
STR_1015    :No se puede operar con más de una estación en este modo
STR_1016    :No se puede operar con menos de dos estaciones en este modo
STR_1017    :No se puede cambiar el modo de funcionamiento…
STR_1018    :No se pueden hacer cambios…
STR_1019    :No se pueden hacer cambios…
STR_1020    :No se pueden hacer cambios…
STR_1021    :{POP16}{POP16}{POP16}{POP16}{STRINGID}
STR_1022    :{POP16}{POP16}{POP16}{COMMA16} vagón por tren
STR_1023    :{POP16}{POP16}{POP16}{COMMA16} vagones por tren
STR_1024    :{COMMA16} vagón por tren
STR_1025    :{COMMA16} vagones por tren
STR_1026    :¡Andén demasiado largo!
STR_1027    :Localizar esto en la Vista Principal.
STR_1028    :¡Fuera del borde del mapa!
STR_1029    :¡No se puede construir parte dentro y fuera del agua!
STR_1030    :¡Sólo se puede construir bajo el agua!
STR_1031    :¡No se puede construir esto bajo el agua!
STR_1032    :¡Sólo puede construirse en el agua!
STR_1033    :¡Sólo puede construirse encima del suelo!
STR_1034    :¡Sólo puede construirse en el suelo!
STR_1035    :¡Las autoridades locales prohíben las construcciones altas!
STR_1036    :Cargar Partida
STR_1037    :Cargar paisaje
STR_1038    :Convertir partida guardada en escenario
STR_1039    :Instalar nuevo diseño de vía
STR_1040    :Guardar Partida
STR_1041    :Guardar escenario
STR_1042    :Guardar paisaje
STR_1043    :OpenRCT2 Juegos guardados
STR_1044    :OpenRCT2 Archivo de Escenario
STR_1045    :OpenRCT2 Archivo de Paisaje
STR_1046    :OpenRCT2 Archivo de diseño de vía
STR_1047    :¡Guardar partida falló!
STR_1048    :¡Guardar escenario falló!
STR_1049    :¡Guardar paisaje falló!
STR_1050    :Falló al cargar…{NEWLINE}¡El archivo contiene datos inválidos!
STR_1051    :Soportes invisibles
STR_1052    :Visitantes invisibles
STR_1053    :Atracciones en el parque
STR_1054    :Nombrar atracción
STR_1055    :Nombrar persona
STR_1056    :Nombrar empleado
STR_1057    :Nombre de atracción
STR_1058    :Escribe el nombre de esta atracción:
STR_1059    :No se pudo renombrar la atracción…
STR_1060    :Nombre de atracción no válido
STR_1061    :Modo normal
STR_1062    :Modo circuito continuo
STR_1063    :Modo lanzamiento invertido
STR_1064    :Modo lanzamiento impulsado (pasar estación)
STR_1065    :Modo lanzadera
STR_1066    :Modo alquiler de barcos
STR_1067    :Lanzamiento ascendente
STR_1068    :Modo elevación giratoria
STR_1069    :Modo estación a estación
STR_1070    :Un paseo por admisión
STR_1071    :Paseos ilimitados por admisión
STR_1072    :Modo laberinto
STR_1073    :Modo carrera
STR_1074    :Modo coches de choque
STR_1075    :Modo balanceo
STR_1076    :Modo tienda de parada
STR_1077    :Modo rotación
STR_1078    :Rotación hacia adelante
STR_1079    :Rotación hacia atrás
STR_1080    :Película: ”Aviadores emocionados”
STR_1081    :Película 3D: ”Colas de ratón”
STR_1082    :Modo anillos espaciales
STR_1083    :Modo principiante
STR_1084    :Lanzamiento impulsado por MLI
STR_1085    :Película: ”Pasajeros emocionados”
STR_1086    :Película 3D: ”Cazadores de tormenta”
STR_1087    :Película 3D: ”Invasores del espacio”
STR_1088    :Modo intenso
STR_1089    :Modo frenético
STR_1090    :Modo casa encantada
STR_1091    :Modo show de circo
STR_1092    :Lanzamiento hacia abajo
STR_1093    :Modo de casa torcida
STR_1094    :Modo caída libre
STR_1095    :Modo circuito continuo con secciones de bloque
STR_1096    :Lanzamiento impulsado (sin pasar estación)
STR_1097    :Modo lanzamiento impulsado seccionado
STR_1098    :Moviéndose al final de {POP16}{STRINGID}
STR_1099    :Esperando pasajeros en {POP16}{STRINGID}
STR_1100    :Esperando para salir de {POP16}{STRINGID}
STR_1101    :Saliendo de {POP16}{STRINGID}
STR_1102    :Moviéndose a {VELOCITY}
STR_1103    :Llegando a la {POP16}{STRINGID}
STR_1104    :Descargando pasajeros en {POP16}{STRINGID}
STR_1105    :Viajando a {VELOCITY}
STR_1106    :¡Estrellándose!
STR_1107    :¡Accidentado!
STR_1108    :Viajando a {VELOCITY}
STR_1109    :Balanceándose
STR_1110    :Rotando
STR_1111    :Rotando
STR_1112    :Operando
STR_1113    :Reproduciendo película
STR_1114    :Rotando
STR_1115    :Operando
STR_1116    :Operando
STR_1117    :Haciendo espectáculo de circo
STR_1118    :Operando
STR_1119    :Esperando al cable de elevación
STR_1120    :Viajando a {VELOCITY}
STR_1121    :Deteniéndose
STR_1122    :Esperando pasajeros
STR_1123    :Esperando para iniciar
STR_1124    :Iniciando
STR_1125    :Operando
STR_1126    :Deteniéndose
STR_1127    :Descargando pasajeros
STR_1128    :Detenido por bloque de frenado
STR_1129    :Todos los vagones del mismo color
STR_1130    :Diferentes colores por {STRINGID}
STR_1131    :Diferentes colores por vagón
STR_1132    :Vagón {POP16}{POP16}{POP16}{POP16}{POP16}{POP16}{COMMA16}
STR_1133    :Vagón {POP16}{COMMA16}
STR_1134    :{POP16}{POP16}{POP16}{POP16}{POP16}{STRINGID} {COMMA16}
STR_1135    :{STRINGID} {COMMA16}
STR_1136    :Seleccionar color principal
STR_1137    :Seleccionar color adicional 1
STR_1138    :Seleccionar color adicional 2
STR_1139    :Seleccionar color de los soportes
STR_1140    :Selecciona el esquema de color de los vagones
STR_1141    :Selecciona que vehículo/tren modificar
STR_1142    :{MOVE_X}{10}{STRINGID}
STR_1143    :»{MOVE_X}{10}{STRINGID}
STR_1144    :No se puede construir/mover la entrada de esta atracción…
STR_1145    :No se puede construir/mover la salida de esta atracción…
STR_1146    :Aún no se ha construido una entrada
STR_1147    :Aún no se ha construido una salida
STR_1148    :Un cuarto de carga
STR_1149    :Media carga
STR_1150    :Tres cuartos de carga
STR_1151    :Carga completa
STR_1152    :Cualquier carga
STR_1153    :Marcas de altura en atracciones
STR_1154    :Marcas de altura en el suelo
STR_1155    :Marcas de altura en senderos
STR_1156    :{MOVE_X}{10}{STRINGID}
STR_1157    :✓{MOVE_X}{10}{STRINGID}
STR_1158    :No se puede quitar esto…
STR_1159    :Crear decorado, jardines y otros accesorios
STR_1160    :Crear lagos y ajustar agua
STR_1161    :No se puede posicionar esto aquí…
STR_1162    :{OUTLINE}{TOPAZ}{STRINGID}
STR_1163    :{STRINGID}{NEWLINE}(Clic derecho para modificar)
STR_1164    :{STRINGID}{NEWLINE}(Clic derecho para quitar)
STR_1165    :{STRINGID} - {STRINGID} {COMMA16}
STR_1166    :No se puede bajar el nivel de agua…
STR_1167    :No se puede subir el nivel del agua…
STR_1168    :Opciones
STR_1169    :(Ninguno)
STR_1170    :{STRING}
STR_1171    :{RED}Cerrada
STR_1172    :{YELLOW}{STRINGID}
STR_1173    :Construir senderos
STR_1174    :Cartel de señal interfiere
STR_1175    :No se puede construir esto sobre una pendiente
STR_1176    :No se puede construir este camino aquí…
STR_1177    :No se puede quitar este camino de aquí…
STR_1178    :Pendiente del terreno no apto
STR_1179    :Camino interfiere
STR_1180    :¡No se puede construir bajo el agua!
STR_1181    :Senderos
STR_1182    :Tipo
STR_1183    :Dirección
STR_1184    :Inclinación
STR_1185    :Dirección
STR_1186    :Cuesta abajo
STR_1187    :Nivel del suelo
STR_1188    :Cuesta arriba
STR_1189    :Construye el camino seleccionado
STR_1190    :Eliminar la sección de camino previo
STR_1191    :{BLACK}{STRINGID}
STR_1192    :{OUTLINE}{RED}{STRINGID}
STR_1193    :{WINDOW_COLOUR_2}{STRINGID}
STR_1194    :Cerrado
STR_1195    :En pruebas
STR_1196    :Abierto
STR_1197    :Averiado
STR_1198    :¡Accidentado!
STR_1199    :{COMMA16} persona en la atracción
STR_1200    :{COMMA16} personas en la atracción
STR_1201    :Ninguna persona en cola
STR_1202    :1 persona en cola
STR_1203    :{COMMA16} personas en cola
STR_1204    :{COMMA16} minuto en cola
STR_1205    :{COMMA16} minutos en cola
STR_1206    :{WINDOW_COLOUR_2}Esperar a:
STR_1207    :{WINDOW_COLOUR_2}Partir si otro tren llega a la estación
STR_1208    :{WINDOW_COLOUR_2}Partir si otro bote llega a la estación
STR_1209    :Selecciona si se debe esperar cierta carga de pasajeros antes de partir.
STR_1210    :Seleccionar si se debe partir si otro vehículo llega a la misma estación.
STR_1211    :{WINDOW_COLOUR_2}Tiempo de espera mínimo:
STR_1212    :{WINDOW_COLOUR_2}Tiempo de espera máximo:
STR_1213    :Selecciona el tiempo de espera mínimo antes de partir
STR_1214    :Selecciona el tiempo de espera máximo antes de partir
STR_1215    :{WINDOW_COLOUR_2}Sincronizar con estaciones adyacentes
STR_1216    :Selecciona si deseas sincronizar esta estación con otras estaciones adyacentes a esta estación.
STR_1217    :{COMMA16} segundos
STR_1218    :{BLACK}+
STR_1219    :{BLACK}-
STR_1220    :Sólo salida
STR_1221    :No hay entrada
STR_1222    :No hay salida
STR_1223    :Atracciones de transporte
STR_1224    :Atracciones suave
STR_1225    :Montañas rusas
STR_1226    :Atracciones intensas
STR_1227    :Atracciones de agua
STR_1228    :Tiendas y puestos
STR_1229    :tren
STR_1230    :trenes
STR_1231    :Tren
STR_1232    :Trenes
STR_1233    :{COMMA16} tren
STR_1234    :{COMMA16} trenes
STR_1235    :Tren {COMMA16}
STR_1236    :bote
STR_1237    :botes
STR_1238    :Bote
STR_1239    :Botes
STR_1240    :{COMMA16} bote
STR_1241    :{COMMA16} botes
STR_1242    :Bote {COMMA16}
STR_1243    :vía
STR_1244    :vías
STR_1245    :Vía
STR_1246    :Vías
STR_1247    :{COMMA16} vía
STR_1248    :{COMMA16} vías
STR_1249    :Vía {COMMA16}
STR_1250    :plataforma de acoplamiento
STR_1251    :plataformas de acoplamiento
STR_1252    :Plataforma de acoplamiento
STR_1253    :Plataformas de acoplamiento
STR_1254    :{COMMA16} plataforma de acoplamiento
STR_1255    :{COMMA16} plataformas de acoplamiento
STR_1256    :Plataforma de acoplamiento {COMMA16}
STR_1257    :la estación
STR_1258    :estaciones
STR_1259    :Estación
STR_1260    :Estaciones
STR_1261    :{COMMA16} estación
STR_1262    :{COMMA16} estaciones
STR_1263    :Estación {COMMA16}
STR_1264    :carro
STR_1265    :carros
STR_1266    :Carro
STR_1267    :Carros
STR_1268    :{COMMA16} carro
STR_1269    :{COMMA16} carros
STR_1270    :Carro {COMMA16}
STR_1271    :edificio
STR_1272    :edificios
STR_1273    :Edificio
STR_1274    :Edificios
STR_1275    :{COMMA16} edificio
STR_1276    :{COMMA16} edificios
STR_1277    :Edificio {COMMA16}
STR_1278    :estructura
STR_1279    :estructuras
STR_1280    :Estructura
STR_1281    :Estructuras
STR_1282    :{COMMA16} estructura
STR_1283    :{COMMA16} estructuras
STR_1284    :Estructura {COMMA16}
STR_1285    :barco
STR_1286    :barcos
STR_1287    :Barco
STR_1288    :Barcos
STR_1289    :{COMMA16} barco
STR_1290    :{COMMA16} barcos
STR_1291    :Barco {COMMA16}
STR_1292    :cabina
STR_1293    :cabinas
STR_1294    :Cabina
STR_1295    :Cabinas
STR_1296    :{COMMA16} cabina
STR_1297    :{COMMA16} cabinas
STR_1298    :Cabina {COMMA16}
STR_1299    :rueda
STR_1300    :ruedas
STR_1301    :Rueda
STR_1302    :Ruedas
STR_1303    :{COMMA16} rueda
STR_1304    :{COMMA16} ruedas
STR_1305    :Rueda {COMMA16}
STR_1306    :tono
STR_1307    :tonos
STR_1308    :Tono
STR_1309    :Tonos
STR_1310    :{COMMA16} tono
STR_1311    :{COMMA16} tonos
STR_1312    :Tono {COMMA16}
STR_1313    :jugador
STR_1314    :jugadores
STR_1315    :Jugador
STR_1316    :Jugadores
STR_1317    :{COMMA16} jugador
STR_1318    :{COMMA16} jugadores
STR_1319    :Jugador {COMMA16}
STR_1320    :curso
STR_1321    :cursos
STR_1322    :Curso
STR_1323    :Cursos
STR_1324    :{COMMA16} curso
STR_1325    :{COMMA16} cursos
STR_1326    :Curso {COMMA16}
STR_1327    :Rotar objetos en 90°
STR_1328    :Terreno llano requerido
STR_1329    :{WINDOW_COLOUR_2}Velocidad de lanzamiento:
STR_1330    :Velocidad máxima al salir de la estación
STR_1331    :{POP16}{POP16}{POP16}{POP16}{POP16}{POP16}{POP16}{POP16}{POP16}{VELOCITY}
STR_1332    :{VELOCITY}
STR_1333    :{STRINGID} - {STRINGID}{POP16}
STR_1334    :{STRINGID} - {STRINGID} {COMMA16}
STR_1335    :{STRINGID} - Entrada{POP16}{POP16}
STR_1336    :{STRINGID} - Estación {POP16}{COMMA16} Entrada
STR_1337    :{STRINGID} - Salida{POP16}{POP16}
STR_1338    :{STRINGID} - Estación {POP16}{COMMA16} Salida
STR_1339    :{BLACK}No hay resultados de prueba aún…
STR_1340    :{WINDOW_COLOUR_2}Velocidad máxima: {BLACK}{VELOCITY}
STR_1341    :{WINDOW_COLOUR_2}Tiempo de viaje: {BLACK}{STRINGID}{STRINGID}{STRINGID}{STRINGID}
STR_1342    :{DURATION}
STR_1343    :{DURATION} / 
STR_1344    :{WINDOW_COLOUR_2}Longitud de viaje: {BLACK}{STRINGID}{STRINGID}{STRINGID}{STRINGID}
STR_1345    :{LENGTH}
STR_1346    :{LENGTH} / 
STR_1347    :{WINDOW_COLOUR_2}Velocidad media: {BLACK}{VELOCITY}
STR_1348    :{WINDOW_COLOUR_2}Aceleración máx. vertical positiva: {BLACK}{COMMA2DP32}g
STR_1349    :{WINDOW_COLOUR_2}Aceleración máx. vertical positiva: {OUTLINE}{RED}{COMMA2DP32}g
STR_1350    :{WINDOW_COLOUR_2}Aceleración máx. vertical negativa: {BLACK}{COMMA2DP32}g
STR_1351    :{WINDOW_COLOUR_2}Aceleración máx. vertical negativa: {OUTLINE}{RED}{COMMA2DP32}g
STR_1352    :{WINDOW_COLOUR_2}Aceleración máx. lateral: {BLACK}{COMMA2DP32}g
STR_1353    :{WINDOW_COLOUR_2}Aceleración máx. lateral: {OUTLINE}{RED}{COMMA2DP32}g
STR_1354    :{WINDOW_COLOUR_2}Altura de la mayor caída: {BLACK}{LENGTH}
STR_1355    :{WINDOW_COLOUR_2}Caídas: {BLACK}{COMMA16}
STR_1356    :{WINDOW_COLOUR_2}Inversiones: {BLACK}{COMMA16}
STR_1357    :{WINDOW_COLOUR_2}Hoyos: {BLACK}{COMMA16}
STR_1358    :{WINDOW_COLOUR_2}Tiempo total de ‘vuelo’: {BLACK}{COMMA2DP32}secs
STR_1359    :{WINDOW_COLOUR_2}Tiempo de espera: {BLACK}{COMMA16} minuto
STR_1360    :{WINDOW_COLOUR_2}Tiempo de espera: {BLACK}{COMMA16} minutos
STR_1361    :No puedes cambiar la velocidad…
STR_1362    :No puedes cambiar la velocidad de lanzamiento…
STR_1363    :¡Muy alto para los soportes!
STR_1364    :¡Los soportes del tramo anterior no se pueden extender más!
STR_1365    :Giro en-línea (izq)
STR_1366    :Giro en-línea (der)
STR_1367    :Medio Rizo pequeño
STR_1368    :Medio Sacacorchos (izq)
STR_1369    :Medio Sacacorchos (der)
STR_1370    :Tonel (izquierdo)
STR_1371    :Tonel (derecho)
STR_1372    :Subida propulsada
STR_1373    :Medio Rizo grande (izq)
STR_1374    :Medio Rizo grande (der)
STR_1375    :Transferencia superior
STR_1376    :Transferencia inferior
STR_1377    :Giro med. alt. (der)
STR_1378    :Giro med. alt. (izq)
STR_1379    :Inversor (izq)
STR_1380    :Inversor (der)
STR_1381    :Subida en curva (izq)
STR_1382    :Subida en curva (der)
STR_1383    :Cuarto de Rizo
STR_1384    :{YELLOW}{STRINGID}
STR_1385    :Otros tipos de tramos
STR_1386    :Tramo especial…
STR_1387    :No se puede cambiar el tipo de tierra…
STR_1388    :{OUTLINE}{GREEN}+ {CURRENCY}
STR_1389    :{OUTLINE}{RED}- {CURRENCY}
STR_1390    :{CURRENCY2DP}
STR_1391    :{RED}{CURRENCY2DP}
STR_1392    :Vista de la atracción
STR_1393    :Opciones de vehículos
STR_1394    :Opciones de funcionamiento
STR_1395    :Opciones de mantenimiento
STR_1396    :Opciones de esquemas de color
STR_1397    :Opciones de música y sonidos
STR_1398    :Datos de pruebas y medidas
STR_1399    :Gráficas
STR_1400    :Entrada
STR_1401    :Salida
STR_1402    :Construir o mover entrada de atracción/juego
STR_1403    :Construir o mover salida de atracción/juego
STR_1404    :Rotar 90°
STR_1405    :Rotar en Espejo
STR_1406    :Muestra u oculta el decorado (si se encuentra disponible)
STR_1407    :{WINDOW_COLOUR_2}Construye esto…
STR_1408    :{WINDOW_COLOUR_2}Precio: {BLACK}{CURRENCY}
STR_1409    :Estación
STR_1410    :Sección vertical
STR_1411    :{STRINGID} en medio
STR_1412    :{WINDOW_COLOUR_3}Estadísticas no disponibles para este tipo de atracción
STR_1413    :{WINDOW_COLOUR_3}Las estadísticas comenzarán a registrarse cuando el {STRINGID} salga de la {STRINGID}
STR_1414    :{BLACK}{DURATION}
STR_1415    :{WINDOW_COLOUR_2}Velocidad
STR_1416    :{WINDOW_COLOUR_2}Altitud
STR_1417    :{WINDOW_COLOUR_2}Acel. Vert.
STR_1418    :{WINDOW_COLOUR_2}Acel. Lat.
STR_1419    :{BLACK}{VELOCITY}
STR_1420    :{BLACK}{LENGTH}
STR_1421    :{BLACK}{COMMA16}g
STR_1422    :Guardando datos de {POP16}{STRINGID}
STR_1423    :Fila de espera
STR_1424    :Sendero
STR_1425    :Sendero
STR_1426    :Línea de Espera
STR_1427    :{WINDOW_COLOUR_2}Clientes: {BLACK}{COMMA32} por hora
STR_1428    :{WINDOW_COLOUR_2}Precio de la entrada:
STR_1429    :{POP16}{POP16}{POP16}{CURRENCY2DP}
STR_1430    :Gratis
STR_1431    :Caminando
STR_1432    :Dirigiéndose a {STRINGID}
STR_1433    :Esperando en {STRINGID}
STR_1434    :Ahogándose
STR_1435    :En {STRINGID}
STR_1436    :En {STRINGID}
STR_1437    :En {STRINGID}
STR_1438    :Sentado
STR_1439    :(selecciona nueva ubicación)
STR_1440    :Cortando césped
STR_1441    :Limpiando el suelo
STR_1442    :Vaciando papelera
STR_1443    :Regando plantas
STR_1444    :Mirando {STRINGID}
STR_1445    :Mirando construcción de {STRINGID}
STR_1446    :Observando el decorado
STR_1447    :Abandonando el parque
STR_1448    :Viendo construcción de atracción
STR_1449    :{SPRITE} {STRINGID}{NEWLINE}({STRINGID})
STR_1450    :{INLINE_SPRITE}{09}{20}{00}{00}{SPRITE} {STRINGID}{NEWLINE}({STRINGID})
STR_1451    :{STRINGID}{NEWLINE}({STRINGID})
STR_1452    :Nombrar Visitante
STR_1453    :Escribe el nombre para este visitante:
STR_1454    :No se puede renombrar visitante…
STR_1455    :Nombre no válido para visitante
STR_1456    :{WINDOW_COLOUR_2}Dinero gastado: {BLACK}{CURRENCY2DP}
STR_1457    :{WINDOW_COLOUR_2}Dinero en el bolsillo: {BLACK}{CURRENCY2DP}
STR_1458    :{WINDOW_COLOUR_2}Tiempo en el parque: {BLACK}{REALTIME}
STR_1459    :Estilo Vía
STR_1460    :Pista en forma de ‘U’
STR_1461    :Pista en forma de ‘O’
STR_1462    :Demasiado inclinado para las cadenas de elevación.
STR_1463    :Visitantes
STR_1464    :Hélice arriba (pequeña)
STR_1465    :Hélice arriba (grande)
STR_1466    :Hélice abajo (pequeña)
STR_1467    :Hélice abajo (grande)
STR_1468    :Empleados
STR_1469    :La atracción debe comenzar y terminar con las estaciones.
STR_1470    :La estación no es lo suficientemente largo.
STR_1471    :{WINDOW_COLOUR_2}Velocidad:
STR_1472    :Velocidad de esta atracción
STR_1473    :{WINDOW_COLOUR_2}Nivel de emoción: {BLACK}{COMMA2DP32}  ({STRINGID})
STR_1474    :{WINDOW_COLOUR_2}Nivel de emoción: {BLACK}Aún no disponible
STR_1475    :{WINDOW_COLOUR_2}Nivel de intensidad: {BLACK}{COMMA2DP32}  ({STRINGID})
STR_1476    :{WINDOW_COLOUR_2}Nivel de intensidad: {BLACK}Aún no disponible
STR_1477    :{WINDOW_COLOUR_2}Nivel de intensidad: {OUTLINE}{RED}{COMMA2DP32}  ({STRINGID})
STR_1478    :{WINDOW_COLOUR_2}Nivel de náusea: {BLACK}{COMMA2DP32}  ({STRINGID})
STR_1479    :{WINDOW_COLOUR_2}Nivel de náusea: {BLACK}Aún no disponible
STR_1480    :“No puedo pagar para {STRINGID}”
STR_1481    :“He gastado todo mi dinero”
STR_1482    :“Me siento mareado”
STR_1483    :“Me siento muy mareado”
STR_1484    :“Quiero probar algo más arriesgado que {STRINGID}”
STR_1485    :“{STRINGID} parece demasiado intenso para mí”
STR_1486    :“Aún no he acabado mi {STRINGID}”
STR_1487    :“Con sólo mirar {STRINGID} me marea”
STR_1488    :“No voy a pagar tanto para subir a {STRINGID}”
STR_1489    :“Quiero volver a casa”
STR_1490    :“{STRINGID} es barato”
STR_1491    :“Ya tengo {STRINGID}”
STR_1492    :“No puedo pagar para {STRINGID}”
STR_1493    :“No tengo hambre”
STR_1494    :“No tengo sed”
STR_1495    :“¡Ayuda!¡Me ahogo!”
STR_1496    :“¡Me he perdido!”
STR_1497    :“{STRINGID} ha sido estupendo”
STR_1498    :“He esperado una eternidad en  {STRINGID}”
STR_1499    :“Estoy cansado”
STR_1500    :“Tengo hambre”
STR_1501    :“Estoy sediento”
STR_1502    :“Tengo que ir al lavabo”
STR_1503    :“No encuentro {STRINGID}”
STR_1504    :“No voy a pagar tanto por {STRINGID}”
STR_1505    :“No voy a subir a {STRINGID} mientras llueve”
STR_1506    :“Las papeleras aquí brillan por su ausencia”
STR_1507    :“No puedo encontrar la salida”
STR_1508    :“Quiero bajarme de {STRINGID}”
STR_1509    :“Quiero salir de {STRINGID}”
STR_1510    :“No voy a subir a {STRINGID}, no es seguro”
STR_1511    :“Este sendero es repugnante”
STR_1512    :“Hay demasiada gente aquí”
STR_1513    :“El vandalismo es terrible”
STR_1514    :“¡El paisaje es estupendo!”
STR_1515    :“Este parque está realmente limpio y ordenado”
STR_1516    :“Las fuentes saltarinas son estupendas”
STR_1517    :“La música es agradable”
STR_1518    :“Este Globo de {STRINGID} es barato”
STR_1519    :“Este Juguetito de {STRINGID} es barato”
STR_1520    :“Este Mapa de {STRINGID} es barato”
STR_1521    :“Esta Foto de {STRINGID} es barato”
STR_1522    :“Este Paraguas de {STRINGID} es barato”
STR_1523    :“Esta Bebida de {STRINGID} es barata”
STR_1524    :“Esta Hamburguesa de {STRINGID} es barata”
STR_1525    :“Estas Papas Fritas de {STRINGID} son baratas”
STR_1526    :“Este Helado de {STRINGID} es barato”
STR_1527    :“Este Algodón de {STRINGID} es barato”
STR_1528    :
STR_1529    :
STR_1530    :
STR_1531    :“Esta Pizza de {STRINGID} es barato”
STR_1532    :
STR_1533    :“Estas Palomitas de {STRINGID} son baratas”
STR_1534    :“Este Perrito de {STRINGID} es barato”
STR_1535    :“Este Tentáculo de {STRINGID} es barato”
STR_1536    :“Este Sombrero de {STRINGID} es barato”
STR_1537    :“Esta Manzana de {STRINGID} es barata”
STR_1538    :“Esta Camiseta de {STRINGID} es barata”
STR_1539    :“Esta Rosquilla de {STRINGID} es barata”
STR_1540    :“Este Café de {STRINGID} es barato”
STR_1541    :
STR_1542    :“Este Pollo Frito de {STRINGID} es barato”
STR_1543    :“Esta Limonada de {STRINGID} es barata”
STR_1544    :
STR_1545    :
STR_1546    :
STR_1547    :
STR_1548    :
STR_1549    :
STR_1550    :“¡Wow!”
STR_1551    :“Tengo la extraña sensación de que alguien me está observando”
STR_1552    :“No voy a pagar tanto por el Globo de {STRINGID}”
STR_1553    :“No voy a pagar tanto por el Juguetito de {STRINGID}”
STR_1554    :“No voy a pagar tanto por el Mapa de {STRINGID}”
STR_1555    :“No voy a pagar tanto por la Foto de {STRINGID}”
STR_1556    :“No voy a pagar tanto por el Paraguas de {STRINGID}”
STR_1557    :“No voy a pagar tanto por la Bebida de {STRINGID}”
STR_1558    :“No voy a pagar tanto por la Hamburguesa de {STRINGID}”
STR_1559    :“No voy a pagar tanto por las Papas Fritas de {STRINGID}”
STR_1560    :“No voy a pagar tanto por el helado de {STRINGID}”
STR_1561    :“No voy a pagar tanto por el Algodón de {STRINGID}”
STR_1562    :
STR_1563    :
STR_1564    :
STR_1565    :“No voy a pagar tanto por la Pizza de {STRINGID}”
STR_1566    :
STR_1567    :“No voy a pagar tanto por las Palomitas de {STRINGID}”
STR_1568    :“No voy a pagar tanto por el Perrito de {STRINGID}”
STR_1569    :“No voy a pagar tanto por el Tentáculo de {STRINGID}”
STR_1570    :“No voy a pagar tanto por el Sombrero de {STRINGID}”
STR_1571    :“No voy a pagar tanto por la Manzana de {STRINGID}”
STR_1572    :“No voy a pagar tanto por la Camiseta de {STRINGID}”
STR_1573    :“No voy a pagar tanto por la Rosquilla de {STRINGID}”
STR_1574    :“No voy a pagar tanto por el Café de {STRINGID}”
STR_1575    :
STR_1576    :“No voy a pagar tanto por el Pollo Frito de {STRINGID}”
STR_1577    :“No voy a pagar tanto por la Limonada de {STRINGID}”
STR_1578    :
STR_1579    :
STR_1580    :
STR_1581    :
STR_1582    :
STR_1583    :
STR_1584    :“Esta Foto de {STRINGID} es barata”
STR_1585    :“Esta Foto de {STRINGID} es barata”
STR_1586    :“Esta Foto de {STRINGID} es barata”
STR_1587    :“Este Pretzel de {STRINGID} es barato”
STR_1588    :“Este Chocolate de {STRINGID} es barato”
STR_1589    :“Este Té de {STRINGID} es barato”
STR_1590    :“Este Pastel de {STRINGID} es barato”
STR_1591    :“Estas Gafas de {STRINGID} son baratas”
STR_1592    :“Estos Fideos con carne de {STRINGID} son baratos”
STR_1593    :“Este Arroz Frito de {STRINGID} son baratos”
STR_1594    :“Esta Sopa Wonton de {STRINGID} es barata”
STR_1595    :“Esta Sopa de Albóndigas de {STRINGID} es barata”
STR_1596    :“Este Zumo de {STRINGID} es barato”
STR_1597    :“Esta Leche Soja de {STRINGID} es barata”
STR_1598    :“Este Sujeonggwa de {STRINGID} es barato”
STR_1599    :“Este Sándwich de {STRINGID} es barato”
STR_1600    :“Esta Galleta de {STRINGID} es barata”
STR_1601    :
STR_1602    :
STR_1603    :
STR_1604    :“Esta Salchicha de {STRINGID} es barata”
STR_1605    :
STR_1606    :
STR_1607    :
STR_1608    :
STR_1609    :
STR_1610    :
STR_1611    :
STR_1612    :
STR_1613    :
STR_1614    :
STR_1615    :
STR_1616    :“No voy a pagar tanto por la Foto de {STRINGID}”
STR_1617    :“No voy a pagar tanto por la Foto de {STRINGID}”
STR_1618    :“No voy a pagar tanto por la Foto de {STRINGID}”
STR_1619    :“No voy a pagar tanto por el Pretzel de {STRINGID}”
STR_1620    :“No voy a pagar tanto por el Chocolate de {STRINGID}”
STR_1621    :“No voy a pagar tanto por el Té de {STRINGID}”
STR_1622    :“No voy a pagar tanto por el Pastel de {STRINGID}”
STR_1623    :“No voy a pagar tanto por las Gafas de {STRINGID}”
STR_1624    :“No voy a pagar tanto por los Fideos de {STRINGID}”
STR_1625    :“No voy a pagar tanto por el Arroz Frito de {STRINGID}”
STR_1626    :“No voy a pagar tanto por la Sopa Wonton de {STRINGID}”
STR_1627    :“No voy a pagar tanto por la Sopa de Albóndigas de {STRINGID}”
STR_1628    :“No voy a pagar tanto por el Zumo de {STRINGID}”
STR_1629    :“No voy a pagar tanto por la Leche Soja de {STRINGID}”
STR_1630    :“No voy a pagar tanto por el Sujeonggwa de {STRINGID}”
STR_1631    :“No voy a pagar tanto por el Sándwich de {STRINGID}”
STR_1632    :“No voy a pagar tanto por la Galleta de {STRINGID}”
STR_1633    :
STR_1634    :
STR_1635    :
STR_1636    :“No voy a pagar tanto por la Salchicha de {STRINGID}”
STR_1637    :
STR_1638    :
STR_1639    :
STR_1640    :
STR_1641    :
STR_1642    :
STR_1643    :
STR_1644    :
STR_1645    :
STR_1646    :
STR_1647    :
STR_1648    :“¡Ayuda! ¡Bájame!”
STR_1649    :“¡Me estoy quedando sin dinero!”
STR_1650    :“¡Wow! ¡Están construyendo una nueva atracción!”
STR_1653    :“… ¡Y aquí estamos en {STRINGID}!”
STR_1654    :{WINDOW_COLOUR_2}Pensamientos recientes:
STR_1655    :Construir camino a nivel del suelo.
STR_1656    :Construir puente o túnel.
STR_1657    :{WINDOW_COLOUR_2}Atracción preferida:
STR_1658    :{WINDOW_COLOUR_2}Intensidad: {BLACK}menos de {COMMA16}
STR_1659    :{WINDOW_COLOUR_2}Intensidad: {BLACK}entre {COMMA16} y {COMMA16}
STR_1660    :{WINDOW_COLOUR_2}Intensidad: {BLACK}más de {COMMA16}
STR_1661    :{WINDOW_COLOUR_2}Tolerancia a náusea: {BLACK}{STRINGID}
STR_1662    :{WINDOW_COLOUR_2}Felicidad:
STR_1663    :{WINDOW_COLOUR_2}Náusea:
STR_1664    :{WINDOW_COLOUR_2}Energía:
STR_1665    :{WINDOW_COLOUR_2}Hambre:
STR_1666    :{WINDOW_COLOUR_2}Sed:
STR_1667    :{WINDOW_COLOUR_2}Vejiga:
STR_1668    :{WINDOW_COLOUR_2}Satisfacción {BLACK}Desconocida
STR_1669    :{WINDOW_COLOUR_2}Satisfacción: {BLACK}{COMMA16}%
STR_1670    :{WINDOW_COLOUR_2}Clientes totales: {BLACK}{COMMA32}
STR_1671    :{WINDOW_COLOUR_2}Beneficio total: {BLACK}{CURRENCY2DP}
STR_1672    :Frenos
STR_1673    :Pieza para activar giro
STR_1674    :Velocidad de frenos
STR_1675    :{POP16}{VELOCITY}
STR_1676    :Establecer límite de velocidad para los frenos
STR_1677    :{WINDOW_COLOUR_2}Popularidad: {BLACK}Desconocida
STR_1678    :{WINDOW_COLOUR_2}Popularidad: {BLACK}{COMMA16}%
STR_1679    :Hélice arriba (izq)
STR_1680    :Hélice arriba (der)
STR_1681    :Hélice abajo (izq)
STR_1682    :Hélice abajo (der)
STR_1683    :Tamaño de base 2 × 2
STR_1684    :Tamaño de base 4 × 4
STR_1685    :Tamaño de base 2 × 4
STR_1686    :Tamaño de base 5 × 1
STR_1687    :Salpicadura de agua
STR_1688    :Tamaño de base 4 × 1
STR_1689    :Bloque de frenado
STR_1690    :{WINDOW_COLOUR_2}{STRINGID}{NEWLINE}{BLACK}{STRINGID}
STR_1691    :{WINDOW_COLOUR_2}  Precio: {BLACK}{CURRENCY}
STR_1692    :{WINDOW_COLOUR_2}  Precio: {BLACK}desde {CURRENCY}
STR_1693    :Visitantes
STR_1694    :Empleados
STR_1695    :Ingresos y costes
STR_1696    :Información de clientes
STR_1697    :No se puede colocar en la fila de espera
STR_1698    :Solo se puede colocar en la fila de espera
STR_1699    :Mucha gente en la partida.
STR_1700    :Contratar nuevo manitas
STR_1701    :Contratar nuevo mecánico
STR_1702    :Contratar nuevo guardia
STR_1703    :Contratar nuevo animador
STR_1704    :No se pueden contratar nuevos empleados…
STR_1705    :Despedir empleado
STR_1706    :Mover esta persona a otra posición
STR_1707    :Muchos empleados en el parque.
STR_1708    :Establecer zona de patrulla para este empleado
STR_1709    :Despedir empleado
STR_1710    :Sí
STR_1711    :{WINDOW_COLOUR_1}¿Estás seguro de despedir a {STRINGID}?
STR_1712    :{INLINE_SPRITE}{247}{19}{00}{00}{WINDOW_COLOUR_2}Limpiar senderos
STR_1713    :{INLINE_SPRITE}{248}{19}{00}{00}{WINDOW_COLOUR_2}Regar plantas
STR_1714    :{INLINE_SPRITE}{249}{19}{00}{00}{WINDOW_COLOUR_2}Vaciar papeleras
STR_1715    :{INLINE_SPRITE}{250}{19}{00}{00}{WINDOW_COLOUR_2}Cortar césped
STR_1716    :Nombre de parque inválido
STR_1717    :No se puede renombrar el parque…
STR_1718    :Nombrar parque
STR_1719    :Introduce el nuevo nombre del parque:
STR_1720    :Nombrar parque
STR_1721    :Parque cerrado
STR_1722    :Parque abierto
STR_1723    :No puedes abrir el parque…
STR_1724    :No puedes cerrar el parque…
STR_1725    :No puedes comprar terreno…
STR_1726    :¡Terreno no a la venta!
STR_1727    :¡Derechos de construcción no a la venta!
STR_1728    :No puedes comprar derechos de construcción aquí…
STR_1729    :¡El terreno no es propiedad del parque!
STR_1730    :{RED}Cerrado
STR_1731    :{WHITE}{STRINGID} - - 
STR_1732    :Construir
STR_1733    :Modo
STR_1734    :{WINDOW_COLOUR_2}Numero de vueltas:
STR_1735    :Numero de vueltas de circuito
STR_1736    :{POP16}{POP16}{POP16}{POP16}{POP16}{POP16}{POP16}{POP16}{POP16}{COMMA16}
STR_1738    :No se puede cambiar el numero de vueltas…
STR_1739    :Carrera ganada por visitante {INT32}
STR_1740    :Carrera ganada por {STRINGID}
STR_1741    :¡Aún sin construir!
STR_1742    :{WINDOW_COLOUR_2}Max. visitantes en juego:
STR_1743    :Numero de visitantes máximo permitido en este juego al mismo tiempo
STR_1744    :{POP16}{POP16}{POP16}{POP16}{POP16}{POP16}{POP16}{POP16}{POP16}{COMMA16}
STR_1746    :No puedes cambiar esto…
STR_1747    :{WINDOW_COLOUR_2}Límite de tiempo:
STR_1748    :Tiempo límite para el viaje
STR_1749    :{POP16}{POP16}{POP16}{POP16}{POP16}{POP16}{POP16}{POP16}{POP16}{DURATION}
STR_1751    :No se puede cambiar el límite de tiempo para esta atracción…
STR_1752    :Mostrar lista de visitantes en el parque
STR_1753    :Mostrar lista agrupada de visitantes en el parque
STR_1754    :{BLACK}{COMMA32} visitantes
STR_1755    :{BLACK}{COMMA32} visitante
STR_1756    :{WINDOW_COLOUR_2}Precio de la entrada:
STR_1757    :{WINDOW_COLOUR_2}Fiabilidad: {MOVE_X}{255}{BLACK}{COMMA16}%
STR_1758    :Modo construir
STR_1759    :Modo mover
STR_1760    :Modo rellenar
STR_1761    :Construir laberinto en esta dirección
STR_1762    :Cascadas
STR_1763    :Rápidos
STR_1764    :Golpes de troncos
STR_1765    :Cámara fotográfica
STR_1766    :Reverser turntable
STR_1767    :Túnel Giratorio
STR_1768    :No puedes cambiar el número de balanceo…
STR_1769    :{WINDOW_COLOUR_2}Número de balanceos:
STR_1770    :Número de balanceos completos
STR_1771    :{POP16}{POP16}{POP16}{POP16}{POP16}{POP16}{POP16}{POP16}{POP16}{COMMA16}
STR_1773    :Sólo se permite una sección de fotos por atracción.
STR_1774    :Sólo un cable de elevación por atracción.
STR_1777    :Música de atracción
STR_1778    :{STRINGID} - - 
STR_1779    :{INLINE_SPRITE}{254}{19}{00}{00} Disfraz de panda
STR_1780    :{INLINE_SPRITE}{255}{19}{00}{00} Disfraz de tigre
STR_1781    :{INLINE_SPRITE}{00}{20}{00}{00} Disfraz de elefante
STR_1782    :{INLINE_SPRITE}{01}{20}{00}{00} Disfraz de romano
STR_1783    :{INLINE_SPRITE}{02}{20}{00}{00} Disfraz de gorila
STR_1784    :{INLINE_SPRITE}{03}{20}{00}{00} Disfraz de muñeco de nieve
STR_1785    :{INLINE_SPRITE}{04}{20}{00}{00} Disfraz de caballero
STR_1786    :{INLINE_SPRITE}{05}{20}{00}{00} Disfraz de astronauta
STR_1787    :{INLINE_SPRITE}{06}{20}{00}{00} Disfraz de bandido
STR_1788    :{INLINE_SPRITE}{07}{20}{00}{00} Disfraz de sheriff
STR_1789    :{INLINE_SPRITE}{08}{20}{00}{00} Disfraz de pirata
STR_1790    :Selecciona el color del uniforme para este tipo de empleados
STR_1791    :{WINDOW_COLOUR_2}Color del uniforme:
STR_1792    :Dirigiéndose a {STRINGID}
STR_1793    :Yendo a inspeccionar {STRINGID}
STR_1794    :Arreglando {STRINGID}
STR_1795    :Contestando llamada
STR_1796    :Se ha averiado y requiere reparación
STR_1798    :Remolino
STR_1799    :{POP16}{POP16}{POP16}{POP16}{POP16}{CURRENCY2DP}
STR_1800    :Paro por seguridad
STR_1801    :Retenciones atascadas cerradas
STR_1802    :Retenciones atascadas abiertas
STR_1803    :Puertas atascadas cerradas
STR_1804    :Puertas atascadas abiertas
STR_1805    :Avería del vehículo
STR_1806    :Fallo de frenos
STR_1807    :Fallo de control
STR_1808    :{WINDOW_COLOUR_2}Última avería: {BLACK}{STRINGID}
STR_1809    :{WINDOW_COLOUR_2}Avería actual: {OUTLINE}{RED}{STRINGID}
STR_1810    :{WINDOW_COLOUR_2}Lleva:
STR_1811    :No puedes construir esto aquí…
STR_1812    :{BLACK}{STRINGID}
STR_1813    :Objetos misceláneos
STR_1814    :Acciones
STR_1815    :Pensamientos
STR_1816    :Selecciona el tipo de información a mostrar en la lista de visitantes
STR_1817    :({COMMA32})
STR_1818    :{WINDOW_COLOUR_2}Todos los visitantes
STR_1819    :{WINDOW_COLOUR_2}Todos los visitantes (agrupados)
STR_1820    :{WINDOW_COLOUR_2}Visitantes {STRINGID}
STR_1821    :{WINDOW_COLOUR_2}Visitantes Pensando {SMALLFONT}{STRINGID}
STR_1822    :{WINDOW_COLOUR_2}Visitantes Pensando en {POP16}{STRINGID}
STR_1823    :Muestra los pensamientos de los visitantes sobre esta atracción
STR_1824    :Mostrar visitantes en esta atracción
STR_1825    :Mostrar visitantes esperando para subir a esta atracción
STR_1826    :Estado
STR_1827    :Popularidad
STR_1828    :Satisfacción
STR_1829    :Beneficio
STR_1830    :Tamaño de la cola
STR_1831    :Tiempo en cola
STR_1832    :Fiabilidad
STR_1833    :Tiempo averiado
STR_1834    :Favorito de
STR_1835    :Popularidad: Desconocido
STR_1836    :Popularidad: {COMMA16}%
STR_1837    :Satisfacción: Desconocido
STR_1838    :Satisfacción: {COMMA16}%
STR_1839    :Fiabilidad: {COMMA16}%
STR_1840    :Tiempo averiado: {COMMA16}%
STR_1841    :Beneficio: {CURRENCY2DP} por hora
STR_1842    :Favorito de: {COMMA32} visitante
STR_1843    :Favorito de: {COMMA32} visitantes
STR_1844    :Selecciona el tipo de información a mostrar en la lista
STR_1845    :{MONTHYEAR}
STR_1846    :{COMMA32} visitantes
STR_1847    :{INLINE_SPRITE}{11}{20}{00}{00}{COMMA32} visitantes
STR_1848    :{INLINE_SPRITE}{10}{20}{00}{00}{COMMA32} visitantes
STR_1849    :{WINDOW_COLOUR_2}Reproducir música
STR_1850    :Activar música para esta atracción.
STR_1851    :{WINDOW_COLOUR_2}Coste de funcionamiento: {BLACK}{CURRENCY2DP} por hora
STR_1852    :{WINDOW_COLOUR_2}Coste de funcionamiento: {BLACK}Desconocido
STR_1853    :{WINDOW_COLOUR_2}Construido: {BLACK}Este año
STR_1854    :{WINDOW_COLOUR_2}Construido: {BLACK}El año pasado
STR_1855    :{WINDOW_COLOUR_2}Construido: {BLACK}Hace {COMMA16} años
STR_1856    :{WINDOW_COLOUR_2}Beneficio por ítem: {BLACK}{CURRENCY2DP}
STR_1857    :{WINDOW_COLOUR_2}Pérdidas por ítem: {BLACK}{CURRENCY2DP}
STR_1858    :{WINDOW_COLOUR_2}Coste: {BLACK}{CURRENCY} al mes
STR_1859    :manitas
STR_1860    :mecánicos
STR_1861    :guardias de seguridad
STR_1862    :animadores
STR_1863    :manita
STR_1864    :mecánico
STR_1865    :guardia de seguridad
STR_1866    :animador
STR_1867    :{BLACK}{COMMA32} {STRINGID}
STR_1868    :No puedes cambiar el número de vueltas…
STR_1869    :{WINDOW_COLOUR_2}Número de vueltas:
STR_1870    :Número de vueltas completas
STR_1871    :{POP16}{POP16}{POP16}{POP16}{POP16}{POP16}{POP16}{POP16}{POP16}{COMMA16}
STR_1873    :{WINDOW_COLOUR_2}Ingresos: {BLACK}{CURRENCY2DP} por hora
STR_1874    :{WINDOW_COLOUR_2}Beneficios: {BLACK}{CURRENCY2DP} por hora
STR_1875    :{BLACK} {SPRITE}{BLACK} {STRINGID}
STR_1876    :{WINDOW_COLOUR_2}{INLINE_SPRITE}{251}{19}{00}{00}Inspeccionar atracciones
STR_1877    :{WINDOW_COLOUR_2}{INLINE_SPRITE}{252}{19}{00}{00}Reparar atracciones
STR_1878    :{WINDOW_COLOUR_2}Inspección:
STR_1879    :Cada 10 minutos
STR_1880    :Cada 20 minutos
STR_1881    :Cada 30 minutos
STR_1882    :Cada 45 minutos
STR_1883    :Cada hora
STR_1884    :Cada 2 horas
STR_1885    :Nunca
STR_1886    :Inspeccionando {STRINGID}
STR_1887    :{WINDOW_COLOUR_2}Tiempo desde la última inspección: {BLACK}{COMMA16} minutos
STR_1888    :{WINDOW_COLOUR_2}Tiempo desde la última inspección: {BLACK}más de 4 horas
STR_1889    :{WINDOW_COLOUR_2}Tiempo averiado: {MOVE_X}{255}{BLACK}{COMMA16}%
STR_1890    :Selecciona con qué frecuencia un mecánico debe inspeccionar esta atracción
STR_1891    :¡Ningún {STRINGID} en el parque todavía!
STR_1894    :{WINDOW_COLOUR_2}{STRINGID} vendidos: {BLACK}{COMMA32}
STR_1895    :Construir nueva atracción
STR_1896    :{WINDOW_COLOUR_2}Gastos/Ingresos
STR_1897    :{WINDOW_COLOUR_2}Construcción atracc.
STR_1898    :{WINDOW_COLOUR_2}Operación de atracc.
STR_1899    :{WINDOW_COLOUR_2}Compra de terrenos
STR_1900    :{WINDOW_COLOUR_2}Decorado
STR_1901    :{WINDOW_COLOUR_2}Entradas al parque
STR_1902    :{WINDOW_COLOUR_2}Entradas a atracciones
STR_1903    :{WINDOW_COLOUR_2}Ventas de tiendas
STR_1904    :{WINDOW_COLOUR_2}Gastos de tiendas
STR_1905    :{WINDOW_COLOUR_2}Ventas comida/bebida
STR_1906    :{WINDOW_COLOUR_2}Gastos comida/bebida
STR_1907    :{WINDOW_COLOUR_2}Salarios del personal
STR_1908    :{WINDOW_COLOUR_2}Marketing
STR_1909    :{WINDOW_COLOUR_2}Investigación
STR_1910    :{WINDOW_COLOUR_2}Intereses del crédito
STR_1911    :{BLACK} a {COMMA16}% por año
STR_1912    :{MONTH}
STR_1913    :{BLACK}+{CURRENCY2DP}
STR_1914    :{BLACK}{CURRENCY2DP}
STR_1915    :{RED}{CURRENCY2DP}
STR_1916    :{WINDOW_COLOUR_2}Préstamo:
STR_1917    :{POP16}{POP16}{POP16}{CURRENCY}
STR_1918    :¡No puedes pedir más dinero!
STR_1919    :¡No tienes suficiente dinero!
STR_1920    :¡No puedes devolver el préstamo!
STR_1921    :Iniciar nueva partida
STR_1922    :Continuar partida guardada
STR_1924    :Salir del juego
STR_1925    :No puedes colocar esta persona aquí…
STR_1927    :{YELLOW}{STRINGID} se ha averiado
STR_1928    :{RED}¡{STRINGID} ha chocado!
STR_1929    :{RED}{STRINGID} no se ha arreglado{NEWLINE}Comprueba dónde están tus mecánicos y considera organizarlos mejor
STR_1930    :Activa/Desactiva el seguimiento de este visitante (Con el seguimiento activado, los movimientos de este visitante aparecerán en el área de mensajes)
STR_1931    :{STRINGID} está haciendo fila en {STRINGID}
STR_1932    :{STRINGID} está en {STRINGID}
STR_1933    :{STRINGID} está en {STRINGID}
STR_1934    :{STRINGID} ha salido de {STRINGID}
STR_1935    :{STRINGID} se ha ido del parque
STR_1936    :{STRINGID} ha comprado {STRINGID}
STR_1937    :Muestra información sobre el tema de este mensaje
STR_1938    :Mostrar vista del visitante
STR_1939    :Mostrar vista de empleado
STR_1940    :Mostrar felicidad, energía, hambre, etc. de este visitante
STR_1941    :Mostrar en qué atracciones se ha subido este visitante 
STR_1942    :Mostrar información financiera sobre este visitante
STR_1943    :Mostrar pensamientos recientes de este visitante
STR_1944    :Mostrar los objetos que lleva este visitante
STR_1945    :Mostrar órdenes y opciones para este empleado
STR_1946    :Elegir disfraz para este animador
STR_1947    :Mostrar áreas patrulladas por este tipo de empleados, y localiza el empleado más cercano
STR_1948    :Contrata un nuevo empleado del tipo seleccionado
STR_1949    :Resumen financiero
STR_1950    :Gráfica de finanzas
STR_1951    :Gráfica de valor del parque
STR_1952    :Gráfica de beneficios
STR_1953    :Marketing
STR_1954    :Inversión en Innovación y Desarrollo
STR_1955    :{WINDOW_COLOUR_2}Número de circuitos:
STR_1956    :Número de circuitos por juego
STR_1957    :{POP16}{POP16}{POP16}{POP16}{POP16}{POP16}{POP16}{POP16}{POP16}{POP16}{POP16}{COMMA16}
STR_1958    :{COMMA16}
STR_1959    :No se puede cambiar el número de circuitos…
STR_1960    :{WINDOW_COLOUR_2}Precio del Globo:
STR_1961    :{WINDOW_COLOUR_2}Precio del Juguetito:
STR_1962    :{WINDOW_COLOUR_2}Precio del Mapa:
STR_1963    :{WINDOW_COLOUR_2}Precio de la Foto:
STR_1964    :{WINDOW_COLOUR_2}Precio del Paraguas:
STR_1965    :{WINDOW_COLOUR_2}Precio de la Bebida:
STR_1966    :{WINDOW_COLOUR_2}Precio de la Hamburguesa:
STR_1967    :{WINDOW_COLOUR_2}Precio de las Papas Fritas:
STR_1968    :{WINDOW_COLOUR_2}Precio del Helado:
STR_1969    :{WINDOW_COLOUR_2}Precio del Algodón Azúcar:
STR_1970    :{WINDOW_COLOUR_2}
STR_1971    :{WINDOW_COLOUR_2}
STR_1972    :{WINDOW_COLOUR_2}
STR_1973    :{WINDOW_COLOUR_2}Precio de la Pizza:
STR_1974    :{WINDOW_COLOUR_2}
STR_1975    :{WINDOW_COLOUR_2}Precio de Palomitas:
STR_1976    :{WINDOW_COLOUR_2}Precio del Perrito Caliente:
STR_1977    :{WINDOW_COLOUR_2}Precio del Tentáculo:
STR_1978    :{WINDOW_COLOUR_2}Precio del Sombrero:
STR_1979    :{WINDOW_COLOUR_2}Precio de la Manzana:
STR_1980    :{WINDOW_COLOUR_2}Precio de la Camiseta:
STR_1981    :{WINDOW_COLOUR_2}Precio de la Rosquilla:
STR_1982    :{WINDOW_COLOUR_2}Precio del Café:
STR_1983    :{WINDOW_COLOUR_2}
STR_1984    :{WINDOW_COLOUR_2}Precio Pollo Frito:
STR_1985    :{WINDOW_COLOUR_2}Precio de la Limonada:
STR_1986    :{WINDOW_COLOUR_2}
STR_1987    :{WINDOW_COLOUR_2}
STR_1988    :Globo
STR_1989    :Juguetito
STR_1990    :Mapa del Parque
STR_1991    :Foto en Atracción
STR_1992    :Sombrilla
STR_1993    :Bebida
STR_1994    :Hamburguesa
STR_1995    :Patatas Fritas
STR_1996    :Helado
STR_1997    :Algodón de Azúcar
STR_1998    :Lata vacía
STR_1999    :Basura
STR_2000    :Caja de Hamburguesa Vacía
STR_2001    :Pizza
STR_2002    :Cupón
STR_2003    :Palomitas de Maíz
STR_2004    :Perrito Caliente
STR_2005    :Tentáculo
STR_2006    :Sombrero
STR_2007    :Manzana de Caramelo
STR_2008    :Camiseta
STR_2009    :Rosquilla
STR_2010    :Café
STR_2011    :Taza vacía
STR_2012    :Pollo Frito
STR_2013    :Limonada
STR_2014    :Caja vacía
STR_2015    :Botella vacía
STR_2016    :Globos
STR_2017    :Juguetes Mimosos
STR_2018    :Mapas del parque
STR_2019    :Fotos en atracción
STR_2020    :Paraguas
STR_2021    :Bebidas
STR_2022    :Hamburguesas
STR_2023    :Patatas Fritas
STR_2024    :Helados
STR_2025    :Algodón de Azúcar
STR_2026    :Latas vacías
STR_2027    :Basuras
STR_2028    :Cajas vacías
STR_2029    :Pizzas
STR_2030    :Cupones
STR_2031    :Palomitas de Maíz
STR_2032    :Perritos Calientes
STR_2033    :Tentáculos
STR_2034    :Sombreros
STR_2035    :Manzanas de Caramelo
STR_2036    :Camisetas
STR_2037    :Rosquillas
STR_2038    :Cafés
STR_2039    :Tazas vacías
STR_2040    :Pollos Frito
STR_2041    :Limonadas
STR_2042    :Cajas vacías
STR_2043    :Botellas vacías
STR_2044    :un Globo
STR_2045    :un Juguetito
STR_2046    :un Mapa del Parque
STR_2047    :una Foto
STR_2048    :una Sombrilla
STR_2049    :una Bebida
STR_2050    :una Hamburguesa
STR_2051    :unas Patatas Fritas
STR_2052    :un Helado
STR_2053    :un Algodón de Azúcar
STR_2054    :una Lata vacía
STR_2055    :una Basura
STR_2056    :una Caja vacía
STR_2057    :una Pizza
STR_2058    :un Cupón
STR_2059    :unas Palomitas de Maíz
STR_2060    :un Perrito Caliente
STR_2061    :un Tentáculo
STR_2062    :un Sombrero
STR_2063    :una Manzana de Caramelo
STR_2064    :una Camiseta
STR_2065    :una Rosquilla
STR_2066    :un Café
STR_2067    :una taza vacía
STR_2068    :unos Pollos Fritos
STR_2069    :una Limonada
STR_2070    :una Caja vacía
STR_2071    :una Botella vacía
STR_2072    :Globo de “{STRINGID}”
STR_2073    :Juguetito de “{STRINGID}”
STR_2074    :Mapa de {STRINGID}
STR_2075    :Foto en atracción de {STRINGID}
STR_2076    :Paraguas de “{STRINGID}”
STR_2077    :Bebida
STR_2078    :Hamburguesa
STR_2079    :Patatas Fritas
STR_2080    :Helado
STR_2081    :Algodón de Azúcar
STR_2082    :Lata vacía
STR_2083    :Basura
STR_2084    :Caja vacía de hamburguesa
STR_2085    :Pizza
STR_2086    :Cupón para {STRINGID}
STR_2087    :Palomitas de Maíz
STR_2088    :Perrito caliente
STR_2089    :Tentáculo
STR_2090    :Sombrero de “{STRINGID}”
STR_2091    :Manzana de Caramelo
STR_2092    :Camiseta de “{STRINGID}”
STR_2093    :Rosquilla
STR_2094    :Café
STR_2095    :Taza vacía
STR_2096    :Pollo Frito
STR_2097    :Limonada
STR_2098    :Caja vacía
STR_2099    :Botella vacía
STR_2103    :{WINDOW_COLOUR_2}Precio de Pretzel:
STR_2104    :{WINDOW_COLOUR_2}Precio Chocolate:
STR_2105    :{WINDOW_COLOUR_2}Precio de Té Helado:
STR_2106    :{WINDOW_COLOUR_2}Precio Pastel:
STR_2107    :{WINDOW_COLOUR_2}Precio de Gafas:
STR_2108    :{WINDOW_COLOUR_2}Precio de Fideos:
STR_2109    :{WINDOW_COLOUR_2}Precio Arroz Frito:
STR_2110    :{WINDOW_COLOUR_2}Precio Sopa Wonton:
STR_2111    :{WINDOW_COLOUR_2}Precio Albóndigas:
STR_2112    :{WINDOW_COLOUR_2}Precio Bebida de Fruta:
STR_2113    :{WINDOW_COLOUR_2}Precio Leche Soja:
STR_2114    :{WINDOW_COLOUR_2}Precio Sujongkwa:
STR_2115    :{WINDOW_COLOUR_2}Precio Sándwich:
STR_2116    :{WINDOW_COLOUR_2}Precio de Galleta:
STR_2117    :{WINDOW_COLOUR_2}
STR_2118    :{WINDOW_COLOUR_2}
STR_2119    :{WINDOW_COLOUR_2}
STR_2120    :{WINDOW_COLOUR_2}Precio Salchicha:
STR_2121    :{WINDOW_COLOUR_2}
STR_2125    :Pretzel
STR_2126    :Chocolate Caliente
STR_2127    :Té helado
STR_2128    :Pastel
STR_2129    :Gafas de Sol
STR_2130    :Fideo con carne
STR_2131    :Arroz Frito
STR_2132    :Sopa Wonton
STR_2133    :Sopa de Albóndigas
STR_2134    :Jugo de Frutas
STR_2135    :Leche Soja
STR_2136    :Sujongkwa
STR_2137    :Mini-Sándwich
STR_2138    :Galleta
STR_2139    :Tazón vacío
STR_2140    :Cartón de bebida vacío
STR_2141    :Taza de jugo vacía    
STR_2142    :Salchicha Asada
STR_2143    :Tazón vacío
STR_2147    :Pretzeles
STR_2148    :Chocolates Caliente
STR_2149    :Tés Helados
STR_2150    :Pasteles
STR_2151    :Gafas de Sol
STR_2152    :Fideos con carne
STR_2153    :Arroz frito
STR_2154    :Sopas Wonton
STR_2155    :Sopas de Albóndigas
STR_2156    :Bebidas de Frutas
STR_2157    :Leches Soja
STR_2158    :Sujongkwa
STR_2159    :Sándwiches
STR_2160    :Galletas
STR_2161    :Tazones vacíos
STR_2162    :Cartones de bebida vacío
STR_2163    :Tazas de jugo vacías
STR_2164    :Salchichas asadas
STR_2165    :Tazones vacíos
STR_2169    :un Pretzel
STR_2170    :un Chocolate Caliente
STR_2171    :un Té Helado
STR_2172    :un Pastel
STR_2173    :un par de Gafas
STR_2174    :unos Fideos de carne
STR_2175    :un Arroz Frito
STR_2176    :una Sopa Wonton
STR_2177    :una Sopa de Albóndiga
STR_2178    :una Bebida de Fruta
STR_2179    :una Leche Soja
STR_2180    :un Sujongkwa
STR_2181    :un Mini-Sándwich
STR_2182    :una Galleta
STR_2183    :un Tazón Vacío
STR_2184    :un Cartón de bebida vacío
STR_2185    :una Taza de Bebida vacía
STR_2186    :una Salchicha asada
STR_2187    :un Tazón Vacío
STR_2191    :Pretzel
STR_2192    :Chocolate Caliente
STR_2193    :Té Helado
STR_2194    :Pastel
STR_2195    :Gafas de Sol
STR_2196    :Fideos con carne
STR_2197    :Arroz Frito
STR_2198    :Sopa Wonton
STR_2199    :Sopa de Albóndigas
STR_2200    :Bebida de Frutas
STR_2201    :Leche de Soja
STR_2202    :Sujongkwa
STR_2203    :Mini-Sándwich
STR_2204    :Galleta
STR_2205    :Tazón Vacío
STR_2206    :Cartón de bebida vacío
STR_2207    :Taza de Bebida vacía
STR_2208    :Salchicha asada
STR_2209    :Tazón Vacío
STR_2210    :Mostrar lista de manitas en el parque
STR_2211    :Mostrar lista de mecánicos en el parque
STR_2212    :Mostrar lista de guardias de seguridad en el parque
STR_2213    :Mostrar lista de animadores en el parque
STR_2214    :¡No es posible construir mientras el juego está pausado!
STR_2215    :{STRINGID}{NEWLINE}({STRINGID})
STR_2216    :{WINDOW_COLOUR_2}{COMMA16}°C
STR_2217    :{WINDOW_COLOUR_2}{COMMA16}°F
STR_2218    :{RED}¡{STRINGID} en {STRINGID} no ha regresado a la {STRINGID}!{NEWLINE}Comprueba si se ha atorado o se ha detenido.
STR_2219    :{RED}{COMMA16} personas han muerto en un accidente en {STRINGID}
STR_2220    :{WINDOW_COLOUR_2}Valoración del parque: {BLACK}{COMMA16}
STR_2221    :Valoración del parque: {COMMA16}
STR_2222    :{BLACK}{STRINGID}
STR_2223    :{WINDOW_COLOUR_2}Visitantes en el parque: {BLACK}{COMMA32}
STR_2224    :{WINDOW_COLOUR_2}Efectivo: {BLACK}{CURRENCY2DP}
STR_2225    :{WINDOW_COLOUR_2}Efectivo: {RED}{CURRENCY2DP}
STR_2226    :{WINDOW_COLOUR_2}Valor del parque: {BLACK}{CURRENCY}
STR_2227    :{WINDOW_COLOUR_2}Valor de la compañía: {BLACK}{CURRENCY}
STR_2228    :{WINDOW_COLOUR_2}Ganancias del mes pasado comidas/bebidas y{NEWLINE}venta de mercancías : {BLACK}{CURRENCY}
STR_2229    :Cuesta arriba a vertical
STR_2230    :Tramo Vertical
STR_2231    :Frenos de caída libre
STR_2232    :Cable de elevación
STR_2233    :Información del parque
STR_2234    :Mensajes recientes
STR_2235    :{STRINGID} {STRINGID}
STR_2236    :Enero
STR_2237    :Febrero
STR_2238    :Marzo
STR_2239    :Abril
STR_2240    :Mayo
STR_2241    :Junio
STR_2242    :Julio
STR_2243    :Agosto
STR_2244    :Septiembre
STR_2245    :Octubre
STR_2246    :Noviembre
STR_2247    :Diciembre
STR_2248    :No puedes eliminar la atracción/tienda
STR_2249    :{BABYBLUE}Nueva atracción disponible:{NEWLINE}{STRINGID}
STR_2250    :{BABYBLUE}Nuevo decorado disponible:{NEWLINE}{STRINGID}
STR_2251    :¡Sólo puede construirse en senderos!
STR_2252    :¡Sólo puede construirse a través de senderos!
STR_2253    :Atracciones de transporte
STR_2254    :Atracciones suaves
STR_2255    :Montañas rusas
STR_2256    :Atracciones intensas
STR_2257    :Atracciones de agua
STR_2258    :Tiendas y puestos
STR_2259    :Decorado
STR_2260    :Sin Inversión
STR_2261    :Inversión mínima
STR_2262    :Inversión normal
STR_2263    :Inversión máxima
STR_2264    :Inversión en investigación
STR_2265    :{WINDOW_COLOUR_2}Presupuesto: {BLACK}{CURRENCY} por mes
STR_2266    :Prioridades en investigación
STR_2267    :Actualmente en desarrollo
STR_2268    :Último desarrollo
STR_2269    :{WINDOW_COLOUR_2}Tipo: {BLACK}{STRINGID}
STR_2270    :{WINDOW_COLOUR_2}Progreso: {BLACK}{STRINGID}
STR_2271    :{WINDOW_COLOUR_2}Fecha: {BLACK}{STRINGID}
STR_2272    :{WINDOW_COLOUR_2}Atracción:{NEWLINE}{BLACK}{STRINGID}
STR_2273    :{WINDOW_COLOUR_2}Decorado:{NEWLINE}{BLACK}{STRINGID}
STR_2274    :Mostrar detalles de este desarrollo
STR_2275    :Opciones de Inversión y estado de I&D
STR_2276    :Muestra estado de I&D
STR_2277    :Desconocido
STR_2278    :Atracción de Transporte
STR_2279    :Atracción Suave
STR_2280    :Montaña Rusa
STR_2281    :Atracción Intensa
STR_2282    :Atracción de agua
STR_2283    :Tienda/Puesto
STR_2284    :Escenario
STR_2285    :Desarrollo inicial
STR_2286    :Diseñando
STR_2287    :Finalizando diseño
STR_2288    :Desconocido
STR_2289    :{STRINGID} {STRINGID}
STR_2291    :Selecciona el escenario para una nueva partida
STR_2292    :{WINDOW_COLOUR_2}Atracciones visitadas:
STR_2293    :{BLACK} Nada
STR_2294    :Cambiar estilo de tierra
STR_2295    :Cambiar estilo de acantilado
STR_2296    :{BLACK}{CURRENCY2DP}{WINDOW_COLOUR_2} gast. en la entrada al parque
STR_2297    :{BLACK}{CURRENCY2DP}{WINDOW_COLOUR_2} gastados en {BLACK}{COMMA16} atracción
STR_2298    :{BLACK}{CURRENCY2DP}{WINDOW_COLOUR_2} gastados en {BLACK}{COMMA16} atracciones
STR_2299    :{BLACK}{CURRENCY2DP}{WINDOW_COLOUR_2} gastados en {BLACK}{COMMA16} comida
STR_2300    :{BLACK}{CURRENCY2DP}{WINDOW_COLOUR_2} gastados en {BLACK}{COMMA16} comidas
STR_2301    :{BLACK}{CURRENCY2DP}{WINDOW_COLOUR_2} gastados en {BLACK}{COMMA16} refresco
STR_2302    :{BLACK}{CURRENCY2DP}{WINDOW_COLOUR_2} gastados en {BLACK}{COMMA16} refrescos
STR_2303    :{BLACK}{CURRENCY2DP}{WINDOW_COLOUR_2} gastados en {BLACK}{COMMA16} souvenir
STR_2304    :{BLACK}{CURRENCY2DP}{WINDOW_COLOUR_2} gastados en {BLACK}{COMMA16} souvenirs
STR_2305    :Archivos Diseño Vía
STR_2306    :Guardar Diseño Vía
STR_2307    :Selecciona diseño de {STRINGID}
STR_2308    :{STRINGID} Diseños de Vía
STR_2309    :Instalar Diseño de Vía
STR_2310    :Construir diseño personalizado
STR_2311    :{WINDOW_COLOUR_2}Nivel de emoción: {BLACK}{COMMA2DP32} (aprox.)
STR_2312    :{WINDOW_COLOUR_2}Nivel de intensidad: {BLACK}{COMMA2DP32} (aprox.)
STR_2313    :{WINDOW_COLOUR_2}Nivel de náuseas: {BLACK}{COMMA2DP32} (aprox.)
STR_2314    :{WINDOW_COLOUR_2}Longitud de vía: {BLACK}{STRINGID}
STR_2315    :{WINDOW_COLOUR_2}Coste: {BLACK}alrededor de {CURRENCY}
STR_2316    :{WINDOW_COLOUR_2}Espacio requerido: {BLACK}{COMMA16} × {COMMA16} bloques
STR_2321    :{WINDOW_COLOUR_2}Número de atracciones: {BLACK}{COMMA16}
STR_2322    :{WINDOW_COLOUR_2}Empleados: {BLACK}{COMMA32}
STR_2323    :{WINDOW_COLOUR_2}Extensión del parque: {BLACK}{COMMA32}m²
STR_2324    :{WINDOW_COLOUR_2}Extensión del parque: {BLACK}{COMMA32}sq.ft.
STR_2325    :Comprar terreno para extender el parque.
STR_2326    :Comprar derechos de construcción para construir arriba o debajo del terreno fuera del parque.
STR_2327    :Opciones
STR_2328    :{WINDOW_COLOUR_2}Moneda:
STR_2329    :{WINDOW_COLOUR_2}Distancia y Velocidad:
STR_2330    :{WINDOW_COLOUR_2}Temperatura:
STR_2331    :{WINDOW_COLOUR_2}Marcas de altura:
STR_2332    :Niveles relativos
STR_2333    :Efectos de sonido
STR_2334    :Libras (£)
STR_2335    :Dólares ($)
STR_2336    :Franco (F)
STR_2337    :Marco alemán (DM)
STR_2338    :Yen (¥)
STR_2339    :Peseta (Pts)
STR_2340    :Lira (L)
STR_2341    :Florines (ƒ)
STR_2342    :Corona sueca (kr)
STR_2343    :Euros (€)
STR_2344    :Imperial
STR_2345    :Métrico
STR_2347    :{RED}¡{STRINGID} se ha ahogado!
STR_2348    :Mostrar estadísticas de este empleado
STR_2349    :{WINDOW_COLOUR_2}Sueldo: {BLACK}{CURRENCY} al mes
STR_2350    :{WINDOW_COLOUR_2}Contratado: {BLACK}{MONTHYEAR}
STR_2351    :{WINDOW_COLOUR_2}Césped cortado: {BLACK}{COMMA32}
STR_2352    :{WINDOW_COLOUR_2}Jardines regados: {BLACK}{COMMA32}
STR_2353    :{WINDOW_COLOUR_2}Senderos limpiados: {BLACK}{COMMA32}
STR_2354    :{WINDOW_COLOUR_2}Papeleras vaciadas: {BLACK}{COMMA32}
STR_2355    :{WINDOW_COLOUR_2}Atracciones reparadas: {BLACK}{COMMA32}
STR_2356    :{WINDOW_COLOUR_2}Atracc. inspeccionadas: {BLACK}{COMMA32}
STR_2358    :Unidas
STR_2359    :Valores reales
STR_2360    :{WINDOW_COLOUR_2}Resolución de la pantalla:
STR_2361    :Suavizado de terreno
STR_2362    :Activa o desactiva el suavizado del terreno
STR_2363    :Mostrar cuadrícula de terreno
STR_2364    :Activa o desactiva la cuadrícula de terreno
STR_2365    :¡El banco se niega a prestarte más dinero!
STR_2366    :Celsius (°C)
STR_2367    :Fahrenheit (°F)
STR_2368    :Ninguna
STR_2369    :Bajo
STR_2370    :Media
STR_2371    :Alta
STR_2372    :Baja
STR_2373    :Medio
STR_2374    :Alto
STR_2375    :Muy alto
STR_2376    :Extremo
STR_2377    :Ultra-Extremo
STR_2378    :Seleccionar menos extensión de tierra
STR_2379    :Seleccionar más extensión de tierra
STR_2380    :Seleccionar menos extensión de agua
STR_2381    :Seleccionar más extensión de agua
STR_2382    :Tierra
STR_2383    :Agua
STR_2384    :{WINDOW_COLOUR_2}Tu objetivo:
STR_2385    :{BLACK}Ninguno
STR_2386    :{BLACK}Tener al menos {COMMA16} visitantes en tu parque a finales de {MONTHYEAR}, con una valoración del parque de al menos 600
STR_2387    :{BLACK}Conseguir un valor del parque {POP16}{POP16}{CURRENCY} a final de {PUSH16}{PUSH16}{PUSH16}{PUSH16}{PUSH16}{MONTHYEAR}
STR_2388    :{BLACK}¡Diviértete!
STR_2389    :{BLACK}¡Construye el mejor {STRINGID} que puedas!
STR_2390    :{BLACK}Tener al menos 10 tipos de montañas rusas distintas operando en el parque, cada una con un valor de emoción de al menos 6.00
STR_2391    :{BLACK}Tener al menos {COMMA16} visitantes en tu parque. ¡No dejes que la valoración baje de 700 en ningún momento!
STR_2392    :{BLACK}Conseguir unos ingresos mensuales por venta de entradas a atracciones de al menos {POP16}{POP16}{CURRENCY}
STR_2393    :{BLACK}Tener al menos 10 tipos de montañas rusas distintas operando en el parque, cada una con una longitud mínima de {LENGTH}, y un valor de emoción de al menos 7.00
STR_2394    :{BLACK}Terminar de construir 5 de las montañas rusas no terminadas en este parque, diseñándolas de modo que tengan un valor de emoción de al menos {POP16}{POP16}{COMMA2DP32} cada una
STR_2395    :{BLACK}Devolver el crédito y conseguir un valor del parque de al menos {POP16}{POP16}{CURRENCY}
STR_2396    :{BLACK}Conseguir unos ingresos mensuales por comida, bebida y otros artículos de al menos {POP16}{POP16}{CURRENCY}
STR_2397    :Ninguno
STR_2398    :Número de visitantes en una fecha dada
STR_2399    :Valor del parque en una fecha dada
STR_2400    :¡Diviértete!
STR_2401    :Construir la mejor atracción posible
STR_2402    :Construye 10 montañas rusas
STR_2403    :Número de visitantes en el parque
STR_2404    :Beneficio mensual de atracciones
STR_2405    :Construye 10 montañas rusas con una longitud
STR_2406    :Terminar la construcción de 5 montañas rusas
STR_2407    :Pagar préstamo y alcanzar un valor de parque
STR_2408    :Beneficio mensual comida/mercadotecnia
STR_2409    :{WINDOW_COLOUR_2}Campañas de marketing en marcha
STR_2410    :{BLACK}Ninguna
STR_2411    :{WINDOW_COLOUR_2}Campañas de marketing disponibles
STR_2412    :Comienza esta campaña de marketing
STR_2413    :{BLACK}({CURRENCY2DP} por semana)
STR_2414    :(Aún no seleccionada)
STR_2415    :{WINDOW_COLOUR_2}Atracción:
STR_2416    :{WINDOW_COLOUR_2}Ítem:
STR_2417    :{WINDOW_COLOUR_2}Período de tiempo:
STR_2418    :Entrada gratis a {STRINGID}
STR_2419    :Entrada gratis a {STRINGID}
STR_2420    :Descuento 50% en {STRINGID}
STR_2421    :Gratis {STRINGID}
STR_2424    :{WINDOW_COLOUR_2}Cupones para entrada gratis al parque
STR_2425    :{WINDOW_COLOUR_2}Cupones para entrada gratis a una de las atracciones
STR_2426    :{WINDOW_COLOUR_2}Cupones para 50% de descuento en entrada al parque
STR_2427    :{WINDOW_COLOUR_2}Cupones para comida o bebida gratis
STR_2428    :{WINDOW_COLOUR_2}Campaña de publicidad del parque
STR_2429    :{WINDOW_COLOUR_2}Campaña de publicidad de una atracción
STR_2430    :{BLACK}Cupones para entrada gratis a {STRINGID}
STR_2431    :{BLACK}Cupones para entrada gratis a {STRINGID}
STR_2432    :{BLACK}Cupones para 50% de descuento en entrada a {STRINGID}
STR_2433    :{BLACK}Cupones para {STRINGID} gratis
STR_2434    :{BLACK}Campaña de publicidad de {STRINGID}
STR_2435    :{BLACK}Campaña de publicidad de {STRINGID}
STR_2436    :1 semana
STR_2443    :{WINDOW_COLOUR_2}Coste por semana: {BLACK}{CURRENCY2DP}
STR_2444    :{WINDOW_COLOUR_2}Coste total: {BLACK}{CURRENCY2DP}
STR_2445    :Lanzar esta campaña de marketing
STR_2446    :{YELLOW}La campaña de marketing para la entrada gratis al parque ha finalizado
STR_2447    :{YELLOW}La campaña de marketing para entrar gratis a {STRINGID} ha finalizado
STR_2448    :{YELLOW}La campaña de cupones-descuento para entrar al parque ha finalizado
STR_2449    :{YELLOW}La campaña de marketing para {STRINGID} gratis ha finalizado
STR_2450    :{YELLOW}La campaña de publicidad del parque ha finalizado
STR_2451    :{YELLOW}La campaña de publicidad de {STRINGID} ha finalizado
STR_2452    :{WINDOW_COLOUR_2}Efectivo (restando préstamo): {BLACK}{CURRENCY2DP}
STR_2453    :{WINDOW_COLOUR_2}Efectivo (restando préstamo): {RED}{CURRENCY2DP}
STR_2454    :{BLACK}{CURRENCY2DP} -
STR_2457    :Mostrar finanzas
STR_2458    :Mostrar gráfica de efectivo disponible (restando préstamo) en el tiempo
STR_2459    :Mostrar gráfica de valor del parque en el tiempo
STR_2460    :Mostrar gráfica de beneficios en el tiempo
STR_2461    :Mostrar campañas de marketing
STR_2462    :Mostrar vista de la entrada al parque
STR_2463    :Mostrar gráfica de valoración del parque en el tiempo
STR_2464    :Mostrar gráfica de número de visitantes en el tiempo
STR_2465    :Mostrar precio e información de la entrada
STR_2466    :Mostrar estadísticas del parque
STR_2467    :Mostrar objetivos de este parque
STR_2468    :Mostrar premios recientemente ganados por el parque
STR_2469    :Selecciona el nivel de investigación y desarrollo
STR_2470    :Investigar nuevas atracciones de transporte
STR_2471    :Investigar nuevas atracciones suaves
STR_2472    :Investigar nuevas montañas rusas
STR_2473    :Investigar nuevas atracciones intensas
STR_2474    :Investigar nuevas atracciones de agua
STR_2475    :Investigar nuevas tiendas y puestos
STR_2476    :Investigar nuevo decorado
STR_2477    :Selecciona modo de funcionamiento para esta atracción
STR_2478    :Mostrar gráfico de velocidad con respecto al tiempo
STR_2479    :Mostrar gráfico de velocidad con respecto al tiempo
STR_2480    :Mostrar gráfico de aceleración con respecto al tiempo
STR_2481    :Mostrar gráfico de aceleración lateral con respecto al tiempo
STR_2482    :Beneficios: {CURRENCY} por semana. Valor del parque: {CURRENCY}
STR_2483    :{WINDOW_COLOUR_2}Beneficio semanal: {BLACK}+{CURRENCY2DP}
STR_2484    :{WINDOW_COLOUR_2}Beneficio semanal: {RED}{CURRENCY2DP}
STR_2487    :Mostrar nombres ‘reales’ de los visitantes
STR_2488    :Muestra los nombres ‘reales’ de los visitantes, o sólo su número de visitante
STR_2489    :Atajos de teclado…
STR_2490    :Atajos de teclado
STR_2491    :Reiniciar teclas
STR_2492    :Cambiar todos los atajos de teclado a los valores por defecto
STR_2493    :Cerrar ventana más-arriba
STR_2494    :Cerrar todas las ventanas
STR_2495    :Cancelar modo de construcción
STR_2496    :Pausar juego
STR_2497    :Alejar vista
STR_2498    :Acercar vista
STR_2499    :Rotar vista a la derecha
STR_2500    :Rotar objetos en construcción
STR_2501    :Vista subterránea
STR_2502    :Tierra invisible
STR_2503    :Acantilados invisibles
STR_2504    :Mirar a través de atracciones
STR_2505    :Mirar a través del escenario
STR_2506    :Alternar Soportes Invisibles
STR_2507    :Alternar Invitados Invisibles
STR_2508    :Marcas de altura en el suelo
STR_2509    :Marcas de altura en atracciones
STR_2510    :Marcas de altura en senderos
STR_2511    :Ajustar terreno
STR_2512    :Ajustar agua
STR_2513    :Construir escenario
STR_2514    :Construir sendero
STR_2515    :Construir nueva atracción
STR_2516    :Mostrar info. de finanzas
STR_2517    :Mostrar info. de investigación
STR_2518    :Mostrar lista de atracciones
STR_2519    :Mostrar info. del parque
STR_2520    :Mostrar lista de visitantes
STR_2521    :Mostrar lista de empleados
STR_2522    :Mostrar mensajes recientes
STR_2523    :Mostrar mapa
STR_2524    :Captura Pantalla
STR_2533    :Tecla RETROCESO
STR_2534    :Tab
STR_2537    :Clear
STR_2538    :INTRO/ENTER
STR_2543    :Alt/Menú
STR_2544    :Pausa
STR_2545    :Caps
STR_2552    :Escape
STR_2557    :Barra Espaciadora
STR_2558    :PgUp
STR_2559    :PgDn
STR_2560    :Fin
STR_2561    :Inicio
STR_2562    :Izquierda
STR_2563    :Arriba
STR_2564    :Derecha
STR_2565    :Abajo
STR_2566    :Select
STR_2567    :Print
STR_2568    :Execute
STR_2569    :Snapshot
STR_2570    :Insert
STR_2571    :Delete
STR_2572    :Help
STR_2618    :Menu
STR_2621    :NumPad 0
STR_2622    :NumPad 1
STR_2623    :NumPad 2
STR_2624    :NumPad 3
STR_2625    :NumPad 4
STR_2626    :NumPad 5
STR_2627    :NumPad 6
STR_2628    :NumPad 7
STR_2629    :NumPad 8
STR_2630    :NumPad 9
STR_2631    :NumPad *
STR_2632    :NumPad +
STR_2634    :NumPad -
STR_2635    :NumPad .
STR_2636    :NumPad /
STR_2669    :NumLock
STR_2670    :Scroll
STR_2680    :Investigación Completa
STR_2684    :Llega un gran grupo de visitantes
STR_2685    :Simplex Noise Parameters
STR_2686    :Bajo:
STR_2687    :Alto:
STR_2688    :Frecuencia Base:
STR_2689    :Octavas:
STR_2690    :Generación Mapa
STR_2691    :Altura de base:
STR_2692    :Altura de agua:
STR_2693    :Terreno:
STR_2694    :Generar
STR_2695    :Terreno aleatorio
STR_2696    :Colocar arboles
STR_2700    :Autoguardado:
STR_2701    :Cada minuto
STR_2702    :Cada 5 minutos
STR_2703    :Cada 15 minutos
STR_2704    :Cada 30 minutos
STR_2705    :Cada hora
STR_2706    :Nunca
STR_2707    :Usar explorador de archivos del sistema
STR_2708    :{WINDOW_COLOUR_1}¿Estás seguro de sobrescribir {STRINGID}?
STR_2709    :Sobrescribir
STR_2710    :Ingresar nombre para este archivo:
STR_2718    :(arriba)
STR_2719    :(nuevo archivo)
STR_2720    :{UINT16}seg
STR_2721    :{UINT16}segs
STR_2722    :{UINT16}min:{UINT16}seg
STR_2723    :{UINT16}min:{UINT16}segs
STR_2724    :{UINT16}mins:{UINT16}seg
STR_2725    :{UINT16}mins:{UINT16}segs
STR_2726    :{UINT16}min
STR_2727    :{UINT16}mins
STR_2728    :{UINT16}hora:{UINT16}min
STR_2729    :{UINT16}hora:{UINT16}mins
STR_2730    :{UINT16}horas:{UINT16}min
STR_2731    :{UINT16}horas:{UINT16}mins
STR_2732    :{COMMA32}ft
STR_2733    :{COMMA32}m
STR_2734    :{COMMA16}mph
STR_2735    :{COMMA16}km/h
STR_2736    :{MONTH}, año {COMMA16}
STR_2737    :{STRINGID} {MONTH}, Año {COMMA16}
STR_2738    :Música menú principal:
STR_2739    :Ninguna
STR_2740    :RollerCoaster Tycoon 1
STR_2741    :RollerCoaster Tycoon 2
STR_2749    :Mi nuevo escenario
STR_2750    :Mover todo hacia arriba
STR_2751    :Mover todo hacia abajo
STR_2752    :Limpiar césped
STR_2753    :Césped cortado
STR_2754    :Regar plantas
STR_2755    :Arreglar mobiliario
STR_2756    :Vaciar papeleras
# New strings used in the cheats window previously these were ???
STR_2763    :???
STR_2765    :Grupo de visitantes
STR_2766    :Ganar escenario
STR_2767    :Deshabilitar cambio climático
STR_2769    :Abrir parque
STR_2770    :Cerrar parque
STR_2773    :Ventana
STR_2774    :Pantalla completa
STR_2775    :Pantalla completa (Sin bordes)
STR_2776    :Idioma:
STR_2777    :{MOVE_X}{10}{STRING}
STR_2778    :»{MOVE_X}{10}{STRING}
# End of new strings
STR_2779    :Cámara #{COMMA16}
STR_2780    :Añadir ‘cámara de vigilancia’
STR_2781    :{STRINGID}:
STR_2782    :SHIFT + 
STR_2783    :CTRL + 
STR_2784    :Cambiar atajo de teclado
STR_2785    :{WINDOW_COLOUR_2}Presiona nueva tecla para:{NEWLINE}“{STRINGID}”
STR_2786    :Clic en la descripción del atajo para cambiar
STR_2787    :{WINDOW_COLOUR_2}Valor del parque: {BLACK}{CURRENCY}
STR_2788    :{WINDOW_COLOUR_2}¡Felicidades!{NEWLINE}{BLACK}¡Has conseguido el objetivo con un valor de la compañía de {CURRENCY}!
STR_2789    :{WINDOW_COLOUR_2}¡No has conseguido tu objetivo!
STR_2790    :Introd. nombre en tabla de escenario
STR_2791    :Ingresar nombre
STR_2792    :Introduce nombre en la tabla de escenario:
STR_2793    :(Completado por {STRINGID})
STR_2794    :{WINDOW_COLOUR_2}Completado por: {BLACK}{STRINGID}{NEWLINE}{WINDOW_COLOUR_2} con un valor de la compañía de: {BLACK}{CURRENCY}
STR_2795    :Ordenar
STR_2796    :Ordenar la lista de atracciones según el criterio seleccionado
STR_2797    :Desplazar mapa con el ratón al borde de la pantalla
STR_2798    :Desplazar la vista cuando el puntero del ratón esté en el borde de la ventana
STR_2799    :Mirar o cambiar los atajos de teclado asignados
STR_2800    :{WINDOW_COLOUR_2}Entradas: {BLACK}{COMMA32}
STR_2801    :{WINDOW_COLOUR_2}Beneficios venta entradas: {BLACK}{CURRENCY2DP}
STR_2802    :Mapa
STR_2803    :Mostrar a estos visitantes marcados en el mapa
STR_2804    :Mostrar estos empleados marcados en el mapa
STR_2805    :Mostrar mapa del parque
STR_2806    :{RED}Los visitantes se quejan del mal estado de los senderos{NEWLINE}Comprueba donde están tus manitas y organízalos mejor.
STR_2807    :{RED}Los visitantes se quejan de la basura en el parque{NEWLINE}Comprueba donde están tus manitas y organízalos mejor.
STR_2808    :{RED}Los visitantes se quejan del vandalismo en el parque{NEWLINE}Comprueba donde están tus guardias y organízalos mejor.
STR_2809    :{RED}Los visitantes están hambrientos y no encuentran donde comprar comida.
STR_2810    :{RED}Los visitantes tienen sed y no encuentran donde comprar bebidas.
STR_2811    :{RED}Los visitantes se quejan por que no pueden encontrar los baños en el parque.
STR_2812    :{RED}Los visitantes se pierden o se atascan{NEWLINE}Comprueba el diseño de tus senderos para ayudar a los visitantes.
STR_2813    :{RED}¡La entrada del parque es muy cara!{NEWLINE}Reduce el costo de la entrada o mejora el valor del parque.
STR_2814    :{WINDOW_COLOUR_2}Premio al parque más sucio del país
STR_2815    :{WINDOW_COLOUR_2}Premio al parque más limpio del país
STR_2816    :{WINDOW_COLOUR_2}Premio al parque con las mejores montañas rusas
STR_2817    :{WINDOW_COLOUR_2}Premio al parque con más valor del país
STR_2818    :{WINDOW_COLOUR_2}Premio al parque más bonito del país
STR_2819    :{WINDOW_COLOUR_2}Premio al parque con menos valor del país
STR_2820    :{WINDOW_COLOUR_2}Premio al parque más seguro del país
STR_2821    :{WINDOW_COLOUR_2}Premio al parque con los mejores empleados
STR_2822    :{WINDOW_COLOUR_2}Premio al parque con la mejor comida del país
STR_2823    :{WINDOW_COLOUR_2}Premio al parque con la peor comida del país
STR_2824    :{WINDOW_COLOUR_2}Premio al parque con los mejores aseos del país
STR_2825    :{WINDOW_COLOUR_2}Premio al parque más decepcionante del país
STR_2826    :{WINDOW_COLOUR_2}Premio al parque con las mejores atracciones de agua del país
STR_2827    :{WINDOW_COLOUR_2}Premio al parque con las mejores atracciones de vía personalizada del país
STR_2828    :{WINDOW_COLOUR_2}Premio al parque con los esquemas de colores más deslumbrantes
STR_2829    :{WINDOW_COLOUR_2}Premio al parque con la disposición más confusa
STR_2830    :{WINDOW_COLOUR_2}Premio al parque con las mejores atracciones suaves
STR_2831    :{TOPAZ}¡Tu parque ha recibido el premio a ‘El parque más sucio del país’!
STR_2832    :{TOPAZ}¡Tu parque ha recibido el premio a ‘El parque más limpio del país’!
STR_2833    :{TOPAZ}¡Tu parque ha recibido el premio a ‘El parque con las mejores montañas rusas’!
STR_2834    :{TOPAZ}¡Tu parque ha recibido el premio a ‘El parque con más valor del país’!
STR_2835    :{TOPAZ}¡Tu parque ha recibido el premio a ‘El parque más bonito del país’!
STR_2836    :{TOPAZ}¡Tu parque ha recibido el premio a ‘El parque con menos valor del país’!
STR_2837    :{TOPAZ}¡Tu parque ha recibido el premio a ‘El parque más seguro del país’!
STR_2838    :{TOPAZ}¡Tu parque ha recibido el premio a ‘El parque con los mejores empleados’!
STR_2839    :{TOPAZ}¡Tu parque ha recibido el premio a ‘El parque con la mejor comida del país’!
STR_2840    :{TOPAZ}¡Tu parque ha recibido el premio a ‘El parque con la peor comida del país’!
STR_2841    :{TOPAZ}¡Tu parque ha recibido el premio a ‘El parque con los mejores aseos del país’!
STR_2842    :{TOPAZ}¡Tu parque ha recibido el premio a ‘El parque más decepcionante del país’!
STR_2843    :{TOPAZ}¡Tu parque ha recibido el premio a ‘El parque con las mejores atracciones de agua del país’!
STR_2844    :{TOPAZ}¡Tu parque ha recibido el premio a ‘El parque con las mejores atracciones de vía personalizada del país’!
STR_2845    :{TOPAZ}¡Tu parque ha recibido el premio a ‘El parque con los esquemas de colores más deslumbrantes’!
STR_2846    :{TOPAZ}¡Tu parque ha recibido el premio a ‘El parque con la disposición más confusa’!
STR_2847    :{TOPAZ}¡Tu parque ha recibido el premio a ‘El parque con las mejores atracciones suaves’!
STR_2848    :{WINDOW_COLOUR_2}Sin premios recientes
STR_2849    :Nuevo escenario instalado exitosamente
STR_2850    :Nueva vía instalada exitosamente
STR_2851    :Escenario ya instalado
STR_2852    :Vía ya instalada
STR_2853    :¡Prohibido por las autoridades locales!
STR_2854    :{RED}¡Los visitantes no encuentran la entrada de {STRINGID}!{NEWLINE}Construye un sendero hacia la entrada
STR_2855    :{RED}¡{STRINGID} no tiene un camino de salida!{NEWLINE}Construye un camino desde la salida de la atracción.
STR_2858    :No puedes iniciar una campaña publicitaria…
STR_2861    :{WINDOW_COLOUR_2}Bajo licencia a Infogrames Interactive Inc.
STR_2971    :Esquema de color principal
STR_2972    :Esquema de color alternativo 1
STR_2973    :Esquema de color alternativo 2
STR_2974    :Esquema de color alternativo 3
STR_2975    :Selecciona el esquema de color a cambiar, o pinta la atracción con él
STR_2976    :Pintar sólo un área de la atracción utilizando el esquema de color seleccionado
STR_2977    :Nombrar personal
STR_2978    :Escribe un nombre para este miembro
STR_2979    :No se puede nombrar este miembro del personal…
STR_2980    :Demasiadas banderas en juego
STR_2981    :{RED}No pasar
STR_2982    :Texto del letrero
STR_2983    :Introduce nuevo texto para este letrero:
STR_2984    :No se puede establecer texto para el letrero…
STR_2985    :Letrero
STR_2986    :Cambiar texto del letrero
STR_2987    :Configura este letrero como ‘No pasar’
STR_2988    :Demoler este letrero
STR_2989    :Seleccionar color principal
STR_2990    :Selecciona color del texto
STR_2991    :Letrero
STR_2992    :Texto Letrero
STR_2993    :Escribe un nuevo texto:
STR_2994    :Cambiar texto de la señal
STR_2995    :Demoler señal
STR_2996    :{BLACK}ABC
STR_2997    :{GREY}ABC
STR_2998    :{WHITE}ABC
STR_2999    :{RED}ABC
STR_3000    :{GREEN}ABC
STR_3001    :{YELLOW}ABC
STR_3002    :{TOPAZ}ABC
STR_3003    :{CELADON}ABC
STR_3004    :{BABYBLUE}ABC
STR_3005    :{PALELAVENDER}ABC
STR_3006    :{PALEGOLD}ABC
STR_3007    :{LIGHTPINK}ABC
STR_3008    :{PEARLAQUA}ABC
STR_3009    :{PALESILVER}ABC
STR_3010    :No se pudo cargar el archivo…
STR_3011    :El archivo contiene datos no válidos
STR_3012    :Estilo coches de choque
STR_3013    :Estilo Órgano de feria
STR_3014    :Estilo fanfarria romana
STR_3015    :Estilo oriental
STR_3016    :Estilo marciano
STR_3017    :Estilo tambores jungla
STR_3018    :Estilo egipcio
STR_3019    :Estilo juguete
STR_3020    :
STR_3021    :Estilo espacio
STR_3022    :Estilo terror
STR_3023    :Estilo tecno
STR_3024    :Estilo suave
STR_3025    :Estilo verano
STR_3026    :Estilo acuático
STR_3027    :Estilo salvaje oeste
STR_3028    :Estilo jurásico
STR_3029    :Estilo rock
STR_3030    :Estilo ragtime
STR_3031    :Estilo fantasía
STR_3032    :Estilo rock 2
STR_3033    :Estilo hielo
STR_3034    :Estilo nieve
STR_3035    :Música personalizada 1
STR_3036    :Música personalizada 2
STR_3037    :Estilo medieval
STR_3038    :Estilo urbano
STR_3039    :Estilo órgano
STR_3040    :Estilo mecánico
STR_3041    :Estilo moderno
STR_3042    :Estilo pirata
STR_3043    :Estilo rock 3
STR_3044    :Estilo caramelo
STR_3045    :Selecciona el estilo de música a reproducir
STR_3047    :La autoridad local no permite demoler o modificar esta atracción
STR_3048    :Campañas de marketing prohibidas por la autoridad local
STR_3049    :Golf agujero A
STR_3050    :Golf agujero B
STR_3051    :Golf agujero C
STR_3052    :Golf agujero D
STR_3053    :Golf agujero E
STR_3054    :Cargando…
STR_3058    :Paredes de ladrillo
STR_3059    :Arbusto
STR_3060    :Bloque de hielo
STR_3061    :Cerca de madera
STR_3062    :Tramo de Montaña Rusa Estándar
STR_3063    :Canal de agua (tramo sumergido)
STR_3064    :Parq. para novatos
STR_3065    :Parques Retadores
STR_3066    :Parques Expertos
STR_3067    :Parques “Reales”
STR_3068    :Otros parques
STR_3069    :Sección Superior
STR_3070    :Cuesta a Nivel
STR_3071    :{WINDOW_COLOUR_2}Mismo precio en todo el parque
STR_3072    :Selecciona si este precio es utilizado en todo el parque
STR_3073    :{RED}ADVERTENCIA: ¡La valoración del parque ha caído por debajo de 700!{NEWLINE}Si la valoración no sube en 4 semanas el parque será cerrado.
STR_3074    :{RED}ADVERTENCIA: ¡La valoración del parque ha caído por debajo de 700!{NEWLINE}Tienes 3 semanas para subir la valoración.
STR_3075    :{RED}ADVERTENCIA: ¡La valoración del parque ha caído por debajo de 700!{NEWLINE}Tienes sólo 2 semanas para subir la valoración o el parque cerrará.
STR_3076    :{RED}ADVERTENCIA FINAL: ¡La valoración del parque ha caído por debajo de 700!{NEWLINE}En 7 días tu parque estará cerrado a menos que subas la valoración.
STR_3077    :{RED}CLAUSURA: ¡Tu parque ha sido cerrado!
STR_3090    :Seleccionar estilo de la entrada, salida y estación
STR_3091    :¡No estas autorizado para remover esta sección!
STR_3092    :¡No estas autorizado para modificar la estación de esta atracción!
STR_3093    :{WINDOW_COLOUR_2}Favorita: {BLACK}{STRINGID}
STR_3094    :Ninguna
STR_3095    :{WINDOW_COLOUR_2}Veloc. cadenas elevad.:
STR_3096    :{POP16}{POP16}{POP16}{POP16}{POP16}{POP16}{POP16}{POP16}{POP16}{POP16}{VELOCITY}
STR_3097    :Selecciona la velocidad de las cadenas de subida
STR_3099    :Seleccionar color
STR_3100    :Seleccionar segundo color
STR_3101    :Seleccionar tercer color
STR_3102    :Repintar decorado coloreado en el parque
STR_3103    :No puedes repintar esto…
STR_3104    :Listar atracciones
STR_3105    :Listar tiendas y puestos
STR_3106    :Listar quioscos de información y otras instalaciones para visitantes
STR_3107    :Cerrar
STR_3108    :Probar
STR_3109    :Abrir
STR_3110    :{WINDOW_COLOUR_2}Secciones de bloque: {BLACK}{COMMA16}
STR_3111    :Clic en este diseño para construirlo
STR_3112    :Clic en el diseño para renombrar o quitar
STR_3113    :Seleccionar otro diseño
STR_3114    :Volver a la ventana selección de diseños
STR_3115    :Guardar diseño de vía
STR_3116    :Guardar diseño de vía (No es posible hasta que la atracción se haya probado y se hayan generado las estadísticas)
STR_3117    :{BLACK}Llamando al mecánico…
STR_3118    :{BLACK}{STRINGID} se está dirigiendo a la atracción
STR_3119    :{BLACK}{STRINGID} está arreglando la atracción
STR_3120    :Localiza el mecánico libre más cercano, o el mecánico que está arreglando la atracción
STR_3121    :No se pudo localizar a un mecánico libre
STR_3122    :{WINDOW_COLOUR_2}Atracción favorita de: {BLACK}{COMMA32} visitante
STR_3123    :{WINDOW_COLOUR_2}Atracción favorita de: {BLACK}{COMMA32} visitantes
STR_3124    :Averiado {STRINGID}
STR_3125    :{WINDOW_COLOUR_2}Factor de emoción: {BLACK}+{COMMA16}%
STR_3126    :{WINDOW_COLOUR_2}Factor de intensidad: {BLACK}+{COMMA16}%
STR_3127    :{WINDOW_COLOUR_2}Factor de náusea: {BLACK}+{COMMA16}%
STR_3128    :Guardar diseño de vía
STR_3129    :Guardar diseño de vía con decorado
STR_3130    :Guardar
STR_3131    :Cancelar
STR_3132    :{BLACK}Clic en elementos de escenario para guardar junto con el diseño de la vía …
STR_3133    :No es posible construir esto en una pendiente
STR_3134    :{RED}(Este diseño incluye un decorado que no está disponible)
STR_3135    :{RED}(Vehículo no disponible - El rendimiento puede verse afectado)
STR_3136    :Advertencia: Este diseño se construirá con un tipo de vehículo alternativo y puede no funcionar como se espera.
STR_3137    :Selecc. Escenario Cercano
STR_3138    :Reiniciar Selecc.
STR_3139    :Cable de elevación no puede funcionar en este modo
STR_3140    :Cable de elevación debe comenzar después de la estación
STR_3141    :Multi-circuito por attracc. no es posible con un cable de elevación
STR_3142    :{WINDOW_COLOUR_2}Capacidad: {BLACK}{STRINGID}
STR_3143    :Mostrar visitantes en el mapa
STR_3144    :Mostrar atracciones y puestos en el mapa
STR_3160    :Selecciona el número de circuitos por paseo.
STR_3162    :No se puede asignar memoria suficiente
STR_3163    :Instalar nuevo dato: 
STR_3164    :{BLACK}{COMMA16} seleccionados (máximo {COMMA16})
STR_3167    :{WINDOW_COLOUR_2}Incluye: {BLACK}{COMMA16} objetos
STR_3169    :Datos para el sig. objeto no encontrados: 
STR_3170    :No se puede asignar más espacio para gráficos
STR_3171    :Se han seleccionado ya muchos objetos de este tipo
STR_3172    :El sig. objeto debe ser selecc. primero: {STRING}
STR_3173    :Este objeto está siendo usado
STR_3174    :Este objeto es requerido por otro objeto
STR_3175    :Este objeto es requerido
STR_3176    :No se puede seleccionar este objeto
STR_3177    :No se puede des-seleccionar este objeto
STR_3179    :Al menos una atracción debe ser seleccionada
STR_3180    :Selecc. inválida de objetos
STR_3181    :Selección de Objetos - {STRINGID}
STR_3182    :Tipo de entrada del parque debe ser seleccionada
STR_3183    :Tipo de agua debe ser seleccionada
STR_3184    :Atracciones/juegos
STR_3185    :Escenario pequeño
STR_3186    :Escenario grande
STR_3187    :Muros/Vallas
STR_3188    :Señales de Sendero
STR_3189    :Senderos Legacy
STR_3190    :Decoración Senderos
STR_3191    :Escenarios
STR_3192    :Entrada del parque
STR_3193    :Agua
STR_3195    :Lista de inventos
STR_3196    :{WINDOW_COLOUR_2}Grupo Investigación: {BLACK}{STRINGID}
STR_3197    :{WINDOW_COLOUR_2}Elementos ya disponibles al comienzo de la partida:
STR_3198    :{WINDOW_COLOUR_2}Elementos a investigar durante la partida:
STR_3199    :Mezcla aleatoria
STR_3200    :Mezclar la lista de inventos al comienzo de la partida aleatoriamente.
STR_3201    :Selección de Objetos
STR_3202    :Editor de paisajes
STR_3203    :Lista de inventos finalizada
STR_3204    :Elección de opciones
STR_3205    :Selección de objetivos
STR_3206    :Guardar Escenario
STR_3207    :Diseñador de Montañas Rusas
STR_3208    :Diseñador de Vías
STR_3209    :Regresar al paso anterior:
STR_3210    :Avanzar al siguiente paso:
STR_3211    :Tamaño de Mapa:
STR_3212    :{POP16}{COMMA16}
STR_3213    :No puedes disminuir más el tamaño del mapa
STR_3214    :No puedes aumentar más el tamaño del mapa
STR_3215    :Demasiado cerca del borde del mapa
STR_3216    :Selecciona el terreno propiedad del parque, etc.
STR_3217    :Terreno propio
STR_3218    :Derechos constr. propios
STR_3219    :Terreno a la venta
STR_3220    :Derechos constr. en venta
STR_3221    :Establece las tierras propiedad del parque.
STR_3222    :Establece Derechos de Construcción del parque.
STR_3223    :Establece el terreno que esté disponibles para la compra del parque.
STR_3224    :Establecer los derechos de construcción que estén disponibles para la compra del parque
STR_3225    :Activa/Desactiva colocar grupos de objetos en torno a la posición seleccionada
STR_3226    :Construir entrada del parque
STR_3227    :¡Muchas entradas del parque!
STR_3228    :Establecer posición inicial de las personas
STR_3229    :El bloque de frenado no debe ser usado después de la estación.
STR_3230    :El bloque de frenado no debe ser usado después de otro.
STR_3231    :El bloque de frenado no debe ser usado después del final de la cadena de elevación.
STR_3232    :Opciones - Finanzas
STR_3233    :Opciones - Visitantes
STR_3234    :Opciones - Parque
STR_3235    :Opciones de finanzas
STR_3236    :Opciones de visitantes
STR_3237    :Opciones del parque
STR_3238    :Sin dinero
STR_3239    :Elimina las restricciones financieras de este parque
STR_3240    :{WINDOW_COLOUR_2}Efectivo inicial:
STR_3241    :{WINDOW_COLOUR_2}Préstamo inicial:
STR_3242    :{WINDOW_COLOUR_2}Préstamo máximo:
STR_3243    :{WINDOW_COLOUR_2}Interés anual:
STR_3244    :Prohibir campañas de marketing
STR_3245    :Prohibir anuncios, promociones y otras campañas de marketing
STR_3246    :{WINDOW_COLOUR_2}{CURRENCY}
STR_3247    :{WINDOW_COLOUR_2}{COMMA16}%
STR_3248    :¡No se puede incrementar más el dinero inicial!
STR_3249    :¡No se puede reducir más el dinero inicial!
STR_3250    :¡No se puede incrementar más el préstamo inicial!
STR_3251    :¡No se puede reducir más el préstamo inicial!
STR_3252    :¡No se puede incrementar más el préstamo máximo!
STR_3253    :¡No se puede reducir más el préstamo máximo!
STR_3254    :¡No se puede incrementar más la tasa de interés!
STR_3255    :¡No se puede reducir más la tasa de interés!
STR_3256    :Visitantes prefieren atracciones tranquilas
STR_3257    :Los visitantes prefieren atracciones de baja intensidad normalmente
STR_3258    :Visitantes prefieren atracciones intensas
STR_3259    :Los visitantes prefieren atracciones de alta intensidad normalmente
STR_3260    :{WINDOW_COLOUR_2}Efectivo por visitante (media):
STR_3261    :{WINDOW_COLOUR_2}Felicidad inicial de visitantes:
STR_3262    :{WINDOW_COLOUR_2}Hambre inicial de visitantes:
STR_3263    :{WINDOW_COLOUR_2}Sed inicial de visitantes:
STR_3264    :¡No se puede aumentar más!
STR_3265    :¡No se puede reducir más!
STR_3266    :Selecciona cómo se gastan los visitantes el dinero en este parque
STR_3267    :Prohibir talar árboles
STR_3268    :Prohibir la tala de lo árboles altos
STR_3269    :Prohibir cambios en el terreno
STR_3270    :Prohíbe mover tierras
STR_3271    :Prohibir construcciones altas
STR_3272    :Prohíbe que se pueda construir a demasiada altura
STR_3273    :Dificultar la valoración del parque
STR_3274    :Hacer que la valoración del parque crezca más lentamente
STR_3275    :Dificultar la generación de visitantes
STR_3276    :Disminuye la frecuencia con la que aparecen visitantes
STR_3277    :{WINDOW_COLOUR_2}Coste de terreno:
STR_3278    :{WINDOW_COLOUR_2}Coste derechos de construcción:
STR_3279    :Entrada libre / Atracciones de pago
STR_3280    :Pagar por entrar / Atracciones gratis
STR_3281    :{WINDOW_COLOUR_2}Precio de entrada:
STR_3282    :Seleccionar objetivo y nombre del parque
STR_3283    :Seleccionar atracciones a preservar
STR_3284    :Elección de objetivos
STR_3285    :Atracciones preservadas
STR_3286    :Seleccionar objetivos para este escenario
STR_3287    :{WINDOW_COLOUR_2}Objetivo:
STR_3288    :Seleccionar clima
STR_3289    :{WINDOW_COLOUR_2}Clima:
STR_3290    :Frío y húmedo
STR_3291    :Cálido
STR_3292    :Caliente y seco
STR_3293    :Frío
STR_3294    :Cambiar…
STR_3295    :Cambiar nombre del parque
STR_3296    :Cambiar nombre del escenario
STR_3297    :Cambiar detalles del parque/escenario
STR_3298    :{WINDOW_COLOUR_2}Nombre del Parque: {BLACK}{STRINGID}
STR_3299    :{WINDOW_COLOUR_2}Detalles del parque/escenario:
STR_3300    :{WINDOW_COLOUR_2}Nombre de escenario: {BLACK}{STRINGID}
STR_3301    :{WINDOW_COLOUR_2}Fecha de Objetivo:
STR_3302    :{WINDOW_COLOUR_2}{MONTHYEAR}
STR_3303    :{WINDOW_COLOUR_2}Número de visitantes:
STR_3304    :{WINDOW_COLOUR_2}Valor del parque:
STR_3305    :{WINDOW_COLOUR_2}Ingreso mensual:
STR_3306    :{WINDOW_COLOUR_2}Ganancia mensual:
STR_3307    :{WINDOW_COLOUR_2}Longitud mínima:
STR_3308    :{WINDOW_COLOUR_2}Rango Satisfacción:
STR_3309    :{WINDOW_COLOUR_2}{COMMA16}
STR_3310    :{WINDOW_COLOUR_2}{LENGTH}
STR_3311    :{WINDOW_COLOUR_2}{COMMA2DP32}
STR_3312    :{WINDOW_COLOUR_2}Atracciones/Juegos con orden de preservación:
STR_3313    :Nombrar de escenario
STR_3314    :Escribe el nombre del escenario:
STR_3315    :Detalles Parque/Escenario
STR_3316    :Escribe la descripción de este escenario:
STR_3317    :Sin detalles todavía
STR_3318    :Selecciona el grupo al que pertenece tu escenario
STR_3319    :{WINDOW_COLOUR_2}Grupo Escenario:
STR_3320    :No se pudo guardar el archivo de escenario…
STR_3321    :Nuevos objetos instalados con éxito
STR_3322    :{WINDOW_COLOUR_2}Objetivo: {BLACK}{STRINGID}
STR_3326    :{WINDOW_COLOUR_2}(sin imagen)
STR_3327    :No se ha establecido la posición inicial de los visitantes
STR_3328    :No se puede avanzar a la siguiente etapa del editor…
STR_3329    :No se ha construido una entrada del parque
STR_3330    :El parque debe poseer un terreno
STR_3331    :El sendero de la entrada del parque al borde del mapa no está completo o es demasiado complejo. Ha de tener un sólo carril con el menor número posible de cruces y curvas.
STR_3332    :La entrada del parque está al revés o no tiene un camino que lleve al borde del mapa
STR_3333    :Exportar complementos al guardar el juego
STR_3334    :Selecciona si los complementos adicionales (datos no distribuidos con el juego principal) utilizados en un escenario deben exportarse al guardar el juego, lo que permite que otros jugadores que no tengan esos complementos puedan abrirlo.
STR_3335    :Diseñador de Vías - Selecciona el tipo de Atracción y Vehículo
STR_3336    :Gestor de Diseños de vías - Elige tipo de atracción 
STR_3338    :{BLACK}Recorrido personalizado
STR_3339    :{BLACK}{COMMA16} diseño disponible, o recorrido personalizado
STR_3340    :{BLACK}{COMMA16} diseños disponibles, o recorrido personalizado
STR_3341    :Herramientas de juego
STR_3342    :Editor de escenarios
STR_3343    :Convertir partida guardada en escenario
STR_3344    :Diseñador de Vías
STR_3345    :Administrador de Vías
STR_3346    :No se puede guardar el diseño de vía…
STR_3347    :Atracc. demasiada larga, contiene demasiados elementos, o el paisaje está demasiado lejos.
STR_3348    :Renombrar
STR_3349    :Borrar
STR_3350    :Nombrar Diseño Vía
STR_3351    :Nuevo nombre de diseño de vía:
STR_3352    :No se puede renombrar el diseño de vía…
STR_3353    :El nuevo nombre contiene caracteres inválidos
STR_3354    :Otro archivo ya tiene este nombre o se encuentra protegido contra escritura
STR_3355    :El archivo está bloqueado o protegido contra escritura
STR_3356    :Borrar Archivo
STR_3357    :{WINDOW_COLOUR_2}¿Estás seguro de borrar permanentemente {STRING} ?
STR_3358    :No se puede eliminar el diseño da vía…
STR_3359    :{BLACK}Sin diseños de vías para esta atracción
STR_3360    :¡Advertencia!
STR_3361    :Demasiados diseños de vía - Algunos no se listarán.
STR_3364    :Avanzado
STR_3365    :Permitir la selección de escenario además de grupos de escenarios.
STR_3366    :{BLACK}= Atracción
STR_3367    :{BLACK}= Puesto comida
STR_3368    :{BLACK}= Puesto bebida
STR_3369    :{BLACK}= Puesto souvenirs
STR_3370    :{BLACK}= Quiosco información
STR_3371    :{BLACK}= Primeros auxilios
STR_3372    :{BLACK}= Cajero automático
STR_3373    :{BLACK}= Servicios
STR_3374    :Advertencia: Demasiados objetos seleccionados
STR_3375    :No se seleccionaron todos los objetos de este grupo
STR_3376    :Instalar nuevo…
STR_3377    :Instalar nuevo archivo de diseño de vía
STR_3378    :Instalar
STR_3379    :Cancelar
STR_3380    :No se pudo instalar este diseño de vía…
STR_3381    :Archivo no compatible o contiene datos inválidos
STR_3382    :Copia de archivo fallada
STR_3383    :Selecc. nuevo nombre diseño de vía
STR_3384    :Un diseño de vía ya tiene este nombre - escoge otro nombre:
STR_3389    :No es posible seleccionar el elemento adicional de escenario…
STR_3390    :Demasiados elementos seleccionados
# Start of tutorial strings. Not used at the moment, so not necessary to translate.
# End of tutorial strings
STR_3437    :Demoler grandes áreas de decorado
STR_3438    :No se puede quitar este decorado…
STR_3439    :Quitar decorado
STR_3445    :Establecer Área de Patrullaje
STR_3446    :Cancelar Área de Patrullaje

# New strings, cleaner
STR_5120    :Finanzas
STR_5121    :Investigación
STR_5122    :Selecciona atracciones por tipo (como en RCT1)
STR_5123    :Renueva atracciones
STR_5125    :Todo editable
STR_5126    :Música aleatoria
STR_5127    :Pintar el terreno en lugar de cambiar la elevación mientras se arrastra.
STR_5128    :Tamaño de Selección
STR_5129    :Escribe un tamaño de selección entre {COMMA16} y {COMMA16}
STR_5130    :Tamaño de Mapa
STR_5131    :Escribe un tamaño de mapa entre {COMMA16} y {COMMA16}
STR_5132    :Arregla atracciones
STR_5133    :Ajustar un área menor para los derechos de construcción.
STR_5134    :Ajustar un área mayor para los derechos de construcción.
STR_5135    :Comprar terreno o derechos de construcción
STR_5136    :Der. Construcc.
STR_5137    :Desbloquea límites de funcionamiento
STR_5138    :{WINDOW_COLOUR_2}{STRINGID}
STR_5139    :{WHITE}{STRINGID}
STR_5140    :Desactiva fallos de frenos
STR_5141    :Desactiva todas las averías
STR_5142    :Velocidad normal
STR_5143    :Velocidad ligera
STR_5144    :Velocidad rápida
STR_5145    :Velocidad turbo
STR_5146    :Hiper velocidad
STR_5147    :Trucos
STR_5148    :Cambiar velocidad de juego
STR_5149    :Opciones de trucos
STR_5150    :Activar herramientas de depuración
STR_5151    :.
STR_5152    :,
STR_5153    :Editar temas…
STR_5154    :Renderizado por hardware
STR_5155    :Permitir tests de atracciones sin finalizar
STR_5156    :Permite probar la mayoría de atracciones incluso cuando aún no se han terminado de construir. No aplica a los modos de funcionamiento de secciones de bloques
STR_5158    :Salir al menú principal
STR_5159    :Salir de OpenRCT2
STR_5160    :{POP16}{MONTH} {PUSH16}{PUSH16}{STRINGID}, Año {POP16}{COMMA16}
STR_5161    :Formato de fecha:
STR_5162    :Día/Mes/Año
STR_5163    :Mes/Día/Año
STR_5177    :Modo de pantalla:
STR_5178    :Mostrar trucos de dinero
STR_5179    :Mostrar trucos de visitante
STR_5180    :Mostrar trucos del parque
STR_5181    :Mostrar trucos de atracciones
STR_5182    :{INT32}
STR_5183    :Altura de base
STR_5184    :Ingresa una altura entre {COMMA16} y {COMMA16}
STR_5185    :Nivel de agua
STR_5186    :Ingresa un nivel entre {COMMA16} y {COMMA16} 
STR_5187    :Finanzas
STR_5188    :Nueva Campaña
STR_5189    :Investigación
STR_5190    :Mapa
STR_5191    :Ventana
STR_5192    :Mensajes recientes
STR_5193    :Terreno
STR_5194    :Agua
STR_5195    :Limpiar escenario
STR_5196    :Derechos de construcción
STR_5197    :Escenario
STR_5198    :Sendero
STR_5199    :Construcción de Atracción
STR_5200    :Editor de Vías
STR_5201    :Nueva atracción
STR_5202    :Selección Editor de Vías
STR_5203    :Atracciones
STR_5204    :Lista de Atracciones
STR_5205    :Visitante
STR_5206    :Lista de visitantes
STR_5207    :Empleado
STR_5208    :Lista de empleados
STR_5209    :Bandera
STR_5210    :Selección de Objetos
STR_5211    :Lista de Inventos
STR_5212    :Opciones de Escenario
STR_5213    :Opciones de Objetivos
STR_5214    :Generación de Mapa
STR_5215    :Gestor de Diseño de Vías
STR_5216    :Gestor de Listado de Diseños de Vías
STR_5217    :Trucos
STR_5218    :Temas
STR_5219    :Opciones
STR_5220    :Atajos de teclado
STR_5221    :Cambiar Atajos de teclado
STR_5222    :Cargar/Guardar
STR_5223    :Aviso Guardar
STR_5224    :Aviso Demoler Attrac.
STR_5225    :Aviso Despedir Empleado
STR_5226    :Aviso Demoler Vía
STR_5227    :Aviso sobrescribir partida
STR_5228    :Interfaz Principal
STR_5229    :Parque
STR_5230    :Herramientas
STR_5231    :Atracciones y visitantes
STR_5232    :Editores
STR_5233    :Misceláneos
STR_5234    :Avisos
STR_5235    :Configuraciones
STR_5236    :Ventana
STR_5237    :Paleta
STR_5238    :Tema actual:
STR_5239    :Duplicar
STR_5240    :Escribir nombre del tema
STR_5241    :No puedes cambiar este tema
STR_5242    :Nombre del tema ya existe
STR_5243    :Texto no válido
STR_5244    :Temas
STR_5245    :Barra de herramientas superior
STR_5246    :Barra de herramientas inferior
STR_5247    :Editor de Vías (barra inferior)
STR_5248    :Editor de Escenarios (barra inferior)
STR_5249    :Color de botones del menú
STR_5250    :Color del botón salir
STR_5251    :Color de botones de opciones
STR_5252    :Color selección de escenarios
STR_5253    :Información del parque
STR_5256    :Crea un nuevo tema para hacer cambios
STR_5257    :Crear tema basado en el actual
STR_5258    :Borrar tema actual
STR_5259    :Renombrar tema actual
STR_5260    :Tomar captura de pantalla de escenario completo
STR_5261    :Filtro
STR_5262    :Wacky Worlds
STR_5263    :Time Twister
STR_5264    :Personalizado
STR_5265    :Selecciona que contenidos son visibles
STR_5266    :Gráficos
STR_5267    :Idioma y unidades
STR_5268    :Audio
STR_5269    :Interfaz y controles
STR_5270    :Otras opciones
STR_5272    :Decorado pequeño
STR_5273    :Decorado grande
STR_5274    :Senderos
STR_5275    :Buscar por objetos
STR_5276    :Escribe el nombre del objeto a buscar
STR_5277    :Borrar
STR_5278    :Modo sandbox
STR_5279    :Quitar modo sandbox
STR_5280    :Permite editar el terreno en propiedad y otras opciones restringidas al Editor de Escenario
STR_5281    :Características
STR_5282    :Luces abrir/cerrar de Atracc. iguales a RCT1
STR_5283    :Luces abrir/cerrar de Parque iguales a RCT1
STR_5284    :Selección de Fuente Escenario igual a RCT1
STR_5287    :La atracción ya está averiada
STR_5288    :La atracción está cerrada
STR_5289    :No hay averías disponibles para esta atracción
STR_5290    :Arreglar atracción
STR_5291    :No puedes forzar una avería
STR_5292    :Forzar una avería
STR_5293    :Cerrar atracción/juego
STR_5294    :Probar atracción/juego
STR_5295    :Abrir atracción/juego
STR_5296    :Cerrar parque
STR_5297    :Abrir parque
STR_5298    :{RED}{STRINGID}
STR_5299    :{LIGHTPINK}{STRINGID}
STR_5300    :Despedir empleados rápidamente
STR_5301    :Eliminar deuda con el banco
STR_5302    :Reiniciar préstamo
STR_5303    :Permite construir en pausa
STR_5304    :Sec. Menú Principal:
STR_5305    :RollerCoaster Tycoon 1
STR_5306    :RollerCoaster Tycoon 1 (AA)
STR_5307    :RollerCoaster Tycoon 1 (AA + LL)
STR_5308    :RollerCoaster Tycoon 2
STR_5309    :OpenRCT2
STR_5310    :Aleatorio
STR_5311    :Herramientas de depuración
STR_5312    :Mostrar consola
STR_5313    :Mostrar inspc. cuadricula
STR_5314    :Inspector de cuadricula
STR_5335    :Entrada
STR_5336    :Salida
STR_5337    :Entrada del Parque
STR_5338    :Tipo de elemento:
STR_5339    :Altura de la base
STR_5340    :Altura de gálibo
STR_5343    :Posicionar trabajadores automáticamente
STR_5344    :Cambios
STR_5345    :Trucos de dinero
STR_5346    :Trucos de visitante
STR_5347    :Trucos del parque
STR_5348    :Trucos de atracciones
STR_5349    :Todas las atracciones
STR_5350    :Máx.
STR_5351    :Min.
STR_5352    :{BLACK}Felicidad:
STR_5353    :{BLACK}Energía:
STR_5354    :{BLACK}Hambre:
STR_5355    :{BLACK}Sed:
STR_5356    :{BLACK}Náusea:
STR_5357    :{BLACK}Tolerancia a náusea:
STR_5358    :{BLACK}Vejiga:
STR_5359    :Eliminar visitantes
STR_5360    :Elimina todos los visitantes del mapa
STR_5361    :Dar a todos los visitantes:
STR_5362    :{BLACK}Todos los visitantes prefieren intensidades:
STR_5363    :Más de 1
STR_5364    :Menos de 15
STR_5365    :{BLACK}Velocidad empleados:
STR_5366    :Normal
STR_5367    :Rápida
STR_5368    :Reiniciar Accidentes
STR_5371    :Selección de Objetos
STR_5372    :Invertir desplazamiento del clic derecho
STR_5373    :Nombre {STRINGID}
STR_5374    :Fecha {STRINGID}
STR_5375    :▲
STR_5376    :▼
STR_5404    :El nombre ya existe
STR_5440    :Minimizar desde pantalla completa al perder el foco
STR_5442    :Forzar valoración:
STR_5447    :Tipo {STRINGID}
STR_5448    :Juego / Vehículo {STRINGID}
STR_5449    :Reducir velocidad del juego
STR_5450    :Aumentar velocidad del juego
STR_5451    :Abrir ventana de trucos
STR_5452    :Alternar visibilidad de herramientas
STR_5453    :Selecciona otra atracción
STR_5454    :No limitar FPS
STR_5455    :Activar modo sandbox
STR_5456    :Desactivar comprobación de gálibo
STR_5457    :Desactivar límites de altura
STR_5458    :Rotar en el sentido de las agujas del reloj
STR_5459    :Rotar en sentido contrario a las agujas del reloj
STR_5460    :Rotar vista a la izquierda
STR_5461    :Ajustar parámetros de los visitantes
STR_5462    :{CURRENCY}
STR_5463    :Meta: ¡Diviértete!
STR_5464    :General
STR_5465    :Clima
STR_5466    :Empleados
STR_5467    :ALT + 
STR_5468    :Mensajes recientes
STR_5469    :Desplazar mapa hacia arriba
STR_5470    :Desplazar mapa hacia la izq.
STR_5471    :Desplazar mapa hacia abajo
STR_5472    :Desplazar mapa hacia la derecha
STR_5473    :Alternar día y noche
STR_5474    :Mostrar texto de letreros en mayúscula
STR_5475    :{COMMA16} semanas
STR_5476    :Hardware
STR_5477    :Renderizado de mapa
STR_5478    :Controles
STR_5479    :Barra de herramientas
STR_5480    :Muestra los siguientes botones:
STR_5481    :Apariencia
STR_5482    :{WINDOW_COLOUR_2}Tiempo desde la última inspección: {BLACK}1 minuto
STR_5483    :{BLACK}({COMMA16} semanas restantes)
STR_5484    :{BLACK}({COMMA16} semana restante)
STR_5485    :{STRING}
STR_5486    :{BLACK}{COMMA16}
STR_5487    :Mensajes recientes
STR_5489    :Mostrar sólo los visitantes con seguimiento activado
STR_5490    :Silenciar al perder el foco
STR_5491    :Lista de inventos
STR_5492    :Opciones de escenario
STR_5493    :Enviar mensaje
STR_5495    :Lista de jugadores
STR_5496    :Jugador
STR_5497    :Ping
STR_5498    :Lista de servidores
STR_5499    :Nombre Jugador:
STR_5500    :Añadir servidor
STR_5501    :Iniciar servidor
STR_5502    :Multijugador
STR_5503    :Escribe el nombre del host o la IP:
STR_5504    :Mostrar estado multijugador
STR_5505    :No se pudo conectar al servidor.
STR_5506    :Visitantes ignoran intensidad de atracc.
STR_5510    :Dispositivo de sonido predeterminado
STR_5511    :(DESCONOCIDO)
STR_5512    :Guardar Partida como…
STR_5513    :Guardar juego de forma rápida
STR_5514    :Desactivar vandalismo
STR_5515    :Impide que los visitantes enfadados cometan actos de vandalismo
STR_5516    :Negro
STR_5517    :Gris
STR_5518    :Blanco
STR_5519    :Púrpura oscuro
STR_5520    :Púrpura claro
STR_5521    :Púrpura brillante
STR_5522    :Azul oscuro
STR_5523    :Azul claro
STR_5524    :Azul helado
STR_5525    :Agua oscuro
STR_5526    :Agua claro
STR_5527    :Verde saturado
STR_5528    :Verde oscuro
STR_5529    :Verde musgo
STR_5530    :Verde brillante
STR_5531    :Verde oliva
STR_5532    :Verde oliva oscuro
STR_5533    :Amarillo brillante
STR_5534    :Amarillo
STR_5535    :Amarillo oscuro
STR_5536    :Naranja claro
STR_5537    :Naranja oscuro
STR_5538    :Café claro
STR_5539    :Café saturado
STR_5540    :Café oscuro
STR_5541    :Rosa salmón
STR_5542    :Rojo bordó
STR_5543    :Rojo saturado
STR_5544    :Rojo brillante
STR_5545    :Rosa oscuro
STR_5546    :Rosa brillante
STR_5547    :Rosa claro
STR_5548    :Muestra los modos de funcionamiento
STR_5549    :Año/Mes/Día
STR_5550    :{POP16}{POP16}Año {COMMA16}, {PUSH16}{PUSH16}{MONTH} {PUSH16}{PUSH16}{STRINGID}
STR_5551    :Año/Día/Mes
STR_5552    :{POP16}{POP16}Año {COMMA16}, {PUSH16}{PUSH16}{PUSH16}{STRINGID} {MONTH}
STR_5553    :Pausar juego cuando Steam se abra
STR_5554    :Activar herramienta de montaña
STR_5555    :Muestra vehículos de otros tipos de vía
STR_5556    :Expulsar jugador
STR_5557    :Mantener conex. tras desincronización (Multijugador)
STR_5558    :Esta configuración solo tendrá efecto después de que haya reiniciado OpenRCT2
STR_5559    :Inspecciones 10m
STR_5560    :Establece el tiempo de inspección a ‘Cada 10 minutos’ en todas las atracciones
STR_5561    :No se pudo cargar el idioma.
STR_5562    :ADVERTENCIA!
STR_5563    :Esta configuración es inestable, toma precauciones.
STR_5566    :Contraseña:
STR_5567    :Mostrar en la lista de servidores
STR_5568    :Contraseña requerida
STR_5569    :Este servidor requiere contraseña
STR_5570    :Actualizar lista
STR_5571    :Unirse al juego
STR_5572    :Añadir a favoritos
STR_5573    :Quitar de favoritos
STR_5574    :Nombre del servidor:
STR_5575    :Jugadores máximos:
STR_5576    :Puerto:
STR_5577    :Won surcoreano (W)
STR_5578    :Rublo ruso (₽)
STR_5579    :Factor escala ventana:
STR_5580    :Corona checa (Kč)
STR_5581    :Mostrar FPS
STR_5582    :Mantener puntero del ratón en ventana
STR_5583    :{COMMA1DP16}m/s
STR_5584    :SI
STR_5585    :Desbloquea los límites operativos de funcionamiento, permitiendo cosas como cadenas elevadoras a {VELOCITY}
STR_5586    :Abrir automáticamente tiendas y puestos
STR_5587    :Las Tiendas y Puestos se abrirán automáticamente después de su construcción.
STR_5588    :Jugar con otros jugadores
STR_5589    :Configuración de notificaciones
STR_5590    :Premios al parque
STR_5591    :Campañas de marketing finalizadas
STR_5592    :Advertencias sobre el parque
STR_5593    :Advertencias sobre la valoración del parque
STR_5594    :Atracción se ha averiado
STR_5595    :Atracción se ha destruido
STR_5596    :Advertencias sobre las atracciones
STR_5597    :Atracción y decorado desarrollado
STR_5598    :Advertencias sobre los visitantes
STR_5600    :Visitante ha abandonado el parque
STR_5601    :Visitante se ha puesto en la cola de una atracción
STR_5602    :Visitante se ha subido a una atracción
STR_5603    :Visitante se ha bajado de la atracción
STR_5604    :Visitante ha comprado algo
STR_5605    :Visitante ha usado una instalación
STR_5606    :Visitante ha muerto
STR_5607    :Eliminar por la fuerza el elemento seleccionado del mapa.
STR_5608    :BH
STR_5609    :CH
STR_5610    :Quitar el elemento seleccionado del mapa. Esto fuerza la eliminación, por lo que no se devolverá el costo de este elemento. Utiliza esto con precaución.
STR_5611    :G
STR_5612    :Bandera Fantasma
STR_5613    :B
STR_5614    :Bandera Roto
STR_5615    :L
STR_5616    :Último elemento para bandera de cuadricula.
STR_5617    :Mover elementos selec. arriba.
STR_5618    :Mover elementos selec. abajo.
#Estas líneas son en inglés
STR_5619    :RollerCoaster Tycoon
STR_5620    :Added Attractions
STR_5621    :Loopy Landscapes
STR_5622    :RollerCoaster Tycoon 2
STR_5623    :Wacky Worlds
STR_5624    :Time Twister
#
STR_5625    :Parques “Reales”
STR_5626    :Otros parques
STR_5627    :Agrupar lista de escenarios:
STR_5628    :Juego original
STR_5629    :Nivel de dificultad
STR_5630    :Activa el desbloqueo progresivo
STR_5631    :DLC de parques originales
STR_5632    :Construye tu propio…
STR_5633    :CMD + 
STR_5634    :OPCIÓN + 
STR_5635    :{WINDOW_COLOUR_2}Dinero gastado: {BLACK}{CURRENCY2DP}
STR_5636    :{WINDOW_COLOUR_2}Acciones en total: {BLACK}{COMMA16}
STR_5637    :No puedes hacer esto…
STR_5638    :Permiso denegado
STR_5639    :Mostrar lista de jugadores
STR_5640    :Administrar grupos
STR_5641    :Grupo por defecto:
STR_5642    :Grupo
STR_5643    :Añadir Grupo
STR_5644    :Remover Grupo
STR_5645    :Chat
STR_5646    :Ajustar terreno
STR_5647    :Alternar pausa
STR_5648    :Ajustar agua
STR_5649    :Crear atracción
STR_5650    :Demoler atracción
STR_5651    :Construir atracción
STR_5652    :Editar atracción
STR_5653    :Escenarios
STR_5654    :Senderos
STR_5655    :Gestionar invitados
STR_5656    :Gestionar empleados
STR_5657    :Prop. del parque
STR_5658    :Finanzas
STR_5659    :Expulsar jugador
STR_5660    :Editar grupos
STR_5661    :Cambiar grupos
STR_5662    :Ninguna
STR_5663    :Limpiar paisaje
STR_5664    :Usar trucos
STR_5665    :Colocación de Múltiples Escenarios
STR_5666    :Inicio de sesión sin contraseña
STR_5701    :{WINDOW_COLOUR_2}Ultima acción: {BLACK}{STRINGID}
STR_5702    :Ir a la última acción del jugador.
STR_5703    :No puedes expulsar al anfitrión.
STR_5704    :Ultima acción
STR_5705    :No se puede cambiar a este grupo.
STR_5706    :No se puede eliminar el grupo, hay jugadores en él.
STR_5707    :Este grupo no puede ser modificado.
STR_5708    :No se puede cambiar el grupo del anfitrión
STR_5709    :Renombrar grupo
STR_5710    :Nombrar grupo
STR_5711    :Escribe el nuevo nombre para este grupo:
STR_5712    :No puedes modificar el permiso que no tienes
STR_5713    :Expulsar jugador
STR_5714    :Opciones de ventana
STR_5715    :Nueva Partida
STR_5716    :No permitido en el modo multijugador
# For identifying client network version in server list window
STR_5717    :Versión de software: {STRING}
STR_5718    :Versión de software: {STRING}
STR_5719    :Soleado
STR_5720    :Parc. Nublado
STR_5721    :Nublado
STR_5722    :Lluvia ligera
STR_5723    :Lluvia
STR_5724    :Tormenta
STR_5725    :{BLACK}Cambiar clima a:
STR_5726    :Establecer el clima actual en el parque
# tooltip for tab in options window
STR_5734    :Renderizado
STR_5735    :Estado de la red
STR_5736    :Jugador
STR_5737    :Cerrado, {COMMA16} persona en la atracción
STR_5738    :Cerrado, {COMMA16} personas en la atracción
STR_5739    :{WINDOW_COLOUR_2}Visitantes en atracción: {BLACK}{COMMA16}
STR_5740    :Campañas de Marketing sin fin
STR_5741    :Las Campañas de Marketing nunca terminan.
STR_5742    :Autenticando …
STR_5743    :Conectando …
STR_5744    :Resolviendo …
STR_5745    :Desincronización detectada
STR_5746    :Desconectado
STR_5747    :Desconectado: {STRING}
STR_5748    :Expulsado
STR_5749    :¡Sal del servidor!
STR_5750    :Conexión Cerrada
STR_5751    :Sin Datos
STR_5752    :{OUTLINE}{RED}{STRING} se ha desconectado
STR_5753    :{OUTLINE}{RED}{STRING} se ha desconectado ({STRING})
STR_5754    :Nombre Jugador Incorrecto
STR_5755    :Versión de Software Incorrecto (Versión del servidor {STRING})
STR_5756    :Contraseña Incorrecta
STR_5757    :Servidor Lleno
STR_5758    :{OUTLINE}{GREEN}{STRING} se ha unido al juego
STR_5759    :Descargando mapa … ({INT32} / {INT32}) KiB
STR_5760    :Dólar de Hong Kong (HK$)
STR_5761    :Nuevo dólar de Taiwán (NT$)
STR_5762    :Yuan Chino (CN¥)
STR_5763    :Todos los archivos
STR_5764    :Tipo de Atracción inválido
STR_5765    :No se puede editar una atracción de un tipo no válido
STR_5766    :Forinto Húngaro (Ft) 
STR_5767    :Ingresos
STR_5768    :Clientes totales
STR_5769    :Beneficio total
STR_5770    :Clientes por hora
STR_5771    :Coste funcionamiento
STR_5772    :Edad
STR_5773    :Clientes totales: {COMMA32}
STR_5774    :Beneficio total: {CURRENCY2DP}
STR_5775    :Clientes: {COMMA32} por hora
STR_5776    :Construido: Este año
STR_5777    :Construido: El año pasado
STR_5778    :Construido: Hace {COMMA16} años
STR_5779    :Ingresos: {CURRENCY2DP} por hora
STR_5780    :Coste: {CURRENCY2DP} por hora
STR_5781    :Coste: Desconocido
STR_5782    :Ahora estas conectado. Presiona ‘{STRING}’ para chatear.
STR_5783    :{WINDOW_COLOUR_2}Escenario bloqueado
STR_5784    :{BLACK}Completa escenarios anteriores para desbloquear este escenario.
STR_5785    :No puedes renombrar el grupo…
STR_5786    :Nombre de grupo no válido
STR_5787    :{COMMA32} jugadores en línea.
STR_5788    :Inter. Inspecc. por defecto:
STR_5789    :Desactivar relámpagos
STR_5790    :Cambiar al estilo de precio como en RCT1{NEWLINE}(Con este truco tanto el precio de entrada al parque como el precio de una atracción pueden ser editados).
STR_5791    :Establece la fiabilidad de las atracciones en 100% y restablece la fecha de construcción a ‘este año’.
STR_5792    :Arregla todas las atracciones averiadas.
STR_5793    :Restablece el historial de accidentes de una atracción, por lo que los visitantes no se quejarán si no es seguro.
STR_5794    :Algunos escenarios des-habilitan la edición de las atracciones que ya están en el parque. Este truco quita esta restricción.
STR_5795    :Los visitantes se suben a cualquier atracción sin importar si la intensidad es extremadamente alta.
STR_5796    :Fuerza a abrir o cerrar las entradas al parque.
STR_5797    :Des-habilita el cambio de clima y mantiene el clima seleccionado.
STR_5798    :Permite hacer acciones de construcción en el modo de pausa.
STR_5799    :Des-habilita las averías y accidentes a causa de la falla de frenos.
STR_5800    :Evita que las atracciones se averíen.
STR_5801    :Desactivar basura
STR_5802    :Evita que los visitantes tiren basura o vomiten en los senderos.
STR_5803    :Rotar el elemento del mapa seleccionado.
STR_5804    :Silenciar sonido
STR_5805    :Si se selecciona tu servidor será añadido a la lista de servidores públicos en donde cualquiera puede encontrar tu servidor.
STR_5806    :Alternar Modo de Pantalla Completa
STR_5807    :{WINDOW_COLOUR_2}Número de Juegos/Atracciones: {BLACK}{COMMA16}
STR_5808    :{WINDOW_COLOUR_2}Número de Tiendas y Puestos: {BLACK}{COMMA16}
STR_5809    :{WINDOW_COLOUR_2}Número de Quioscos y Otras Facilidades: {BLACK}{COMMA16}
STR_5810    :Desactivar límite de vehículos
STR_5811    :Si se activa, puedes tener hasta 255 vagones por tren y 31 trenes por atracción.
STR_5812    :Mostrar ventana Multijugador
STR_5813    :“{STRING}”
STR_5814    :{WINDOW_COLOUR_1}“{STRING}”
#tooltips
STR_5815    :Muestra la cantidad de FPS en el juego.
STR_5816    :Establece la escala de la UI.{NEWLINE}Suele ser útil cuando se juega en pantallas con resoluciones altas.
STR_5819    :[Requiere renderizado por hardware]{NEWLINE}Pausa el juego si Steam se superpone durante el juego.
STR_5820    :Minimizar el juego si se pierde el foco en el modo de pantalla completa.
STR_5822    :Habilita los ciclos de día y noche.{NEWLINE}Un ciclo completo tarda un mes en el juego.
STR_5823    :Muestra el texto de los letreros en mayúsculas (como en RCT1)
STR_5824    :Desactiva los relámpagos durante una tormenta eléctrica.
STR_5825    :Mantener el puntero del ratón en la ventana.
STR_5826    :Invertir desplazamiento derecho del ratón.
STR_5827    :Establecer el esquema de color (tema) que se utiliza para la interfaz.
STR_5828    :Cambiar el formato usado para la medición de distancias, velocidades, etc.
STR_5829    :Cambiar el formato usado en la moneda. Esto solo es visual, no se calcula el tipo de cambio.
STR_5830    :Cambiar el idioma del juego.
STR_5831    :Cambiar el formato mostrado para la temperatura.
STR_5832    :Mostrar marcas de altura con{NEWLINE}valores relativos{NEWLINE}(+1, +2, +3, etc.){NEWLINE}o con valores reales{NEWLINE}(1m, 5m, 10m, etc.).
STR_5833    :Cambiar el formato de fecha a usar en el juego.
STR_5834    :Selecciona el dispositivo de sonido que OpenRCT2 debe usar.
STR_5835    :Silenciar el juego si la ventana pierde el foco.
STR_5836    :Selecciona la música usada en el menú principal.{NEWLINE}Seleccionar el tema de RCT1 requiere establecer la ruta a RCT1 en las Opciones Avanzadas.
STR_5837    :Crea y gestiona tus temas personalizados de la interfaz.
STR_5838    :Mostrar un botón separado para las finanzas en la barra de herramienta superior.
STR_5839    :Mostrar un botón separado para la investigación y desarrollo en la barra de herramienta superior.
STR_5840    :Mostrar un botón separado para los trucos en la barra de herramienta superior.
STR_5841    :Mostrar un botón separado para los mensajes recientes en la barra de herramienta superior.
STR_5842    :Ordenar las pestañas de los escenarios por su dificultad (como en RCT2) o por su origen (como en RCT1)
STR_5843    :Habilitar desbloqueo progresivo de escenarios (como en RCT1)
STR_5844    :Mantenerse conectado en el servidor multijugador incluso si ocurre un error de desincronización.
STR_5845    :Añadir un botón para las herramientas de depuración en la barra de herramienta superior. Con esto se permite el atajo del teclado para abrir la consola de desarrollo.
STR_5846    :Establece con cuanta frecuencia OpenRCT2 guarda la partida automáticamente.
STR_5847    :Selecciona la secuencia del parque usada en el menú principal. Secuencias de RCT1/RCT2 requieren la importación de los escenarios para funcionar.
STR_5849    :Colocar automáticamente los nuevos empleados contratados.
STR_5851    :Establece el tiempo de inspección por defecto en las atracciones nuevas.
STR_5853    :Habilitar/Deshabilitar efectos de sonido.
STR_5854    :Habilitar/Deshabilitar músicas de atracciones.
STR_5855    :Establecer modo de pantalla completa, ventana, o pantalla sin bordes.
STR_5856    :Establece la resolución del juego usada en el modo de pantalla completa.
STR_5857    :Opciones del juego
STR_5858    :Utilizar el GPU para la visualización en lugar del CPU. Esto mejora la compatibilidad con el software para la captura de pantalla. Esto puede disminuir ligeramente el rendimiento del juego.
STR_5859    :Permite la interpolación de{NEWLINE}los FPS (Fotograma por segundo) para un juego visualmente más suave. Si se encuentra desactivado el juego funcionará a 40 FPS como máximo.
STR_5860    :Cambiar dibujado vía orig./decomp.
STR_5861    :Error en la comprobación de la clave.
STR_5862    :Bloquear jugadores desconocidos.
STR_5863    :Sólo se permite unirse a jugadores con claves conocidas.
STR_5864    :Sólo se permiten jugadores que estén en la lista blanca.
STR_5865    :Registrar historial de chat.
STR_5866    :Registra todo el historial de chat en archivos en tu carpeta de usuario.
STR_5867    :{WINDOW_COLOUR_2}Nombre proveedor: {BLACK}{STRING}
STR_5868    :{WINDOW_COLOUR_2}Correo proveedor: {BLACK}{STRING}
STR_5869    :{WINDOW_COLOUR_2}Web proveedor: {BLACK}{STRING}
STR_5870    :Mostrar información del servidor.
STR_5871    :Las plantas no se marchitan
STR_5872    :Evitar que las plantas se marchiten si estas no son regadas.
STR_5873    :Cadena de elevación en todo el trayecto
STR_5874    :Permite que en cualquier pieza del trayecto se pueda colocar una cadena de elevación.
STR_5875    :Motor de dibujo:
STR_5876    :El software a utilizar para dibujar el juego.
STR_5877    :Software
STR_5878    :Software (vía hardware)
STR_5879    :OpenGL (experimental)
STR_5880    :Sólo Seleccionados
STR_5881    :Sólo No seleccionados
STR_5882    :Moneda personalizada
STR_5883    :Configuración de la moneda personalizada
STR_5884    :{WINDOW_COLOUR_2}Tasa de cambio: 
STR_5885    :{WINDOW_COLOUR_2}es equivalente a {COMMA32} Libras (£)
STR_5886    :{WINDOW_COLOUR_2}Símbolo monetario:
STR_5887    :Prefijo
STR_5888    :Sufijo
STR_5889    :Símbolo de la moneda personalizada
STR_5890    :Introduce el símbolo de la moneda personalizada
STR_5891    :Por defecto
STR_5892    :Ir a la carpeta por defecto.
STR_5893    :Tasa de Cambio
STR_5894    :Introduce la Tasa de Cambio
STR_5895    :Guardar diseño de vía
STR_5896    :¡Falló al guardar el diseño de vía!
STR_5898    :{BLACK}No se pudo cargar el diseño de vía:{NEWLINE}¡El archivo parece estar corrupto, dañado o no existe!
STR_5899    :Alternar vent. depuración de pintado
STR_5900    :Utilizar código de dibujado original
STR_5901    :Mostrar alturas de segmentos
STR_5902    :Mostrar cajas delimitadoras
STR_5903    :Mostrar ventana de depuración de pintado
STR_5904    :Reiniciar fecha
STR_5905    :Una herramienta de generación de mapa que crea automáticamente un paisaje personalizado.
STR_5906    :Zoom a la posición del cursor
STR_5907    :Cuando está activado el zoom se centrará en el cursor en lugar de el centro de la pantalla.
STR_5908    :Permitir cambios de tipo de vía arbitrarios
STR_5909    :Permite cambiar el tipo de vía de una atracción libremente. Puede causar un crash.
STR_5910    :Aplicar
STR_5911    :Ver a través de senderos
STR_5912    :Alternar vista a través de senderos
STR_5913    :Chat
STR_5914    :Atracción Desconocida
STR_5915    :Jugador
STR_5916    :{COMMA16} jugador
STR_5917    :{COMMA16} jugadores
STR_5918    :{POP16}{POP16}{POP16}{POP16}{POP16}{POP16}{POP16}{POP16}{POP16}{COMMA16}
STR_5919    :{COMMA16}
STR_5920    :Efectos de Clima
STR_5921    :Si se activa, la lluvia y los colores oscuros se renderizarán durante una tormenta
STR_5922    :{POP16}{POP16}{POP16}{POP16}{POP16}{POP16}Máx {STRINGID}
STR_5923    :{POP16}{POP16}{POP16}{POP16}{POP16}{POP16}{POP16}{POP16}Máx {COMMA16} {STRINGID} por tren
STR_5924    :Detalles de Superficie
STR_5925    :Detalles de Sendero
STR_5926    :Detalles de Vía
STR_5927    :Detalles de Escenario
STR_5928    :Detalles de Entrada
STR_5929    :Detalles de Valla
STR_5930    :Detalles de Escenario Grande
STR_5931    :Detalles de Bandera
STR_5932    :Detalles de Elemento Corrupto
STR_5933    :Propiedades
STR_5934    :Textura de Terreno: {BLACK}{STRINGID}
STR_5935    :Borde del Terreno: {BLACK}{STRINGID}
STR_5936    :Dueño de la Tierra: {BLACK}{STRINGID}
STR_5937    :Sin dueño y no a la venta
STR_5938    :Nivel de Agua: {BLACK}{COMMA16}
STR_5939    :Remover vallas parque
STR_5940    :Restaurar vallas parque
STR_5941    :Altura Base:
STR_5942    :Nombre Sendero: {BLACK}{STRINGID}
STR_5943    :Adiciones: {BLACK}{STRINGID}
STR_5944    :Adiciones: {BLACK}Nada
STR_5945    :Bordes conectados:
STR_5946    :Tipo de Atracción: {BLACK}{STRINGID}
STR_5947    :ID de Atracción: {BLACK}{COMMA16}
STR_5948    :Nombre de Atracción: {BLACK}{STRINGID}
STR_5949    :Cadena de Elevación
STR_5950    :Aplicar cambios a la vía entera
STR_5951    :ID Pieza de Vía: {BLACK}{COMMA16}
STR_5952    :Número de secuencia: {BLACK}{COMMA16}
STR_5953    :Clasificar los elementos del mapa en el mosaico actual en función de su altura base.
STR_5954    :Antigüedad del Escenario: {BLACK}{COMMA16}
STR_5955    :Colocación Cuadrante: {BLACK}{STRINGID}
STR_5956    :Suroeste
STR_5957    :Noroeste
STR_5958    :Nordeste
STR_5959    :Sudeste
STR_5960    :Colocación Cuadrante:
STR_5961    :Índice Entrada: {BLACK}{COMMA16}
STR_5962    :Detección de Colisión:
STR_5963    :Esquinas levantadas:
STR_5964    :Diagonal
STR_5965    :Tipo Entrada: {BLACK}{STRINGID}
STR_5966    :Parte Entrada del Parque: {BLACK}{STRINGID}
STR_5967    :Medio
STR_5968    :Izquierda
STR_5969    :Derecha
STR_5970    :ID Entrada: {BLACK}{COMMA16}
STR_5971    :ID Salida: {BLACK}{COMMA16}
STR_5972    :ID Atracción: {BLACK}{COMMA16}
STR_5973    :Sujetar al siguiente
STR_5974    :Cambia la altura base y de gálibo, de modo que sea la misma que el siguiente elemento en el cuadrado actual. Esto hace que sea más fácil de construir en esta cuadricula.
STR_5975    :Pendiente:
STR_5976    :Plano
STR_5977    :Lado derecho hacia arriba
STR_5978    :Lado izquierdo hacia arriba
STR_5979    :Tipo de valla: {BLACK}{COMMA16}
STR_5980    :Texto de bandera: {BLACK}{STRINGID}
STR_5981    :No es una bandera
STR_5982    :Tipo de escenario grande: {BLACK}{COMMA16}
STR_5983    :ID pieza de escenario grande: {BLACK}{COMMA16}
STR_5984    :Caminos Bloqueados:
STR_5985    :Nueva Carpeta
STR_5986    :Escribe el nombre de la nueva carpeta
STR_5987    :No se puede crear la carpeta
STR_5988    :No hay más terrenos en venta.
STR_5989    :No hay más derechos de construcción en venta.
STR_5990    :No hay más terrenos o derechos de construcción en venta.
STR_5991    :No se puede pegar el elemento…
STR_5992    :El límite de elementos del mapa ha sido alcanzado
STR_5993    :Copiar elemento seleccionado
STR_5994    :Pegar elemento copiado
STR_5995    :Acelerador
STR_5996    :Velocidad de Acelerador
STR_5997    :Añadir/Establecer dinero
STR_5998    :Añadir dinero
STR_5999    :Establecer dinero
STR_6000    :Ingresa un nuevo valor
STR_6001    :Efectos de iluminación (experimental)
STR_6002    :Las lámparas y atracciones se iluminarán por las noches.{NEWLINE}Requiere que el motor de renderizado sea establecido en el modo ‘vía hardware’.
STR_6003    :Vista recortada
STR_6004    :Vista recortada
STR_6005    :Habilitar vista recortada
STR_6006    :La vista aislada sólo mostrará los elementos igual o menor que la altura de corte Vertical y dentro del corte Horizontal del área seleccionada
STR_6007    :Altura de corte
STR_6008    :Da clic para alternar entre el valor sin formato y el valor en unidades de medida.
STR_6009    :Selecciona la altura de corte
STR_6010    :{COMMA2DP32}m
STR_6011    :{COMMA1DP16}ft
STR_6012    :{COMMA1DP16}
STR_6013    :Los visitantes sólo pagarán por la entrada del parque y los servicios.{NEWLINE}La entrada de la atracción es gratis.
STR_6014    :Los visitantes sólo pagarán por la entrada de atracciones y servicios.{NEWLINE}Los visitantes no pagan por entrar al parque.
STR_6015    :Inclinado
STR_6016    :Modificar Cuadricula
STR_6017    :Por favor más despacio
STR_6018    :Construir Atrac. - Curva Izquierda
STR_6019    :Construir Atrac. - Curva Derecha
STR_6020    :Const. Atrac. - Usar vía por defecto
STR_6021    :Construir Atrac. - Cuesta abajo
STR_6022    :Construir Atrac. - Cuesta arriba
STR_6023    :Construir Atrac. - Cadena Elevación
STR_6024    :Construir Atrac. - Peralte Izquierdo
STR_6025    :Construir Atrac. - Peralte Derecho
STR_6026    :Construir Atrac. - Pieza Anterior
STR_6027    :Construir Atrac. - Pieza Siguiente
STR_6028    :Construir Atrac. - Construir Actual
STR_6029    :Construir Atrac. - Demoler Actual
STR_6030    :Selector de Escenario. Haz clic en cualquier escenario del mapa para construirlo.
STR_6031    :Descripción Servidor:
STR_6032    :Msg. de Bienvenida:
STR_6033    :Ruta de Instalación RCT1:
STR_6034    :{BLACK}{STRING}
STR_6035    :Por favor selecciona la carpeta de RCT1
STR_6036    :Borrar
STR_6037    :Por favor selecciona una carpeta válida con una instalación de RCT1
STR_6038    :Si tienes una instalación de RCT1, establece esta opción hacia la carpeta de la instalación para cargar los escenarios, música, etc.
STR_6039    :Demoler atracción rápidamente
STR_6040    :Editar Opciones de Escenario
STR_6041    :{BLACK}¡No hay mecánicos contratados!
STR_6042    :Cargar mapa de altura
STR_6043    :Seleccionar mapa de altura
STR_6044    :Suavizar mapa de altura
STR_6045    :Intensidad
STR_6046    :Normalizar mapa de altura
STR_6047    :Suavizar cuadricula
STR_6048    :Error de mapa de altura
STR_6049    :Error al leer PNG
STR_6050    :Error al leer bitmap
STR_6052    :El mapa de altura es muy grande, será cortado.
STR_6053    :El mapa de altura no puede ser normalizado.
STR_6054    :Sólo bitmaps de 24-bits son soportados
STR_6055    :Mapa de altura de OpenRCT2
STR_6056    :Silenciar
STR_6057    :Mostrar un botón separado para la Opción ‘Silenciar’ en la barra de herramientas.
STR_6058    :Silenciar
STR_6059    :»
STR_6060    :Mostrar compras de visitantes con animación
STR_6061    :Mostrar un efecto animado de dinero{NEWLINE}cuando los visitantes realizan compras.
STR_6062    :{OUTLINE}{GREEN}+ {CURRENCY2DP}
STR_6063    :{OUTLINE}{RED}- {CURRENCY2DP}
STR_6064    :Adquirir todo el mapa
STR_6065    :Registrar acciones de usuario.
STR_6066    :Registrar todas las acciones de los usuarios en archivos en tu directorio de usuario.
STR_6067    :Servidor iniciado.
STR_6068    :Servidor apagado.
STR_6069    :{STRING} fue expulsado del servidor por {STRING}.
STR_6070    :{STRING} fue establecido en el grupo ‘{STRING}’ por {STRING}.
STR_6071    :{STRING} creó un nuevo grupo ‘{STRING}’.
STR_6072    :{STRING} eliminó el grupo ‘{STRING}’.
STR_6073    :{STRING} editó los permisos del grupo ‘{STRING}’.
STR_6074    :{STRING} cambió el nombre del grupo de ‘{STRING}’ a ‘{STRING}’.
STR_6075    :{STRING} cambió el grupo por defecto a ‘{STRING}’.
STR_6076    :{STRING} usó/alternó el truco ‘{STRING}’.
STR_6077    :Añadir Dinero
STR_6078    :{STRING} creó la atracción ‘{STRING}’.
STR_6079    :{STRING} demolió la atracción ‘{STRING}’.
STR_6080    :{STRING} cambió la apariencia de la atracción ‘{STRING}’.
STR_6081    :{STRING} cambió el estado de la atracción ‘{STRING}’ a cerrado.
STR_6082    :{STRING} cambió el estado de la atracción ‘{STRING}’ a abierto.
STR_6083    :{STRING} cambió el estado de la atracción ‘{STRING}’ a en prueba.
STR_6084    :{STRING} cambió la configuración de vehículo de la atracción ‘{STRING}’.
STR_6085    :{STRING} cambió la configuración de atracción de la atracción ‘{STRING}’.
STR_6086    :{STRING} renombró la atracción ‘{STRING}’ a ‘{STRING}’.
STR_6087    :{STRING} cambió el costo de la atracción ‘{STRING}’ a {STRING}
STR_6088    :{STRING} cambió el costo secundario de la atracción ‘{STRING}’ a {STRING}
STR_6089    :{STRING} renombró el parque de ‘{STRING}’ a ‘{STRING}’.
STR_6090    :{STRING} abrió el parque.
STR_6091    :{STRING} cerró el parque.
STR_6092    :{STRING} se cambió el precio de la entrada a {STRING}
STR_6093    :{STRING} colocó un nuevo escenario.
STR_6094    :{STRING} removió escenario.
STR_6095    :{STRING} editó escenario.
STR_6096    :{STRING} estableció el nombre del letrero a ‘{STRING}’.
STR_6097    :{STRING} colocó una pieza de vía de la atracción ‘{STRING}’.
STR_6098    :{STRING} removió una pieza de la atracción.
STR_6099    :Te has conectado al servidor.
STR_6100    :Te has desconectado del servidor.
STR_6101    :Atracciones no disminuyen su valor.
STR_6102    :El valor de una atracción no disminuye con el tiempo, así los visitantes no pensarán que una atracción es demasiado caro.
STR_6103    :Esta opción está des-habilitada durante una partida multijugador.
STR_6105    :Hiper-montaña Rusa
STR_6107    :Camiones Monstruo
STR_6109    :Hiper-Twister
STR_6111    :Mini Montaña Rusa Clásica
STR_6113    :Una montaña rusa alta y que no se invierte con grandes caídas, alta velocidad y vagones confortables con sólo unas barras para sujetarse
STR_6115    :Camiones gigantes autopropulsados 4x4 que pueden subir cuestas impresionantes
STR_6116    :Montaña rusa amplia sobre vías de acero que efectúa varias inversiones
STR_6119    :Una montaña rusa barata y fácil de construir, pero con una altura limitada.
STR_6120    :{BABYBLUE}Nuevo vehículo disponible ahora para {STRINGID}:{NEWLINE}{STRINGID}
STR_6121    :Extiende los derechos de construcción del parque hasta los bordes del mapa.
STR_6122    :¡No hay suficientes montañas rusas en este escenario!
STR_6123    :Error al cargar objetos para el Parque
STR_6124    :Nombre objeto
STR_6125    :Tipo objeto
STR_6126    :Tipo desconocido
STR_6127    :Archivo: {STRING}
STR_6128    :El archivo no se puede cargar ya que algunos de los objetos a los que hace referencia en él faltan o están corruptos. Se muestra un listado de estos objetos:
STR_6129    :Copiar
STR_6130    :Copiar todo
STR_6131    :Origen
STR_6132    :Ignorar estado de investigación
STR_6133    :Acceder a atracciones y escenarios que aún no han sido inventados
STR_6134    :Limpiar Escenario
STR_6135    :El cliente envió una solicitud no válida
STR_6136    :El servidor envió una solicitud no válida
STR_6137    :OpenRCT2, juego de código abierto que recrea y expande Roller Coaster Tycoon 2.
STR_6138    :OpenRCT2 es el trabajo de muchos autores, una lista completa se puede encontrar a través del botón de "Colaboradores". Para más información visita: http://github.com/OpenRCT2/OpenRCT2
STR_6139    :Todos los nombres de productos y empresas pertenecen a sus respectivos titulares. El uso de ellos no implica ninguna afiliación o respaldo por ellos.
STR_6140    :Changelog…
STR_6141    :Barra de herramientas inferior RCT1
STR_6142    :{WINDOW_COLOUR_2}Nombre de vía: {BLACK}{STRING}
STR_6143    :{WINDOW_COLOUR_2}Tipo atracción: {BLACK}{STRINGID}
STR_6144    :Mostrar re-dibujado
STR_6145    :Fijar límite de velocidad para los impulsores
STR_6146    :Habilitar todas las piezas de vía Dibujables
STR_6147    :Habilitar todas las piezas de vías que el tipo de atracción es apto en la ventana de construcción, independientemente de si el vehículo es compatible.
STR_6148    :Conectando con Servidor Maestro…
STR_6149    :No se pudo conectar al Servidor Maestro
STR_6150    :Respuesta no valida desde Servidor Maestro (no JSON number)
STR_6151    :Servidor Maestro no devolvió Lista de Servidores
STR_6152    :Respuesta no validad de Servidor Maestro (no JSON array)
STR_6153    :Pagar por entrada / Pagar por atracción
STR_6154    :Por razones de seguridad, No es recomendable iniciar OpenRCT2 con privilegios elevados.
STR_6155    :Ni KDialog ni Zenity están instalados. Instale uno o configure uno desde la línea de comando.
STR_6156    :El nombre está reservado
STR_6157    :Consola
STR_6160    :{WINDOW_COLOUR_2}Vehículos Disponibles: {BLACK}{STRING}
STR_6161    :Alternar líneas de cuadrícula
STR_6162    :Ratón Giratorio Salvaje
STR_6163    :Carros con forma de ratón atraviesan giros cerrados y caídas cortas, mientras giran gentilmente para desorientar a los pasajeros.
STR_6164    :{WHITE}❌
STR_6165    :Usar sincronización vertical
STR_6166    :Sincroniza cada cuadro mostrado a la tasa de refresco del monitor, evitando la imagen distorsionada.
STR_6167    :Avanzado
STR_6168    :Secuencia de la pantalla de inicio
STR_6169    :Selección de escenario
STR_6170    :Ajustes de interfaz
STR_6171    :Buscar
STR_6172    :Buscar
STR_6173    :Introduzca el nombre a buscar:
STR_6188    :Vomito
STR_6189    :Pato
STR_6191    :Superficie
STR_6192    :Pared
STR_6193    :{COMMA16} huésped
STR_6194    :{INLINE_SPRITE}{11}{20}{00}{00}{COMMA16} huésped
STR_6195    :{INLINE_SPRITE}{10}{20}{00}{00}{COMMA16} huésped
STR_6196    :{BLACK}Año:
STR_6197    :{BLACK}Mes:
STR_6198    :{BLACK}Día:
STR_6199    :Establecer fecha
STR_6200    :Restablecer fecha
STR_6201    :{MONTH}
STR_6202    :Estilo del piso virtual:
STR_6203    :Si está habilitado, un piso virtual será renderizado al mantener CTRL o SHIFT para facilitar la colocación vertical de elementos.
STR_6215    :Construcción
STR_6216    :Operación
STR_6217    :Atracción / pista disponibilidad
STR_6218    :OpenRCT2 Oficial
STR_6219    :Resaltar problemas de pathfinding
STR_6220    :Hacer utilizable
STR_6221    :Esto establecerá la conocida salida o entrada de la atracción en la casilla seleccionada. Sólo una entrada y salida puede ser usada por estación.
STR_6222    :No se puede colocar entrada de visitantes aquí…
STR_6223    :¡Debe estar fuera de los límites del parque!
STR_6224    :{STRING} se colocó un punto de entrada de visitantes
STR_6225    :No está soportado con el renderizador OpenGL
STR_6226    :Habilitar victoria temprana.
STR_6227    :Hace que se dé el escenario por terminado si todos los objetivos son cumplidos antes de la fecha que lanza la condición de victoria.
STR_6228    :Opciones de escenario.
STR_6229    :{WINDOW_COLOUR_2}{STRINGID}: {STRINGID}
STR_6230    :{BLACK}{STRINGID}:
STR_6231    :{WINDOW_COLOUR_2}{STRINGID}: {MOVE_X}{185}{STRINGID}
STR_6232    :Congelado
STR_6233    :Vista aislada
STR_6234    :Resaltar problemas de pathfinding
STR_6235    :Información del Servidor
STR_6236    :Jugadores
STR_6237    :Grupos
STR_6238    :Opciones Multijugador
STR_6239    :Corte Vertical
STR_6240    :Corte Horizontal
STR_6241    :Seleccionar Área
STR_6242    :Limpiar Selección
STR_6243    :Renueva la atracción,{NEWLINE}la deja como nueva!
STR_6244    :No se puede renovar
STR_6245    :la atracción no necesita renovación
STR_6246    :Renovar
STR_6247    :Renovar atracción
STR_6248    :{WINDOW_COLOUR_1}¿Quieres renovar {STRINGID} por {CURRENCY}?
STR_6249    :{WINDOW_COLOUR_1}¿Quieres renovar {STRINGID}?
STR_6250    :{WINDOW_COLOUR_1}¿Seguro quieres demoler {STRINGID} y ganar {CURRENCY}?
STR_6251    :La atracción aún no está vacía
STR_6255    :URL inválida.
STR_6256    :Efectos al renderizar
STR_6257    :Translúcido
STR_6258    :Transparente
STR_6259    :Deshabilitado
STR_6260    :Mostrar casillas bloqueadas
STR_6261    :Mostrar caminos anchos
STR_6262    :Volumen Maestro
STR_6263    :Activar o desactivar todos los sonidos
STR_6264    :Usar siempre explorador de archivos del sistema
STR_6265    :Al activarse, el explorador de archivos del SO será usado en lugar del de OpenRCT2.
STR_6266    :Abrir carpeta de contenido personalizado
STR_6267    :Abrir inspector de cuadrícula
STR_6268    :Avanzar tiempo un tick
STR_6269    :ID de clima inválido
STR_6270    :Superficies de Terreno
STR_6271    :Bordes de Terreno
STR_6272    :Estaciones
STR_6273    :Música
STR_6274    :No se puede establecer colores…
STR_6275    :{WINDOW_COLOUR_2}Estilo de estación:
STR_6276    :{RED}{STRINGID} tiene visitantes trabados, posiblemente por tipo de atracción o modo de operación inválidos.
STR_6277    :Índice de estación: {BLACK}{STRINGID}
STR_6278    :Cantidad de Autoguardados
STR_6279    :Número de archivos de autoguardado a mantener
STR_6280    :Chat
STR_6281    :Mostrar un botón para el chat separado en la barra de herramientas
STR_6282    :Chat
STR_6283    :Chat no disponible ¿Estás conectado a un servidor?
STR_6293    :B
STR_6294    :KiB
STR_6295    :MiB
STR_6296    :GiB
STR_6297    :TiB
STR_6298    :{STRING}/s
STR_6299    :Descargar todo
STR_6300    :Descargar todos los objetos faltantes si están disponibles en línea.
STR_6301    :Copiar el nombre de objeto seleccionado al portapapeles.
STR_6302    :Copiar la lista entera de objetos faltantes al portapapeles.
STR_6303    :Descargando objeto ({COMMA16} / {COMMA16}): [{STRING}]
STR_6304    :Abrir selector de escenografía
STR_6305    :Multithreading
STR_6306    :Opción experimental para usar múltiples núcleos en el renderizado, puede ser inestable.
STR_6307    :Esquema de color: {BLACK}{STRINGID}
STR_6308    :{TOPAZ}“{STRINGID}{OUTLINE}{TOPAZ}”{NEWLINE}{STRINGID}
STR_6309    :Reconectar
STR_6310    :{WINDOW_COLOUR_2}Posición: {BLACK}{INT32} {INT32} {INT32}
STR_6311    :{WINDOW_COLOUR_2}Siguiente: {BLACK}{INT32} {INT32} {INT32}
STR_6312    :(superficie)
STR_6313    :(declive {INT32})
STR_6314    :{WINDOW_COLOUR_2}Dest: {BLACK}{INT32}, {INT32} tolerancia {INT32}
STR_6315    :{WINDOW_COLOUR_2}Pathfind objetivo: {BLACK}{INT32}, {INT32}, {INT32} dir {INT32}
STR_6316    :{WINDOW_COLOUR_2}Pathfind historial:
STR_6317    :{BLACK}{INT32}, {INT32}, {INT32} dir {INT32}
STR_6318    :Desincronización detectada.{NEWLINE}Log: {STRING}
STR_6319    :Bloque de frenado cerrado
STR_6320    :Indestructible
STR_6321    :Agregado está roto
STR_6322    :{WINDOW_COLOUR_2}ID de la Entidad: {BLACK}{INT32}
STR_6323    :Simulando
STR_6324    :Simular
STR_6325    :Simular Atracción
STR_6326    :No se puede simular {STRINGID}…
STR_6327    :Fondo transparente para capturas de pantalla gigantes
STR_6328    :Con esta opción activada, las capturas gigantes tendrán un fondo transparente en vez del fondo negro por defecto.
STR_6329    :{STRING}{STRINGID}
STR_6330    :Descargando [{STRING}] desde {STRING} ({COMMA16} / {COMMA16})
STR_6331    :Crear patos
STR_6332    :Remover patos
STR_6333    :Incrementar factor de escala
STR_6334    :Disminuir factor de escala
STR_6336    :Inspector de cuadrícula: Copiar elemento
STR_6337    :Inspector de cuadrícula: Pegar elemento
STR_6338    :Inspector de cuadrícula: Borrar elemento
STR_6339    :Inspector de cuadrícula: Mover elemento hacia arriba
STR_6340    :Inspector de cuadrícula: Mover elemento hacia abajo
STR_6341    :Inspector de cuadrícula: Aumentar coordenada X
STR_6342    :Inspector de cuadrícula: Disminuir coordenada X
STR_6343    :Inspector de cuadrícula: Aumentar coordenada Y
STR_6344    :Inspector de cuadrícula: Disminuir coordenada Y
STR_6345    :Inspector de cuadrícula: Aumentar altura del elemento
STR_6346    :Inspector de cuadrícula: Disminuir altura del elemento
STR_6347    :¡Agregados a los caminos no se pueden añadir en cruces de nivel!
STR_6348    :¡Primero quita el cruce de nivel!
STR_6349    :Secuencia de la pantalla de inicio al azar
STR_6350    :Distribuir
STR_6351    :Herramienta de distribución de escenografía
STR_6352    :Densidad
STR_6353    :Baja densidad
STR_6354    :Media densidad
STR_6355    :Alta densidad
STR_6356    :Crear patos si el parque tiene agua
STR_6357    :Quitar todos los patos del mapa
STR_6358    :Página {UINT16}
STR_6359    :{POP16}{POP16}Página {UINT16}
STR_6360    :{BLACK}{COMMA32}
STR_6361    :Efectos de luz en atracciones (experimental)
STR_6362    :Si está activado, los vehículos para las atracciones con vías estarán iluminados de noche.
STR_6363    :Copiar texto al portapapeles
STR_6364    :{RED}{COMMA16} persona ha muerto en un accidente a bordo de {STRINGID}
STR_6365    :Fallecimientos en la atracción
STR_6366    :Vehículos trabados o parados
STR_6367    :Cuadro de animación:
STR_6368    :Por razones de compatibilidad, no se recomienda correr OpenRCT2 sobre Wine. OpenRCT2 tiene soporte nativo para macOS, Linux, FreeBSD y OpenBSD.
STR_6369    :Permitir construir en alturas inválidas
STR_6370    :Permite construir rieles y piezas en cualquier intervalo de alturas
STR_6371    :La ruta especificada contiene una instalación de RCT1, pero el archivo ‘csg1i.dat’ no existe. Este archivo NECESITA ser copiado desde el CD de RCT Deluxe o Loopy Landscapes, a la carpeta “Data” dentro de la instalación de RollerCoaster Tycoon 1 en tu disco duro.
STR_6372    :La ruta especificada contiene una instalación de RCT1, pero esta versión no es correcta. OpenRCT2 NECESITA una versión de RCT Deluxe o Loopy Landscapes para poder usar los Recursos de Roller Coaster Tycoon 1.
STR_6373    :Habilitar comprobación de gálibo
STR_6374    :G
STR_6375    :Paseo Desconocido
STR_6376    :{WINDOW_COLOUR_2}Paseo en vehículo:{NEWLINE}{BLACK}{STRINGID} para {STRINGID}
STR_6377    :{WINDOW_COLOUR_2}Tipo: {BLACK}{STRINGID} para {STRINGID}
STR_6378    :Recepción de lista de objetos: {INT32} / {INT32}
STR_6379    :Se recibieron datos no válidos
STR_6380    :¡Actualización disponible!
STR_6381    :¡Únete al Discord de OpenRCT2!
STR_6382    :¡Nueva versión estable de OpenRCT2 disponible: {STRING}!
STR_6383    :Abrir página de descargas
STR_6384    :Nieve
STR_6385    :Fuertes nevadas
STR_6386    :Tormenta de nieve
STR_6387    :No se puede bajar el elemento aquí…
STR_6388    :No se puede subir el elemento aquí…
STR_6389    :Gálibo inválido
STR_6390    :OpenRCT2 necesita los archivos originales del juego RollerCoaster Tycoon 2 para poder funcionar. Por favor selecciona el directorio donde tienes instalado el RollerCoaster Tycoon 2.
STR_6391    :Elige tu directorio de RCT2.
STR_6392    :No se pudo encontrar {STRING} en esta ruta.
STR_6393    :Selección de Objetivo.
STR_6394    :Objetivo
STR_6395    :Mantenimiento
STR_6396    :Deshabilitar protector y ahorro de energía del monitor.
STR_6397    :Si está activado, el salvapantallas y otras funciones de ahorro de energía estarán inhabilitadas mientras OpenRCT2 esté abierto.
STR_6398    :El archivo contiene atracciones incompatibles. Por favor actualiza a una versión más nueva de OpenRCT2.
STR_6399    :OpenRCT2 necesita archivos del juego original RollerCoaster Tycoon 2 para funcionar. Por favor establece la variable ‘game_path’ en config.ini apuntando al directorio donde instalaste RollerCoaster Tycoon 2, y reinicia OpenRCT2.
STR_6400    :He descargado el instalador sin conexión de GOG, pero no está instalado.
STR_6401    :Ya instalé RollerCoaster Tycoon 2
STR_6402    :Configuración de datos de OpenRCT2
STR_6403    :Elige el opción que aplica mejor a ti.
STR_6404    :Por favor selecciona el instalador de GOG de RollerCoaster Tycoon 2.
STR_6405    :Elige Instalador de GOG
STR_6406    :Instalador de GOG RollerCoaster Tycoon 2
STR_6407    :Puede tardar unos minutos.
STR_6408    :Por favor instala ‘innoextract’ para extraer el instalador de GOG y luego reinicia OpenRCT2.
STR_6409    :El archivo seleccionado no es el Instalador sin conexión de GOG para RollerCoaster Tycoon 2. Puede que hayas descargado GOG Galaxy downloader stub o has seleccionado el archivo incorrecto.
STR_6410    :Zoom in/out
STR_6411    :Mostrar botones para hacer zoom en la barra de herramientas
STR_6412    :NumPad Enter
STR_6413    :Shift
STR_6414    :L Shift
STR_6415    :R Shift
STR_6416    :Ctrl
STR_6417    :L Ctrl
STR_6418    :R Ctrl
STR_6419    :Alt
STR_6420    :L Alt
STR_6421    :R Alt
STR_6422    :Cmd
STR_6423    :L Cmd
STR_6424    :R Cmd
STR_6425    :Joy Left
STR_6426    :Joy Right
STR_6427    :Joy Up
STR_6428    :Joy Down
STR_6429    :Joy {INT32}
STR_6430    :LMB
STR_6431    :RMB
STR_6432    :Mouse {INT32}
STR_6433    :Eliminar
STR_6434    :Eliminar todos los edificios para este atajo.
STR_6435    :{WINDOW_COLOUR_2}Vándalos detenidos: {BLACK}{COMMA32}
STR_6436    :Activar/desactivar invisibilidad
STR_6437    :Visible
STR_6438    :{MOVE_X}{2}👁
STR_6439    :Inspector de cuadrícula: Activar/desactivar invisibilidad
STR_6440    :Agua transparente
STR_6441    :Al menos un sendero que no sea fila de espera debe ser seleccionado.
STR_6442    :Al menos un sendero que sea fila de espera debe ser seleccionado.
STR_6443    :Al menos un sendero que tenga pasamanos debe ser seleccionado.
STR_6444    :Superficies de sendero.
STR_6445    :Pasamanos de sendero.
STR_6446    :{WINDOW_COLOUR_2}Nombre de la superficie: {BLACK}{STRINGID}
STR_6447    :{WINDOW_COLOUR_2}Nombre del pasamanos: {BLACK}{STRINGID}
STR_6448    :Formato de objeto no soportado
STR_6449    :{WINDOW_COLOUR_2}Caminos:
STR_6450    :{BLACK}“{STRING}”
STR_6451    :{BLACK}“{STRING}” - {STRING}
STR_6452    :{WINDOW_COLOUR_2}Vende: {BLACK}{STRING}
STR_6453    :Copiar información de la versión
STR_6454    :No se puede cambiar el nombre del banner…
STR_6455    :No se puede cambiar el nombre del señal…
STR_6456    :Captura de pantalla gigante
STR_6457    :Informar un error en GitHub
STR_6458    :Siga esto en la Vista Principal
STR_6460    :D
STR_6461    :Dirección
STR_6462    :Emoción
STR_6463    :Emoción: {COMMA2DP32}
STR_6464    :Intensidad
STR_6465    :Intensidad: {COMMA2DP32}
STR_6466    :Náusea
STR_6467    :Náusea: {COMMA2DP32}
STR_6468    :Todavía no disponible
STR_6469    :Ajustar la zona de patrulla más pequeña
STR_6470    :Ajustar la zona de patrulla más grande
STR_6471    :Vegetación transparente
STR_6472    :Vehículos transparentes
STR_6473    :Soportes transparentes
STR_6474    :Visitantes invisibles
STR_6475    :Empleados invisibles
STR_6476    :Vegetación invisible
STR_6477    :Escenario invisible
STR_6478    :Caminos invisibles
STR_6479    :Atracciones invisibles
STR_6480    :Vehículos invisibles
STR_6481    :Opciones de transparencia
STR_6482    :Opciones de transparencia
STR_6483    :Abrir opciones de transparencia
STR_6484    :Alternar vegetación transparente
STR_6485    :Alternar vehículos transparentes
STR_6486    :Alternar visitantes invisibles
STR_6487    :Alternar empleados invisibles
STR_6488    :{RED}Los visitantes se quejan de la longitud de las colas en tu parque.{NEWLINE}Considera acortar las colas problemáticas o aumentar el rendimiento de las atracciones.
STR_6489    :{RED}ERROR: Versión de parque incompatible
STR_6490    :{RED}ADVERTENCIA: Versión de parque no del todo compatible
STR_6491    :Este parque fue guardado en una versión más reciente de OpenRCT2. Este parque se guardó en la v{INT32} y requiere al menos la v{INT32}. Actualmente estás en la v{INT32}.
STR_6492    :Este parque fue guardado en una versión más antigua de OpenRCT2 y no puede abrirse con esta versión de OpenRCT2. Este parque es la versión v{INT32}.
STR_6493    :Este parque fue guardado en una versión más reciente de OpenRCT2, algunos datos podrían perderse. Este parque se guardó en la v{INT32}, actualmente estás en la v{INT32}.
STR_6494    :Agrupar por tipo de atracción
STR_6495    :Agrupar las atracciones por tipo en vez de mostrar cada vehículo por separado.
STR_6496    :{WINDOW_COLOUR_2}{STRINGID}
STR_6497    :Haz click en una casilla para mostrar sus elementos.{NEWLINE}Ctrl + click un elemento para seleccionarlo directamente.
STR_6498    :Activa para mantener el mapa con forma cuadrada.
STR_6499    :Tipo de vehículo no compatible con el formato de diseño de la vía
STR_6500    :Elementos no compatibles con el formato de diseño de la vía
STR_6501    :Color aleatorio
STR_6502    :Introduce un valor entre {COMMA16} y {COMMA16}
STR_6503    :Al menos un objeto de estación debe estar seleccionado
STR_6504    :Al menos una superficie de terreno debe estar seleccionada
STR_6505    :Al menos un borde de terreno debe estar seleccionado
STR_6506    :Medio Sacacorchos grande (izq) 
STR_6507    :Medio Sacacorchos grande (der)
STR_6508    :Medio Rizo mediano (izq)
STR_6509    :Medio Rizo mediano (der)
STR_6510    :Giro de Gravedad Cero (izq)
STR_6511    :Giro de Gravedad Cero (der)
STR_6512    :Giro de Gravedad Cero grande (izq)
STR_6513    :Giro de Gravedad Cero grande (der)
STR_6514    :¡Altura no válida!
STR_6515    :{BLACK}RollerCoaster Tycoon 1 no ha sido enlazado - se utilizarán imágenes alternativas.
STR_6516    :Uno o más objetos añadidos requieren haber enlazado RollerCoaster Tycoon 1 para su correcta visualización. Se utilizarán imágenes alternativas.
STR_6517    :Uno o más objetos de este parque requieren haber enlazado RollerCoaster Tycoon 1 para su correcta visualización. Se utilizarán imágenes alternativas.
STR_6518    :{BLACK}Posa el ratón sobre un escenario para ver su descripción y objetivos. Haz click para empezar a jugar.
STR_6519    :Extras
STR_6520    :Paquetes de Recursos
STR_6521    :Prioridad baja
STR_6522    :Prioridad alta
STR_6523    :Disminuir la prioridad del paquete de recursos seleccionado.
STR_6524    :Aumentar la prioridad del paquete de recursos seleccionado.
STR_6525    :Recargar todos los recursos del juego con los paquete de recursos activados.
STR_6526    :(gráficos, música y efectos de sonido base)
STR_6527    :Competiciones
STR_6528    :¡Párametros de la vía no válidos!
STR_6529    :¡Parámatro del esquema de color no válido!
STR_6530    :User Created Expansion Set
STR_6531    :La Máquina del Tiempo
STR_6532    :Mundo de Katy
STR_6533    :{WINDOW_COLOUR_2}Factor de emoción: {BLACK}-{COMMA16}%
STR_6534    :{WINDOW_COLOUR_2}Factor de intensidad: {BLACK}-{COMMA16}%
STR_6535    :{WINDOW_COLOUR_2}Factor de náusea: {BLACK}-{COMMA16}%
STR_6536    :Este parque fue guardado en una versión más reciente de OpenRCT2. Este parque se guardó en la v{INT32}, actualmente estás en la v{INT32}.
STR_6537    :Permitir usar caminos normales como cola
STR_6538    :Muestra caminos normales en el menú desplegable de colas de la ventana Senderos.
STR_6539    :Freno cerrado
STR_6540    :{WINDOW_COLOUR_2}En especial gracias a las siguientes empresas for permitir el uso de su imagen:
STR_6541    :{WINDOW_COLOUR_2}Rocky Mountain Construction Group, Josef Wiegand GmbH & Co. KG
STR_6542    :Colaboradores
STR_6543    :Colaboradores…
STR_6544    :¡El préstamo no puede ser negativo!
STR_6545    :Usar el cálculo de intereses de RCT1
STR_6546    :Usar el algoritmo de cálculo de intereses de RollerCoaster Tycoon 1, que empleaba un porcentaje fijo de aproximadamente 1,33%.
STR_6547    :Todos los escenarios
STR_6548    :Mostrar pasamanos en los cruces
STR_6549    :¡Los objetos de compatibilidad no se pueden seleccionar!
STR_6550    :Esta entrada se incluye para asegurar la compatibilidad con objetos antiguos o dañados. No puede ser seleccionada, sólo deseleccionada.
STR_6551    :Verde militar
STR_6552    :Melón
STR_6553    :Bronceado
STR_6554    :Granate
STR_6555    :Rosa coral
STR_6556    :Verde bosque
STR_6557    :Verde Chartreuse
STR_6558    :Verde cazador
STR_6559    :Verde claro
STR_6560    :Verde lima
STR_6561    :Sepia
STR_6562    :Melocotón
STR_6563    :Azul lavanda
STR_6564    :Verde esmeralda
STR_6565    :Aguamarina
STR_6566    :Violeta
STR_6567    :Lavanda
STR_6568    :Naranja pastel
STR_6569    :Azul oscuro
STR_6570    :Rosa pastel
STR_6571    :Café
STR_6572    :Beige
STR_6573    :Invisible
STR_6574    :Vacío
STR_6575    :Permitir esquemas de colores especiales
STR_6576    :Agrega colores especiales al menú desplegable de colores
STR_6577    :Velocidad del freno bloqueante
STR_6578    :Establece el límite de velocidad para los frenos bloqueantes. En el modo de sección de bloque, los frenos adyacentes con una velocidad más lenta se vinculan al freno bloqueante.
STR_6579    :Los frenos bloqueantes se establecerán a la velocidad predeterminada al guardarlos como diseño de vía.
<<<<<<< HEAD
=======
STR_6580    :Restablecer
STR_6581    :¿Estás seguro de que quieres restablecer todos los atajos de teclado en esta pestaña?
STR_6582    :Abrir ventana de atajos de teclado
STR_6583    :{WINDOW_COLOUR_2}Trenes Invertidos
STR_6584    :Selecciona para que los trenes viajen marcha atrás
STR_6585    :No se puede realizar cambios…
>>>>>>> c4b70358

##############
# Escenarios #
##############

## RCT Original
<Forest Frontiers>
STR_SCNR    :Fronteras Forestales
STR_PARK    :Fronteras Forestales
STR_DTLS    :Construye un próspero parque temático en una amplia zona deforestada de un espeso bosque.

<Dynamite Dunes>
STR_SCNR    :Dunas Dinamita
STR_PARK    :Dunas Dinamita
STR_DTLS    :Construido en pleno desierto, este parque temático contiene únicamente una montaña rusa, pero tiene espacio para crecer.

<Leafy Lake>
STR_SCNR    :Lago Frondoso
STR_PARK    :Lago Frondoso
STR_DTLS    :Empezando desde cero, construye un parque temático alrededor de un gran lago.

<Diamond Heights>
STR_SCNR    :Cumbres Diamantinas
STR_PARK    :Cumbres Diamantinas
STR_DTLS    :Cumbres Diamantinas es ya un parque temático de éxito con magníficas atracciones. Desarróllalo hasta duplicar su valor.

<Evergreen Gardens>
STR_SCNR    :Jardines Perennes
STR_PARK    :Jardines Perennes
STR_DTLS    :Convierte los hermosos Jardines Perennes en un próspero parque temático.

<Bumbly Beach>
STR_SCNR    :Playa Coqueta
STR_PARK    :Playa Coqueta
STR_DTLS    :Convierte el pequeño parque de atracciones de Playa Coqueta en un próspero parque temático.

<Trinity Islands>
STR_SCNR    :Islas de la Trinidad
STR_PARK    :Islas de la Trinidad
STR_DTLS    :Varias islas forman la base de este nuevo parque.

<Katie's Dreamland>
STR_SCNR    :Mundo de Katie
STR_PARK    :Mundo de Katie
STR_DTLS    :Un pequeño parque temático con unas cuantas atracciones y posibilidades de expansión. Tu objetivo será duplicar el valor del parque.

<Pokey Park>
STR_SCNR    :Parque Pequeño
STR_PARK    :Parque Pequeño
STR_DTLS    :Un pequeño y abarrotado parque de atracciones que necesita una gran expansión.

<White Water Park>
STR_SCNR    :Parque Acuático
STR_PARK    :Parque Acuático
STR_DTLS    :Un parque con unas cuantas atracciones acuáticas, y que necesita expansión.

<Millennium Mines>
STR_SCNR    :Minas del Milenio
STR_PARK    :Minas del Milenio
STR_DTLS    :Convierte una gran mina abandonada que es en la actualidad una atracción turística, en un parque temático.

<Karts & Coasters>
STR_SCNR    :Go-Karts & Montañas Rusas
STR_PARK    :Karts & Coasters
STR_DTLS    :Un gran parque oculto en el bosque, que sólo contiene pistas de Go-karts y montañas rusas de madera.

<Mel's World>
STR_SCNR    :Mundo de Mel
STR_PARK    :Mundo de Mel
STR_DTLS    :Este parque temático tiene algunas atracciones modernas y bien diseñadas, pero aún hay mucho espacio libre para ampliarlo.

<Mystic Mountain>
STR_SCNR    :Montaña Mística
STR_PARK    :Montaña Mística
STR_DTLS    :Construye un parque temático a partir de cero en las boscosas colinas de la Montaña Mística.

<Pacific Pyramids>
STR_SCNR    :Pirámides Pacíficas
STR_PARK    :Pirámides Pacíficas
STR_DTLS    :Convierte la atracción turística de las ruinas egipcias en un próspero parque temático.

<Crumbly Woods>
STR_SCNR    :Maderas Viejas
STR_PARK    :Maderas Viejas
STR_DTLS    :Un gran parque con atracciones bien diseñadas, pero más bien anticuadas. Sustituye las viejas atracciones o añade atracciones nuevas para hacer el parque más popular.

<Paradise Pier>
STR_SCNR    :Gran Muelle
STR_PARK    :Gran Muelle
STR_DTLS    :Convierte el muelle de esta mortecina ciudad en una próspera atracción.

<Lightning Peaks>
STR_SCNR    :Picos del Rayo
STR_PARK    :Picos del Rayo
STR_DTLS    :Las hermosas montañas de los Picos del Rayo son muy populares entre excursionistas y turistas. Utiliza el terreno disponible para atraer a una nueva clientela en busca de atracciones de riesgo.

<Ivory Towers>
STR_SCNR    :Torres de marfil
STR_PARK    :Torres de marfil
STR_DTLS    :Un parque bien establecido, con algunos problemas.

<Rainbow Valley>
STR_SCNR    :Valle del Arcoíris
STR_PARK    :Valle del Arcoíris
STR_DTLS    :Las autoridades del Valle del Arcoíris no te dejarán introducir cambios paisajísticos ni eliminar árboles grandes; Aún así, debes convertir el área en un gran parque temático.

<Thunder Rock>
STR_SCNR    :La Roca del Trueno
STR_PARK    :La Roca del Trueno
STR_DTLS    :La Roca del Trueno se encuentra en pleno desierto y atrae muchos turistas. Utiliza el espacio disponible para construir atracciones y captar más clientes.

<Mega Park>
STR_SCNR    :Mega Parque
STR_PARK    :Mega Parque
STR_DTLS    :¡Por pasarlo bien!

## Corkscrew Follies
<Whispering Cliffs>
STR_SCNR    :Colinas susurrantes
STR_PARK    :Colinas susurrantes
STR_DTLS    :Convierte los acantilados en un próspero parque de atracciones.

<Three Monkeys Park>
STR_SCNR    :Three Monkeys Park
STR_PARK    :Three Monkeys Park
STR_DTLS    :En el centro de este gran parque en desarrollo hay una montaña rusa de tres vías para carreras y duelos.

<Canary Mines>
STR_SCNR    :Canary Mines
STR_PARK    :Canary Mines
STR_DTLS    :Esta mina abandonada tiene posibilidades para ser convertida en atracción turística, con un ferrocarril en miniatura y un par de montañas rusas de caída en picado.

<Barony Bridge>
STR_SCNR    :Barony Bridge
STR_PARK    :Barony Bridge
STR_DTLS    :Dispones de un viejo puente inutilizado para convertirlo en un parque de atracciones.

<Funtopia>
STR_SCNR    :Funtopia
STR_PARK    :Funtopia
STR_DTLS    :Este parque, que ocupa unos terrenos a ambos lados de una autopista, cuenta con muchas atracciones que ya están en funcionamiento.

<Haunted Harbour>
STR_SCNR    :Haunted Harbour
STR_PARK    :Haunted Harbour
STR_DTLS    :Las autoridades locales han accedido a vender a este pequeño parque costero unos terrenos contiguos por un precio barato, con la condición de que se conserven determinadas atracciones.

<Fun Fortress>
STR_SCNR    :Fun Fortress
STR_PARK    :Fun Fortress
STR_DTLS    :Este castillo queda a tu entera disposición para que lo conviertas en un parque temático.

<Future World>
STR_SCNR    :Future World
STR_PARK    :Future World
STR_DTLS    :Este parque futurista tiene sitio de sobra para nuevas atracciones en la zona de paisajes extraterrestres.

<Gentle Glen>
STR_SCNR    :Gentle Glen
STR_PARK    :Gentle Glen
STR_DTLS    :La población local prefiere atracciones tranquilas y relajantes. Debes expandir el parque para satisfacer sus gustos.

<Jolly Jungle>
STR_SCNR    :Jolly Jungle
STR_PARK    :Jolly Jungle
STR_DTLS    :En las profundidades de la selva hay unos grandes terrenos listos para ser convertidos en un parque temático.

<Hydro Hills>
STR_SCNR    :Hydro Hills
STR_PARK    :Hydro Hills
STR_DTLS    :La atracción principal de este nuevo parque la constituyen los lagos escalonados.

<Sprightly Park>
STR_SCNR    :Sprightly Park
STR_PARK    :Sprightly Park
STR_DTLS    :Este antiguo parque cuenta con numerosas atracciones históricas, pero en la actualidad se encuentra en quiebra.

<Magic Quarters>
STR_SCNR    :Magic Quarters
STR_PARK    :Magic Quarters
STR_DTLS    :Se ha despejado y tematizado parcialmente un gran terreno que está listo para que lo conviertas en un parque con temática de paisajes.

<Fruit Farm>
STR_SCNR    :Fruit Farm
STR_PARK    :Fruit Farm
STR_DTLS    :Una prospera compañía frutícola ha construido un ferrocarril en miniatura para aumentar sus ingresos. Tu misión es convertirlo en un verdadero parque de atracciones.

<Butterfly Dam>
STR_SCNR    :Butterfly Dam
STR_PARK    :Butterfly Dam
STR_DTLS    :Dispones del área que rodea una presa para convertirla en un parque de atracciones.

<Coaster Canyon>
STR_SCNR    :Coaster Canyon
STR_PARK    :Coaster Canyon
STR_DTLS    :Posees un cañón inmenso para convertirlo en parque temático.

<Thunderstorm Park>
STR_SCNR    :Thunderstorm Park
STR_PARK    :Thunderstorm Park
STR_DTLS    :El clima es tan húmedo que se ha construido una pirámide gigante para poder colocar algunas atracciones a cubierto.

<Harmonic Hills>
STR_SCNR    :Harmonic Hills
STR_PARK    :Harmonic Hills
STR_DTLS    :Las autoridades locales no permitirán que se construya por encima de la altura de los árboles del parque.

<Roman Village>
STR_SCNR    :Roman Village
STR_PARK    :Roman Village
STR_DTLS    :Desarrolla este parque temático romano añadiendo atracciones y montañas rusas.

<Swamp Cove>
STR_SCNR    :Swamp Cove
STR_PARK    :Swamp Cove
STR_DTLS    :Construye parcialmente sobre una serie de islas pequeñas; este parque cuenta ya con un par de montañas rusas de gran tamaño como atracción central.

<Adrenaline Heights>
STR_SCNR    :Adrenaline Heights
STR_PARK    :Adrenaline Heights
STR_DTLS    :Construye un parque que atraiga a la población local en busca de emociones fuertes.

<Utopia Park>
STR_SCNR    :Utopia Park
STR_PARK    :Utopia
STR_DTLS    :El oasis situado en el centro del parque constituye una oportunidad única para construir un parque de atracciones.

<Rotting Heights>
STR_SCNR    :Rotting Heights
STR_PARK    :Rotting Heights
STR_DTLS    :¿Puedes devolver la vida a este antiguo parque, ahora abandonado y en ruinas?

<Fiasco Forest>
STR_SCNR    :Fiasco Forest
STR_PARK    :Fiasco Forest
STR_DTLS    :Cuentas con un presupuesto y un tiempo limitados para reformar este parque, que esta lleno de atracciones defectuosas y peligrosas.

<Pickle Park>
STR_SCNR    :Pickle Park
STR_PARK    :Pickle Park
STR_DTLS    :Las autoridades locales prohíben todo tipo de publicidad o propaganda de este parque, de modo que este deberá salir adelante por si mismo.

<Giggle Downs>
STR_SCNR    :Giggle Downs
STR_PARK    :Giggle Downs
STR_DTLS    :Una atracción de carreras de obstáculos de cuatro calles es el núcleo principal de este parque en crecimiento.

<Mineral Park>
STR_SCNR    :Mineral Park
STR_PARK    :Mineral Park
STR_DTLS    :Convierte esta cantera abandonada en un lugar que atraiga a turistas en busca de emociones fuertes.

<Coaster Crazy>
STR_SCNR    :Coaster Crazy
STR_PARK    :Coaster Crazy
STR_DTLS    :Tienes a tu disposición todo el tiempo necesario para convertir esta área montañosa en un enorme parque de atracciones, pero no olvides que el presupuesto con el que cuentas es limitado.

<Urban Park>
STR_SCNR    :Urban Park
STR_PARK    :Urban Park
STR_DTLS    :Un pequeño parque ha establecido un acuerdo con la ciudad vecina con el fin de ampliar su territorio.

<Geoffrey Gardens>
STR_SCNR    :Geoffrey Gardens
STR_PARK    :Geoffrey Gardens
STR_DTLS    :Deberás convertir un gran parque con jardines en un próspero parque de atracciones.

## Loopy Landscapes
<Iceberg Islands>
STR_SCNR    :Iceberg Islands
STR_PARK    :Iceberg Islands
STR_DTLS    :Una colección de icebergs dan un gélido entorno a este ambicioso parque temático.

<Volcania>
STR_SCNR    :Volcania
STR_PARK    :Volcania
STR_DTLS    :Un volcán en estado latente es el entorno para este proyecto de montaña rusa en construcción.

<Arid Heights>
STR_SCNR    :Arid Heights
STR_PARK    :Arid Heights
STR_DTLS    :Libre de cualquier límite financiero, tu reto es desarrollar este desértico parque mientras mantienes contentos a los invitados.

<Razor Rocks>
STR_SCNR    :Razor Rocks
STR_PARK    :Razor Rocks
STR_DTLS    :Tu cometido es construir un gran parque lleno de montañas rusas en medio de Razor Rocks.

<Crater Lake>
STR_SCNR    :Crater Lake
STR_PARK    :Crater Lake
STR_DTLS    :Un gran lago en un viejo cráter es el entorno para este parque.

<Vertigo Views>
STR_SCNR    :Vertigo Views
STR_PARK    :Vertigo Views
STR_DTLS    :Este gran parque ya cuenta con una excelente hyper-montaña rusa, aunque tu cometido es el de aumentar significantemente sus beneficios.

<Paradise Pier 2>
STR_SCNR    :Big Pier 2
STR_PARK    :Big Pier 2
STR_DTLS    :Muelle Paraiso ha aumentado su red de pasarelas sobre el mar, y tu cometido es el de agrandar el parque para utilizar el espacio extra.

<Dragon's Cove>
STR_SCNR    :Dragon’s Cove
STR_PARK    :Dragon’s Cove
STR_DTLS    :Una cala frente al mar es el entorno para este proyecto de montaña rusa en construcción.

<Good Knight Park>
STR_SCNR    :Good Knight Park
STR_PARK    :Good Knight Park
STR_DTLS    :Hay que desarrollar un castillo con un par de montañas rusas dentro de un gran parque temático.

<Wacky Warren>
STR_SCNR    :Wacky Warren
STR_PARK    :Wacky Warren
STR_DTLS    :Un parque que tiene gran parte de sus aceras y montañas rusas bajo tierra.

<Grand Glacier>
STR_SCNR    :Grand Glacier
STR_PARK    :Grand Glacier
STR_DTLS    :Tienes a tu disposición un valle lleno de glaciares para desarrollar en el un parque temático.

<Crazy Craters>
STR_SCNR    :Crazy Craters
STR_PARK    :Crazy Craters
STR_DTLS    :En un mundo lejano en el que el dinero no es necesario, debes construir un complejo de entretenimiento en el que tener a la gente contenta.

<Dusty Desert>
STR_SCNR    :Dusty Desert
STR_PARK    :Dusty Desert
STR_DTLS    :Necesitan terminarse cinco montañas rusas en este desértico parque.

<Woodworm Park>
STR_SCNR    :Woodworm Park
STR_PARK    :Woodworm Park
STR_DTLS    :En este parque histórico solo está permitido construir atracciones al viejo estilo.

<Icarus Park>
STR_SCNR    :Icarus Park
STR_PARK    :Icarus Park
STR_DTLS    :Desarrolla este parque ajeno para maximizar sus beneficios.

<Sunny Swamps>
STR_SCNR    :Sunny Swamps
STR_PARK    :Sunny Swamps
STR_DTLS    :Este buen parque de atracciones temático ya cuenta con numerosas atracciones, aunque tiene espacio suficiente para ampliarlo.

<Frightmare Hills>
STR_SCNR    :Frightmare Hills
STR_PARK    :Frightmare Hills
STR_DTLS    :Un parque espeluznante con una montaña rusa gigante como atracción principal.

<Thunder Rocks>
STR_SCNR    :Thunder Rocks
STR_PARK    :Thunder Rocks
STR_DTLS    :Dos grandes pedazos de roca sacados de la arena del desierto, sobre los cuales se construyen los principios de este parque temático.

<Octagon Park>
STR_SCNR    :Octagon Park
STR_PARK    :Octagon Park
STR_DTLS    :En este gran parque debes diseñar y construir diez grandes montañas rusas.

<Pleasure Island>
STR_SCNR    :Pleasure Island
STR_PARK    :Pleasure Island
STR_DTLS    :Una larga y estrecha isla será el desafiante entorno en el que debes construir una selección de montañas rusas.

<Icicle Worlds>
STR_SCNR    :Icicle Worlds
STR_PARK    :Icicle Worlds
STR_DTLS    :Un paisaje helado que tiene que convertirse en un próspero parque temático.

<Southern Sands>
STR_SCNR    :Southern Sands
STR_PARK    :Southern Sands
STR_DTLS    :Tienes a tu disposición un desértico parque con algunas montañas rusas ingeniosamente diseñadas, para ampliarlo.

<Tiny Towers>
STR_SCNR    :Tiny Towers
STR_PARK    :Tiny Towers
STR_DTLS    :En este diminuto parque debes terminar de construir las cinco montañas rusas existentes.

<Nevermore Park>
STR_SCNR    :Nevermore Park
STR_PARK    :Nevermore Park
STR_DTLS    :Un gran parque con un novedoso sistema de transporte alrededor de su perímetro.

<Pacifica>
STR_SCNR    :Pacifica
STR_PARK    :Pacifica
STR_DTLS    :Esta gran isla es toda tuya para que desarrolles en ella un parque de atracciones.

<Urban Jungle>
STR_SCNR    :Urban Jungle
STR_PARK    :Urban Jungle
STR_DTLS    :Un rascacielos gigante abandonado es una oportunidad única para un desarrollador de parques temáticos.

<Terror Town>
STR_SCNR    :Terror Town
STR_PARK    :Terror Town
STR_DTLS    :Esta área urbana es toda tuya para que la desarrolles como parque de atracciones.

<Megaworld Park>
STR_SCNR    :Megaworld Park
STR_PARK    :Megaworld Park
STR_DTLS    :Un parque gigante completamente equipado con atracciones, necesita mejoras.

<Venus Ponds>
STR_SCNR    :Venus Ponds
STR_PARK    :Venus Ponds
STR_DTLS    :En un planeta lejano, esta zona de terreno debe convertirse en un parque temático.

<Micro Park>
STR_SCNR    :Micro Park
STR_PARK    :Micro Park
STR_DTLS    :Intenta crear el parque rentable más pequeño del mundo.

## Real Parks from RCT1
# None of them had details
<Alton Towers>
STR_SCNR    :Alton Towers
STR_PARK    :Alton Towers
STR_DTLS    :

<Heide-Park>
STR_SCNR    :Heide-Park
STR_PARK    :Heide-Park
STR_DTLS    :

<Blackpool Pleasure Beach>
STR_SCNR    :Blackpool Pleasure Beach
STR_PARK    :Blackpool Pleasure Beach
STR_DTLS    :

## Misc parks from RCT1
# Had no details
<Fort Anachronism>
STR_SCNR    :Fort Anachronism
STR_PARK    :Fort Anachronism
STR_DTLS    :

###########
# Scenery #
###########

## Start OpenRCT2 Official

[TTPIRF05]
STR_NAME    :Techo

## End OpenRCT2 Official

###############################################################################
## RCT2 Scenarios
###############################################################################
<Alpine Adventures>
STR_SCNR    :Alpine Adventures
STR_PARK    :Alpine Adventures
STR_DTLS    :Convierte un pequeño centro de esquí en un parque temático en la nieve.

<Amity Airfield>
STR_SCNR    :Aeroparque Amity
STR_PARK    :Aeroparque Amity
STR_DTLS    :Construye un parque de alto vuelo en este aeropuerto abandonado.

<Botany Breakers>
STR_SCNR    :Barrenas Botánicas
STR_PARK    :Barrenas Botánicas
STR_DTLS    :Tú desafío es construir un parque lucrativo en esta isla paradisíaca

<Build your own Six Flags Belgium>
STR_SCNR    :Construye tu propio Six Flags Bélgica
STR_PARK    :Six Flags Bélgica
STR_DTLS    :Construye tu propia versión de este parque Six Flags europeo.

<Build your own Six Flags Great Adventure>
STR_SCNR    :Construye tu propio Six Flags Gran Aventura
STR_PARK    :Six Flags Gran Aventura
STR_DTLS    :Usa tus habilidades de diseño para recrear este parque de Six Flags

<Build your own Six Flags Holland>
STR_SCNR    :Construye tu propio Six Flags Holanda
STR_PARK    :Six Flags Holanda
STR_DTLS    :Haz de este Six Flags europeo tu propio mundo de atracciones.

<Build your own Six Flags Magic Mountain>
STR_SCNR    :Construye tu propio Six Flags Magic Mountain
STR_PARK    :Six Flags Magic Mountain
STR_DTLS    :Crea tu propia versión de este parque Six Flags de gran envergadura.

<Build your own Six Flags over Texas>
STR_SCNR    :Contruye tu propio Six Flags sobe Tejas
STR_PARK    :Six Flags sobre Tejas
STR_DTLS    :Comenzando desde cero, construye las atracciones de este Six Flags tan caluroso.

<Build your own Six Flags Park>
STR_SCNR    :Construye tu propio parque Six Flags
STR_PARK    :Six Flags
STR_DTLS    :Construye tu propio diseño de un parque Six Flags. Ya sea incluyendo atracciones de otros parques Six Flags, o poniendo tu propia impronta.

<Bumbly Bazaar>
STR_SCNR    :Bazar Ruidoso
STR_PARK    :Bazar Ruidoso
STR_DTLS    :Comenzando desde un pequeño mercado, tu desafío es aumentar los ingresos de los negocios y puestos mediante la construcción de atracciones y montañas rusas para atraer a más clientes.

<Crazy Castle>
STR_SCNR    :Castillo Loco
STR_PARK    :Castillo Loco
STR_DTLS    :Has heredado un gran castillo. Tu trabajo es convertirlo en un pequeño parque temático.

<Dusty Greens>
STR_SCNR    :Greens polvorientos
STR_PARK    :Greens polvorientos
STR_DTLS    :Situado cerca de una unión de autopistas en el desierto, los Greens polvorientos es una oportunidad para llevar a un pequeño complejo de Golf a un pujante parque temático.

<Electric Fields>
STR_SCNR    :Campos Eléctricos
STR_PARK    :Campos Eléctricos
STR_DTLS    :Has heredado una pequeña granja, y tu desafío es construir un pequeño parque temático entre los maices y graneros.

<Extreme Heights>
STR_SCNR    :Alturas Extremas
STR_PARK    :Alturas Extremas
STR_DTLS    :Libre de restricciones financieras, el desafío será expandir este parque del desierto para atraer gente que busca la emoción definitiva.

<Factory Capers>
STR_SCNR    :Tope de Fábrica
STR_PARK    :Tope de Fábrica
STR_DTLS    :Un complejo fabril abandonado es la oportunidad perfecta para construir un parque temático mecanizado.

<Fungus Woods>
STR_SCNR    :Maderas Fungosas
STR_PARK    :Maderas Fungosas
STR_DTLS    :Restringido a solo construir atracciones de madera del viejo estilo, tú desafío será construir un próspero parque temático en Maderas Fungosas

<Ghost Town>
STR_SCNR    :Pueblo Fantasma
STR_PARK    :Pueblo Fantasma
STR_DTLS    :Constratado por una gran cadena de parque de atracciones, tu tarea será construir para ellos un gigantesco parque alrededor de una ciudad minera abandonada.

<Gravity Gardens>
STR_SCNR    :Jardines Gravitacionales
STR_PARK    :Jardines Gravitacionales
STR_DTLS    :Tu desafío es construir un parque de montañas rusas en los bellos Jardines Gravitacionales. ¡Ninguna otra atracción, sólo Montañas Rusas!

<Infernal Views>
STR_SCNR    :Vistas Infernales
STR_PARK    :Vistas Infernales
STR_DTLS    :Un parque colocado precariamente sobre roca volcánica (principalmente basalto) con ríos de lava.

<Lucky Lake>
STR_SCNR    :Lago Suerte
STR_PARK    :Lago Suerte
STR_DTLS    :Con fondos ilimitados pero una ubicación desafiante, este parque será difícil de expandir y administrar.

<Rainbow Summit>
STR_SCNR    :Cresta Arcoíris
STR_PARK    :Cresta Arcoíris
STR_DTLS    :Construido en una ladera, este parque la tiene difícil para construir algo alto. ¿Podrás expandir este parque y hacerlo exitoso?

<Six Flags Belgium>
STR_SCNR    :Six Flags Bélgica
STR_PARK    :Six Flags Bélgica
STR_DTLS    :Prueba tu capacidad para administrar y mejorar este parque Six Flags.

<Six Flags Great Adventure>
STR_SCNR    :Six Flags Great Adventure
STR_PARK    :Six Flags Great Adventure
STR_DTLS    :Construye las atracciones Six Flags faltantes, o crea tus propios diseños para mejorar el parque. Sólo no te olvides el objetivo principal. ¡Atraer más visitantes al parque!

<Six Flags Holland>
STR_SCNR    :Six Flags Holanda
STR_PARK    :Six Flags Holanda
STR_DTLS    :Prueba tu capacidad para administrar y mejorar este parque Six Flags.

<Six Flags Magic Mountain>
STR_SCNR    :Six Flags Magic Mountain
STR_PARK    :Six Flags Magic Mountain
STR_DTLS    :Construye las atracciones Six Flags faltantes, o crea tus propios diseños para mejorar el parque. Sólo no te olvides el objetivo principal. ¡Pagar el préstamo y mantener el valor del parque!

<Six Flags over Texas>
STR_SCNR    :Six Flags sobre Tejas
STR_PARK    :Six Flags sobre Tejas
STR_DTLS    :Construye las atracciones Six Flags faltantes, o crea tus propios diseños para mejorar el parque. Sólo no te olvides el objetivo principal. ¡Atraer más visitantes al parque!

###############################################################################
## Wacky Worlds Scenarios
###############################################################################
<Africa - African Diamond Mine>
STR_SCNR    :Africa - Mina de diamantes
STR_PARK    :Minas de África
STR_DTLS    :Has heredado una mina de diamantes en desuso, y has encontrado un valioso diamante. Has decidido invertir ese dinero en construir un parque temático de fama mundial.

<Africa - Oasis>
STR_SCNR    :Africa - Oasis
STR_PARK    :Locura de espejismo
STR_DTLS    :Se ha descubierto un oasis en el desierto, y constituye un hermoso lugar para un parque. También se han proporcionado los medios de transporte hasta el oasis.

<Africa - Victoria Falls>
STR_SCNR    :África - Cataratas Victoria
STR_PARK    :Sobre el borde
STR_DTLS    :Se ha construido una presa que ofrece abundante y barata energía hidroeléctrica con la que suministrar a un parque. Tendrás que alcanzar un alto valor de parque para poder devolver el dinero del préstamo para la presa.

<Antarctic - Ecological Salvage>
STR_SCNR    :Antártico - recuperación ecológica
STR_PARK    :Aventuras heladas
STR_DTLS    :La agencia de medio ambiente recurre a ti para transformar una vieja refinería, en una atracción turística de primera. El terreno es barato, pero los intereses son elevados. Puedes vender los viejos edificios como chatarra.

<Asia - Great Wall of China Tourism Enhancement>
STR_SCNR    :Asia - Mejora turística de la Gran Muralla China
STR_PARK    :Gran Muralla China
STR_DTLS    :Las autoridades han decidido mejorar el turismo en torno a la Gran Muralla construyendo un parque temático en el terreno adyacente. ¡El dinero no es un problema

<Asia - Japanese Coastal Reclaim>
STR_SCNR    :Asia - Recuperación costera japonesa
STR_PARK    :Costa Okinawa
STR_DTLS    :Un parque ya existente se ha quedado sin espacio. Tu única opción para seguir construyendo es ganarle terreno al mar, así que has pedido un préstamo. Las restricciones de altura de los edificios son obligatorias debido a los cimientos/rie…

<Asia - Maharaja Palace>
STR_SCNR    :Asia - Palacio del Maharajá
STR_PARK    :Parque Maharajá
STR_DTLS    :Has sido designado por el Maharajá para traer un poco de entretenimiento a la gran población local. Construye un parque inspirado en el palacio del Maharajá.

<Australasia - Ayers Rock>
STR_SCNR    :Australasia - Ayers Rock
STR_PARK    :Aventura en Ayers
STR_DTLS    :Estás ayudando al pueblo aborigen a construir un parque como parte de un programa de concienciación cultural. Necesitas a un gran número de visitantes para instruirles acerca de la herencia única del pueblo aborigen.

<Australasia - Fun at the Beach>
STR_SCNR    :Australasia; Diversión en la playa
STR_PARK    :Bárbara barbacoa playera
STR_DTLS    :El parque marino de un empresario local se ha arruinado. Tú ya tienes un pequeño parque y tienes que ganar suficiente dinero para comprar el otro parque a la compañía de construcción. Tendrás que desarrollar tu propio parque para crea…

<Europe - European Cultural Festival>
STR_SCNR    :Europe - Festival cultural europeo
STR_PARK    :Extravagancia europea
STR_DTLS    :Te han traído aquí para que te ocupes de una atracción europea cultural para visitantes, y tienes que aumentar el número de asistentes para poder devolver el subsidio de la UE al final del periodo parlamentario europeo actual.

<Europe - Renovation>
STR_SCNR    :Europa - Renovación
STR_PARK    :Desde las cenizas
STR_DTLS    :Un viejo parque se encuentra en mal estado. Has recibido una subvención de la Unión Europea para devolver a esta depauperada área a su antigua gloria. Tendrás que renovar el parque y ganar lo suficiente para pagar la subvención.


<N. America - Extreme Hawaiian Island>
STR_SCNR    :N. América - Isla hawaiana extrema
STR_PARK    :Waikiki Guay
STR_DTLS    :Las gentes de Hawai se han aburrido de practicar surf y ahora buscan algo más intenso. Tienes que construir un parque para satisfacerlos, y conservar alto el índice de atractivo turístico del área.

<North America - Grand Canyon>
STR_SCNR    :N. América - Gran Cañón
STR_PARK    :Calamidades en el cañon
STR_DTLS    :Debes construir un parque en el terreno que hay a ambos lados de este tesoro natural, aunque tienes la oportunidad de comprar las tierras vecinas a los indios nativos americanos. Tendrás que cumplir el objetivo de mantener a la población …

<North America - Rollercoaster Heaven>
STR_SCNR    :N. América - Paraíso de montañas rusas
STR_PARK    :Paraíso de montañas rusas
STR_DTLS    :Eres un exitoso magnate de los negocios que se ha tomado cuatro años sabáticos. Tu deseo es construir un parque sin limitaciones de dinero.


<South America - Inca Lost City>
STR_SCNR    :Sudamérica; Ciudad perdida inca
STR_PARK    :Fundador de la ciudad perdida
STR_DTLS    :Para impulsar aún más el turismo local, tienes que construir un parque que esté a tono con el entorno que lo rodea, y respetando las restricciones de altura.

<South America - Rain Forest Plateau>
STR_SCNR    :Sudamérica - Meseta selvática
STR_PARK    :Aventuras en la selva
STR_DTLS    :En esta valiosa selva el espacio es limitado, tendrás que apretujarte tanto como puedas en el claro existente, con el fin de proporcionar una alternativa viable para la industria maderera local.

<South America - Rio Carnival>
STR_SCNR    :Sudamérica - Carnaval de Río
STR_PARK    :Costas de Sugarloaf
STR_DTLS    :Gestionas un pequeño parque cerca de Río, pero el banco te ha retirado su préstamo. Tendrás que aumentar rápidamente tu capacidad de ganancias para pagar esta deuda inesperada.


###############################################################################
## Time Twister Scenarios
###############################################################################
<Dark Age - Castle>
STR_SCNR    :Edad media, castillo
STR_PARK    :El castillo en el risco
STR_DTLS    :Los miembros de una asociación local de recreación de batallas históricas se toman su afición muy en serio. Te han confiado la construcción de un parque temático de la edad media en los terrenos del Castillo del risco.

<Dark Age - Robin Hood>
STR_SCNR    :Edad media, Robin Hood
STR_PARK    :El bosque de Sherwood
STR_DTLS    :Para quitarles el dinero a los ricos y dárselo a los pobres, tus alegres compañeros y tú habéis decidido construir un parque temático en el bosque de Sherwood.

<Future - First Encounters>
STR_SCNR    :Futuro, primer contacto
STR_PARK    :Exceso extraterrestre
STR_DTLS    :¡Se ha descubierto vida en un planeta distante Construye un parque temático basado en los extraterrestres para sacar dinero del interés sin precedentes que ha despertado el tema.

<Future - Future World>
STR_SCNR    :Futuro, el mundo futuro
STR_PARK    :Ciudad Géminis
STR_DTLS    :Demuestra tu inventiva y utópica visión del futuro, crea un parque de diseño futurista que incorpore atracciones de última tecnología.

<Mythological - Animatronic Film Set>
STR_SCNR    :Mitológica, estudio de cine animatrónico
STR_PARK    :Animatrónica de los antiguos
STR_DTLS    :Se te ha encargado dirigir y mejorar un parque temático ya existente sobre unos antiguos estudios de cine. Rinde tributo a los pioneros de las animaciones que fueron los primeros en llevar a la gran pantalla las criaturas míticas.

<Mythological - Cradle of Civilisation>
STR_SCNR    :Mitológico, cuna de la civilización
STR_PARK    :Locura mitológica
STR_DTLS    :Posees una isla de cierto valor arqueológico. Has decidido financiar su conservación construyendo un parque temático basado en la riqueza de la tradición mitológica de la zona.

<Prehistoric - After the Asteroid>
STR_SCNR    :Prehistórica, después del asteroide
STR_PARK    :Carnicería en el cráter
STR_DTLS    :Posees un antiguo cráter de meteorito. Siguiendo una clara vocación industrial, has decidido construir un parque temático de asteroides y convertir tus tierras aparentemente sin valor en una considerable fortuna.

<Prehistoric - Jurassic Safari>
STR_SCNR    :Prehistórica, safari jurásico
STR_PARK    :Montañasauro
STR_DTLS    :Tu misión es construir un parque de atracciones basado en el jurásico. Para optimizar el acceso de los visitantes a las exóticas exhibiciones de plantas y animales, tendrás que construir atracciones que suban y bajen del valle.

<Prehistoric - Stone Age>
STR_SCNR    :Prehistórica, edad de piedra
STR_PARK    :Un paseo por las piedras
STR_DTLS    :Para combatir a los promotores de una autopista y preservar los antiguos círculos de piedra, debes construir un parque temático de la edad de piedra y hacerlo rentable. Pero atraer visitantes no es fácil por el terreno poco acogedor.

<Roaring Twenties - Prison Island>
STR_SCNR    :Los locos años veinte, la isla prisión
STR_PARK    :Alcatraz
STR_DTLS    :La infame isla prisión, antes habitada por contrabandistas y estafadores, ahora está a la venta. Has decidido convertirla en una atracción turística de primer orden ¡y el dinero no es un problema

<Roaring Twenties - Schneider Cup>
STR_SCNR    :Los locos años veinte, la copa Schneider
STR_PARK    :Las costas de Schneider
STR_DTLS    :En pocos años se cumplirá el 75 aniversario de la victoria de tu abuelo en la copa Schneider. Vas a honrar su logro construyendo un parque temático basado en la famosa carrera de hidroaviones.

<Roaring Twenties - Skyscrapers>
STR_SCNR    :Los locos años veinte, rascacielos
STR_PARK    :Metrópolis
STR_DTLS    :Posees una parcela vacía en la parte baja de la ciudad. Para exprimir al máximo tu propiedad, decides construir un parque temático basado en los rascacielos y la arquitectura Art Decó de los años veinte.

<Rock 'n' Roll - Flower Power>
STR_SCNR    :Rock & Roll - Poder florar
STR_PARK    :Woodstock
STR_DTLS    :En tus tierras se desarrolla todos los años un gran festival musical. Construye un parque temático para mantener a la audiencia entretenida.

<Rock 'n' Roll - Rock 'n' Roll>
STR_SCNR    :Rock & Roll - Rock & Roll
STR_PARK    :La resurrección del Rock & Roll
STR_DTLS    :Este antiguo parque temático ha visto tiempos mejores. Ayuda al propietario a darle un aspecto más rockanrolero y convierte el lugar en un negocio próspero.

###############################################################################
## Official Custom Content Scenarios
###############################################################################
<Panda World>
STR_SCNR    :Mundo Panda
STR_PARK    :Mundo Panda
STR_DTLS    :Añade más atracciones y consigue más visitantes en este parque pandatemático.

<Tycoon Park>
STR_SCNR    :Parque Tycoon
STR_PARK    :Parque Tycoon
STR_DTLS    :

###
<UCES Halloween>
STR_SCNR    :Loma del cementerio
STR_PARK    :Loma del cementerio
STR_DTLS    :Esto es halloween, el Halloween UCES, ¡las calabazas gritan en la oscuridad de la noche! Este cementerio está en problemas y tu trabajo es salvarlo, ¡mientras dejas que los muertos descansen en paz! ¿Podrás mantener a los fantasmas en sus tumbas y escalofriar a tus clientes?{NEWLINE}Autor: Squid

###############################################################################
## UCES: The Time Machine (2003)
###############################################################################
<Lighthouse of Alexandria by Katatude for UCES>
STR_SCNR    :El Faro de Alejandría
STR_PARK    :El Faro de Alejandría
STR_DTLS    :Alejandro construyó la ciudad; griegos, romanos y egipcios dejaron su huella. Pero el mayor honor fue una Maravilla del Mundo Antiguo - el Faro. ¡Visítalo y construye un parque!{NEWLINE}Autor: Katatude

<Cleveland's Luna Park>
STR_SCNR    :Luna Park, Cleveland
STR_PARK    :Luna Park
STR_DTLS    :Tal y como era en el día de su inauguración - 18 de mayo de 1905.{NEWLINE}Autor: Aetherwave

<Mount Vesuvius 1700 A.D. by Katatude for UCES>
STR_SCNR    :Monte Vesubio
STR_PARK    :Monte Vesubio
STR_DTLS    :Pompeya y Herculano fueron sepultadas por el Vesubio en el año 79 d.C. ¡Visita las excavaciones y construye un parque!{NEWLINE}Autor: Katatude

<The Sandbox by Katatude for UCES>
STR_SCNR    :La caja de arena
STR_PARK    :La caja de arena
STR_DTLS    :Lo que todo el mundo quiere - ¡una caja de arena! Así que coge tu cubito y pala, ¡y a construir un parque!{NEWLINE}Autor: Katatude

<Niagara Falls & Gorge by Katatude for UCES>
STR_SCNR    :Cataratas y Cañón del Niágara
STR_PARK    :Cataratas del Niágara
STR_DTLS    :La catarata Estadounidense, la catarata Velo de Novia y la catarata Canadiense en la frontera del Niágara, 1850.{NEWLINE}Autor: Katatude

<Rocky Mountain Miners>
STR_SCNR    :Mineros de las Montañas Rocosas
STR_PARK    :Mineros de las Montañas Rocosas
STR_DTLS    :Un desprendimiento de rocas ha dañado tu ferrocarril. Tus trabajadores se han ido de exploración. ¿Hay oro en las montañas rusas?{NEWLINE}Autores: Squid, Buckone, Fossil

<The Time Machine by Katatude for UCES>
STR_SCNR    :La Máquina del Tiempo
STR_PARK    :La Máquina del Tiempo
STR_DTLS    :La Máquina del Tiempo. Construida para ir - cuando quieras, donde quieras. La eternidad espera. Todo es relativo.{NEWLINE}Autor: Katatude

<Tower of Babel>
STR_SCNR    :Torre de Babel
STR_PARK    :Torre de Babel
STR_DTLS    :¡Whoaa! ¡Mira dónde nos ha llevado la Máquina del Tiempo! ¿Dónde se ha ido todo el mundo?{NEWLINE}Autor: Fossil

<Transformation>
STR_SCNR    :Transformación
STR_PARK    :Transformación
STR_DTLS    :Te estábamos esperando…{NEWLINE}Autor: Fossil

<Urbis Incognitus>
STR_SCNR    :Urbis Incognitus
STR_PARK    :Urbis Incognitus
STR_DTLS    :Los romanos están cansados de las aburridas luchas de gladiadores. Dales una emoción mejor, ¡convierte una ciudad romana en el mayor parque de atracciones de todos los tiempos!{NEWLINE}Autor: Kaffe

###############################################################################
## UCES: Katy’s Dreamworld (2003)
###############################################################################

<Beneath the Christmas Tree by Katatude for UCES>
STR_SCNR    :Bajo el Árbol de Navidad
STR_PARK    :País de las Maravillas Invernal
STR_DTLS    :Mamá construyó esta escena bajo nuestro árbol. ¡Ahora quiere que construyamos un parque en ella! ¿Puedes ayudar?{NEWLINE}Autor: Katatude

<Bigrock Blast>
STR_SCNR    :Explosión en Rocagrande
STR_PARK    :Explosión en Rocagrande
STR_DTLS    :Tras una explosión en la Compañía Minera Rocagrande, los habitantes de Rocagrande tienen que construir un parque de atracciones para mantener vivo su pueblo.{NEWLINE}Autores: rbarclay & buckone

<Camp Mockingbird for UCES by Katatude>
STR_SCNR    :Campamento Ruiseñor
STR_PARK    :Campamento Ruiseñor
STR_DTLS    :¡Sólo 500$/semana para ir a este campamento de verano! Abre tu banco y después diviértete construyendo un parque. {NEWLINE}Autor: Katatude

<Choo Choo Town>
STR_SCNR    :Pueblo Choo-Choo
STR_PARK    :Pueblo Choo-Choo
STR_DTLS    :¡Mami! ¡Papi! !Quiero ir al pueblo Coo-Choo!{NEWLINE}Autor: Fossil

<Dragon Islands>
STR_SCNR    :Archipiélago Dragon
STR_PARK    :Archipiélago Dragon
STR_DTLS    :¿Archipiélago Dragon? No estoy seguro de querer ir ahí…{NEWLINE}Autor: Fossil

<Kiddy Karnival II>
STR_SCNR    :Carnaval Infantil II
STR_PARK    :Carnaval Infantil
STR_DTLS    :¡Hey, chavales! ¡Vamos a divertirnos!{NEWLINE}Autores: Piehead & Fossil

<Sand Dune>
STR_SCNR    :Sand Dune
STR_PARK    :Sand Dune
STR_DTLS    :Como propietario de un pequeño parque, has comprado un gran terreno junto a la playa para ampliarlo y atraer a más visitantes a las hermosas dunas, pero cuidado: no puedes perturbar esas dunas ecológicamente frágiles.{NEWLINE}Autor: rbarclay<|MERGE_RESOLUTION|>--- conflicted
+++ resolved
@@ -3685,15 +3685,12 @@
 STR_6577    :Velocidad del freno bloqueante
 STR_6578    :Establece el límite de velocidad para los frenos bloqueantes. En el modo de sección de bloque, los frenos adyacentes con una velocidad más lenta se vinculan al freno bloqueante.
 STR_6579    :Los frenos bloqueantes se establecerán a la velocidad predeterminada al guardarlos como diseño de vía.
-<<<<<<< HEAD
-=======
 STR_6580    :Restablecer
 STR_6581    :¿Estás seguro de que quieres restablecer todos los atajos de teclado en esta pestaña?
 STR_6582    :Abrir ventana de atajos de teclado
 STR_6583    :{WINDOW_COLOUR_2}Trenes Invertidos
 STR_6584    :Selecciona para que los trenes viajen marcha atrás
 STR_6585    :No se puede realizar cambios…
->>>>>>> c4b70358
 
 ##############
 # Escenarios #
