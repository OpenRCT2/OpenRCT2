--- conflicted
+++ resolved
@@ -3677,12 +3677,9 @@
 STR_6361    :Enable lighting effects on rides (experimental)
 STR_6362    :{SMALLFONT}{BLACK}If enabled, vehicles for tracked rides will be lit up at night.
 STR_6363    :Copied text to clipboard
-<<<<<<< HEAD
 STR_6364    :{RED}{COMMA16} person has died in an accident on {STRINGID}
-=======
 STR_6464    :Ride casualties
 STR_6465    :Stuck or stalled vehicles
->>>>>>> 4a812195
 
 #############
 # Scenarios #
