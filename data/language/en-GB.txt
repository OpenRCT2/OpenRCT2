--- conflicted
+++ resolved
@@ -3681,12 +3681,9 @@
 STR_6365    :Ride casualties
 STR_6366    :Stuck or stalled vehicles
 STR_6367    :{WINDOW_COLOUR_2}Animation frame:
-<<<<<<< HEAD
-STR_6368    :Allow building track at invalid heights
-STR_6369    :{SMALLFONT}{BLACK}Allows placing track pieces at any height interval 
-=======
 STR_6368    :For compatibility reasons, it is not recommended to run OpenRCT2 with Wine. OpenRCT2 has native support for macOS, Linux, FreeBSD and OpenBSD.
->>>>>>> aaaae16d
+STR_6369    :Allow building track at invalid heights
+STR_6370    :{SMALLFONT}{BLACK}Allows placing track pieces at any height interval 
 
 #############
 # Scenarios #
