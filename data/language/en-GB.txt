# STR_XXXX part is read and XXXX becomes the string id number.
# Everything after the colon and before the new line will be saved as the string.
# Use # at the beginning of a line to leave a comment.
STR_0000    :
STR_0001    :{STRINGID} {COMMA16}
STR_0002    :Spiral Roller Coaster
STR_0003    :Stand-up Roller Coaster
STR_0004    :Suspended Swinging Coaster
STR_0005    :Inverted Roller Coaster
STR_0006    :Junior Roller Coaster
STR_0007    :Miniature Railway
STR_0008    :Monorail
STR_0009    :Mini Suspended Coaster
STR_0010    :Boat Hire
STR_0011    :Wooden Wild Mouse
STR_0012    :Steeplechase
STR_0013    :Car Ride
STR_0014    :Launched Freefall
STR_0015    :Bobsleigh Coaster
STR_0016    :Observation Tower
STR_0017    :Looping Roller Coaster
STR_0018    :Dinghy Slide
STR_0019    :Mine Train Coaster
STR_0020    :Chairlift
STR_0021    :Corkscrew Roller Coaster
STR_0022    :Maze
STR_0023    :Spiral Slide
STR_0024    :Go-Karts
STR_0025    :Log Flume
STR_0026    :River Rapids
STR_0027    :Dodgems
STR_0028    :Swinging Ship
STR_0029    :Swinging Inverter Ship
STR_0030    :Food Stall
STR_0031    :Unknown Stall (1D)
STR_0032    :Drink Stall
STR_0033    :Unknown Stall (1F)
STR_0034    :Shop
STR_0035    :Merry-Go-Round
STR_0036    :Unknown Stall (22)
STR_0037    :Information Kiosk
STR_0038    :Toilets
STR_0039    :Ferris Wheel
STR_0040    :Motion Simulator
STR_0041    :3D Cinema
STR_0042    :Top Spin
STR_0043    :Space Rings
STR_0044    :Reverse Freefall Coaster
STR_0045    :Lift
STR_0046    :Vertical Drop Roller Coaster
STR_0047    :Cash Machine
STR_0048    :Twist
STR_0049    :Haunted House
STR_0050    :First Aid Room
STR_0051    :Circus
STR_0052    :Ghost Train
STR_0053    :Twister Roller Coaster
STR_0054    :Wooden Roller Coaster
STR_0055    :Side-Friction Roller Coaster
STR_0056    :Steel Wild Mouse
STR_0057    :Multi-Dimension Roller Coaster
STR_0058    :Unknown Ride (38)
STR_0059    :Flying Roller Coaster
STR_0060    :Unknown Ride (3A)
STR_0061    :Virginia Reel
STR_0062    :Splash Boats
STR_0063    :Mini Helicopters
STR_0064    :Lay-down Roller Coaster
STR_0065    :Suspended Monorail
STR_0066    :Unknown Ride (40)
STR_0067    :Reverser Roller Coaster
STR_0068    :Heartline Twister Coaster
STR_0069    :Mini Golf
STR_0070    :Giga Coaster
STR_0071    :Roto-Drop
STR_0072    :Flying Saucers
STR_0073    :Crooked House
STR_0074    :Monorail Cycles
STR_0075    :Compact Inverted Coaster
STR_0076    :Water Coaster
STR_0077    :Air Powered Vertical Coaster
STR_0078    :Inverted Hairpin Coaster
STR_0079    :Magic Carpet
STR_0080    :Submarine Ride
STR_0081    :River Rafts
STR_0082    :Unknown Ride (50)
STR_0083    :Enterprise
STR_0084    :Unknown Ride (52)
STR_0085    :Unknown Ride (53)
STR_0086    :Unknown Ride (54)
STR_0087    :Unknown Ride (55)
STR_0088    :Inverted Impulse Coaster
STR_0089    :Mini Roller Coaster
STR_0090    :Mine Ride
STR_0091    :Unknown Ride (59)
STR_0092    :LIM Launched Roller Coaster
STR_0093    :Hybrid Coaster
STR_0094    :Single Rail Roller Coaster
STR_0095    :Alpine Coaster
STR_0096    :Classic Wooden Roller Coaster
STR_0512    :A compact roller coaster with a spiral lift hill and smooth, twisting drops.
STR_0513    :A looping roller coaster where the riders ride in a standing position
STR_0514    :Trains suspended beneath the roller coaster track swing out to the side around corners
STR_0515    :A steel roller coaster with trains that are held beneath the track, with many complex and twisting track elements
STR_0516    :A gentle roller coaster for people who haven’t yet got the courage to face the larger rides
STR_0517    :Passengers ride in miniature trains along a narrow-gauge railway track
STR_0518    :Passengers travel in electric trains along a monorail track
STR_0519    :Passengers ride in small cars hanging beneath the single-rail track, swinging freely from side to side around corners
STR_0520    :A dock platform where guests can drive/row personal watercraft on a body of water
STR_0521    :A fast and twisting roller coaster with tight turns and steep drops. Intensity is bound to be high.
STR_0522    :A smaller roller coaster where the riders sit above the track with no car around them
STR_0523    :Riders travel slowly in powered vehicles along a track-based route
STR_0524    :Freefall car is pneumatically launched up a tall steel tower and then allowed to freefall down
STR_0525    :Riders career down a twisting track guided only by the curvature and banking of the semi-circular track
STR_0526    :Passengers travel in a rotating observation cabin which travels up a tall tower
STR_0527    :A smooth steel-tracked roller coaster capable of vertical loops
STR_0528    :Riders travel in inflatable dinghies down a twisting semi-circular or completely enclosed tube track
STR_0529    :Mine train themed roller coaster trains career along steel roller coaster track made to look like old railway track
STR_0530    :Cars hang from a steel cable which runs continuously from one end of the ride to the other and back again
STR_0531    :A compact steel-tracked roller coaster where the train travels through corkscrews and loops
STR_0532    :Maze is constructed from 6-foot tall hedges or walls, and guests wander around the maze leaving only when they find the exit
STR_0533    :Wooden building with an internal staircase and an external spiral slide for use with slide mats
STR_0534    :Guests race each other in go-karts on an asphalt track
STR_0535    :Boats travel along a water channel, splashing down steep slopes to soak the riders
STR_0536    :Circular boats meander along a wide water channel, splashing through waterfalls and thrilling riders through foaming rapids
STR_0537    :Guests bump into each other in self-drive electric dodgems
STR_0538    :Large swinging pirate ship
STR_0539    :Ship is attached to an arm with a counterweight at the opposite end, and swings through a complete 360 degrees
STR_0540    :A stall where guests can purchase food
STR_0542    :A stall where guests can purchase drinks
STR_0544    :A stall that sells souvenirs
STR_0545    :Traditional rotating carousel with carved wooden horses
STR_0547    :A stall where guests can obtain park maps and purchase umbrellas
STR_0548    :A toilet building
STR_0549    :Rotating big wheel with open chairs
STR_0550    :Riders view a film inside the motion simulator pod while it is twisted and moved around by a hydraulic arm
STR_0551    :Cinema showing 3D films inside a geodesic sphere shaped building
STR_0552    :Passengers ride in a gondola suspended by large rotating arms, rotating forwards and backwards head-over-heels
STR_0553    :Concentric pivoting rings allowing the riders free rotation in all directions
STR_0554    :The car is accelerated out of the station along a long level track using Linear Induction Motors, then heads straight up a vertical spike of track, freefalling back down to return to the station
STR_0555    :Guests ride in a lift up or down a vertical tower to get from one level to another
STR_0556    :Extra-wide cars descend completely vertical sloped track for the ultimate freefall roller coaster experience
STR_0557    :An A.T.M. (Cash Machine) for guests to use if they run low on funds
STR_0558    :Riders ride in pairs of seats rotating around the ends of three long rotating arms
STR_0559    :Large themed building containing scary corridors and spooky rooms
STR_0560    :A place for sick guests to go for faster recovery
STR_0561    :Circus animal show inside a big-top tent
STR_0562    :Powered cars travel along a multi-level track past spooky scenery and special effects
STR_0563    :Sitting in comfortable trains with only simple lap restraints riders enjoy giant smooth drops and twisting track as well as plenty of ‘air time’ over the hills
STR_0564    :Running on wooden track, this coaster is fast, rough, noisy, and gives an ‘out of control’ riding experience with plenty of ‘air time’
STR_0565    :A simple wooden roller coaster capable of only gentle slopes and turns, where the cars are only kept on the track by side friction wheels and gravity
STR_0566    :Individual roller coaster cars zip around a tight zig-zag layout of track with sharp corners and short sharp drops
STR_0567    :Sitting in seats suspended either side of the track, riders are pitched head-over-heels while they plunge down steep drops and travel through various inversions
STR_0569    :Riding in special harnesses below the track, riders experience the feeling of flight as they swoop through the air
STR_0571    :Circular cars spin around as they travel along the zig-zagging wooden track
STR_0572    :Large capacity boats travel along a wide water channel, propelled up slopes by a conveyor belt, accelerating down steep slopes to soak the riders with a giant splash
STR_0573    :Powered helicopter shaped cars running on a steel track, controlled by the pedalling of the riders
STR_0574    :Riders are held in special harnesses in a lying-down position, travelling through twisted track and inversions either on their backs or facing the ground
STR_0575    :Powered trains hanging from a single rail transport people around the park
STR_0577    :Bogied cars run on wooden tracks, turning around on special reversing sections
STR_0578    :Cars run along track enclosed by circular hoops, traversing steep drops and heartline twists
STR_0579    :A gentle game of miniature golf
STR_0580    :A giant steel roller coaster capable of smooth drops and hills of over 300ft
STR_0581    :A ring of seats is pulled to the top of a tall tower while gently rotating, then allowed to free-fall down, stopping gently at the bottom using magnetic brakes
STR_0582    :Guests ride in hovercraft vehicles that they freely control
STR_0583    :Building containing warped rooms and angled corridors to disorientate people walking through it
STR_0584    :Special bicycles run on a steel monorail track, propelled by the pedalling of the riders
STR_0585    :Riders sit in pairs of seats suspended beneath the track as they loop and twist through tight inversions
STR_0586    :Boat shaped cars run on roller coaster track to allow twisting curves and steep drops, splashing down into sections of water for gentle river sections
STR_0587    :After an exhilarating air-powered launch, the train speeds up a vertical track, over the top, and vertically down the other side to return to the station
STR_0588    :Individual cars run beneath a zig-zagging track with hairpin turns and sharp drops
STR_0589    :A large flying-carpet themed car which moves up and down cyclically on the ends of 4 arms
STR_0590    :Riders ride in a submerged submarine through an underwater course
STR_0591    :Raft-shaped boats gently meander around a river track
STR_0593    :Rotating wheel with suspended passenger pods, which first starts spinning and is then tilted up by a supporting arm
STR_0598    :Inverted roller coaster trains are accelerated out of the station to travel up a vertical spike of track, then reverse back through the station to travel backwards up another vertical spike of track
STR_0599    :A compact roller coaster with individual cars and smooth twisting drops
STR_0600    :Powered mine trains career along a smooth and twisted track layout
STR_0602    :Roller coaster trains are accelerated out of the station by linear induction motors to speed through twisting inversions
STR_0603    :A wooden style roller coaster with a steel track, allowing for steep drops and inversions
STR_0604    :Riders ride single file on a narrow monorail track, as they race through tight inversions and direction changes
STR_0605    :Riders toboggan down a meandering steel track, braking to control their speed
STR_0606    :An older-style wooden roller coaster with a fast and rough ride, with plenty of air-time, some lateral G’s, and designed to feel ‘out-of-control’
STR_0767    :Guest {INT32}
STR_0768    :Handyman {INT32}
STR_0769    :Mechanic {INT32}
STR_0770    :Security Guard {INT32}
STR_0771    :Entertainer {INT32}
STR_0777    :Unnamed park{POP16}{POP16}
STR_0778    :Sign
STR_0779    :1st
STR_0780    :2nd
STR_0781    :3rd
STR_0782    :4th
STR_0783    :5th
STR_0784    :6th
STR_0785    :7th
STR_0786    :8th
STR_0787    :9th
STR_0788    :10th
STR_0789    :11th
STR_0790    :12th
STR_0791    :13th
STR_0792    :14th
STR_0793    :15th
STR_0794    :16th
STR_0795    :17th
STR_0796    :18th
STR_0797    :19th
STR_0798    :20th
STR_0799    :21st
STR_0800    :22nd
STR_0801    :23rd
STR_0802    :24th
STR_0803    :25th
STR_0804    :26th
STR_0805    :27th
STR_0806    :28th
STR_0807    :29th
STR_0808    :30th
STR_0809    :31st
STR_0810    :Jan
STR_0811    :Feb
STR_0812    :Mar
STR_0813    :Apr
STR_0814    :May
STR_0815    :Jun
STR_0816    :Jul
STR_0817    :Aug
STR_0818    :Sep
STR_0819    :Oct
STR_0820    :Nov
STR_0821    :Dec
STR_0822    :Unable to access graphic data file
STR_0823    :Missing or inaccessible data file
STR_0824    :{BLACK}❌
STR_0825    :Chosen name in use already
STR_0826    :Too many names defined
STR_0827    :Not enough cash - requires {CURRENCY2DP}
STR_0828    :Close window
STR_0829    :Window title - Drag this to move window
STR_0830    :Zoom view in
STR_0831    :Zoom view out
STR_0832    :Rotate view 90° clockwise
STR_0833    :Pause game
STR_0834    :Disk and game options
STR_0839    :{UINT16} × {UINT16}
STR_0840    :{POP16}{POP16}{POP16}{POP16}{POP16}{POP16}{POP16}{POP16}{UINT16} × {UINT16}
STR_0847    :About ‘OpenRCT2’
STR_0850    :{WINDOW_COLOUR_2}Copyright © 2002 Chris Sawyer, all rights reserved
STR_0851    :{WINDOW_COLOUR_2}Designed and programmed by Chris Sawyer
STR_0852    :{WINDOW_COLOUR_2}Graphics by Simon Foster
STR_0853    :{WINDOW_COLOUR_2}Sound and music by Allister Brimble
STR_0854    :{WINDOW_COLOUR_2}Additional sounds recorded by David Ellis
STR_0855    :{WINDOW_COLOUR_2}Representation by Jacqui Lyons at Marjacq Ltd.
STR_0856    :{WINDOW_COLOUR_2}Thanks to:
STR_0857    :{WINDOW_COLOUR_2}Peter James Adcock, Joe Booth, and John Wardley
STR_0865    :{STRINGID}
STR_0866    :{POP16}{STRINGID}
STR_0867    :{POP16}{POP16}{STRINGID}
STR_0868    :{POP16}{POP16}{POP16}{STRINGID}
STR_0869    :{POP16}{POP16}{POP16}{POP16}{STRINGID}
STR_0870    :{POP16}{POP16}{POP16}{POP16}{POP16}{STRINGID}
STR_0871    :{POP16}{POP16}{POP16}{POP16}{POP16}{POP16}{STRINGID}
STR_0872    :{POP16}{POP16}{POP16}{POP16}{POP16}{POP16}{POP16}{STRINGID}
STR_0873    :{POP16}{POP16}{POP16}{POP16}{POP16}{POP16}{POP16}{POP16}{STRINGID}
STR_0874    :{POP16}{POP16}{POP16}{POP16}{POP16}{POP16}{POP16}{POP16}{POP16}{STRINGID}
STR_0875    :{POP16}{POP16}{POP16}{POP16}{POP16}{POP16}{POP16}{POP16}{POP16}{POP16}{STRINGID}
STR_0876    :{BLACK}▼
STR_0877    :Too low!
STR_0878    :Too high!
STR_0879    :Can’t lower land here…
STR_0880    :Can’t raise land here…
STR_0881    :Object in the way
STR_0882    :Load Game
STR_0883    :Save Game
STR_0884    :Load Landscape
STR_0885    :Save Landscape
STR_0887    :Quit Scenario Editor
STR_0888    :Quit Track Designer
STR_0889    :Quit Track Designs Manager
STR_0891    :Screenshot
STR_0892    :Screenshot saved to disk as ‘{STRINGID}’
STR_0893    :Screenshot failed!
STR_0894    :Landscape data area full!
STR_0895    :Can’t build partly above and partly below ground
STR_0896    :{POP16}{POP16}{STRINGID} Construction
STR_0897    :Direction
STR_0898    :Left-hand curve
STR_0899    :Right-hand curve
STR_0900    :Left-hand curve (small radius)
STR_0901    :Right-hand curve (small radius)
STR_0902    :Left-hand curve (very small radius)
STR_0903    :Right-hand curve (very small radius)
STR_0904    :Left-hand curve (large radius)
STR_0905    :Right-hand curve (large radius)
STR_0906    :Straight
STR_0907    :Slope
STR_0908    :Roll/Banking
STR_0909    :Seat Rot.
STR_0910    :Roll for left-hand curve
STR_0911    :Roll for right-hand curve
STR_0912    :No roll
STR_0913    :Move to previous section
STR_0914    :Move to next section
STR_0915    :Construct the selected section
STR_0916    :Remove the highlighted section
STR_0917    :Vertical drop
STR_0918    :Steep slope down
STR_0919    :Slope down
STR_0920    :Level
STR_0921    :Slope up
STR_0922    :Steep slope up
STR_0923    :Vertical rise
STR_0924    :Helix down
STR_0925    :Helix up
STR_0926    :Can’t remove this…
STR_0927    :Can’t construct this here…
STR_0928    :Chain lift, to pull cars up slopes
STR_0929    :‘S’ Bend (left)
STR_0930    :‘S’ Bend (right)
STR_0931    :Vertical Loop (left)
STR_0932    :Vertical Loop (right)
STR_0933    :Raise or lower land first
STR_0934    :Ride entrance in the way
STR_0935    :Ride exit in the way
STR_0936    :Park entrance in the way
STR_0937    :View options
STR_0938    :Adjust land height and slope
STR_0939    :Underground/Inside View
STR_0940    :Hide Base Land
STR_0941    :Hide Vertical Faces
STR_0942    :See-Through Rides
STR_0943    :See-Through Scenery
STR_0944    :Save
STR_0945    :Don’t Save
STR_0946    :Cancel
STR_0947    :Save this before loading?
STR_0948    :Save this before quitting?
STR_0949    :Save this before quitting?
STR_0950    :Load Game
STR_0951    :Quit Game
STR_0952    :Quit Game
STR_0953    :Load Landscape
STR_0955    :Select seat rotation angle for this track section
STR_0956    :-180°
STR_0957    :-135°
STR_0958    :-90°
STR_0959    :-45°
STR_0960    :0°
STR_0961    :+45°
STR_0962    :+90°
STR_0963    :+135°
STR_0964    :+180°
STR_0965    :+225°
STR_0966    :+270°
STR_0967    :+315°
STR_0968    :+360°
STR_0969    :+405°
STR_0970    :+450°
STR_0971    :+495°
STR_0972    :Cancel
STR_0973    :OK
STR_0974    :Rides
STR_0975    :Shops and Stalls
STR_0976    :Toilets and Information Kiosks
STR_0977    :New Transport Rides
STR_0978    :New Gentle Rides
STR_0979    :New Roller Coasters
STR_0980    :New Thrill Rides
STR_0981    :New Water Rides
STR_0982    :New Shops & Stalls
STR_0983    :Research & Development
STR_0984    :{WINDOW_COLOUR_2}▲{BLACK}  {CURRENCY2DP}
STR_0985    :{WINDOW_COLOUR_2}▼{BLACK}  {CURRENCY2DP}
STR_0986    :{BLACK}{CURRENCY2DP}
STR_0987    :Too many rides/attractions
STR_0988    :Can’t create new ride/attraction…
STR_0989    :{STRINGID}
STR_0990    :Construction
STR_0991    :Station platform
STR_0992    :Demolish entire ride/attraction
STR_0993    :Demolish ride/attraction
STR_0994    :Demolish
STR_0995    :{WINDOW_COLOUR_1}Are you sure you want to completely demolish {STRINGID}?
STR_0996    :Overall view
STR_0997    :View selection
STR_0998    :No more stations allowed on this ride
STR_0999    :Requires a station platform
STR_1000    :Track is not a complete circuit
STR_1001    :Track unsuitable for type of train
STR_1002    :Can’t open {STRINGID}…
STR_1003    :Can’t test {STRINGID}…
STR_1004    :Can’t close {STRINGID}…
STR_1005    :Can’t start construction on {STRINGID}…
STR_1006    :Must be closed first
STR_1007    :Unable to create enough vehicles
STR_1008    :Open, close, or test ride/attraction
STR_1009    :Open or close all rides/attractions
STR_1010    :Open or close park
STR_1011    :Close all
STR_1012    :Open all
STR_1013    :Close park
STR_1014    :Open park
STR_1015    :Unable to operate with more than one station platform in this mode
STR_1016    :Unable to operate with less than two stations in this mode
STR_1017    :Can’t change operating mode…
STR_1018    :Can’t make changes…
STR_1019    :Can’t make changes…
STR_1020    :Can’t make changes…
STR_1021    :{POP16}{POP16}{POP16}{POP16}{STRINGID}
STR_1022    :{POP16}{POP16}{POP16}{COMMA16} car per train
STR_1023    :{POP16}{POP16}{POP16}{COMMA16} cars per train
STR_1024    :{COMMA16} car per train
STR_1025    :{COMMA16} cars per train
STR_1026    :Station platform too long!
STR_1027    :Locate this on Main View
STR_1028    :Off edge of map!
STR_1029    :Cannot build partly above and partly below water!
STR_1030    :Can only build this underwater!
STR_1031    :Can’t build this underwater!
STR_1032    :Can only build this on water!
STR_1033    :Can only build this above ground!
STR_1034    :Can only build this on land!
STR_1035    :Local authority won’t allow construction above tree-height!
STR_1036    :Load Game
STR_1037    :Load Landscape
STR_1038    :Convert saved game to scenario
STR_1039    :Install new track design
STR_1040    :Save Game
STR_1041    :Save Scenario
STR_1042    :Save Landscape
STR_1043    :OpenRCT2 Saved Game
STR_1044    :OpenRCT2 Scenario File
STR_1045    :OpenRCT2 Landscape File
STR_1046    :OpenRCT2 Track Design File
STR_1047    :Game save failed!
STR_1048    :Scenario save failed!
STR_1049    :Landscape save failed!
STR_1050    :Failed to load…{NEWLINE}File contains invalid data!
STR_1051    :Invisible Supports
STR_1052    :Invisible People
STR_1053    :Rides/attractions in park
STR_1054    :Name ride/attraction
STR_1055    :Name person
STR_1056    :Name staff member
STR_1057    :Ride/attraction name
STR_1058    :Enter new name for this ride/attraction:
STR_1059    :Can’t rename ride/attraction…
STR_1060    :Invalid ride/attraction name
STR_1061    :Normal mode
STR_1062    :Continuous circuit mode
STR_1063    :Reverse-Incline launched shuttle mode
STR_1064    :Powered launch (passing station)
STR_1065    :Shuttle mode
STR_1066    :Boat hire mode
STR_1067    :Upward launch
STR_1068    :Rotating lift mode
STR_1069    :Station to station mode
STR_1070    :Single ride per admission
STR_1071    :Unlimited rides per admission
STR_1072    :Maze mode
STR_1073    :Race mode
STR_1074    :Bumper-car mode
STR_1075    :Swing mode
STR_1076    :Shop stall mode
STR_1077    :Rotation mode
STR_1078    :Forward rotation
STR_1079    :Backward rotation
STR_1080    :Film: “Avenging aviators”
STR_1081    :3D film: “Mouse tails”
STR_1082    :Space rings mode
STR_1083    :Beginners mode
STR_1084    :LIM-powered launch
STR_1085    :Film: “Thrill riders”
STR_1086    :3D film: “Storm chasers”
STR_1087    :3D film: “Space raiders”
STR_1088    :Intense mode
STR_1089    :Berserk mode
STR_1090    :Haunted house mode
STR_1091    :Circus mode
STR_1092    :Downward launch
STR_1093    :Crooked house mode
STR_1094    :Freefall drop mode
STR_1095    :Continuous circuit block sectioned mode
STR_1096    :Powered launch (without passing station)
STR_1097    :Powered launch block sectioned mode
STR_1098    :Moving to end of {POP16}{STRINGID}
STR_1099    :Waiting for passengers at {POP16}{STRINGID}
STR_1100    :Waiting to depart {POP16}{STRINGID}
STR_1101    :Departing {POP16}{STRINGID}
STR_1102    :Travelling at {VELOCITY}
STR_1103    :Arriving at {POP16}{STRINGID}
STR_1104    :Unloading passengers at {POP16}{STRINGID}
STR_1105    :Travelling at {VELOCITY}
STR_1106    :Crashing!
STR_1107    :Crashed!
STR_1108    :Travelling at {VELOCITY}
STR_1109    :Swinging
STR_1110    :Rotating
STR_1111    :Rotating
STR_1112    :Operating
STR_1113    :Showing film
STR_1114    :Rotating
STR_1115    :Operating
STR_1116    :Operating
STR_1117    :Doing circus show
STR_1118    :Operating
STR_1119    :Waiting for cable lift
STR_1120    :Travelling at {VELOCITY}
STR_1121    :Stopping
STR_1122    :Waiting for passengers
STR_1123    :Waiting to start
STR_1124    :Starting
STR_1125    :Operating
STR_1126    :Stopping
STR_1127    :Unloading passengers
STR_1128    :Stopped by block brakes
STR_1129    :All vehicles in same colours
STR_1130    :Different colours per {STRINGID}
STR_1131    :Different colours per vehicle
STR_1132    :Vehicle {POP16}{POP16}{POP16}{POP16}{POP16}{POP16}{COMMA16}
STR_1133    :Vehicle {POP16}{COMMA16}
STR_1134    :{POP16}{POP16}{POP16}{POP16}{POP16}{STRINGID} {COMMA16}
STR_1135    :{STRINGID} {COMMA16}
STR_1136    :Select main colour
STR_1137    :Select additional colour 1
STR_1138    :Select additional colour 2
STR_1139    :Select support structure colour
STR_1140    :Select vehicle colour scheme option
STR_1141    :Select which vehicle/train to modify
STR_1142    :{MOVE_X}{10}{STRINGID}
STR_1143    :»{MOVE_X}{10}{STRINGID}
STR_1144    :Can’t build/move entrance for this ride/attraction…
STR_1145    :Can’t build/move exit for this ride/attraction…
STR_1146    :Entrance not yet built
STR_1147    :Exit not yet built
STR_1148    :Quarter load
STR_1149    :Half load
STR_1150    :Three-quarter load
STR_1151    :Full load
STR_1152    :Any load
STR_1153    :Height Marks on Ride Tracks
STR_1154    :Height Marks on Land
STR_1155    :Height Marks on Paths
STR_1156    :{MOVE_X}{10}{STRINGID}
STR_1157    :✓{MOVE_X}{10}{STRINGID}
STR_1158    :Can’t remove this…
STR_1159    :Place scenery, gardens, and other accessories
STR_1160    :Create/adjust lakes & water
STR_1161    :Can’t position this here…
STR_1162    :{OUTLINE}{TOPAZ}{STRINGID}
STR_1163    :{STRINGID}{NEWLINE}(Right-Click to Modify)
STR_1164    :{STRINGID}{NEWLINE}(Right-Click to Remove)
STR_1165    :{STRINGID} - {STRINGID} {COMMA16}
STR_1166    :Can’t lower water level here…
STR_1167    :Can’t raise water level here…
STR_1168    :Options
STR_1169    :(None)
STR_1170    :{STRING}
STR_1171    :{RED}Closed
STR_1172    :{YELLOW}{STRINGID}
STR_1173    :Build footpaths and queue lines
STR_1174    :Banner sign in the way
STR_1175    :Can’t build this on sloped footpath
STR_1176    :Can’t build footpath here…
STR_1177    :Can’t remove footpath from here…
STR_1178    :Land slope unsuitable
STR_1179    :Footpath in the way
STR_1180    :Can’t build this underwater!
STR_1181    :Footpaths
STR_1182    :Type
STR_1183    :Direction
STR_1184    :Slope
STR_1185    :Direction
STR_1186    :Slope down
STR_1187    :Level
STR_1188    :Slope up
STR_1189    :Construct the selected footpath section
STR_1190    :Remove previous footpath section
STR_1191    :{BLACK}{STRINGID}
STR_1192    :{OUTLINE}{RED}{STRINGID}
STR_1193    :{WINDOW_COLOUR_2}{STRINGID}
STR_1194    :Closed
STR_1195    :Test Run
STR_1196    :Open
STR_1197    :Broken Down
STR_1198    :Crashed!
STR_1199    :{COMMA16} person on ride
STR_1200    :{COMMA16} people on ride
STR_1201    :Nobody in queue line
STR_1202    :1 person in queue line
STR_1203    :{COMMA32} people in queue line
STR_1204    :{COMMA16} minute queue time
STR_1205    :{COMMA16} minutes queue time
STR_1206    :{WINDOW_COLOUR_2}Wait for:
STR_1207    :{WINDOW_COLOUR_2}Leave if another train arrives at station
STR_1208    :{WINDOW_COLOUR_2}Leave if another boat arrives at station
STR_1209    :Select whether should wait for passengers before departing
STR_1210    :Select whether should leave if another vehicle arrives at the same station
STR_1211    :{WINDOW_COLOUR_2}Minimum waiting time:
STR_1212    :{WINDOW_COLOUR_2}Maximum waiting time:
STR_1213    :Select minimum length of time to wait before departing
STR_1214    :Select maximum length of time to wait before departing
STR_1215    :{WINDOW_COLOUR_2}Synchronise with adjacent stations
STR_1216    :Select whether to synchronise departure with all adjacent stations (for ‘racing’)
STR_1217    :{COMMA16} seconds
STR_1218    :{BLACK}+
STR_1219    :{BLACK}-
STR_1220    :Exit only
STR_1221    :No entrance
STR_1222    :No exit
STR_1223    :Transport rides
STR_1224    :Gentle rides
STR_1225    :Roller coasters
STR_1226    :Thrill rides
STR_1227    :Water rides
STR_1228    :Shops & stalls
STR_1229    :train
STR_1230    :trains
STR_1231    :Train
STR_1232    :Trains
STR_1233    :{COMMA16} train
STR_1234    :{COMMA16} trains
STR_1235    :Train {COMMA16}
STR_1236    :boat
STR_1237    :boats
STR_1238    :Boat
STR_1239    :Boats
STR_1240    :{COMMA16} boat
STR_1241    :{COMMA16} boats
STR_1242    :Boat {COMMA16}
STR_1243    :track
STR_1244    :tracks
STR_1245    :Track
STR_1246    :Tracks
STR_1247    :{COMMA16} track
STR_1248    :{COMMA16} tracks
STR_1249    :Track {COMMA16}
STR_1250    :docking platform
STR_1251    :docking platforms
STR_1252    :Docking platform
STR_1253    :Docking platforms
STR_1254    :{COMMA16} docking platform
STR_1255    :{COMMA16} docking platforms
STR_1256    :Docking platform {COMMA16}
STR_1257    :station
STR_1258    :stations
STR_1259    :Station
STR_1260    :Stations
STR_1261    :{COMMA16} station
STR_1262    :{COMMA16} stations
STR_1263    :Station {COMMA16}
STR_1264    :car
STR_1265    :cars
STR_1266    :Car
STR_1267    :Cars
STR_1268    :{COMMA16} car
STR_1269    :{COMMA16} cars
STR_1270    :Car {COMMA16}
STR_1271    :building
STR_1272    :buildings
STR_1273    :Building
STR_1274    :Buildings
STR_1275    :{COMMA16} building
STR_1276    :{COMMA16} buildings
STR_1277    :Building {COMMA16}
STR_1278    :structure
STR_1279    :structures
STR_1280    :Structure
STR_1281    :Structures
STR_1282    :{COMMA16} structure
STR_1283    :{COMMA16} structures
STR_1284    :Structure {COMMA16}
STR_1285    :ship
STR_1286    :ships
STR_1287    :Ship
STR_1288    :Ships
STR_1289    :{COMMA16} ship
STR_1290    :{COMMA16} ships
STR_1291    :Ship {COMMA16}
STR_1292    :cabin
STR_1293    :cabins
STR_1294    :Cabin
STR_1295    :Cabins
STR_1296    :{COMMA16} cabin
STR_1297    :{COMMA16} cabins
STR_1298    :Cabin {COMMA16}
STR_1299    :wheel
STR_1300    :wheels
STR_1301    :Wheel
STR_1302    :Wheels
STR_1303    :{COMMA16} wheel
STR_1304    :{COMMA16} wheels
STR_1305    :Wheel {COMMA16}
STR_1306    :ring
STR_1307    :rings
STR_1308    :Ring
STR_1309    :Rings
STR_1310    :{COMMA16} ring
STR_1311    :{COMMA16} rings
STR_1312    :Ring {COMMA16}
STR_1313    :player
STR_1314    :players
STR_1315    :Player
STR_1316    :Players
STR_1317    :{COMMA16} player
STR_1318    :{COMMA16} players
STR_1319    :Player {COMMA16}
STR_1320    :course
STR_1321    :courses
STR_1322    :Course
STR_1323    :Courses
STR_1324    :{COMMA16} course
STR_1325    :{COMMA16} courses
STR_1326    :Course {COMMA16}
STR_1327    :Rotate objects by 90°
STR_1328    :Level land required
STR_1329    :{WINDOW_COLOUR_2}Launch speed:
STR_1330    :Maximum speed when leaving station
STR_1331    :{POP16}{POP16}{POP16}{POP16}{POP16}{POP16}{POP16}{POP16}{POP16}{VELOCITY}
STR_1332    :{VELOCITY}
STR_1333    :{STRINGID} - {STRINGID}{POP16}
STR_1334    :{STRINGID} - {STRINGID} {COMMA16}
STR_1335    :{STRINGID} - Entrance{POP16}{POP16}
STR_1336    :{STRINGID} - Station {POP16}{COMMA16} Entrance
STR_1337    :{STRINGID} - Exit{POP16}{POP16}
STR_1338    :{STRINGID} - Station {POP16}{COMMA16} Exit
STR_1339    :{BLACK}No test results yet…
STR_1340    :{WINDOW_COLOUR_2}Max. speed: {BLACK}{VELOCITY}
STR_1341    :{WINDOW_COLOUR_2}Ride time: {BLACK}{STRINGID}{STRINGID}{STRINGID}{STRINGID}
STR_1342    :{DURATION}
STR_1343    :{DURATION} / 
STR_1344    :{WINDOW_COLOUR_2}Ride length: {BLACK}{STRINGID}{STRINGID}{STRINGID}{STRINGID}
STR_1345    :{LENGTH}
STR_1346    :{LENGTH} / 
STR_1347    :{WINDOW_COLOUR_2}Average speed: {BLACK}{VELOCITY}
STR_1348    :{WINDOW_COLOUR_2}Max. positive vertical Gs: {BLACK}{COMMA2DP32}g
STR_1349    :{WINDOW_COLOUR_2}Max. positive vertical Gs: {OUTLINE}{RED}{COMMA2DP32}g
STR_1350    :{WINDOW_COLOUR_2}Max. negative vertical Gs: {BLACK}{COMMA2DP32}g
STR_1351    :{WINDOW_COLOUR_2}Max. negative vertical Gs: {OUTLINE}{RED}{COMMA2DP32}g
STR_1352    :{WINDOW_COLOUR_2}Max. lateral Gs: {BLACK}{COMMA2DP32}g
STR_1353    :{WINDOW_COLOUR_2}Max. lateral Gs: {OUTLINE}{RED}{COMMA2DP32}g
STR_1354    :{WINDOW_COLOUR_2}Highest drop height: {BLACK}{LENGTH}
STR_1355    :{WINDOW_COLOUR_2}Drops: {BLACK}{COMMA16}
STR_1356    :{WINDOW_COLOUR_2}Inversions: {BLACK}{COMMA16}
STR_1357    :{WINDOW_COLOUR_2}Holes: {BLACK}{COMMA16}
STR_1358    :{WINDOW_COLOUR_2}Total ‘air’ time: {BLACK}{COMMA2DP32}secs
STR_1359    :{WINDOW_COLOUR_2}Queue time: {BLACK}{COMMA16} minute
STR_1360    :{WINDOW_COLOUR_2}Queue time: {BLACK}{COMMA16} minutes
STR_1361    :Can’t change speed…
STR_1362    :Can’t change launch speed…
STR_1363    :Too high for supports!
STR_1364    :Supports for track above can’t be extended any further!
STR_1365    :In-line Twist (left)
STR_1366    :In-line Twist (right)
STR_1367    :Small Half Loop
STR_1368    :Half Corkscrew (left)
STR_1369    :Half Corkscrew (right)
STR_1370    :Barrel Roll (left)
STR_1371    :Barrel Roll (right)
STR_1372    :Launched Lift Hill
STR_1373    :Large Half Loop (left)
STR_1374    :Large Half Loop (right)
STR_1375    :Upper Transfer
STR_1376    :Lower Transfer
STR_1377    :Heartline Roll (left)
STR_1378    :Heartline Roll (right)
STR_1379    :Reverser (left)
STR_1380    :Reverser (right)
STR_1381    :Curved Lift Hill (left)
STR_1382    :Curved Lift Hill (right)
STR_1383    :Quarter Loop
STR_1384    :{YELLOW}{STRINGID}
STR_1385    :Other track configurations
STR_1386    :Special…
STR_1387    :Can’t change land type…
STR_1388    :{OUTLINE}{GREEN}+ {CURRENCY}
STR_1389    :{OUTLINE}{RED}- {CURRENCY}
STR_1390    :{CURRENCY2DP}
STR_1391    :{RED}{CURRENCY2DP}
STR_1392    :View of ride/attraction
STR_1393    :Vehicle details and options
STR_1394    :Operating options
STR_1395    :Maintenance options
STR_1396    :Colour scheme options
STR_1397    :Sound & music options
STR_1398    :Measurements and test data
STR_1399    :Graphs
STR_1400    :Entrance
STR_1401    :Exit
STR_1402    :Build or move entrance to ride/attraction
STR_1403    :Build or move exit from ride/attraction
STR_1404    :Rotate 90°
STR_1405    :Mirror image
STR_1406    :Toggle scenery on/off (if available for this design)
STR_1407    :{WINDOW_COLOUR_2}Build this…
STR_1408    :{WINDOW_COLOUR_2}Cost: {BLACK}{CURRENCY}
STR_1409    :Entry/Exit Platform
STR_1410    :Vertical Tower
STR_1411    :{STRINGID} in the way
STR_1412    :{WINDOW_COLOUR_3}Data logging not available for this type of ride
STR_1413    :{WINDOW_COLOUR_3}Data logging will start when next {STRINGID} leaves {STRINGID}
STR_1414    :{BLACK}{DURATION}
STR_1415    :{WINDOW_COLOUR_2}Velocity
STR_1416    :{WINDOW_COLOUR_2}Altitude
STR_1417    :{WINDOW_COLOUR_2}Vert. Gs
STR_1418    :{WINDOW_COLOUR_2}Lat. Gs
STR_1419    :{BLACK}{VELOCITY}
STR_1420    :{BLACK}{LENGTH}
STR_1421    :{BLACK}{COMMA16}g
STR_1422    :Logging data from {POP16}{STRINGID}
STR_1423    :Queue line path
STR_1424    :Footpath
STR_1425    :Footpath
STR_1426    :Queue Line
STR_1427    :{WINDOW_COLOUR_2}Customers: {BLACK}{COMMA32} per hour
STR_1428    :{WINDOW_COLOUR_2}Admission price:
STR_1429    :{POP16}{POP16}{POP16}{CURRENCY2DP}
STR_1430    :Free
STR_1431    :Walking
STR_1432    :Heading for {STRINGID}
STR_1433    :Queuing for {STRINGID}
STR_1434    :Drowning
STR_1435    :On {STRINGID}
STR_1436    :In {STRINGID}
STR_1437    :At {STRINGID}
STR_1438    :Sitting
STR_1439    :(select location)
STR_1440    :Mowing grass
STR_1441    :Sweeping footpath
STR_1442    :Emptying litter bin
STR_1443    :Watering gardens
STR_1444    :Watching {STRINGID}
STR_1445    :Watching construction of {STRINGID}
STR_1446    :Looking at scenery
STR_1447    :Leaving the park
STR_1448    :Watching new ride being constructed
STR_1449    :{SPRITE} {STRINGID}{NEWLINE}({STRINGID})
STR_1450    :{INLINE_SPRITE}{09}{20}{00}{00}{SPRITE} {STRINGID}{NEWLINE}({STRINGID})
STR_1451    :{STRINGID}{NEWLINE}({STRINGID})
STR_1452    :Guest’s name
STR_1453    :Enter name for this guest:
STR_1454    :Can’t name guest…
STR_1455    :Invalid name for guest
STR_1456    :{WINDOW_COLOUR_2}Cash spent: {BLACK}{CURRENCY2DP}
STR_1457    :{WINDOW_COLOUR_2}Cash in pocket: {BLACK}{CURRENCY2DP}
STR_1458    :{WINDOW_COLOUR_2}Time in park: {BLACK}{REALTIME}
STR_1459    :Track style
STR_1460    :‘U’ shaped open track
STR_1461    :‘O’ shaped enclosed track
STR_1462    :Too steep for lift hill
STR_1463    :Guests
STR_1464    :Helix up (small)
STR_1465    :Helix up (large)
STR_1466    :Helix down (small)
STR_1467    :Helix down (large)
STR_1468    :Staff
STR_1469    :Ride must start and end with stations
STR_1470    :Station not long enough
STR_1471    :{WINDOW_COLOUR_2}Speed:
STR_1472    :Speed of this ride
STR_1473    :{WINDOW_COLOUR_2}Excitement rating: {BLACK}{COMMA2DP32}  ({STRINGID})
STR_1474    :{WINDOW_COLOUR_2}Excitement rating: {BLACK}Not yet available
STR_1475    :{WINDOW_COLOUR_2}Intensity rating: {BLACK}{COMMA2DP32}  ({STRINGID})
STR_1476    :{WINDOW_COLOUR_2}Intensity rating: {BLACK}Not yet available
STR_1477    :{WINDOW_COLOUR_2}Intensity rating: {OUTLINE}{RED}{COMMA2DP32}  ({STRINGID})
STR_1478    :{WINDOW_COLOUR_2}Nausea rating: {BLACK}{COMMA2DP32}  ({STRINGID})
STR_1479    :{WINDOW_COLOUR_2}Nausea rating: {BLACK}Not yet available
STR_1480    :“I can’t afford {STRINGID}”
STR_1481    :“I’ve spent all my money”
STR_1482    :“I feel sick”
STR_1483    :“I feel very sick”
STR_1484    :“I want to go on something more thrilling than {STRINGID}”
STR_1485    :“{STRINGID} looks too intense for me”
STR_1486    :“I haven’t finished my {STRINGID} yet”
STR_1487    :“Just looking at {STRINGID} makes me feel sick”
STR_1488    :“I’m not paying that much to go on {STRINGID}”
STR_1489    :“I want to go home”
STR_1490    :“{STRINGID} is really good value”
STR_1491    :“I’ve already got {STRINGID}”
STR_1492    :“I can’t afford {STRINGID}”
STR_1493    :“I’m not hungry”
STR_1494    :“I’m not thirsty”
STR_1495    :“Help! I’m drowning!”
STR_1496    :“I’m lost!”
STR_1497    :“{STRINGID} was great”
STR_1498    :“I’ve been queuing for {STRINGID} for ages”
STR_1499    :“I’m tired”
STR_1500    :“I’m hungry”
STR_1501    :“I’m thirsty”
STR_1502    :“I need to go to the toilet”
STR_1503    :“I can’t find {STRINGID}”
STR_1504    :“I’m not paying that much to use {STRINGID}”
STR_1505    :“I’m not going on {STRINGID} while it’s raining”
STR_1506    :“The litter here is really bad”
STR_1507    :“I can’t find the park exit”
STR_1508    :“I want to get off {STRINGID}”
STR_1509    :“I want to get out of {STRINGID}”
STR_1510    :“I’m not going on {STRINGID} - it isn’t safe”
STR_1511    :“This path is disgusting”
STR_1512    :“It’s too crowded here”
STR_1513    :“The vandalism here is really bad”
STR_1514    :“Great scenery!”
STR_1515    :“This park is really clean and tidy”
STR_1516    :“The jumping fountains are great”
STR_1517    :“The music is nice here”
STR_1518    :“This balloon from {STRINGID} is really good value”
STR_1519    :“This cuddly toy from {STRINGID} is really good value”
STR_1520    :“This park map from {STRINGID} is really good value”
STR_1521    :“This on-ride photo from {STRINGID} is really good value”
STR_1522    :“This umbrella from {STRINGID} is really good value”
STR_1523    :“This drink from {STRINGID} is really good value”
STR_1524    :“This burger from {STRINGID} is really good value”
STR_1525    :“These chips from {STRINGID} are really good value”
STR_1526    :“This ice cream from {STRINGID} is really good value”
STR_1527    :“This candyfloss from {STRINGID} is really good value”
STR_1528    :
STR_1529    :
STR_1530    :
STR_1531    :“This pizza from {STRINGID} is really good value”
STR_1532    :
STR_1533    :“This popcorn from {STRINGID} is really good value”
STR_1534    :“This hot dog from {STRINGID} is really good value”
STR_1535    :“This tentacle from {STRINGID} is really good value”
STR_1536    :“This hat from {STRINGID} is really good value”
STR_1537    :“This toffee apple from {STRINGID} is really good value”
STR_1538    :“This T-shirt from {STRINGID} is really good value”
STR_1539    :“This doughnut from {STRINGID} is really good value”
STR_1540    :“This coffee from {STRINGID} is really good value”
STR_1541    :
STR_1542    :“This fried chicken from {STRINGID} is really good value”
STR_1543    :“This lemonade from {STRINGID} is really good value”
STR_1544    :
STR_1545    :
STR_1546    :
STR_1547    :
STR_1548    :
STR_1549    :
STR_1550    :“Wow!”
STR_1551    :“I have the strangest feeling someone is watching me”
STR_1552    :“I’m not paying that much for a balloon from {STRINGID}”
STR_1553    :“I’m not paying that much for a cuddly toy from {STRINGID}”
STR_1554    :“I’m not paying that much for a park map from {STRINGID}”
STR_1555    :“I’m not paying that much for an on-ride photo from {STRINGID}”
STR_1556    :“I’m not paying that much for an umbrella from {STRINGID}”
STR_1557    :“I’m not paying that much for a drink from {STRINGID}”
STR_1558    :“I’m not paying that much for a burger from {STRINGID}”
STR_1559    :“I’m not paying that much for chips from {STRINGID}”
STR_1560    :“I’m not paying that much for an ice cream from {STRINGID}”
STR_1561    :“I’m not paying that much for candyfloss from {STRINGID}”
STR_1562    :
STR_1563    :
STR_1564    :
STR_1565    :“I’m not paying that much for pizza from {STRINGID}”
STR_1566    :
STR_1567    :“I’m not paying that much for popcorn from {STRINGID}”
STR_1568    :“I’m not paying that much for a hot dog from {STRINGID}”
STR_1569    :“I’m not paying that much for tentacle from {STRINGID}”
STR_1570    :“I’m not paying that much for a hat from {STRINGID}”
STR_1571    :“I’m not paying that much for a toffee apple from {STRINGID}”
STR_1572    :“I’m not paying that much for a T-shirt from {STRINGID}”
STR_1573    :“I’m not paying that much for a doughnut from {STRINGID}”
STR_1574    :“I’m not paying that much for coffee from {STRINGID}”
STR_1575    :
STR_1576    :“I’m not paying that much for fried chicken from {STRINGID}”
STR_1577    :“I’m not paying that much for lemonade from {STRINGID}”
STR_1578    :
STR_1579    :
STR_1580    :
STR_1581    :
STR_1582    :
STR_1583    :
STR_1584    :“This on-ride photo from {STRINGID} is really good value”
STR_1585    :“This on-ride photo from {STRINGID} is really good value”
STR_1586    :“This on-ride photo from {STRINGID} is really good value”
STR_1587    :“This pretzel from {STRINGID} is really good value”
STR_1588    :“This hot chocolate from {STRINGID} is really good value”
STR_1589    :“This iced tea from {STRINGID} is really good value”
STR_1590    :“This funnel cake from {STRINGID} is really good value”
STR_1591    :“These sunglasses from {STRINGID} are really good value”
STR_1592    :“These beef noodles from {STRINGID} are really good value”
STR_1593    :“These fried rice noodles from {STRINGID} are really good value”
STR_1594    :“This wonton soup from {STRINGID} is really good value”
STR_1595    :“This meatball soup from {STRINGID} is really good value”
STR_1596    :“This fruit juice from {STRINGID} is really good value”
STR_1597    :“This soybean milk from {STRINGID} is really good value”
STR_1598    :“This sujeonggwa from {STRINGID} is really good value”
STR_1599    :“This sub sandwich from {STRINGID} is really good value”
STR_1600    :“This cookie from {STRINGID} is really good value”
STR_1601    :
STR_1602    :
STR_1603    :
STR_1604    :“This roast sausage from {STRINGID} is really good value”
STR_1605    :
STR_1606    :
STR_1607    :
STR_1608    :
STR_1609    :
STR_1610    :
STR_1611    :
STR_1612    :
STR_1613    :
STR_1614    :
STR_1615    :
STR_1616    :“I’m not paying that much for an on-ride photo from {STRINGID}”
STR_1617    :“I’m not paying that much for an on-ride photo from {STRINGID}”
STR_1618    :“I’m not paying that much for an on-ride photo from {STRINGID}”
STR_1619    :“I’m not paying that much for a pretzel from {STRINGID}”
STR_1620    :“I’m not paying that much for hot chocolate from {STRINGID}”
STR_1621    :“I’m not paying that much for iced tea from {STRINGID}”
STR_1622    :“I’m not paying that much for a funnel cake from {STRINGID}”
STR_1623    :“I’m not paying that much for sunglasses from {STRINGID}”
STR_1624    :“I’m not paying that much for beef noodles from {STRINGID}”
STR_1625    :“I’m not paying that much for fried rice noodles from {STRINGID}”
STR_1626    :“I’m not paying that much for wonton soup from {STRINGID}”
STR_1627    :“I’m not paying that much for meatball soup from {STRINGID}”
STR_1628    :“I’m not paying that much for fruit juice from {STRINGID}”
STR_1629    :“I’m not paying that much for soybean milk from {STRINGID}”
STR_1630    :“I’m not paying that much for sujeonggwa from {STRINGID}”
STR_1631    :“I’m not paying that much for a sub sandwich from {STRINGID}”
STR_1632    :“I’m not paying that much for a cookie from {STRINGID}”
STR_1633    :
STR_1634    :
STR_1635    :
STR_1636    :“I’m not paying that much for a roast sausage from {STRINGID}”
STR_1637    :
STR_1638    :
STR_1639    :
STR_1640    :
STR_1641    :
STR_1642    :
STR_1643    :
STR_1644    :
STR_1645    :
STR_1646    :
STR_1647    :
STR_1648    :“Help! Put me down!”
STR_1649    :“I’m running out of cash!”
STR_1650    :“Wow! A new ride being built!”
STR_1653    :“…and here we are on {STRINGID}!”
STR_1654    :{WINDOW_COLOUR_2}Recent thoughts:
STR_1655    :Construct footpath on land
STR_1656    :Construct bridge or tunnel footpath
STR_1657    :{WINDOW_COLOUR_2}Preferred ride
STR_1658    :{WINDOW_COLOUR_2}intensity: {BLACK}less than {COMMA16}
STR_1659    :{WINDOW_COLOUR_2}intensity: {BLACK}between {COMMA16} and {COMMA16}
STR_1660    :{WINDOW_COLOUR_2}intensity: {BLACK}more than {COMMA16}
STR_1661    :{WINDOW_COLOUR_2}Nausea tolerance: {BLACK}{STRINGID}
STR_1662    :{WINDOW_COLOUR_2}Happiness:
STR_1663    :{WINDOW_COLOUR_2}Nausea:
STR_1664    :{WINDOW_COLOUR_2}Energy:
STR_1665    :{WINDOW_COLOUR_2}Hunger:
STR_1666    :{WINDOW_COLOUR_2}Thirst:
STR_1667    :{WINDOW_COLOUR_2}Toilet:
STR_1668    :{WINDOW_COLOUR_2}Satisfaction: {BLACK}Unknown
STR_1669    :{WINDOW_COLOUR_2}Satisfaction: {BLACK}{COMMA16}%
STR_1670    :{WINDOW_COLOUR_2}Total customers: {BLACK}{COMMA32}
STR_1671    :{WINDOW_COLOUR_2}Total profit: {BLACK}{CURRENCY2DP}
STR_1672    :Brakes
STR_1673    :Spinning Control Toggle Track
STR_1674    :Brake speed
STR_1675    :{POP16}{VELOCITY}
STR_1676    :Set speed limit for brakes
STR_1677    :{WINDOW_COLOUR_2}Popularity: {BLACK}Unknown
STR_1678    :{WINDOW_COLOUR_2}Popularity: {BLACK}{COMMA16}%
STR_1679    :Helix up (left)
STR_1680    :Helix up (right)
STR_1681    :Helix down (left)
STR_1682    :Helix down (right)
STR_1683    :Base size 2 × 2
STR_1684    :Base size 4 × 4
STR_1685    :Base size 2 × 4
STR_1686    :Base size 5 × 1
STR_1687    :Water splash
STR_1688    :Base size 4 × 1
STR_1689    :Block brakes
STR_1690    :{WINDOW_COLOUR_2}{STRINGID}{NEWLINE}{BLACK}{STRINGID}
STR_1691    :{WINDOW_COLOUR_2}  Cost: {BLACK}{CURRENCY}
STR_1692    :{WINDOW_COLOUR_2}  Cost: {BLACK}from {CURRENCY}
STR_1693    :Guests
STR_1694    :Staff
STR_1695    :Income and costs
STR_1696    :Customer information
STR_1697    :Cannot place these on queue line area
STR_1698    :Can only place these on queue area
STR_1699    :Too many people in game
STR_1700    :Hire new Handyman
STR_1701    :Hire new Mechanic
STR_1702    :Hire new Security Guard
STR_1703    :Hire new Entertainer
STR_1704    :Can’t hire new staff…
STR_1705    :Sack this staff member
STR_1706    :Move this person to a new location
STR_1707    :Too many staff in game
STR_1708    :Set patrol area for this staff member
STR_1709    :Sack staff
STR_1710    :Yes
STR_1711    :{WINDOW_COLOUR_1}Are you sure you want to sack {STRINGID}?
STR_1712    :{INLINE_SPRITE}{247}{19}{00}{00}{WINDOW_COLOUR_2}Sweep footpaths
STR_1713    :{INLINE_SPRITE}{248}{19}{00}{00}{WINDOW_COLOUR_2}Water gardens
STR_1714    :{INLINE_SPRITE}{249}{19}{00}{00}{WINDOW_COLOUR_2}Empty litter bins
STR_1715    :{INLINE_SPRITE}{250}{19}{00}{00}{WINDOW_COLOUR_2}Mow grass
STR_1716    :Invalid name for park
STR_1717    :Can’t rename park…
STR_1718    :Park Name
STR_1719    :Enter name for park:
STR_1720    :Name park
STR_1721    :Park closed
STR_1722    :Park open
STR_1723    :Can’t open park…
STR_1724    :Can’t close park…
STR_1725    :Can’t buy land…
STR_1726    :Land not for sale!
STR_1727    :Construction rights not for sale!
STR_1728    :Can’t buy construction rights here…
STR_1729    :Land not owned by park!
STR_1730    :{RED}Closed
STR_1731    :{WHITE}{STRINGID} - - 
STR_1732    :Build
STR_1733    :Mode
STR_1734    :{WINDOW_COLOUR_2}Number of laps:
STR_1735    :Number of laps of circuit
STR_1736    :{POP16}{POP16}{POP16}{POP16}{POP16}{POP16}{POP16}{POP16}{POP16}{COMMA16}
STR_1738    :Can’t change number of laps…
STR_1739    :Race won by guest {INT32}
STR_1740    :Race won by {STRINGID}
STR_1741    :Not yet constructed!
STR_1742    :{WINDOW_COLOUR_2}Max. people on ride:
STR_1743    :Maximum number of people allowed on this ride at one time
STR_1744    :{POP16}{POP16}{POP16}{POP16}{POP16}{POP16}{POP16}{POP16}{POP16}{COMMA16}
STR_1746    :Can’t change this…
STR_1747    :{WINDOW_COLOUR_2}Time limit:
STR_1748    :Time limit for ride
STR_1749    :{POP16}{POP16}{POP16}{POP16}{POP16}{POP16}{POP16}{POP16}{POP16}{DURATION}
STR_1751    :Can’t change time limit for ride…
STR_1752    :Show list of individual guests in park
STR_1753    :Show summarised list of guests in park
STR_1754    :{BLACK}{COMMA32} guests
STR_1755    :{BLACK}{COMMA32} guest
STR_1756    :{WINDOW_COLOUR_2}Admission price:
STR_1757    :{WINDOW_COLOUR_2}Reliability: {MOVE_X}{255}{BLACK}{COMMA16}%
STR_1758    :Build mode
STR_1759    :Move mode
STR_1760    :Fill-in mode
STR_1761    :Build maze in this direction
STR_1762    :Waterfalls
STR_1763    :Rapids
STR_1764    :Log Bumps
STR_1765    :On-ride photo section
STR_1766    :Reverser turntable
STR_1767    :Spinning tunnel
STR_1768    :Can’t change number of swings…
STR_1769    :{WINDOW_COLOUR_2}Number of swings:
STR_1770    :Number of complete swings
STR_1771    :{POP16}{POP16}{POP16}{POP16}{POP16}{POP16}{POP16}{POP16}{POP16}{COMMA16}
STR_1773    :Only one on-ride photo section allowed per ride
STR_1774    :Only one cable lift hill allowed per ride
STR_1777    :Ride music
STR_1778    :{STRINGID} - - 
STR_1779    :{INLINE_SPRITE}{254}{19}{00}{00} Panda costume
STR_1780    :{INLINE_SPRITE}{255}{19}{00}{00} Tiger costume
STR_1781    :{INLINE_SPRITE}{00}{20}{00}{00} Elephant costume
STR_1782    :{INLINE_SPRITE}{01}{20}{00}{00} Roman costume
STR_1783    :{INLINE_SPRITE}{02}{20}{00}{00} Gorilla costume
STR_1784    :{INLINE_SPRITE}{03}{20}{00}{00} Snowman costume
STR_1785    :{INLINE_SPRITE}{04}{20}{00}{00} Knight costume
STR_1786    :{INLINE_SPRITE}{05}{20}{00}{00} Astronaut costume
STR_1787    :{INLINE_SPRITE}{06}{20}{00}{00} Bandit costume
STR_1788    :{INLINE_SPRITE}{07}{20}{00}{00} Sheriff costume
STR_1789    :{INLINE_SPRITE}{08}{20}{00}{00} Pirate costume
STR_1790    :Select uniform colour for this type of staff
STR_1791    :{WINDOW_COLOUR_2}Uniform colour:
STR_1792    :Responding to {STRINGID} breakdown call
STR_1793    :Heading to {STRINGID} for an inspection
STR_1794    :Fixing {STRINGID}
STR_1795    :Answering radio call
STR_1796    :Has broken down and requires fixing
STR_1798    :Whirlpool
STR_1799    :{POP16}{POP16}{POP16}{POP16}{POP16}{CURRENCY2DP}
STR_1800    :Safety cut-out
STR_1801    :Restraints stuck closed
STR_1802    :Restraints stuck open
STR_1803    :Doors stuck closed
STR_1804    :Doors stuck open
STR_1805    :Vehicle malfunction
STR_1806    :Brakes failure
STR_1807    :Control failure
STR_1808    :{WINDOW_COLOUR_2}Last breakdown: {BLACK}{STRINGID}
STR_1809    :{WINDOW_COLOUR_2}Current breakdown: {OUTLINE}{RED}{STRINGID}
STR_1810    :{WINDOW_COLOUR_2}Carrying:
STR_1811    :Can’t build this here…
STR_1812    :{BLACK}{STRINGID}
STR_1813    :Miscellaneous Objects
STR_1814    :Actions
STR_1815    :Thoughts
STR_1816    :Select information type to show in guest list
STR_1817    :({COMMA32})
STR_1818    :{WINDOW_COLOUR_2}All guests
STR_1819    :{WINDOW_COLOUR_2}All guests (summarised)
STR_1820    :{WINDOW_COLOUR_2}Guests {STRINGID}
STR_1821    :{WINDOW_COLOUR_2}Guests thinking {SMALLFONT}{STRINGID}
STR_1822    :{WINDOW_COLOUR_2}Guests thinking about {POP16}{STRINGID}
STR_1823    :Show guests’ thoughts about this ride/attraction
STR_1824    :Show guests on this ride/attraction
STR_1825    :Show guests queuing for this ride/attraction
STR_1826    :Status
STR_1827    :Popularity
STR_1828    :Satisfaction
STR_1829    :Profit
STR_1830    :Queue length
STR_1831    :Queue time
STR_1832    :Reliability
STR_1833    :Down-time
STR_1834    :Guests favourite
STR_1835    :Popularity: Unknown
STR_1836    :Popularity: {COMMA16}%
STR_1837    :Satisfaction: Unknown
STR_1838    :Satisfaction: {COMMA16}%
STR_1839    :Reliability: {COMMA16}%
STR_1840    :Down-time: {COMMA16}%
STR_1841    :Profit: {CURRENCY2DP} per hour
STR_1842    :Favourite of: {COMMA32} guest
STR_1843    :Favourite of: {COMMA32} guests
STR_1844    :Select information type to show in ride/attraction list
STR_1845    :{MONTHYEAR}
STR_1846    :{COMMA32} guests
STR_1847    :{INLINE_SPRITE}{11}{20}{00}{00}{COMMA32} guests
STR_1848    :{INLINE_SPRITE}{10}{20}{00}{00}{COMMA32} guests
STR_1849    :{WINDOW_COLOUR_2}Play music
STR_1850    :Select whether music should be played for this ride
STR_1851    :{WINDOW_COLOUR_2}Running cost: {BLACK}{CURRENCY2DP} per hour
STR_1852    :{WINDOW_COLOUR_2}Running cost: {BLACK}Unknown
STR_1853    :{WINDOW_COLOUR_2}Built: {BLACK}This Year
STR_1854    :{WINDOW_COLOUR_2}Built: {BLACK}Last Year
STR_1855    :{WINDOW_COLOUR_2}Built: {BLACK}{COMMA16} Years Ago
STR_1856    :{WINDOW_COLOUR_2}Profit per item sold: {BLACK}{CURRENCY2DP}
STR_1857    :{WINDOW_COLOUR_2}Loss per item sold: {BLACK}{CURRENCY2DP}
STR_1858    :{WINDOW_COLOUR_2}Cost: {BLACK}{CURRENCY2DP} per month
STR_1859    :Handymen
STR_1860    :Mechanics
STR_1861    :Security Guards
STR_1862    :Entertainers
STR_1863    :Handyman
STR_1864    :Mechanic
STR_1865    :Security Guard
STR_1866    :Entertainer
STR_1867    :{BLACK}{COMMA32} {STRINGID}
STR_1868    :Can’t change number of rotations…
STR_1869    :{WINDOW_COLOUR_2}Number of rotations:
STR_1870    :Number of complete rotations
STR_1871    :{POP16}{POP16}{POP16}{POP16}{POP16}{POP16}{POP16}{POP16}{POP16}{COMMA16}
STR_1873    :{WINDOW_COLOUR_2}Income: {BLACK}{CURRENCY2DP} per hour
STR_1874    :{WINDOW_COLOUR_2}Profit: {BLACK}{CURRENCY2DP} per hour
STR_1875    :{BLACK} {SPRITE}{BLACK} {STRINGID}
STR_1876    :{WINDOW_COLOUR_2}{INLINE_SPRITE}{251}{19}{00}{00}Inspect Rides
STR_1877    :{WINDOW_COLOUR_2}{INLINE_SPRITE}{252}{19}{00}{00}Fix Rides
STR_1878    :{WINDOW_COLOUR_2}Inspection:
STR_1879    :Every 10 minutes
STR_1880    :Every 20 minutes
STR_1881    :Every 30 minutes
STR_1882    :Every 45 minutes
STR_1883    :Every hour
STR_1884    :Every 2 hours
STR_1885    :Never
STR_1886    :Inspecting {STRINGID}
STR_1887    :{WINDOW_COLOUR_2}Time since last inspection: {BLACK}{COMMA16} minutes
STR_1888    :{WINDOW_COLOUR_2}Time since last inspection: {BLACK}more than 4 hours
STR_1889    :{WINDOW_COLOUR_2}Down-Time: {MOVE_X}{255}{BLACK}{COMMA16}%
STR_1890    :Select how often a mechanic should check this ride
STR_1891    :No {STRINGID} in park yet!
STR_1894    :{WINDOW_COLOUR_2}{STRINGID} sold: {BLACK}{COMMA32}
STR_1895    :Build new ride/attraction
STR_1896    :{WINDOW_COLOUR_2}Expenditure/Income
STR_1897    :{WINDOW_COLOUR_2}Ride construction
STR_1898    :{WINDOW_COLOUR_2}Ride running costs
STR_1899    :{WINDOW_COLOUR_2}Land purchase
STR_1900    :{WINDOW_COLOUR_2}Landscaping
STR_1901    :{WINDOW_COLOUR_2}Park entrance tickets
STR_1902    :{WINDOW_COLOUR_2}Ride tickets
STR_1903    :{WINDOW_COLOUR_2}Shop sales
STR_1904    :{WINDOW_COLOUR_2}Shop stock
STR_1905    :{WINDOW_COLOUR_2}Food/drink sales
STR_1906    :{WINDOW_COLOUR_2}Food/drink stock
STR_1907    :{WINDOW_COLOUR_2}Staff wages
STR_1908    :{WINDOW_COLOUR_2}Marketing
STR_1909    :{WINDOW_COLOUR_2}Research
STR_1910    :{WINDOW_COLOUR_2}Loan interest
STR_1911    :{BLACK} at {COMMA16}% per year
STR_1912    :{MONTH}
STR_1913    :{BLACK}+{CURRENCY2DP}
STR_1914    :{BLACK}{CURRENCY2DP}
STR_1915    :{RED}{CURRENCY2DP}
STR_1916    :{WINDOW_COLOUR_2}Loan:
STR_1917    :{POP16}{POP16}{POP16}{CURRENCY}
STR_1918    :Can’t borrow any more money!
STR_1919    :Not enough cash available!
STR_1920    :Can’t pay back loan!
STR_1921    :Start a new game
STR_1922    :Continue playing a saved game
STR_1924    :Exit
STR_1925    :Can’t place person here…
STR_1927    :{YELLOW}{STRINGID} has broken down
STR_1928    :{RED}{STRINGID} has crashed!
STR_1929    :{RED}{STRINGID} still hasn’t been fixed{NEWLINE}Check where your mechanics are and consider organizing them better
STR_1930    :Turn on/off tracking information for this guest - (If tracking is on, guest’s movements will be reported in the message area)
STR_1931    :{STRINGID} has joined the queue line for {STRINGID}
STR_1932    :{STRINGID} is on {STRINGID}
STR_1933    :{STRINGID} is in {STRINGID}
STR_1934    :{STRINGID} has left {STRINGID}
STR_1935    :{STRINGID} has left the park
STR_1936    :{STRINGID} has bought {STRINGID}
STR_1937    :Show information about the subject of this message
STR_1938    :Show view of guest
STR_1939    :Show view of staff member
STR_1940    :Show happiness, energy, hunger etc. for this guest
STR_1941    :Show which rides this guest has been on
STR_1942    :Show financial information about this guest
STR_1943    :Show guest’s recent thoughts
STR_1944    :Show items guest is carrying
STR_1945    :Show orders and options for this staff member
STR_1946    :Select costume for this entertainer
STR_1947    :Show areas patrolled by selected staff type, and locate the nearest staff member
STR_1948    :Hire a new staff member of the selected type
STR_1949    :Financial Summary
STR_1950    :Financial Graph
STR_1951    :Park Value Graph
STR_1952    :Profit Graph
STR_1953    :Marketing
STR_1954    :Research Funding
STR_1955    :{WINDOW_COLOUR_2}Number of circuits:
STR_1956    :Number of circuits of track per ride
STR_1957    :{POP16}{POP16}{POP16}{POP16}{POP16}{POP16}{POP16}{POP16}{POP16}{POP16}{POP16}{COMMA16}
STR_1958    :{COMMA16}
STR_1959    :Can’t change number of circuits…
STR_1960    :{WINDOW_COLOUR_2}Balloon price:
STR_1961    :{WINDOW_COLOUR_2}Cuddly Toy price:
STR_1962    :{WINDOW_COLOUR_2}Park Map price:
STR_1963    :{WINDOW_COLOUR_2}On-Ride Photo price:
STR_1964    :{WINDOW_COLOUR_2}Umbrella price:
STR_1965    :{WINDOW_COLOUR_2}Drink price:
STR_1966    :{WINDOW_COLOUR_2}Burger price:
STR_1967    :{WINDOW_COLOUR_2}Chips price:
STR_1968    :{WINDOW_COLOUR_2}Ice Cream price:
STR_1969    :{WINDOW_COLOUR_2}Candyfloss price:
STR_1970    :{WINDOW_COLOUR_2}
STR_1971    :{WINDOW_COLOUR_2}
STR_1972    :{WINDOW_COLOUR_2}
STR_1973    :{WINDOW_COLOUR_2}Pizza price:
STR_1974    :{WINDOW_COLOUR_2}
STR_1975    :{WINDOW_COLOUR_2}Popcorn price:
STR_1976    :{WINDOW_COLOUR_2}Hot Dog price:
STR_1977    :{WINDOW_COLOUR_2}Tentacle price:
STR_1978    :{WINDOW_COLOUR_2}Hat price:
STR_1979    :{WINDOW_COLOUR_2}Toffee Apple price:
STR_1980    :{WINDOW_COLOUR_2}T-Shirt price:
STR_1981    :{WINDOW_COLOUR_2}Doughnut price:
STR_1982    :{WINDOW_COLOUR_2}Coffee price:
STR_1983    :{WINDOW_COLOUR_2}
STR_1984    :{WINDOW_COLOUR_2}Fried Chicken price:
STR_1985    :{WINDOW_COLOUR_2}Lemonade price:
STR_1986    :{WINDOW_COLOUR_2}
STR_1987    :{WINDOW_COLOUR_2}
STR_1988    :Balloon
STR_1989    :Cuddly Toy
STR_1990    :Park Map
STR_1991    :On-Ride Photo
STR_1992    :Umbrella
STR_1993    :Drink
STR_1994    :Burger
STR_1995    :Chips
STR_1996    :Ice Cream
STR_1997    :Candyfloss
STR_1998    :Empty Can
STR_1999    :Rubbish
STR_2000    :Empty Burger Box
STR_2001    :Pizza
STR_2002    :Voucher
STR_2003    :Popcorn
STR_2004    :Hot Dog
STR_2005    :Tentacle
STR_2006    :Hat
STR_2007    :Toffee Apple
STR_2008    :T-Shirt
STR_2009    :Doughnut
STR_2010    :Coffee
STR_2011    :Empty Cup
STR_2012    :Fried Chicken
STR_2013    :Lemonade
STR_2014    :Empty Box
STR_2015    :Empty Bottle
STR_2016    :Balloons
STR_2017    :Cuddly Toys
STR_2018    :Park Maps
STR_2019    :On-Ride Photos
STR_2020    :Umbrellas
STR_2021    :Drinks
STR_2022    :Burgers
STR_2023    :Chips
STR_2024    :Ice Creams
STR_2025    :Candyfloss
STR_2026    :Empty Cans
STR_2027    :Rubbish
STR_2028    :Empty Burger Boxes
STR_2029    :Pizzas
STR_2030    :Vouchers
STR_2031    :Popcorn
STR_2032    :Hot Dogs
STR_2033    :Tentacles
STR_2034    :Hats
STR_2035    :Toffee Apples
STR_2036    :T-Shirts
STR_2037    :Doughnuts
STR_2038    :Coffees
STR_2039    :Empty Cups
STR_2040    :Fried Chicken
STR_2041    :Lemonade
STR_2042    :Empty Boxes
STR_2043    :Empty Bottles
STR_2044    :a Balloon
STR_2045    :a Cuddly Toy
STR_2046    :a Park Map
STR_2047    :an On-Ride Photo
STR_2048    :an Umbrella
STR_2049    :a Drink
STR_2050    :a Burger
STR_2051    :some Chips
STR_2052    :an Ice Cream
STR_2053    :some Candyfloss
STR_2054    :an Empty Can
STR_2055    :some Rubbish
STR_2056    :an Empty Burger Box
STR_2057    :a Pizza
STR_2058    :a Voucher
STR_2059    :some Popcorn
STR_2060    :a Hot Dog
STR_2061    :a Tentacle
STR_2062    :a Hat
STR_2063    :a Toffee Apple
STR_2064    :a T-Shirt
STR_2065    :a Doughnut
STR_2066    :a Coffee
STR_2067    :an Empty Cup
STR_2068    :some Fried Chicken
STR_2069    :some Lemonade
STR_2070    :an Empty Box
STR_2071    :an Empty Bottle
STR_2072    :“{STRINGID}” Balloon
STR_2073    :“{STRINGID}” Cuddly Toy
STR_2074    :Map of {STRINGID}
STR_2075    :On-Ride Photo of {STRINGID}
STR_2076    :“{STRINGID}” Umbrella
STR_2077    :Drink
STR_2078    :Burger
STR_2079    :Chips
STR_2080    :Ice Cream
STR_2081    :Candyfloss
STR_2082    :Empty Can
STR_2083    :Rubbish
STR_2084    :Empty Burger Box
STR_2085    :Pizza
STR_2086    :Voucher for {STRINGID}
STR_2087    :Popcorn
STR_2088    :Hot Dog
STR_2089    :Tentacle
STR_2090    :“{STRINGID}” Hat
STR_2091    :Toffee Apple
STR_2092    :“{STRINGID}” T-Shirt
STR_2093    :Doughnut
STR_2094    :Coffee
STR_2095    :Empty Cup
STR_2096    :Fried Chicken
STR_2097    :Lemonade
STR_2098    :Empty Box
STR_2099    :Empty Bottle
STR_2103    :{WINDOW_COLOUR_2}Pretzel price:
STR_2104    :{WINDOW_COLOUR_2}Hot Chocolate price:
STR_2105    :{WINDOW_COLOUR_2}Iced Tea price:
STR_2106    :{WINDOW_COLOUR_2}Funnel Cake price:
STR_2107    :{WINDOW_COLOUR_2}Sunglasses price:
STR_2108    :{WINDOW_COLOUR_2}Beef Noodles price:
STR_2109    :{WINDOW_COLOUR_2}Fried Rice Noodles price:
STR_2110    :{WINDOW_COLOUR_2}Wonton Soup price:
STR_2111    :{WINDOW_COLOUR_2}Meatball Soup price:
STR_2112    :{WINDOW_COLOUR_2}Fruit Juice price:
STR_2113    :{WINDOW_COLOUR_2}Soybean Milk price:
STR_2114    :{WINDOW_COLOUR_2}Sujeonggwa price:
STR_2115    :{WINDOW_COLOUR_2}Sub Sandwich price:
STR_2116    :{WINDOW_COLOUR_2}Cookie price:
STR_2117    :{WINDOW_COLOUR_2}
STR_2118    :{WINDOW_COLOUR_2}
STR_2119    :{WINDOW_COLOUR_2}
STR_2120    :{WINDOW_COLOUR_2}Roast Sausage price:
STR_2121    :{WINDOW_COLOUR_2}
STR_2125    :Pretzel
STR_2126    :Hot Chocolate
STR_2127    :Iced Tea
STR_2128    :Funnel Cake
STR_2129    :Sunglasses
STR_2130    :Beef Noodles
STR_2131    :Fried Rice Noodles
STR_2132    :Wonton Soup
STR_2133    :Meatball Soup
STR_2134    :Fruit Juice
STR_2135    :Soybean Milk
STR_2136    :Sujeonggwa
STR_2137    :Sub Sandwich
STR_2138    :Cookie
STR_2139    :Empty Bowl
STR_2140    :Empty Drink Carton
STR_2141    :Empty Juice Cup
STR_2142    :Roast Sausage
STR_2143    :Empty Bowl
STR_2147    :Pretzels
STR_2148    :Hot Chocolates
STR_2149    :Iced Teas
STR_2150    :Funnel Cakes
STR_2151    :Sunglasses
STR_2152    :Beef Noodles
STR_2153    :Fried Rice Noodles
STR_2154    :Wonton Soups
STR_2155    :Meatball Soups
STR_2156    :Fruit Juices
STR_2157    :Soybean Milks
STR_2158    :Sujeonggwa
STR_2159    :Sub Sandwiches
STR_2160    :Cookies
STR_2161    :Empty Bowls
STR_2162    :Empty Drink Cartons
STR_2163    :Empty Juice cups
STR_2164    :Roast Sausages
STR_2165    :Empty Bowls
STR_2169    :a Pretzel
STR_2170    :a Hot Chocolate
STR_2171    :an Iced Tea
STR_2172    :a Funnel Cake
STR_2173    :a pair of Sunglasses
STR_2174    :some Beef Noodles
STR_2175    :some Fried Rice Noodles
STR_2176    :some Wonton Soup
STR_2177    :some Meatball Soup
STR_2178    :a Fruit Juice
STR_2179    :some Soybean Milk
STR_2180    :some Sujeonggwa
STR_2181    :a Sub Sandwich
STR_2182    :a Cookie
STR_2183    :an Empty Bowl
STR_2184    :an Empty Drink Carton
STR_2185    :an Empty Juice Cup
STR_2186    :a Roast Sausage
STR_2187    :an Empty Bowl
STR_2191    :Pretzel
STR_2192    :Hot Chocolate
STR_2193    :Iced Tea
STR_2194    :Funnel Cake
STR_2195    :Sunglasses
STR_2196    :Beef Noodles
STR_2197    :Fried Rice Noodles
STR_2198    :Wonton Soup
STR_2199    :Meatball Soup
STR_2200    :Fruit Juice
STR_2201    :Soybean Milk
STR_2202    :Sujeonggwa
STR_2203    :Sub Sandwich
STR_2204    :Cookie
STR_2205    :Empty Bowl
STR_2206    :Empty Drink Carton
STR_2207    :Empty Juice Cup
STR_2208    :Roast Sausage
STR_2209    :Empty Bowl
STR_2210    :Show list of handymen in park
STR_2211    :Show list of mechanics in park
STR_2212    :Show list of security guards in park
STR_2213    :Show list of entertainers in park
STR_2214    :Construction not possible while game is paused!
STR_2215    :{STRINGID}{NEWLINE}({STRINGID})
STR_2216    :{WINDOW_COLOUR_2}{COMMA16}°C
STR_2217    :{WINDOW_COLOUR_2}{COMMA16}°F
STR_2218    :{RED}{STRINGID} on {STRINGID} hasn’t returned to the {STRINGID} yet!{NEWLINE}Check whether it is stuck or has stalled
STR_2219    :{RED}{COMMA16} people have died in an accident on {STRINGID}
STR_2220    :{WINDOW_COLOUR_2}Park Rating: {BLACK}{COMMA16}
STR_2221    :Park Rating: {COMMA16}
STR_2222    :{BLACK}{STRINGID}
STR_2223    :{WINDOW_COLOUR_2}Guests in park: {BLACK}{COMMA32}
STR_2224    :{WINDOW_COLOUR_2}Cash: {BLACK}{CURRENCY2DP}
STR_2225    :{WINDOW_COLOUR_2}Cash: {RED}{CURRENCY2DP}
STR_2226    :{WINDOW_COLOUR_2}Park value: {BLACK}{CURRENCY}
STR_2227    :{WINDOW_COLOUR_2}Company value: {BLACK}{CURRENCY}
STR_2228    :{WINDOW_COLOUR_2}Last month’s profit from food/drink and{NEWLINE}merchandise sales: {BLACK}{CURRENCY}
STR_2229    :Slope up to vertical
STR_2230    :Vertical track
STR_2231    :Holding brake for drop
STR_2232    :Cable lift hill
STR_2233    :Park information
STR_2234    :Recent Messages
STR_2235    :{STRINGID} {STRINGID}
STR_2236    :January
STR_2237    :February
STR_2238    :March
STR_2239    :April
STR_2240    :May
STR_2241    :June
STR_2242    :July
STR_2243    :August
STR_2244    :September
STR_2245    :October
STR_2246    :November
STR_2247    :December
STR_2248    :Can’t demolish ride/attraction…
STR_2249    :{BABYBLUE}New ride/attraction now available:{NEWLINE}{STRINGID}
STR_2250    :{BABYBLUE}New scenery/theming now available:{NEWLINE}{STRINGID}
STR_2251    :Can only be built on paths!
STR_2252    :Can only be built across paths!
STR_2253    :Transport Rides
STR_2254    :Gentle Rides
STR_2255    :Roller Coasters
STR_2256    :Thrill Rides
STR_2257    :Water Rides
STR_2258    :Shops & Stalls
STR_2259    :Scenery & Theming
STR_2260    :No funding
STR_2261    :Minimum funding
STR_2262    :Normal funding
STR_2263    :Maximum funding
STR_2264    :Research funding
STR_2265    :{WINDOW_COLOUR_2}Cost: {BLACK}{CURRENCY} per month
STR_2266    :Research priorities
STR_2267    :Currently in development
STR_2268    :Last development
STR_2269    :{WINDOW_COLOUR_2}Type: {BLACK}{STRINGID}
STR_2270    :{WINDOW_COLOUR_2}Progress: {BLACK}{STRINGID}
STR_2271    :{WINDOW_COLOUR_2}Expected: {BLACK}{STRINGID}
STR_2272    :{WINDOW_COLOUR_2}Ride/attraction:{NEWLINE}{BLACK}{STRINGID}
STR_2273    :{WINDOW_COLOUR_2}Scenery/theming:{NEWLINE}{BLACK}{STRINGID}
STR_2274    :Show details of this invention or development
STR_2275    :Show funding and options for research & development
STR_2276    :Show research & development status
STR_2277    :Unknown
STR_2278    :Transport Ride
STR_2279    :Gentle Ride
STR_2280    :Roller Coaster
STR_2281    :Thrill Ride
STR_2282    :Water Ride
STR_2283    :Shop/Stall
STR_2284    :Scenery/Theming
STR_2285    :Initial research
STR_2286    :Designing
STR_2287    :Completing design
STR_2288    :Unknown
STR_2289    :{STRINGID} {STRINGID}
STR_2291    :Select scenario for new game
STR_2292    :{WINDOW_COLOUR_2}Rides been on:
STR_2293    :{BLACK} Nothing
STR_2294    :Change base land style
STR_2295    :Change vertical edges of land
STR_2296    :{BLACK}{CURRENCY2DP}{WINDOW_COLOUR_2} paid to enter park
STR_2297    :{BLACK}{CURRENCY2DP}{WINDOW_COLOUR_2} spent on {BLACK}{COMMA16} ride
STR_2298    :{BLACK}{CURRENCY2DP}{WINDOW_COLOUR_2} spent on {BLACK}{COMMA16} rides
STR_2299    :{BLACK}{CURRENCY2DP}{WINDOW_COLOUR_2} spent on {BLACK}{COMMA16} item of food
STR_2300    :{BLACK}{CURRENCY2DP}{WINDOW_COLOUR_2} spent on {BLACK}{COMMA16} items of food
STR_2301    :{BLACK}{CURRENCY2DP}{WINDOW_COLOUR_2} spent on {BLACK}{COMMA16} drink
STR_2302    :{BLACK}{CURRENCY2DP}{WINDOW_COLOUR_2} spent on {BLACK}{COMMA16} drinks
STR_2303    :{BLACK}{CURRENCY2DP}{WINDOW_COLOUR_2} spent on {BLACK}{COMMA16} souvenir
STR_2304    :{BLACK}{CURRENCY2DP}{WINDOW_COLOUR_2} spent on {BLACK}{COMMA16} souvenirs
STR_2305    :Track design files
STR_2306    :Save track design
STR_2307    :Select {STRINGID} design
STR_2308    :{STRINGID} Track Designs
STR_2309    :Install New Track Design
STR_2310    :Build custom design
STR_2311    :{WINDOW_COLOUR_2}Excitement rating: {BLACK}{COMMA2DP32} (approx.)
STR_2312    :{WINDOW_COLOUR_2}Intensity rating: {BLACK}{COMMA2DP32} (approx.)
STR_2313    :{WINDOW_COLOUR_2}Nausea rating: {BLACK}{COMMA2DP32} (approx.)
STR_2314    :{WINDOW_COLOUR_2}Ride length: {BLACK}{STRINGID}
STR_2315    :{WINDOW_COLOUR_2}Cost: {BLACK}around {CURRENCY}
STR_2316    :{WINDOW_COLOUR_2}Space required: {BLACK}{COMMA16} × {COMMA16} blocks
STR_2321    :{WINDOW_COLOUR_2}Number of rides/attractions: {BLACK}{COMMA16}
STR_2322    :{WINDOW_COLOUR_2}Staff: {BLACK}{COMMA32}
STR_2323    :{WINDOW_COLOUR_2}Park size: {BLACK}{COMMA32}m²
STR_2324    :{WINDOW_COLOUR_2}Park size: {BLACK}{COMMA32}sq.ft.
STR_2325    :Buy land to extend park
STR_2326    :Buy construction rights to allow construction above or below land outside the park
STR_2327    :Options
STR_2328    :{WINDOW_COLOUR_2}Currency:
STR_2329    :{WINDOW_COLOUR_2}Distance and Speed:
STR_2330    :{WINDOW_COLOUR_2}Temperature:
STR_2331    :{WINDOW_COLOUR_2}Height Labels:
STR_2332    :Units
STR_2333    :Sound effects
STR_2334    :Pounds (£)
STR_2335    :Dollars ($)
STR_2336    :Franc (F)
STR_2337    :Deutsche mark (DM)
STR_2338    :Yen (¥)
STR_2339    :Peseta (Pts)
STR_2340    :Lira (L)
STR_2341    :Guilders (ƒ)
STR_2342    :Krona (kr)
STR_2343    :Euros (€)
STR_2344    :Imperial
STR_2345    :Metric
STR_2347    :{RED}{STRINGID} has drowned!
STR_2348    :Show statistics for this staff member
STR_2349    :{WINDOW_COLOUR_2}Wages: {BLACK}{CURRENCY} per month
STR_2350    :{WINDOW_COLOUR_2}Employed: {BLACK}{MONTHYEAR}
STR_2351    :{WINDOW_COLOUR_2}Lawns mown: {BLACK}{COMMA32}
STR_2352    :{WINDOW_COLOUR_2}Gardens watered: {BLACK}{COMMA32}
STR_2353    :{WINDOW_COLOUR_2}Litter swept: {BLACK}{COMMA32}
STR_2354    :{WINDOW_COLOUR_2}Bins emptied: {BLACK}{COMMA32}
STR_2355    :{WINDOW_COLOUR_2}Rides fixed: {BLACK}{COMMA32}
STR_2356    :{WINDOW_COLOUR_2}Rides inspected: {BLACK}{COMMA32}
STR_2358    :Units
STR_2359    :Real Values
STR_2360    :Display Resolution:
STR_2361    :Landscape Smoothing
STR_2362    :Toggle landscape tile edge smoothing on/off
STR_2363    :Gridlines on Landscape
STR_2364    :Toggle gridlines on landscape on/off
STR_2365    :The bank refuses to increase your loan!
STR_2366    :Celsius (°C)
STR_2367    :Fahrenheit (°F)
STR_2368    :None
STR_2369    :Low
STR_2370    :Average
STR_2371    :High
STR_2372    :Low
STR_2373    :Medium
STR_2374    :High
STR_2375    :Very high
STR_2376    :Extreme
STR_2377    :Ultra-Extreme
STR_2378    :Adjust smaller area of land
STR_2379    :Adjust larger area of land
STR_2380    :Adjust smaller area of water
STR_2381    :Adjust larger area of water
STR_2382    :Land
STR_2383    :Water
STR_2384    :{WINDOW_COLOUR_2}Your objective:
STR_2385    :{BLACK}None
STR_2386    :{BLACK}To have at least {COMMA16} guests in your park at the end of {MONTHYEAR}, with a park rating of at least 600
STR_2387    :{BLACK}To achieve a park value of at least {POP16}{POP16}{CURRENCY} at the end of {PUSH16}{PUSH16}{PUSH16}{PUSH16}{PUSH16}{MONTHYEAR}
STR_2388    :{BLACK}Have Fun!
STR_2389    :{BLACK}Build the best {STRINGID} you can!
STR_2390    :{BLACK}To have 10 different types of roller coasters operating in your park, each with an excitement value of at least 6.00
STR_2391    :{BLACK}To have at least {COMMA16} guests in your park. You must not let the park rating drop below 700 at any time!
STR_2392    :{BLACK}To achieve a monthly income from ride tickets of at least {POP16}{POP16}{CURRENCY}
STR_2393    :{BLACK}To have 10 different types of roller coasters operating in your park, each with a minimum length of {LENGTH}, and an excitement rating of at least 7.00
STR_2394    :{BLACK}To finish building all 5 of the partially built roller coasters in this park, designing them to achieve excitement ratings of at least {POP16}{POP16}{COMMA2DP32} each
STR_2395    :{BLACK}To repay your loan and achieve a park value of at least {POP16}{POP16}{CURRENCY}
STR_2396    :{BLACK}To achieve a monthly profit from food, drink and merchandise sales of at least {POP16}{POP16}{CURRENCY}
STR_2397    :None
STR_2398    :Number of guests at a given date
STR_2399    :Park value at a given date
STR_2400    :Have fun
STR_2401    :Build the best ride you can
STR_2402    :Build 10 roller coasters
STR_2403    :Number of guests in park
STR_2404    :Monthly income from ride tickets
STR_2405    :Build 10 roller coasters of a given length
STR_2406    :Finish building 5 roller coasters
STR_2407    :Repay loan and achieve a given park value
STR_2408    :Monthly profit from food/merchandise
STR_2409    :{WINDOW_COLOUR_2}Marketing campaigns in operation
STR_2410    :{BLACK}None
STR_2411    :{WINDOW_COLOUR_2}Marketing campaigns available
STR_2412    :Start this marketing campaign
STR_2413    :{BLACK}({CURRENCY2DP} per week)
STR_2414    :(Not Selected)
STR_2415    :{WINDOW_COLOUR_2}Ride:
STR_2416    :{WINDOW_COLOUR_2}Item:
STR_2417    :{WINDOW_COLOUR_2}Length of time:
STR_2418    :Free entry to {STRINGID}
STR_2419    :Free ride on {STRINGID}
STR_2420    :Half-price entry to {STRINGID}
STR_2421    :Free {STRINGID}
STR_2424    :{WINDOW_COLOUR_2}Vouchers for free entry to the park
STR_2425    :{WINDOW_COLOUR_2}Vouchers for free rides on a particular ride
STR_2426    :{WINDOW_COLOUR_2}Vouchers for half-price entry to the park
STR_2427    :{WINDOW_COLOUR_2}Vouchers for free food or drink
STR_2428    :{WINDOW_COLOUR_2}Advertising campaign for the park
STR_2429    :{WINDOW_COLOUR_2}Advertising campaign for a particular ride
STR_2430    :{BLACK}Vouchers for free entry to {STRINGID}
STR_2431    :{BLACK}Vouchers for free ride on {STRINGID}
STR_2432    :{BLACK}Vouchers for half-price entry to {STRINGID}
STR_2433    :{BLACK}Vouchers for free {STRINGID}
STR_2434    :{BLACK}Advertising campaign for {STRINGID}
STR_2435    :{BLACK}Advertising campaign for {STRINGID}
STR_2436    :1 week
STR_2443    :{WINDOW_COLOUR_2}Cost per week: {BLACK}{CURRENCY2DP}
STR_2444    :{WINDOW_COLOUR_2}Total cost: {BLACK}{CURRENCY2DP}
STR_2445    :Start this marketing campaign
STR_2446    :{YELLOW}Your marketing campaign for free entry to the park has finished
STR_2447    :{YELLOW}Your marketing campaign for free rides on {STRINGID} has finished
STR_2448    :{YELLOW}Your marketing campaign for half-price entry to the park has finished
STR_2449    :{YELLOW}Your marketing campaign for free {STRINGID} has finished
STR_2450    :{YELLOW}Your advertising campaign for the park has finished
STR_2451    :{YELLOW}Your advertising campaign for {STRINGID} has finished
STR_2452    :{WINDOW_COLOUR_2}Cash (less loan): {BLACK}{CURRENCY2DP}
STR_2453    :{WINDOW_COLOUR_2}Cash (less loan): {RED}{CURRENCY2DP}
STR_2454    :{BLACK}{CURRENCY2DP} -
STR_2457    :Show financial accounts
STR_2458    :Show graph of cash (less loan) over time
STR_2459    :Show graph of park value over time
STR_2460    :Show graph of weekly profit
STR_2461    :Show marketing campaigns
STR_2462    :Show view of park entrance
STR_2463    :Show graph of park ratings over time
STR_2464    :Show graph of guest numbers over time
STR_2465    :Show park entrance price and information
STR_2466    :Show park statistics
STR_2467    :Show objectives for this game
STR_2468    :Show recent awards this park has received
STR_2469    :Select level of research & development
STR_2470    :Research new transport rides
STR_2471    :Research new gentle rides
STR_2472    :Research new roller coasters
STR_2473    :Research new thrill rides
STR_2474    :Research new water rides
STR_2475    :Research new shops and stalls
STR_2476    :Research new scenery and theming
STR_2477    :Select operating mode for this ride/attraction
STR_2478    :Show graph of velocity against time
STR_2479    :Show graph of altitude against time
STR_2480    :Show graph of vertical acceleration against time
STR_2481    :Show graph of lateral acceleration against time
STR_2482    :Profit: {CURRENCY} per week,  Park Value: {CURRENCY}
STR_2483    :{WINDOW_COLOUR_2}Weekly profit: {BLACK}+{CURRENCY2DP}
STR_2484    :{WINDOW_COLOUR_2}Weekly profit: {RED}{CURRENCY2DP}
STR_2487    :Show ‘real’ names of guests
STR_2488    :Toggle between showing ‘real’ names of guests and guest numbers
STR_2489    :Shortcut keys…
STR_2490    :Keyboard shortcuts
STR_2491    :Reset keys
STR_2492    :Set all keyboard shortcuts back to default settings
STR_2493    :Close top-most window
STR_2494    :Close all floating windows
STR_2495    :Cancel construction mode
STR_2496    :Pause game
STR_2497    :Zoom view out
STR_2498    :Zoom view in
STR_2499    :Rotate view clockwise
STR_2500    :Rotate construction object
STR_2501    :Underground view toggle
STR_2502    :Hide base land toggle
STR_2503    :Hide vertical land toggle
STR_2504    :See-through rides toggle
STR_2505    :See-through scenery toggle
STR_2506    :Invisible supports toggle
STR_2507    :Invisible people toggle
STR_2508    :Height marks on land toggle
STR_2509    :Height marks on ride tracks toggle
STR_2510    :Height marks on paths toggle
STR_2511    :Adjust land
STR_2512    :Adjust water
STR_2513    :Build scenery
STR_2514    :Build paths
STR_2515    :Build new ride
STR_2516    :Show financial information
STR_2517    :Show research information
STR_2518    :Show rides list
STR_2519    :Show park information
STR_2520    :Show guest list
STR_2521    :Show staff list
STR_2522    :Show recent messages
STR_2523    :Show map
STR_2524    :Screenshot
STR_2533    :Backspace
STR_2534    :Tab
STR_2537    :Clear
STR_2538    :Return
STR_2543    :Alt/Menu
STR_2544    :Pause
STR_2545    :Caps
STR_2552    :Escape
STR_2557    :Spacebar
STR_2558    :PgUp
STR_2559    :PgDn
STR_2560    :End
STR_2561    :Home
STR_2562    :Left
STR_2563    :Up
STR_2564    :Right
STR_2565    :Down
STR_2566    :Select
STR_2567    :Print
STR_2568    :Execute
STR_2569    :Snapshot
STR_2570    :Insert
STR_2571    :Delete
STR_2572    :Help
STR_2618    :Menu
STR_2621    :NumPad 0
STR_2622    :NumPad 1
STR_2623    :NumPad 2
STR_2624    :NumPad 3
STR_2625    :NumPad 4
STR_2626    :NumPad 5
STR_2627    :NumPad 6
STR_2628    :NumPad 7
STR_2629    :NumPad 8
STR_2630    :NumPad 9
STR_2631    :NumPad *
STR_2632    :NumPad +
STR_2634    :NumPad -
STR_2635    :NumPad .
STR_2636    :NumPad /
STR_2669    :NumLock
STR_2670    :Scroll
STR_2680    :All research complete
STR_2684    :Large group of guests arrive
STR_2685    :Simplex Noise Parameters
STR_2686    :Low:
STR_2687    :High:
STR_2688    :Base Frequency:
STR_2689    :Octaves:
STR_2690    :Map Generation
STR_2691    :Base height:
STR_2692    :Water level:
STR_2693    :Terrain:
STR_2694    :Generate
STR_2695    :Random terrain
STR_2696    :Place trees
STR_2700    :Autosave frequency:
STR_2701    :Every minute
STR_2702    :Every 5 minutes
STR_2703    :Every 15 minutes
STR_2704    :Every 30 minutes
STR_2705    :Every hour
STR_2706    :Never
STR_2707    :Use system file browser
STR_2708    :{WINDOW_COLOUR_1}Are you sure you want to overwrite {STRINGID}?
STR_2709    :Overwrite
STR_2710    :Type the name of the file.
STR_2718    :Up
STR_2719    :New file
STR_2720    :{UINT16}sec
STR_2721    :{UINT16}secs
STR_2722    :{UINT16}min:{UINT16}sec
STR_2723    :{UINT16}min:{UINT16}secs
STR_2724    :{UINT16}mins:{UINT16}sec
STR_2725    :{UINT16}mins:{UINT16}secs
STR_2726    :{UINT16}min
STR_2727    :{UINT16}mins
STR_2728    :{UINT16}hour:{UINT16}min
STR_2729    :{UINT16}hour:{UINT16}mins
STR_2730    :{UINT16}hours:{UINT16}min
STR_2731    :{UINT16}hours:{UINT16}mins
STR_2732    :{COMMA32} ft
STR_2733    :{COMMA32} m
STR_2734    :{COMMA16} mph
STR_2735    :{COMMA16} km/h
STR_2736    :{MONTH}, Year {COMMA16}
STR_2737    :{STRINGID} {MONTH}, Year {COMMA16}
STR_2738    :Title screen music:
STR_2739    :None
STR_2740    :RollerCoaster Tycoon 1
STR_2741    :RollerCoaster Tycoon 2
STR_2749    :My new scenario
# New strings used in the cheats window previously these were ???
STR_2750    :Move all items to top
STR_2751    :Move all items to bottom
STR_2752    :Clear grass
STR_2753    :Mow grass
STR_2754    :Water plants
STR_2755    :Fix vandalism
STR_2756    :Remove litter
STR_2763    :???
STR_2765    :Large tram
STR_2766    :Win scenario
STR_2767    :Disable weather changes
STR_2769    :Open park
STR_2770    :Close park
STR_2773    :Windowed
STR_2774    :Fullscreen
STR_2775    :Fullscreen (borderless window)
STR_2776    :Language:
STR_2777    :{MOVE_X}{10}{STRING}
STR_2778    :»{MOVE_X}{10}{STRING}
STR_2779    :Viewport #{COMMA16}
STR_2780    :Extra viewport
# End of new strings
STR_2781    :{STRINGID}:
STR_2782    :SHIFT + 
STR_2783    :CTRL + 
STR_2784    :Change keyboard shortcut
STR_2785    :{WINDOW_COLOUR_2}Press new shortcut key for:{NEWLINE}“{STRINGID}”
STR_2786    :Click on shortcut description to select new key
STR_2787    :{WINDOW_COLOUR_2}Park value: {BLACK}{CURRENCY}
STR_2788    :{WINDOW_COLOUR_2}Congratulations!{NEWLINE}{BLACK}You achieved your objective with a company value of {CURRENCY}!
STR_2789    :{WINDOW_COLOUR_2}You have failed your objective!
STR_2790    :Enter name into scenario chart
STR_2791    :Enter name
STR_2792    :Please enter your name for the scenario chart:
STR_2793    :(Completed by {STRINGID})
STR_2794    :{WINDOW_COLOUR_2}Completed by: {BLACK}{STRINGID}{NEWLINE}{WINDOW_COLOUR_2} with a company value of: {BLACK}{CURRENCY}
STR_2795    :Sort
STR_2796    :Sort the ride list into order using the information type displayed
STR_2797    :Scroll view when pointer at screen edge
STR_2798    :Scroll the view when the mouse pointer is at the screen edge
STR_2799    :View or change control key assignments
STR_2800    :{WINDOW_COLOUR_2}Total admissions: {BLACK}{COMMA32}
STR_2801    :{WINDOW_COLOUR_2}Income from admissions: {BLACK}{CURRENCY2DP}
STR_2802    :Map
STR_2803    :Show these guests highlighted on map
STR_2804    :Show these staff members highlighted on map
STR_2805    :Show map of park
STR_2806    :{RED}Guests are complaining about the disgusting state of the paths in your park{NEWLINE}Check where your handymen are and consider organising them better
STR_2807    :{RED}Guests are complaining about the amount of litter in your park{NEWLINE}Check where your handymen are and consider organising them better
STR_2808    :{RED}Guests are complaining about the vandalism in your park{NEWLINE}Check where your security guards are and consider organising them better
STR_2809    :{RED}Guests are hungry and can’t find anywhere to buy food
STR_2810    :{RED}Guests are thirsty and can’t find anywhere to buy drinks
STR_2811    :{RED}Guests are complaining because they can’t find the toilets in your park
STR_2812    :{RED}Guests are getting lost or stuck{NEWLINE}Check whether the layout of your footpaths needs improving to help the guests find their way around
STR_2813    :{RED}Your park entrance fee is too high!{NEWLINE}Reduce your entrance fee or improve the value of the park to attract more guests
STR_2814    :{WINDOW_COLOUR_2}Most untidy park award
STR_2815    :{WINDOW_COLOUR_2}Tidiest park award
STR_2816    :{WINDOW_COLOUR_2}Award for the park with the best roller coasters
STR_2817    :{WINDOW_COLOUR_2}Best value park award
STR_2818    :{WINDOW_COLOUR_2}Most beautiful park award
STR_2819    :{WINDOW_COLOUR_2}Worst value park award
STR_2820    :{WINDOW_COLOUR_2}Safest park award
STR_2821    :{WINDOW_COLOUR_2}Best staff award
STR_2822    :{WINDOW_COLOUR_2}Best park food award
STR_2823    :{WINDOW_COLOUR_2}Worst park food award
STR_2824    :{WINDOW_COLOUR_2}Best park toilets award
STR_2825    :{WINDOW_COLOUR_2}Most disappointing park award
STR_2826    :{WINDOW_COLOUR_2}Best water rides award
STR_2827    :{WINDOW_COLOUR_2}Best custom-designed rides award
STR_2828    :{WINDOW_COLOUR_2}Most dazzling ride colour schemes award
STR_2829    :{WINDOW_COLOUR_2}Most confusing park layout award
STR_2830    :{WINDOW_COLOUR_2}Best gentle ride award
STR_2831    :{TOPAZ}Your park has received an award for being ‘The most untidy park in the country’!
STR_2832    :{TOPAZ}Your park has received an award for being ‘The tidiest park in the country’!
STR_2833    :{TOPAZ}Your park has received an award for being ‘The park with the best roller coasters’!
STR_2834    :{TOPAZ}Your park has received an award for being ‘The best value park in the country’!
STR_2835    :{TOPAZ}Your park has received an award for being ‘The most beautiful park in the country’!
STR_2836    :{TOPAZ}Your park has received an award for being ‘The worst value park in the country’!
STR_2837    :{TOPAZ}Your park has received an award for being ‘The safest park in the country’!
STR_2838    :{TOPAZ}Your park has received an award for being ‘The park with the best staff’!
STR_2839    :{TOPAZ}Your park has received an award for being ‘The park with the best food in the country’!
STR_2840    :{TOPAZ}Your park has received an award for being ‘The park with the worst food in the country’!
STR_2841    :{TOPAZ}Your park has received an award for being ‘The park with the best toilet facilities in the country’!
STR_2842    :{TOPAZ}Your park has received an award for being ‘The most disappointing park in the country’!
STR_2843    :{TOPAZ}Your park has received an award for being ‘The park with the best water rides in the country’!
STR_2844    :{TOPAZ}Your park has received an award for being ‘The park with the best custom-designed rides’!
STR_2845    :{TOPAZ}Your park has received an award for being ‘The park with the most dazzling choice of colour schemes’!
STR_2846    :{TOPAZ}Your park has received an award for being ‘The park with the most confusing layout’!
STR_2847    :{TOPAZ}Your park has received an award for being ‘The park with the best gentle rides’!
STR_2848    :{WINDOW_COLOUR_2}No recent awards
STR_2849    :New scenario installed successfully
STR_2850    :New track design installed successfully
STR_2851    :Scenario already installed
STR_2852    :Track design already installed
STR_2853    :Forbidden by the local authority!
STR_2854    :{RED}Guests can’t get to the entrance of {STRINGID}!{NEWLINE}Construct a path to the entrance
STR_2855    :{RED}{STRINGID} has no path leading from its exit!{NEWLINE}Construct a path from the ride exit
STR_2858    :Can’t start marketing campaign…
STR_2861    :{WINDOW_COLOUR_2}Licensed to Infogrames Interactive Inc.
STR_2971    :Main colour scheme
STR_2972    :Alternative colour scheme 1
STR_2973    :Alternative colour scheme 2
STR_2974    :Alternative colour scheme 3
STR_2975    :Select which colour scheme to change, or paint ride with
STR_2976    :Paint an individual area of this ride using the selected colour scheme
STR_2977    :Staff member name
STR_2978    :Enter new name for this member of staff:
STR_2979    :Can’t name staff member…
STR_2980    :Too many banners in game
STR_2981    :{RED}No entry
STR_2982    :Banner text
STR_2983    :Enter new text for this banner:
STR_2984    :Can’t set new text for banner…
STR_2985    :Banner
STR_2986    :Change text on banner
STR_2987    :Set this banner as a ‘no-entry’ sign for guests
STR_2988    :Demolish this banner
STR_2989    :Select main colour
STR_2990    :Select text colour
STR_2991    :Sign
STR_2992    :Sign text
STR_2993    :Enter new text for this sign:
STR_2994    :Change text on sign
STR_2995    :Demolish this sign
STR_2996    :{BLACK}ABC
STR_2997    :{GREY}ABC
STR_2998    :{WHITE}ABC
STR_2999    :{RED}ABC
STR_3000    :{GREEN}ABC
STR_3001    :{YELLOW}ABC
STR_3002    :{TOPAZ}ABC
STR_3003    :{CELADON}ABC
STR_3004    :{BABYBLUE}ABC
STR_3005    :{PALELAVENDER}ABC
STR_3006    :{PALEGOLD}ABC
STR_3007    :{LIGHTPINK}ABC
STR_3008    :{PEARLAQUA}ABC
STR_3009    :{PALESILVER}ABC
STR_3010    :Unable to load file…
STR_3011    :File contains invalid data
STR_3012    :Dodgems beat style
STR_3013    :Fairground organ style
STR_3014    :Roman fanfare style
STR_3015    :Oriental style
STR_3016    :Martian style
STR_3017    :Jungle drums style
STR_3018    :Egyptian style
STR_3019    :Toyland style
STR_3020    :
STR_3021    :Space style
STR_3022    :Horror style
STR_3023    :Techno style
STR_3024    :Gentle style
STR_3025    :Summer style
STR_3026    :Water style
STR_3027    :Wild west style
STR_3028    :Jurassic style
STR_3029    :Rock style
STR_3030    :Ragtime style
STR_3031    :Fantasy style
STR_3032    :Rock style 2
STR_3033    :Ice style
STR_3034    :Snow style
STR_3035    :Custom music 1
STR_3036    :Custom music 2
STR_3037    :Medieval style
STR_3038    :Urban style
STR_3039    :Organ style
STR_3040    :Mechanical style
STR_3041    :Modern style
STR_3042    :Pirates style
STR_3043    :Rock style 3
STR_3044    :Candy style
STR_3045    :Select style of music to play
STR_3047    :Local authority forbids demolition or modifications to this ride
STR_3048    :Marketing campaigns forbidden by local authority
STR_3049    :Golf hole A
STR_3050    :Golf hole B
STR_3051    :Golf hole C
STR_3052    :Golf hole D
STR_3053    :Golf hole E
STR_3054    :Loading…
STR_3058    :Brick walls
STR_3059    :Hedges
STR_3060    :Ice blocks
STR_3061    :Wooden fences
STR_3062    :Standard roller coaster track
STR_3063    :Water channel (track submerged)
STR_3064    :Beginner Parks
STR_3065    :Challenging Parks
STR_3066    :Expert Parks
STR_3067    :“Real” Parks
STR_3068    :Other Parks
STR_3069    :Top Section
STR_3070    :Slope to Level
STR_3071    :{WINDOW_COLOUR_2}Same price throughout park
STR_3072    :Select whether this price is used throughout the entire park
STR_3073    :{RED}WARNING: Your park rating has dropped below 700!{NEWLINE}If you haven’t raised the park rating in 4 weeks, your park will be closed down
STR_3074    :{RED}WARNING: Your park rating is still below 700!{NEWLINE}You have 3 weeks to raise the park rating
STR_3075    :{RED}WARNING: Your park rating is still below 700!{NEWLINE}You have only 2 weeks to raise the park rating, or your park will be closed down
STR_3076    :{RED}FINAL WARNING: Your park rating is still below 700!{NEWLINE}In just 7 days your park will be closed down unless you can raise the rating
STR_3077    :{RED}CLOSURE NOTICE: Your park has been closed down!
STR_3090    :Select style of entrance, exit, and station
STR_3091    :You are not allowed to remove this section!
STR_3092    :You are not allowed to move or modify the station for this ride!
STR_3093    :{WINDOW_COLOUR_2}Favourite: {BLACK}{STRINGID}
STR_3094    :N/A
STR_3095    :{WINDOW_COLOUR_2}Lift hill chain speed:
STR_3096    :{POP16}{POP16}{POP16}{POP16}{POP16}{POP16}{POP16}{POP16}{POP16}{POP16}{VELOCITY}
STR_3097    :Select lift hill chain speed
STR_3099    :Select colour
STR_3100    :Select second colour
STR_3101    :Select third colour
STR_3102    :Re-paint coloured scenery on landscape
STR_3103    :Can’t re-paint this…
STR_3104    :List rides
STR_3105    :List shops and stalls
STR_3106    :List information kiosks and other guest facilities
STR_3107    :Close
STR_3108    :Test
STR_3109    :Open
STR_3110    :{WINDOW_COLOUR_2}Block Sections: {BLACK}{COMMA16}
STR_3111    :Click on design to build it
STR_3112    :Click on design to rename or delete it
STR_3113    :Select a different design
STR_3114    :Go back to design selection window
STR_3115    :Save track design
STR_3116    :Save track design (Not possible until ride has been tested and statistics have been generated)
STR_3117    :{BLACK}Calling mechanic…
STR_3118    :{BLACK}{STRINGID} is heading for the ride
STR_3119    :{BLACK}{STRINGID} is fixing the ride
STR_3120    :Locate nearest available mechanic, or mechanic fixing ride
STR_3121    :Unable to locate mechanic, or all nearby mechanics are busy
STR_3122    :{WINDOW_COLOUR_2}Favourite ride of: {BLACK}{COMMA32} guest
STR_3123    :{WINDOW_COLOUR_2}Favourite ride of: {BLACK}{COMMA32} guests
STR_3124    :Broken {STRINGID}
STR_3125    :{WINDOW_COLOUR_2}Excitement Factor: {BLACK}+{COMMA16}%
STR_3126    :{WINDOW_COLOUR_2}Intensity Factor: {BLACK}+{COMMA16}%
STR_3127    :{WINDOW_COLOUR_2}Nausea Factor: {BLACK}+{COMMA16}%
STR_3128    :Save Track Design
STR_3129    :Save Track Design with Scenery
STR_3130    :Save
STR_3131    :Cancel
STR_3132    :{BLACK}Click items of scenery to select them to be saved with track design…
STR_3133    :Unable to build this on a slope
STR_3134    :{RED}(Design includes scenery which is unavailable)
STR_3135    :{RED}(Vehicle design unavailable. Ride performance may be affected.)
STR_3136    :Warning: This design will be built with an alternative vehicle type and may not perform as expected
STR_3137    :Select Nearby Scenery
STR_3138    :Reset Selection
STR_3139    :Cable lift unable to work in this operating mode
STR_3140    :Cable lift hill must start immediately after station
STR_3141    :Multi-circuit per ride not possible with cable lift hill
STR_3142    :{WINDOW_COLOUR_2}Capacity: {BLACK}{STRINGID}
STR_3143    :Show people on map
STR_3144    :Show rides and stalls on map
STR_3160    :Select the number of circuits per ride
STR_3162    :Unable to allocate enough memory
STR_3163    :Installing new data: 
STR_3164    :{BLACK}{COMMA16} selected (maximum {COMMA16})
STR_3167    :{WINDOW_COLOUR_2}Includes: {BLACK}{COMMA16} objects
STR_3169    :Data for the following object not found: 
STR_3170    :Not enough space for graphics
STR_3171    :Too many objects of this type selected
STR_3172    :The following object must be selected first: {STRING}
STR_3173    :This object is currently in use
STR_3174    :This object is required by another object
STR_3175    :This object is always required
STR_3176    :Unable to select this object
STR_3177    :Unable to de-select this object
STR_3179    :At least one ride vehicle/attraction object must be selected
STR_3180    :Invalid selection of objects
STR_3181    :Object Selection - {STRINGID}
STR_3182    :Park entrance type must be selected
STR_3183    :Water type must be selected
STR_3184    :Ride Vehicles/Attractions
STR_3185    :Small Scenery
STR_3186    :Large Scenery
STR_3187    :Walls/Fences
STR_3188    :Path Signs
STR_3189    :Legacy footpaths
STR_3190    :Path Extras
STR_3191    :Scenery Groups
STR_3192    :Park Entrance
STR_3193    :Water
STR_3195    :Invention List
STR_3196    :{WINDOW_COLOUR_2}Research Group: {BLACK}{STRINGID}
STR_3197    :{WINDOW_COLOUR_2}Items pre-invented at start of game:
STR_3198    :{WINDOW_COLOUR_2}Items to invent during game:
STR_3199    :Random Shuffle
STR_3200    :Randomly shuffle the list of items to invent during the game
STR_3201    :Object Selection
STR_3202    :Landscape Editor
STR_3203    :Invention List Set Up
STR_3204    :Options Selection
STR_3205    :Objective Selection
STR_3206    :Save Scenario
STR_3207    :Track Designer
STR_3208    :Track Designs Manager
STR_3209    :Back to Previous Step:
STR_3210    :Forward to Next Step:
STR_3211    :Map size:
STR_3212    :{POP16}{COMMA16}
STR_3213    :Can’t decrease map size any further
STR_3214    :Can’t increase map size any further
STR_3215    :Too close to edge of map
STR_3216    :Select park-owned land etc.
STR_3217    :Land Owned
STR_3218    :Construction Rights Owned
STR_3219    :Land For Sale
STR_3220    :Construction Rights For Sale
STR_3221    :Set land to be owned by the park
STR_3222    :Set construction rights only to be owned by the park
STR_3223    :Set land to be available to purchase by the park
STR_3224    :Set construction rights to be available to purchase by the park
STR_3225    :Toggle on/off building a random cluster of objects around the selected position
STR_3226    :Build park entrance
STR_3227    :Too many park entrances!
STR_3228    :Set starting positions for people
STR_3229    :Block Brakes cannot be used directly after station
STR_3230    :Block Brakes cannot be used directly after each other
STR_3231    :Block Brakes cannot be used directly after the top of this lift hill
STR_3232    :Options - Financial
STR_3233    :Options - Guests
STR_3234    :Options - Park
STR_3235    :Show financial options
STR_3236    :Show guest options
STR_3237    :Show park options
STR_3238    :No Money
STR_3239    :Make this park a ‘no money’ park with no financial restrictions
STR_3240    :{WINDOW_COLOUR_2}Initial cash:
STR_3241    :{WINDOW_COLOUR_2}Initial loan:
STR_3242    :{WINDOW_COLOUR_2}Maximum loan size:
STR_3243    :{WINDOW_COLOUR_2}Annual interest rate:
STR_3244    :Forbid marketing campaigns
STR_3245    :Forbid advertising, promotional schemes, and other marketing campaigns
STR_3246    :{WINDOW_COLOUR_2}{CURRENCY}
STR_3247    :{WINDOW_COLOUR_2}{COMMA16}%
STR_3248    :Can’t increase initial cash any further!
STR_3249    :Can’t reduce initial cash any further!
STR_3250    :Can’t increase initial loan any further!
STR_3251    :Can’t reduce initial loan any further!
STR_3252    :Can’t increase maximum loan size any further!
STR_3253    :Can’t reduce maximum loan size any further!
STR_3254    :Can’t increase interest rate any further!
STR_3255    :Can’t reduce interest rate any further!
STR_3256    :Guests prefer less intense rides
STR_3257    :Select whether guests should generally prefer less intense rides only
STR_3258    :Guests prefer more intense rides
STR_3259    :Select whether guests should generally prefer more intense rides only
STR_3260    :{WINDOW_COLOUR_2}Cash per guest (average):
STR_3261    :{WINDOW_COLOUR_2}Guests initial happiness:
STR_3262    :{WINDOW_COLOUR_2}Guests initial hunger:
STR_3263    :{WINDOW_COLOUR_2}Guests initial thirst:
STR_3264    :Can’t increase this any further!
STR_3265    :Can’t reduce this any further!
STR_3266    :Select how this park charges for entrance and rides
STR_3267    :Forbid tree removal
STR_3268    :Forbid tall trees being removed
STR_3269    :Forbid landscape changes
STR_3270    :Forbid any changes to the landscape
STR_3271    :Forbid high construction
STR_3272    :Forbid any tall construction
STR_3273    :Park rating is harder to increase and maintain
STR_3274    :Make the park rating value more challenging
STR_3275    :Guests are more difficult to attract
STR_3276    :Make it more difficult to attract guests to the park
STR_3277    :{WINDOW_COLOUR_2}Cost to buy land:
STR_3278    :{WINDOW_COLOUR_2}Cost to buy construction rights:
STR_3279    :Free park entry / Pay per ride
STR_3280    :Pay to enter park / Free rides
STR_3281    :{WINDOW_COLOUR_2}Entry price:
STR_3282    :Select objective and park name
STR_3283    :Select rides to be preserved
STR_3284    :Objective Selection
STR_3285    :Preserved Rides
STR_3286    :Select objective for this scenario
STR_3287    :{WINDOW_COLOUR_2}Objective:
STR_3288    :Select climate
STR_3289    :{WINDOW_COLOUR_2}Climate:
STR_3290    :Cool and wet
STR_3291    :Warm
STR_3292    :Hot and dry
STR_3293    :Cold
STR_3294    :Change…
STR_3295    :Change name of park
STR_3296    :Change name of scenario
STR_3297    :Change detail notes about park / scenario
STR_3298    :{WINDOW_COLOUR_2}Park Name: {BLACK}{STRINGID}
STR_3299    :{WINDOW_COLOUR_2}Park/Scenario Details:
STR_3300    :{WINDOW_COLOUR_2}Scenario Name: {BLACK}{STRINGID}
STR_3301    :{WINDOW_COLOUR_2}Objective Date:
STR_3302    :{WINDOW_COLOUR_2}{MONTHYEAR}
STR_3303    :{WINDOW_COLOUR_2}Number of guests:
STR_3304    :{WINDOW_COLOUR_2}Park value:
STR_3305    :{WINDOW_COLOUR_2}Monthly income:
STR_3306    :{WINDOW_COLOUR_2}Monthly profit:
STR_3307    :{WINDOW_COLOUR_2}Minimum length:
STR_3308    :{WINDOW_COLOUR_2}Excitement rating:
STR_3309    :{WINDOW_COLOUR_2}{COMMA16}
STR_3310    :{WINDOW_COLOUR_2}{LENGTH}
STR_3311    :{WINDOW_COLOUR_2}{COMMA2DP32}
STR_3312    :{WINDOW_COLOUR_2}Rides/attractions under a preservation order:
STR_3313    :Scenario Name
STR_3314    :Enter name for scenario:
STR_3315    :Park/Scenario Details
STR_3316    :Enter description of this scenario:
STR_3317    :No details yet
STR_3318    :Select which group this scenario appears in
STR_3319    :{WINDOW_COLOUR_2}Scenario Group:
STR_3320    :Unable to save scenario file…
STR_3321    :New objects installed successfully
STR_3322    :{WINDOW_COLOUR_2}Objective: {BLACK}{STRINGID}
STR_3326    :{WINDOW_COLOUR_2}(no image)
STR_3327    :Starting positions for people not set
STR_3328    :Can’t advance to next editor stage…
STR_3329    :Park entrance not yet built
STR_3330    :Park must own some land
STR_3331    :Path from park entrance to map edge either not complete or too complex. Path must be single-width with as few junctions and corners as possible.
STR_3332    :Park entrance is the wrong way round or has no path leading to the map edge
STR_3333    :Export custom objects with saved games
STR_3334    :Select whether to save any additional custom object data required (add-in data not supplied with the main product) in saved game or scenario files, allowing them to be loaded by someone who doesn’t have the additional object data
STR_3335    :Track Designer - Select Ride Types & Vehicles
STR_3336    :Track Designs Manager - Select Ride Type
STR_3338    :{BLACK}Custom-designed layout
STR_3339    :{BLACK}{COMMA16} design available, or custom-designed layout
STR_3340    :{BLACK}{COMMA16} designs available, or custom-designed layout
STR_3341    :Game tools
STR_3342    :Scenario Editor
STR_3343    :Convert saved game to scenario
STR_3344    :Track Designer
STR_3345    :Track Designs Manager
STR_3346    :Can’t save track design…
STR_3347    :Ride is too large, contains too many elements, or scenery is too spread out
STR_3348    :Rename
STR_3349    :Delete
STR_3350    :Track design name
STR_3351    :Enter new name for this track design:
STR_3352    :Can’t rename track design…
STR_3353    :New name contains invalid characters
STR_3354    :Another file exists with this name, or file is write-protected
STR_3355    :File is write-protected or locked
STR_3356    :Delete File
STR_3357    :{WINDOW_COLOUR_2}Are you sure you want to permanently delete {STRING}?
STR_3358    :Can’t delete track design…
STR_3359    :{BLACK}No track designs of this type
STR_3360    :Warning!
STR_3361    :Too many track designs of this type. Some will not be listed.
STR_3364    :Advanced
STR_3365    :Allow selection of individual items of scenery in addition to scenery groups
STR_3366    :{BLACK}= Ride
STR_3367    :{BLACK}= Food Stall
STR_3368    :{BLACK}= Drink Stall
STR_3369    :{BLACK}= Souvenir Stall
STR_3370    :{BLACK}= Info. Kiosk
STR_3371    :{BLACK}= First Aid
STR_3372    :{BLACK}= Cash Machine
STR_3373    :{BLACK}= Toilet
STR_3374    :Warning: Too many objects selected!
STR_3375    :Not all objects in this scenery group could be selected
STR_3376    :Install new
STR_3377    :Install a new track design file
STR_3378    :Install
STR_3379    :Cancel
STR_3380    :Unable to install this track design…
STR_3381    :File is not compatible or contains invalid data
STR_3382    :File copy failed
STR_3383    :Select new name for track design
STR_3384    :An existing track design already has this name. Please select a new name for this design:
STR_3389    :Unable to select additional item of scenery…
STR_3390    :Too many items selected
STR_3437    :Clear large areas of scenery from landscape
STR_3438    :Unable to remove all scenery from here…
STR_3439    :Clear Scenery
STR_3445    :Set Patrol Area
STR_3446    :Cancel Patrol Area

# New strings, cleaner
STR_5120    :Finances
STR_5121    :Research
STR_5122    :Select rides by track type (like in RCT1)
STR_5123    :Renew rides
STR_5125    :All destructible
STR_5126    :Random title music
STR_5127    :While dragging, paint landscape instead of changing elevation
STR_5128    :Selection size
STR_5129    :Enter selection size between {COMMA16} and {COMMA16}
STR_5130    :Map size
STR_5131    :Enter map size between {COMMA16} and {COMMA16}
STR_5132    :Fix all rides
STR_5133    :Adjust smaller area of land rights
STR_5134    :Adjust larger area of land rights
STR_5135    :Buy land rights and construction rights
STR_5136    :Land rights
STR_5137    :Unlock operating limits
STR_5138    :{WINDOW_COLOUR_2}{STRINGID}
STR_5139    :{WHITE}{STRINGID}
STR_5140    :Disable brakes failure
STR_5141    :Disable all breakdowns
STR_5142    :Normal Speed
STR_5143    :Quick Speed
STR_5144    :Fast Speed
STR_5145    :Turbo Speed
STR_5146    :Hyper Speed
STR_5147    :Cheats
STR_5148    :Change the game speed
STR_5149    :Show cheat options
STR_5150    :Enable debugging tools
STR_5151    :,
STR_5152    :.
STR_5153    :Edit Themes…
STR_5154    :Hardware display
STR_5155    :Allow testing of unfinished tracks
STR_5156    :Allows testing of most ride types even when the track is unfinished, does not apply to block sectioned modes
STR_5158    :Quit to menu
STR_5159    :Exit OpenRCT2
STR_5160    :{POP16}{MONTH} {PUSH16}{PUSH16}{STRINGID}, Year {POP16}{COMMA16}
STR_5161    :Date Format:
STR_5162    :Day/Month/Year
STR_5163    :Month/Day/Year
STR_5177    :Screen mode:
STR_5178    :Show financial cheats
STR_5179    :Show guest cheats
STR_5180    :Show park cheats
STR_5181    :Show ride cheats
STR_5182    :{INT32}
STR_5183    :Base height
STR_5184    :Enter base height between {COMMA16} and {COMMA16}
STR_5185    :Water level
STR_5186    :Enter water level between {COMMA16} and {COMMA16} 
STR_5187    :Finances
STR_5188    :New Campaign
STR_5189    :Research
STR_5190    :Map
STR_5191    :Viewport
STR_5192    :Recent News
STR_5193    :Land
STR_5194    :Water
STR_5195    :Clear Scenery
STR_5196    :Land Rights
STR_5197    :Scenery
STR_5198    :Footpath
STR_5199    :Ride Construction
STR_5200    :Track Design Place
STR_5201    :New Ride
STR_5202    :Track Design Selection
STR_5203    :Ride
STR_5204    :Ride List
STR_5205    :Guest
STR_5206    :Guest List
STR_5207    :Staff
STR_5208    :Staff List
STR_5209    :Banner
STR_5210    :Object Selection
STR_5211    :Invention List
STR_5212    :Scenario Options
STR_5213    :Objective Options
STR_5214    :Map Generation
STR_5215    :Track Design Manager
STR_5216    :Track Design Manager List
STR_5217    :Cheats
STR_5218    :Themes
STR_5219    :Options
STR_5220    :Keyboard Shortcuts
STR_5221    :Change Keyboard Shortcut
STR_5222    :Load/Save
STR_5223    :Save Prompt
STR_5224    :Demolish Ride Prompt
STR_5225    :Fire Staff Prompt
STR_5226    :Track Delete Prompt
STR_5227    :Save Overwrite Prompt
STR_5228    :Main UI
STR_5229    :Park
STR_5230    :Tools
STR_5231    :Rides and Guests
STR_5232    :Editors
STR_5233    :Miscellaneous
STR_5234    :Prompts
STR_5235    :Settings
STR_5236    :Window
STR_5237    :Palette
STR_5238    :Current Theme:
STR_5239    :Duplicate
STR_5240    :Enter a name for the theme
STR_5241    :Can’t change this theme
STR_5242    :Theme name already exists
STR_5243    :Invalid characters used
STR_5244    :Themes
STR_5245    :Top Toolbar
STR_5246    :Bottom Toolbar
STR_5247    :Track Editor Bottom Toolbar
STR_5248    :Scenario Editor Bottom Toolbar
STR_5249    :Title Menu Buttons
STR_5250    :Title Exit Button
STR_5251    :Title Options Button
STR_5252    :Title Scenario Selection
STR_5253    :Park Information
STR_5256    :Create a new theme to make changes to
STR_5257    :Create a new theme based on the current one
STR_5258    :Delete the current theme
STR_5259    :Rename the current theme
STR_5260    :Giant Screenshot
STR_5261    :Filter
STR_5262    :Wacky Worlds
STR_5263    :Time Twister
STR_5264    :Custom
STR_5265    :Select which content sources are visible
STR_5266    :Display
STR_5267    :Culture and Units
STR_5268    :Audio
STR_5269    :Controls and interface
STR_5270    :Miscellaneous
STR_5272    :Small Scenery
STR_5273    :Large Scenery
STR_5274    :Footpath
STR_5275    :Search for Objects
STR_5276    :Enter the name of an object to search for
STR_5277    :Clear
STR_5278    :Sandbox mode
STR_5279    :Sandbox mode off
STR_5280    :Allow editing land ownership settings through the Map window and other options that are normally restricted to the Scenario Editor
STR_5281    :Features
STR_5282    :RCT1 Ride Open/Close Lights
STR_5283    :RCT1 Park Open/Close Lights
STR_5284    :RCT1 Scenario Selection Font
STR_5287    :Ride is already broken down
STR_5288    :Ride is closed
STR_5289    :No breakdowns available for this ride
STR_5290    :Fix ride
STR_5291    :Can’t force breakdown
STR_5292    :Force a breakdown
STR_5293    :Close ride/attraction
STR_5294    :Test ride/attraction
STR_5295    :Open ride/attraction
STR_5296    :Close park
STR_5297    :Open park
STR_5298    :{RED}{STRINGID}
STR_5299    :{LIGHTPINK}{STRINGID}
STR_5300    :Quick fire staff
STR_5301    :Clear your loan
STR_5302    :Clear loan
STR_5303    :Allow building in pause mode
STR_5304    :Title Sequence:
STR_5305    :RollerCoaster Tycoon 1
STR_5306    :RollerCoaster Tycoon 1 (AA)
STR_5307    :RollerCoaster Tycoon 1 (AA + LL)
STR_5308    :RollerCoaster Tycoon 2
STR_5309    :OpenRCT2
STR_5310    :Random
STR_5311    :Debug tools
STR_5312    :Show console
STR_5313    :Show tile inspector
STR_5314    :Tile inspector
STR_5335    :Ride entrance
STR_5336    :Ride exit
STR_5337    :Park entrance
STR_5338    :Element type
STR_5339    :Base height
STR_5340    :Clearance height
STR_5343    :Automatically place staff
STR_5344    :Changelog
STR_5345    :Financial cheats
STR_5346    :Guest cheats
STR_5347    :Park cheats
STR_5348    :Ride cheats
STR_5349    :All Rides
STR_5350    :Max
STR_5351    :Min
STR_5352    :{BLACK}Happiness:
STR_5353    :{BLACK}Energy:
STR_5354    :{BLACK}Hunger:
STR_5355    :{BLACK}Thirst:
STR_5356    :{BLACK}Nausea:
STR_5357    :{BLACK}Nausea tolerance:
STR_5358    :{BLACK}Toilet:
STR_5359    :Remove guests
STR_5360    :Removes all guests from the map
STR_5361    :Give all guests:
STR_5362    :{BLACK}Set all guests’ preferred ride intensity to:
STR_5363    :More than 1
STR_5364    :Less than 15
STR_5365    :{BLACK}Staff speed:
STR_5366    :Normal
STR_5367    :Fast
STR_5368    :Reset crash status
STR_5371    :Object selection
STR_5372    :Invert right mouse dragging
STR_5373    :Name {STRINGID}
STR_5374    :Date {STRINGID}
STR_5375    :▲
STR_5376    :▼
STR_5404    :Name already exists
STR_5440    :Minimise fullscreen on focus loss
STR_5442    :Force park rating:
STR_5447    :Type {STRINGID}
STR_5448    :Ride / Vehicle {STRINGID}
STR_5449    :Reduce game speed
STR_5450    :Increase game speed
STR_5451    :Open cheats window
STR_5452    :Toggle visibility of toolbars
STR_5453    :Select another ride
STR_5454    :Uncap FPS
STR_5455    :Enable sandbox mode
STR_5456    :Disable clearance checks
STR_5457    :Disable support limits
STR_5458    :Rotate clockwise
STR_5459    :Rotate anti-clockwise
STR_5460    :Rotate view anti-clockwise
STR_5461    :Set guests’ parameters
STR_5462    :{CURRENCY}
STR_5463    :Goal: Have fun!
STR_5464    :General
STR_5465    :Weather
STR_5466    :Staff
STR_5467    :ALT + 
STR_5468    :Recent messages
STR_5469    :Scroll map up
STR_5470    :Scroll map left
STR_5471    :Scroll map down
STR_5472    :Scroll map right
STR_5473    :Cycle day / night
STR_5474    :Display text on banners in uppercase
STR_5475    :{COMMA16} weeks
STR_5476    :Hardware
STR_5477    :Map rendering
STR_5478    :Controls
STR_5479    :Toolbar
STR_5480    :Show toolbar buttons for:
STR_5481    :Themes
STR_5482    :{WINDOW_COLOUR_2}Time since last inspection: {BLACK}1 minute
STR_5483    :{BLACK}({COMMA16} weeks remaining)
STR_5484    :{BLACK}({COMMA16} week remaining)
STR_5485    :{STRING}
STR_5486    :{BLACK}{COMMA16}
STR_5487    :Show recent messages
STR_5489    :Show only tracked guests
STR_5490    :Disable audio on focus loss
STR_5491    :Inventions list
STR_5492    :Scenario options
STR_5493    :Send Message
STR_5495    :Player List
STR_5496    :Player
STR_5497    :Ping
STR_5498    :Server List
STR_5499    :Player Name:
STR_5500    :Add Server
STR_5501    :Start Server
STR_5502    :Multiplayer
STR_5503    :Enter hostname or IP address:
STR_5504    :Show multiplayer status
STR_5505    :Unable to connect to server.
STR_5506    :Guests ignore intensities
STR_5510    :Default sound device
STR_5511    :(UNKNOWN)
STR_5512    :Save Game As
STR_5513    :(Quick) save game
STR_5514    :Disable vandalism
STR_5515    :Stops guests from vandalising your park when they’re angry
STR_5516    :Black
STR_5517    :Grey
STR_5518    :White
STR_5519    :Dark purple
STR_5520    :Light purple
STR_5521    :Bright purple
STR_5522    :Dark blue
STR_5523    :Light blue
STR_5524    :Icy blue
STR_5525    :Dark water
STR_5526    :Light water
STR_5527    :Saturated green
STR_5528    :Dark green
STR_5529    :Moss green
STR_5530    :Bright green
STR_5531    :Olive green
STR_5532    :Dark olive green
STR_5533    :Bright yellow
STR_5534    :Yellow
STR_5535    :Dark yellow
STR_5536    :Light orange
STR_5537    :Dark orange
STR_5538    :Light brown
STR_5539    :Saturated brown
STR_5540    :Dark brown
STR_5541    :Salmon pink
STR_5542    :Bordeaux red
STR_5543    :Saturated red
STR_5544    :Bright red
STR_5545    :Dark pink
STR_5546    :Bright pink
STR_5547    :Light pink
STR_5548    :Show all operating modes
STR_5549    :Year/Month/Day
STR_5550    :{POP16}{POP16}Year {COMMA16}, {PUSH16}{PUSH16}{MONTH} {PUSH16}{PUSH16}{STRINGID}
STR_5551    :Year/Day/Month
STR_5552    :{POP16}{POP16}Year {COMMA16}, {PUSH16}{PUSH16}{PUSH16}{STRINGID} {MONTH}
STR_5553    :Pause game when Steam overlay is open
STR_5554    :Enable mountain tool
STR_5555    :Show vehicles from other track types
STR_5556    :Kick player
STR_5557    :Stay connected after desynchronisation (Multiplayer)
STR_5558    :This setting will only take effect after you have restarted OpenRCT2
STR_5559    :10 min. inspections
STR_5560    :Sets the inspection time to ‘Every 10 minutes’ on all rides
STR_5561    :Failed to load language
STR_5562    :WARNING!
STR_5563    :This feature is currently unstable, take extra caution.
STR_5566    :Password:
STR_5567    :Advertise
STR_5568    :Password Required
STR_5569    :This server requires a password
STR_5570    :Fetch Servers
STR_5571    :Join Game
STR_5572    :Add To Favourites
STR_5573    :Remove From Favourites
STR_5574    :Server Name:
STR_5575    :Max Players:
STR_5576    :Port:
STR_5577    :South Korean Won (W)
STR_5578    :Russian Rouble (₽)
STR_5579    :Window scale factor:
STR_5580    :Czech koruna (Kč)
STR_5581    :Show FPS
STR_5582    :Trap mouse cursor in window
STR_5583    :{COMMA1DP16} m/s
STR_5584    :SI
STR_5585    :Unlocks ride operation limits, allowing for things like {VELOCITY} lift hills
STR_5586    :Automatically open shops and stalls
STR_5587    :Shops and stalls will be automatically opened after building them
STR_5588    :Play with other players
STR_5589    :Notification Settings
STR_5590    :Park awards
STR_5591    :Marketing campaign has finished
STR_5592    :Park warnings
STR_5593    :Park rating warnings
STR_5594    :Ride has broken down
STR_5595    :Ride has crashed
STR_5596    :Ride warnings
STR_5597    :Ride / scenery researched
STR_5598    :Guest warnings
STR_5600    :Guest has left the park
STR_5601    :Guest is queuing for ride
STR_5602    :Guest is on ride
STR_5603    :Guest has left ride
STR_5604    :Guest has bought item
STR_5605    :Guest has used facility
STR_5606    :Guest has died
STR_5607    :Forcefully remove selected map element.
STR_5608    :BH
STR_5609    :CH
STR_5610    :Remove the currently selected map element. This will forcefully remove it, so no cash will be used/gained. Use with caution.
STR_5611    :G
STR_5612    :Ghost flag
STR_5613    :B
STR_5614    :Broken flag
STR_5615    :L
STR_5616    :Last element for tile flag
STR_5617    :Move selected element up.
STR_5618    :Move selected element down.
STR_5619    :RollerCoaster Tycoon
STR_5620    :Added Attractions
STR_5621    :Loopy Landscapes
STR_5622    :RollerCoaster Tycoon 2
STR_5623    :Wacky Worlds
STR_5624    :Time Twister
STR_5625    :“Real” Parks
STR_5626    :Other Parks
STR_5627    :Group scenario list by:
STR_5628    :Source game
STR_5629    :Difficulty level
STR_5630    :Enable progressive unlocking
STR_5631    :Original DLC Parks
STR_5632    :Build your own…
STR_5633    :CMD + 
STR_5634    :OPTION + 
STR_5635    :{WINDOW_COLOUR_2}Money spent: {BLACK}{CURRENCY2DP}
STR_5636    :{WINDOW_COLOUR_2}Commands ran: {BLACK}{COMMA16}
STR_5637    :Can’t do this…
STR_5638    :Permission denied
STR_5639    :Show list of players
STR_5640    :Manage groups
STR_5641    :Default Group:
STR_5642    :Group
STR_5643    :Add Group
STR_5644    :Remove Group
STR_5645    :Chat
STR_5646    :Terraform
STR_5647    :Toggle Pause
STR_5648    :Set Water Level
STR_5649    :Create Ride
STR_5650    :Remove Ride
STR_5651    :Build Ride
STR_5652    :Ride Properties
STR_5653    :Scenery
STR_5654    :Path
STR_5655    :Guest
STR_5656    :Staff
STR_5657    :Park Properties
STR_5658    :Park Funding
STR_5659    :Kick Player
STR_5660    :Modify Groups
STR_5661    :Set Player Group
STR_5662    :N/A
STR_5663    :Clear Landscape
STR_5664    :Cheat
STR_5665    :Toggle Scenery Cluster
STR_5666    :Passwordless Login
STR_5701    :{WINDOW_COLOUR_2}Last action: {BLACK}{STRINGID}
STR_5702    :Locate player’s most recent action
STR_5703    :Can’t kick the host
STR_5704    :Last Action
STR_5705    :Can’t set to this group
STR_5706    :Can’t remove group that players belong to
STR_5707    :This group cannot be modified
STR_5708    :Can’t change the group that the host belongs to
STR_5709    :Rename Group
STR_5710    :Group name
STR_5711    :Enter new name for this group:
STR_5712    :Can’t modify permission that you do not have yourself
STR_5713    :Kick Player
STR_5714    :Show options window
STR_5715    :New Game
STR_5716    :Not allowed in multiplayer mode
# For identifying client network version in server list window
STR_5717    :Network version: {STRING}
STR_5718    :Network version: {STRING}
STR_5719    :Sunny
STR_5720    :Partially Cloudy
STR_5721    :Cloudy
STR_5722    :Rain
STR_5723    :Heavy Rain
STR_5724    :Thunderstorm
STR_5725    :{BLACK}Change weather to:
STR_5726    :Sets the current weather in the park
# tooltip for tab in options window
STR_5734    :Rendering
STR_5735    :Network Status
STR_5736    :Player
STR_5737    :Closed, {COMMA16} person still on ride
STR_5738    :Closed, {COMMA16} people still on ride
STR_5739    :{WINDOW_COLOUR_2}Customers on ride: {BLACK}{COMMA16}
STR_5740    :Never-ending marketing campaigns
STR_5741    :Marketing campaigns never end
STR_5742    :Authenticating …
STR_5743    :Connecting …
STR_5744    :Resolving …
STR_5745    :Network desync detected
STR_5746    :Disconnected
STR_5747    :Disconnected: {STRING}
STR_5748    :Kicked
STR_5749    :Get out of the server!
STR_5750    :Connection Closed
STR_5751    :No Data
STR_5752    :{OUTLINE}{RED}{STRING} has disconnected
STR_5753    :{OUTLINE}{RED}{STRING} has disconnected ({STRING})
STR_5754    :Bad Player Name
STR_5755    :Incorrect Software Version (Server is using {STRING})
STR_5756    :Bad Password
STR_5757    :Server Full
STR_5758    :{OUTLINE}{GREEN}{STRING} has joined the game
STR_5759    :Downloading map … ({INT32} / {INT32}) KiB
STR_5760    :Hong Kong Dollars (HK$)
STR_5761    :New Taiwan Dollar (NT$)
STR_5762    :Chinese Yuan (CN¥)
STR_5763    :All files
STR_5764    :Invalid ride type
STR_5765    :Cannot edit rides of invalid type
STR_5766    :Hungarian Forint (Ft)
STR_5767    :Income
STR_5768    :Total customers
STR_5769    :Total profit
STR_5770    :Customers per hour
STR_5771    :Running cost
STR_5772    :Age
STR_5773    :Total customers: {COMMA32}
STR_5774    :Total profit: {CURRENCY2DP}
STR_5775    :Customers: {COMMA32} per hour
STR_5776    :Built: This Year
STR_5777    :Built: Last Year
STR_5778    :Built: {COMMA16} Years Ago
STR_5779    :Income: {CURRENCY2DP} per hour
STR_5780    :Running cost: {CURRENCY2DP} per hour
STR_5781    :Running cost: Unknown
STR_5782    :You are now connected. Press ‘{STRING}’ to chat.
STR_5783    :{WINDOW_COLOUR_2}Scenario Locked
STR_5784    :{BLACK}Complete earlier scenarios to unlock this scenario.
STR_5785    :Can’t rename group…
STR_5786    :Invalid group name
STR_5787    :{COMMA32} players online
STR_5788    :Default inspection interval:
STR_5789    :Disable lightning effect
STR_5790    :Toggles RCT1-style pricing{NEWLINE}(e.g. both ride price and entrance price)
STR_5791    :Sets the reliability of all rides to 100%{NEWLINE}and resets their built date to “this year”
STR_5792    :Fixes all broken down rides
STR_5793    :Resets the crash history of a ride,{NEWLINE}so guests will not complain that its unsafe
STR_5794    :Some scenarios disable editing of some{NEWLINE}of the rides already in the park.{NEWLINE}This cheat lifts the restriction
STR_5795    :Guests ride every attraction in the park{NEWLINE}even if the intensity is extremely high
STR_5796    :Forces the park to close or open
STR_5797    :Disables weather changes and{NEWLINE}freezes the selected weather
STR_5798    :Allows building actions in pause mode
STR_5799    :Disables ride breakdowns and crashes due to brake failure
STR_5800    :Prevents rides from breaking down
STR_5801    :Disable littering
STR_5802    :Stops guests from littering and vomiting
STR_5803    :Rotate selected map element
STR_5804    :Mute sound
STR_5805    :If checked, your server will be added to the{NEWLINE}public server list so everyone can find it
STR_5806    :Toggle windowed mode
STR_5807    :{WINDOW_COLOUR_2}Number of rides: {BLACK}{COMMA16}
STR_5808    :{WINDOW_COLOUR_2}Number of shops and stalls: {BLACK}{COMMA16}
STR_5809    :{WINDOW_COLOUR_2}Number of information kiosks and other facilities: {BLACK}{COMMA16}
STR_5810    :Disable vehicle limits
STR_5811    :If checked, you can have up to{NEWLINE}255 cars per train and 31{NEWLINE}trains per ride
STR_5812    :Show multiplayer window
STR_5813    :“{STRING}”
STR_5814    :{WINDOW_COLOUR_1}“{STRING}”

#tooltips
STR_5815    :Display FPS counter in-game
STR_5816    :Sets ratio to scale the game by.{NEWLINE}Most useful when playing in{NEWLINE}high resolutions
STR_5819    :[Requires hardware display]{NEWLINE}Pause the game if Steam{NEWLINE}in-game overlay is opened
STR_5820    :Minimise the game if focus is{NEWLINE}lost while in fullscreen mode
STR_5822    :Cycle between day and night.{NEWLINE}Full cycle takes one in-game month
STR_5823    :Display banners in uppercase (RCT1 behaviour)
STR_5824    :Disables lightning effect{NEWLINE}during a thunderstorm
STR_5825    :Keep the mouse cursor in the window
STR_5826    :Invert right mouse dragging of the viewport
STR_5827    :Sets the colour scheme used for the GUI
STR_5828    :Changes what measurement format is used for distances, speed, etc.
STR_5829    :Changes what currency format is used. Purely visual, there is no exact exchange rate implementation
STR_5830    :Changes what language is used
STR_5831    :Changes what format the{NEWLINE}temperature is displayed in
STR_5832    :Show height as generic units instead of measurement format set under “Distance and Speed”
STR_5833    :Changes what date format is used
STR_5834    :Select which audio device OpenRCT2 will use
STR_5835    :Mute the game if the window loses focus
STR_5836    :Select music to use on the main menu.{NEWLINE}Selecting the RCT1 theme requires that you set the path to RCT1 in the Advanced tab.
STR_5837    :Create and manage custom UI themes
STR_5838    :Show a separate button for the finance window in the toolbar
STR_5839    :Show a separate button for the research and development window in the toolbar
STR_5840    :Show a separate button for the cheats window in the toolbar
STR_5841    :Show a separate button for the recent news window in the toolbar
STR_5842    :Sort scenarios into tabs by their difficulty (RCT2 behaviour) or their source game (RCT1 behaviour)
STR_5843    :Enables progressive unlocking of scenarios (RCT1 behaviour)
STR_5844    :Stay connected to a multiplayer server{NEWLINE}even if a desync or error occurs
STR_5845    :Adds a button for{NEWLINE}debugging tools to the toolbar.{NEWLINE}Enables keyboard shortcut for developer console
STR_5846    :Set how often OpenRCT2 automatically saves
STR_5847    :Select park sequence used on the title screen.{NEWLINE}Title sequences from RCT1/2 require imported scenarios to function
STR_5849    :Automatically place{NEWLINE}newly hired staff members
STR_5851    :Sets the default inspection interval{NEWLINE}on newly built rides
STR_5853    :Toggle sound effects on/off
STR_5854    :Toggle ride music on/off
STR_5855    :Set regular fullscreen, borderless fullscreen{NEWLINE}or windowed display
STR_5856    :Set game resolution when in fullscreen mode
STR_5857    :Game options
STR_5858    :Use GPU for displaying instead of CPU. Improves compatibility with screen capture software. May slightly decrease performance.
STR_5859    :Enables frame tweening for visually{NEWLINE}smoother gameplay. When disabled,{NEWLINE}the game will run at 40 FPS.
STR_5860    :Toggle original/decompiled track drawing
STR_5861    :Key verification failure.
STR_5862    :Block unknown players.
STR_5863    :Only allow players with known keys to join.
STR_5864    :This server only allows whitelisted players to connect.
STR_5865    :Log chat history
STR_5866    :Logs all chat history to files in your user directory.
STR_5867    :{WINDOW_COLOUR_2}Provider Name: {BLACK}{STRING}
STR_5868    :{WINDOW_COLOUR_2}Provider E-mail: {BLACK}{STRING}
STR_5869    :{WINDOW_COLOUR_2}Provider Website: {BLACK}{STRING}
STR_5870    :Show server information
STR_5871    :Disable plants withering
STR_5872    :Disable plant ageing such that they don’t wilt.
STR_5873    :Allow chain lifts on all track pieces
STR_5874    :Allows any piece of track to be made into a chain lift
STR_5875    :Drawing Engine:
STR_5876    :The engine to use for drawing the game.
STR_5877    :Software
STR_5878    :Software (hardware display)
STR_5879    :OpenGL (experimental)
STR_5880    :Selected only
STR_5881    :Non-selected only
STR_5882    :Custom currency
STR_5883    :Custom currency configuration
STR_5884    :{WINDOW_COLOUR_2}Exchange rate: 
STR_5885    :{WINDOW_COLOUR_2}is equivalent to {COMMA32} GBP (£)
STR_5886    :{WINDOW_COLOUR_2}Currency symbol:
STR_5887    :Prefix
STR_5888    :Suffix
STR_5889    :Custom currency symbol
STR_5890    :Enter the currency symbol to display
STR_5891    :Default
STR_5892    :Go to the default directory
STR_5893    :Exchange Rate
STR_5894    :Enter the exchange rate
STR_5895    :Save Track
STR_5896    :Track save failed!
STR_5898    :{BLACK}Can’t load the track, the file might be {newline}corrupted, broken or missing!
STR_5899    :Toggle paint debug window
STR_5900    :Use original drawing code
STR_5901    :Show segment heights
STR_5902    :Show bounding boxes
STR_5903    :Show paint debug window
STR_5904    :Reset date
STR_5905    :A map generation tool that automatically creates a custom landscape
STR_5906    :Zoom to cursor position
STR_5907    :When enabled, zooming in will centre around the cursor, as opposed to the screen centre.
STR_5908    :Allow arbitrary ride type changes
STR_5909    :Allows changing ride type freely. May cause crashes.
STR_5910    :Apply
STR_5911    :See-Through Paths
STR_5912    :See-through paths toggle
STR_5913    :Chat
STR_5914    :Unknown ride
STR_5915    :Player
STR_5916    :{COMMA16} player
STR_5917    :{COMMA16} players
STR_5918    :{POP16}{POP16}{POP16}{POP16}{POP16}{POP16}{POP16}{POP16}{POP16}{COMMA16}
STR_5919    :{COMMA16}
STR_5920    :Render weather effects
STR_5921    :If enabled, rain and gloomy colours will be rendered during storms.
STR_5922    :{POP16}{POP16}{POP16}{POP16}{POP16}{POP16}Max {STRINGID}
STR_5923    :{POP16}{POP16}{POP16}{POP16}{POP16}{POP16}{POP16}{POP16}Max {COMMA16} {STRINGID} per train
STR_5924    :Surface details
STR_5925    :Path details
STR_5926    :Track details
STR_5927    :Scenery details
STR_5928    :Entrance details
STR_5929    :Wall details
STR_5930    :Large scenery details
STR_5931    :Banner details
STR_5932    :Corrupt element details
STR_5933    :Properties
STR_5934    :Terrain texture: {BLACK}{STRINGID}
STR_5935    :Terrain edge: {BLACK}{STRINGID}
STR_5936    :Land ownership: {BLACK}{STRINGID}
STR_5937    :Not owned and not for sale
STR_5938    :Water level: {BLACK}{COMMA16}
STR_5939    :Remove park fences
STR_5940    :Restore park fences
STR_5941    :Base height:
STR_5942    :Path name: {BLACK}{STRINGID}
STR_5943    :Additions: {BLACK}{STRINGID}
STR_5944    :Additions: {BLACK}None
STR_5945    :Connected edges:
STR_5946    :Ride type: {BLACK}{STRINGID}
STR_5947    :Ride ID: {BLACK}{COMMA16}
STR_5948    :Ride name: {BLACK}{STRINGID}
STR_5949    :Chain lift
STR_5950    :Apply changes to entire track piece
STR_5951    :Track piece ID: {BLACK}{COMMA16}
STR_5952    :Sequence number: {BLACK}{COMMA16}
STR_5953    :Sort the map elements on the current tile based on their base height.
STR_5954    :Scenery age: {BLACK}{COMMA16}
STR_5955    :Quadrant placement: {BLACK}{STRINGID}
STR_5956    :Southwest
STR_5957    :Northwest
STR_5958    :Northeast
STR_5959    :Southeast
STR_5960    :Quadrant placement:
STR_5961    :Entry index: {BLACK}{COMMA16}
STR_5962    :Collision detection:
STR_5963    :Raised Corners:
STR_5964    :Diagonal
STR_5965    :Entrance type: {BLACK}{STRINGID}
STR_5966    :Park entrance part: {BLACK}{STRINGID}
STR_5967    :Middle
STR_5968    :Left
STR_5969    :Right
STR_5970    :Entrance ID: {BLACK}{COMMA16}
STR_5971    :Exit ID: {BLACK}{COMMA16}
STR_5972    :Ride ID: {BLACK}{COMMA16}
STR_5973    :Clamp to next
STR_5974    :Changes the base- and clearance height so that it’s at the same as the next element on the current tile. Doing this makes it easier to build on this tile.
STR_5975    :Slope:
STR_5976    :Flat
STR_5977    :Right side up
STR_5978    :Left side up
STR_5979    :Wall type: {BLACK}{COMMA16}
STR_5980    :Banner text: {BLACK}{STRINGID}
STR_5981    :Not a banner
STR_5982    :Large scenery type: {BLACK}{COMMA16}
STR_5983    :Large scenery piece ID: {BLACK}{COMMA16}
STR_5984    :Blocked paths:
STR_5985    :New folder
STR_5986    :Type the name of the new folder.
STR_5987    :Unable to create folder
STR_5988    :No remaining land rights for sale
STR_5989    :No remaining construction rights for sale
STR_5990    :No remaining land rights or construction rights for sale
STR_5991    :Can’t paste element…
STR_5992    :The map elements limit has been reached
STR_5993    :Copy selected element
STR_5994    :Paste copied element
STR_5995    :Booster
STR_5996    :Booster speed
STR_5997    :Add/set money
STR_5998    :Add money
STR_5999    :Set money
STR_6000    :Enter new value
STR_6001    :Enable lighting effects (experimental)
STR_6002    :Lamps and rides will be lit up at night.{NEWLINE}Requires rendering engine to be set to hardware display.
STR_6003    :Cut-away View
STR_6004    :Cut-away View
STR_6005    :Enable cut-away view
STR_6006    :Cut-away view only displays map elements at or below the cut height (vertical clipping) and in the selected area (horizontal clipping).
STR_6007    :Cut height
STR_6008    :Click to toggle raw value<->value in measurement units
STR_6009    :Select cut height
STR_6010    :{COMMA2DP32}m
STR_6011    :{COMMA1DP16}ft
STR_6012    :{COMMA1DP16}
STR_6013    :Guests will only pay the ticket to enter the park and services.{NEWLINE}Ride entry is free.
STR_6014    :Guests will only pay entrance tickets for rides and services.{NEWLINE}They won’t pay anything to enter the park.
STR_6015    :Sloped
STR_6016    :Modify Tile
STR_6017    :Please slow down
STR_6018    :Construction - Turn left
STR_6019    :Construction - Turn right
STR_6020    :Construction - Use default track
STR_6021    :Construction - Slope down
STR_6022    :Construction - Slope up
STR_6023    :Construction - Toggle chain lift
STR_6024    :Construction - Bank left
STR_6025    :Construction - Bank right
STR_6026    :Construction - Previous track
STR_6027    :Construction - Next track
STR_6028    :Construction - Build current
STR_6029    :Construction - Demolish current
STR_6030    :Scenery picker. Click any scenery on the map to select the same piece for construction.
STR_6031    :Server Description:
STR_6032    :Server Greeting:
STR_6033    :Path to RCT1 installation:
STR_6034    :{BLACK}{STRING}
STR_6035    :Please select your RCT1 directory
STR_6036    :Clear
STR_6037    :The selected folder does not contain a valid RollerCoaster Tycoon 1 install.
STR_6038    :If you have RCT1 installed, set this option to its directory to load scenarios, music, etc.
STR_6039    :Quick demolish ride
STR_6040    :Edit Scenario Options
STR_6041    :{BLACK}No mechanics are hired!
STR_6042    :Load height map
STR_6043    :Select height map
STR_6044    :Smooth height map
STR_6045    :Strength
STR_6046    :Normalise height map
STR_6047    :Smooth tiles
STR_6048    :Height map error
STR_6049    :Error reading PNG
STR_6050    :Error reading bitmap
STR_6052    :The heightmap is too big, and will be cut off
STR_6053    :The heightmap cannot be normalised
STR_6054    :Only 24-bit bitmaps are supported
STR_6055    :OpenRCT2 Heightmap File
STR_6056    :Mute
STR_6057    :Show a separate button for the Mute Option in the toolbar
STR_6058    :Mute
STR_6059    :»
STR_6060    :Show guest purchases as animation
STR_6061    :Show animated money effect{NEWLINE}when guests make purchases.
STR_6062    :{OUTLINE}{GREEN}+ {CURRENCY2DP}
STR_6063    :{OUTLINE}{RED}- {CURRENCY2DP}
STR_6064    :Own all land
STR_6065    :Log user actions
STR_6066    :Logs all user actions to files in your user directory.
STR_6067    :Server started.
STR_6068    :Server shutdown.
STR_6069    :{STRING} was kicked from the server by {STRING}.
STR_6070    :{STRING} was set to group ‘{STRING}’ by {STRING}.
STR_6071    :{STRING} created new player group ‘{STRING}’.
STR_6072    :{STRING} deleted player group ‘{STRING}’.
STR_6073    :{STRING} edited permissions for player group ‘{STRING}’.
STR_6074    :{STRING} changed player group name from ‘{STRING}’ to ‘{STRING}’.
STR_6075    :{STRING} changed the default player group to ‘{STRING}’.
STR_6076    :{STRING} used/toggled cheat ‘{STRING}’.
STR_6077    :Add Money
STR_6078    :{STRING} created ride ‘{STRING}’.
STR_6079    :{STRING} demolished ride ‘{STRING}’.
STR_6080    :{STRING} changed the appearance of ride ‘{STRING}’.
STR_6081    :{STRING} changed the status of ride ‘{STRING}’ to closed.
STR_6082    :{STRING} changed the status of ride ‘{STRING}’ to open.
STR_6083    :{STRING} changed the status of ride ‘{STRING}’ to testing.
STR_6084    :{STRING} changed the vehicle settings of ride ‘{STRING}’.
STR_6085    :{STRING} changed the ride settings of ride ‘{STRING}’.
STR_6086    :{STRING} renamed the ride ‘{STRING}’ to ‘{STRING}’.
STR_6087    :{STRING} changed the price of ride ‘{STRING}’ to {STRING}
STR_6088    :{STRING} changed the secondary price of ride ‘{STRING}’ to {STRING}
STR_6089    :{STRING} renamed the park from ‘{STRING}’ to ‘{STRING}’.
STR_6090    :{STRING} opened the park.
STR_6091    :{STRING} closed the park.
STR_6092    :{STRING} changed the park entrance fee to {STRING}
STR_6093    :{STRING} placed new scenery.
STR_6094    :{STRING} removed scenery.
STR_6095    :{STRING} edited scenery.
STR_6096    :{STRING} set sign name to ‘{STRING}’.
STR_6097    :{STRING} placed a track of ride ‘{STRING}’.
STR_6098    :{STRING} removed a track of ride.
STR_6099    :You connected to the server.
STR_6100    :You disconnected from the server.
STR_6101    :Rides don’t decrease in value over time
STR_6102    :The value of a ride won’t decrease over time, so guests will not suddenly think that a ride is too expensive.
STR_6103    :This option is disabled during network play.
STR_6105    :Hypercoaster
STR_6107    :Monster Trucks
STR_6109    :Hyper-Twister
STR_6111    :Classic Mini Roller Coaster
STR_6113    :A tall non-inverting roller coaster with large drops, high speed, and comfortable trains with only lap bar restraints
STR_6115    :Powered giant 4 × 4 trucks which can climb steep slopes
STR_6116    :Wide roller coaster trains glide along smooth steel track, travelling through a variety of inversions
STR_6119    :A cheap and easy to build roller coaster, but with a limited height
STR_6120    :{BABYBLUE}New vehicle now available for {STRINGID}:{NEWLINE}{STRINGID}
STR_6121    :Extends the park’s land rights all the way to the edges of the map
STR_6122    :There are not enough roller coasters in this scenario!
STR_6123    :Error loading objects for park
STR_6124    :Object name
STR_6125    :Object type
STR_6126    :Unknown type
STR_6127    :File: {STRING}
STR_6128    :The file could not be loaded as some of the objects referenced in it are missing or corrupt. A list of these objects is given below.
STR_6129    :Copy
STR_6130    :Copy all
STR_6131    :Object source
STR_6132    :Ignore research status
STR_6133    :Access rides and scenery that have not yet been invented
STR_6134    :Clear Scenery
STR_6135    :Client sent invalid request
STR_6136    :Server sent invalid request
STR_6137    :OpenRCT2, a free and open source recreation of and expansion to Roller Coaster Tycoon 2.
STR_6138    :OpenRCT2 is the work of many authors, a full list can be found under the “Contributors” button. For more information, visit http://github.com/OpenRCT2/OpenRCT2
STR_6139    :All product and company names belong to their respective holders. Use of them does not imply any affiliation with or endorsement by them.
STR_6140    :Changelog…
STR_6141    :RCT1 Bottom Toolbar
STR_6142    :{WINDOW_COLOUR_2}Track name: {BLACK}{STRING}
STR_6143    :{WINDOW_COLOUR_2}Ride type: {BLACK}{STRINGID}
STR_6144    :Show dirty visuals
STR_6145    :Set speed limit for boosters
STR_6146    :Enable all drawable track pieces
STR_6147    :Enables all track pieces the ride type is capable of in the construction window, regardless of whether the vehicle supports them.
STR_6148    :Connecting to master server…
STR_6149    :Unable to connect to master server
STR_6150    :Invalid response from master server (no JSON number)
STR_6151    :Master server failed to return servers
STR_6152    :Invalid response from master server (no JSON array)
STR_6153    :Pay to enter park / Pay per ride
STR_6154    :For security reasons, it is not recommended to run OpenRCT2 with elevated permissions.
STR_6155    :Neither KDialog nor Zenity are installed. Please install one, or configure from the command line.
STR_6156    :Name is reserved
STR_6157    :Console
STR_6160    :{WINDOW_COLOUR_2}Available vehicles: {BLACK}{STRING}
STR_6161    :Gridlines display toggle
STR_6162    :Spinning Wild Mouse
STR_6163    :Mouse shaped cars speed through tight corners and short drops, gently spinning around to disorientate the riders
STR_6164    :{WHITE}❌
STR_6165    :Use vertical sync
STR_6166    :Synchronises each frame displayed to the monitor’s refresh rate, preventing screen tearing.
STR_6167    :Advanced
STR_6168    :Title Sequence
STR_6169    :Scenario selection
STR_6170    :Interface Tweaks
STR_6171    :Search
STR_6172    :Search
STR_6173    :Please provide the name to search:
STR_6188    :Vomit
STR_6189    :Duck
STR_6191    :Surface
STR_6192    :Wall
STR_6193    :{COMMA16} guest
STR_6194    :{INLINE_SPRITE}{11}{20}{00}{00}{COMMA16} guest
STR_6195    :{INLINE_SPRITE}{10}{20}{00}{00}{COMMA16} guest
STR_6196    :{BLACK}Year:
STR_6197    :{BLACK}Month:
STR_6198    :{BLACK}Day:
STR_6199    :Set date
STR_6200    :Reset date
STR_6201    :{MONTH}
STR_6202    :Virtual floor style:
STR_6203    :When enabled, a virtual floor will be rendered when holding Ctrl or Shift to ease vertical placement of elements.
STR_6215    :Construction
STR_6216    :Operation
STR_6217    :Ride / track availability
STR_6218    :OpenRCT2 Official
STR_6219    :Highlight path issues
STR_6220    :Make Usable
STR_6221    :This will set the ride’s known entrance or exit location to the currently selected tile. Only one entrance and exit location can be made usable per station.
STR_6222    :Can’t place guest entry point here…
STR_6223    :Must be outside park boundaries!
STR_6224    :{STRING} placed a guest entry point.
STR_6225    :Not supported with OpenGL renderer
STR_6226    :Enable early scenario completion
STR_6227    :Triggers scenario completion when all scenario goals are met before the target date.
STR_6228    :Scenario Options
STR_6229    :{WINDOW_COLOUR_2}{STRINGID}: {STRINGID}
STR_6230    :{BLACK}{STRINGID}:
STR_6231    :{WINDOW_COLOUR_2}{STRINGID}: {MOVE_X}{185}{STRINGID}
STR_6232    :Frozen
STR_6233    :Cut-away view
STR_6234    :Highlight path issues
STR_6235    :Server Information
STR_6236    :Players
STR_6237    :Groups
STR_6238    :Multiplayer Options
STR_6239    :Vertical Clipping
STR_6240    :Horizontal Clipping
STR_6241    :Select area
STR_6242    :Clear selection
STR_6243    :Refurbishes the ride,{NEWLINE}makes it like new
STR_6244    :Can’t refurbish ride…
STR_6245    :Ride doesn’t need refurbishing
STR_6246    :Refurbish
STR_6247    :Refurbish ride/attraction
STR_6248    :{WINDOW_COLOUR_1}Do you want to refurbish {STRINGID} for {CURRENCY}?
STR_6249    :{WINDOW_COLOUR_1}Do you want to refurbish {STRINGID}?
STR_6250    :{WINDOW_COLOUR_1}Are you sure you want to completely demolish {STRINGID} and gain {CURRENCY}?
STR_6251    :Ride is not empty yet
STR_6255    :URL is not valid
STR_6256    :Rendering effects
STR_6257    :Glassy (translucent)
STR_6258    :Clear (transparent)
STR_6259    :Disabled
STR_6260    :Show blocked tiles
STR_6261    :Show wide paths
STR_6262    :Master volume
STR_6263    :Toggle all sound on/off
STR_6264    :Always use system file browser
STR_6265    :When enabled, your operating system’s file browser will be used instead of OpenRCT2’s.
STR_6266    :Open custom content folder
STR_6267    :Open tile inspector
STR_6268    :Advance to next tick
STR_6269    :Invalid climate ID
STR_6270    :Terrain Surfaces
STR_6271    :Terrain Edges
STR_6272    :Stations
STR_6273    :Music
STR_6274    :Can’t set colour scheme…
STR_6275    :{WINDOW_COLOUR_2}Station style:
STR_6276    :{RED}{STRINGID} has guests getting stuck, possibly due to invalid ride type or operating mode.
STR_6277    :Station index: {BLACK}{STRINGID}
STR_6278    :Autosave amount
STR_6279    :Number of autosaves that should be kept
STR_6280    :Chat
STR_6281    :Show a separate button for the Chat window in the toolbar
STR_6282    :Chat
STR_6283    :Chat not available at this time. Are you connected to a server?
STR_6293    :B
STR_6294    :KiB
STR_6295    :MiB
STR_6296    :GiB
STR_6297    :TiB
STR_6298    :{STRING}/sec
STR_6299    :Download all
STR_6300    :Download all missing objects if available online.
STR_6301    :Copy the selected object name to the clipboard.
STR_6302    :Copy the entire list of missing objects to the clipboard.
STR_6303    :Downloading object ({COMMA16} / {COMMA16}): [{STRING}]
STR_6304    :Open scenery picker
STR_6305    :Multithreading
STR_6306    :Experimental option to use multiple threads to render, may cause instability.
STR_6307    :Colour scheme: {BLACK}{STRINGID}
STR_6308    :{TOPAZ}“{STRINGID}{OUTLINE}{TOPAZ}”{NEWLINE}{STRINGID}
STR_6309    :Reconnect
STR_6310    :{WINDOW_COLOUR_2}Position: {BLACK}{INT32} {INT32} {INT32}
STR_6311    :{WINDOW_COLOUR_2}Next: {BLACK}{INT32} {INT32} {INT32}
STR_6312    :(surface)
STR_6313    :(slope {INT32})
STR_6314    :{WINDOW_COLOUR_2}Dest: {BLACK}{INT32}, {INT32} tolerance {INT32}
STR_6315    :{WINDOW_COLOUR_2}Pathfind Goal: {BLACK}{INT32}, {INT32}, {INT32} dir {INT32}
STR_6316    :{WINDOW_COLOUR_2}Pathfind history:
STR_6317    :{BLACK}{INT32}, {INT32}, {INT32} dir {INT32}
STR_6318    :Network desync detected.{NEWLINE}Log file: {STRING}
STR_6319    :Block Brake Closed
STR_6320    :Indestructible
STR_6321    :Addition is broken
STR_6322    :{WINDOW_COLOUR_2}Entity ID: {BLACK}{INT32}
STR_6323    :Simulating
STR_6324    :Simulate
STR_6325    :Simulate ride/attraction
STR_6326    :Can’t simulate {STRINGID}…
STR_6327    :Transparent background for giant screenshots
STR_6328    :With this option enabled, giant screenshots will have a transparent background instead of the default black colour.
STR_6329    :{STRING}{STRINGID}
STR_6330    :Downloading [{STRING}] from {STRING} ({COMMA16} / {COMMA16})
STR_6331    :Create ducks
STR_6332    :Remove ducks
STR_6333    :Increase scale factor
STR_6334    :Decrease scale factor
STR_6336    :Tile Inspector: Copy element
STR_6337    :Tile Inspector: Paste element
STR_6338    :Tile Inspector: Delete element
STR_6339    :Tile Inspector: Move element up
STR_6340    :Tile Inspector: Move element down
STR_6341    :Tile Inspector: Increase X coordinate
STR_6342    :Tile Inspector: Decrease X coordinate
STR_6343    :Tile Inspector: Increase Y coordinate
STR_6344    :Tile Inspector: Decrease Y coordinate
STR_6345    :Tile Inspector: Increase element height
STR_6346    :Tile Inspector: Decrease element height
STR_6347    :Path additions cannot be placed on level crossings!
STR_6348    :Remove level crossing first!
STR_6349    :Random title sequence
STR_6350    :Scatter
STR_6351    :Scenery Scatter Tool
STR_6352    :Density
STR_6353    :Low density
STR_6354    :Medium density
STR_6355    :High density
STR_6356    :Spawns ducks if park contains water
STR_6357    :Removes all ducks from the map
STR_6358    :Page {UINT16}
STR_6359    :{POP16}{POP16}Page {UINT16}
STR_6360    :{BLACK}{COMMA32}
STR_6361    :Enable lighting effects on rides (experimental)
STR_6362    :If enabled, vehicles for tracked rides will be lit up at night.
STR_6363    :Copied text to clipboard
STR_6364    :{RED}{COMMA16} person has died in an accident on {STRINGID}
STR_6365    :Ride casualties
STR_6366    :Stuck or stalled vehicles
STR_6367    :Animation frame:
STR_6368    :For compatibility reasons, it is not recommended to run OpenRCT2 with Wine. OpenRCT2 has native support for macOS, Linux, FreeBSD and OpenBSD.
STR_6369    :Allow building track at invalid heights
STR_6370    :Allows placing track pieces at any height interval
STR_6371    :The specified path contains a RollerCoaster Tycoon 1 installation, but the “csg1i.dat” file is missing. This file needs to be copied from the Loopy Landscapes or RCT Deluxe CD to the “Data” folder of the RollerCoaster Tycoon 1 install on your hard drive.
STR_6372    :The specified path contains a RollerCoaster Tycoon 1 installation, but this version is not suitable. OpenRCT2 needs a Loopy Landscapes or RCT Deluxe install in order to use RollerCoaster Tycoon 1 assets.
STR_6373    :Toggle clearance checks
STR_6374    :C
STR_6375    :Unknown Ride
STR_6376    :{WINDOW_COLOUR_2}Ride vehicle:{NEWLINE}{BLACK}{STRINGID} for {STRINGID}
STR_6377    :{WINDOW_COLOUR_2}Type: {BLACK}{STRINGID} for {STRINGID}
STR_6378    :Receiving objects list: {INT32} / {INT32}
STR_6379    :Received invalid data
STR_6380    :Update available!
STR_6381    :Join OpenRCT2 Discord!
STR_6382    :Newer release of OpenRCT2 is available: {STRING}!
STR_6383    :Open download page
STR_6384    :Snow
STR_6385    :Heavy Snow
STR_6386    :Blizzard
STR_6387    :Can’t lower element here…
STR_6388    :Can’t raise element here…
STR_6389    :Invalid clearance
STR_6390    :OpenRCT2 needs files from the original RollerCoaster Tycoon 2 or RollerCoaster Tycoon Classic in order to work. Please select the directory where you installed RollerCoaster Tycoon 2 or RollerCoaster Tycoon Classic.
STR_6391    :Please select your RCT2 or RCTC directory
STR_6392    :Could not find {STRING} at this path.
STR_6393    :Objective Selection
STR_6394    :Objective
STR_6395    :Maintenance
STR_6396    :Disable screensaver and monitor power saving
STR_6397    :If checked, screensaver and other monitor power saving features will be inhibited while OpenRCT2 is running.
STR_6398    :File contains unsupported ride types. Please update to a newer version of OpenRCT2.
STR_6399    :OpenRCT2 needs files from the original RollerCoaster Tycoon 2 or RollerCoaster Tycoon Classic in order to work. Please set the “game_path” variable in config.ini to the directory where you installed RollerCoaster Tycoon 2 or RollerCoaster Tycoon Classic, then restart OpenRCT2.
STR_6400    :I have the GOG offline installer for RollerCoaster Tycoon 2 downloaded, but it is not installed
STR_6401    :I have RollerCoaster Tycoon 2 or RollerCoaster Tycoon Classic installed already
STR_6402    :OpenRCT2 Data Setup
STR_6403    :Select which applies best to you
STR_6404    :Please select the GOG RollerCoaster Tycoon 2 installer.
STR_6405    :Select GOG Installer
STR_6406    :GOG RollerCoaster Tycoon 2 Installer
STR_6407    :This may take a few minutes.
STR_6408    :Please install “innoextract” to extract GOG Installer, then restart OpenRCT2.
STR_6409    :The selected file is not the offline GOG Installer for RollerCoaster Tycoon 2. You may have downloaded the GOG Galaxy downloader stub or selected the wrong file.
STR_6410    :Zoom in/out
STR_6411    :Show buttons for zooming in and out in the toolbar
STR_6412    :NumPad Enter
STR_6413    :Shift
STR_6414    :L Shift
STR_6415    :R Shift
STR_6416    :Ctrl
STR_6417    :L Ctrl
STR_6418    :R Ctrl
STR_6419    :Alt
STR_6420    :L Alt
STR_6421    :R Alt
STR_6422    :Cmd
STR_6423    :L Cmd
STR_6424    :R Cmd
STR_6425    :Joy Left
STR_6426    :Joy Right
STR_6427    :Joy Up
STR_6428    :Joy Down
STR_6429    :Joy {INT32}
STR_6430    :LMB
STR_6431    :RMB
STR_6432    :Mouse {INT32}
STR_6433    :Remove
STR_6434    :Remove all bindings for this shortcut.
STR_6435    :{WINDOW_COLOUR_2}Vandals stopped: {BLACK}{COMMA32}
STR_6436    :Toggle invisibility
STR_6437    :Visible
STR_6438    :{MOVE_X}{2}👁
STR_6439    :Tile Inspector: Toggle invisibility
STR_6440    :Transparent water
STR_6441    :At least one non-queue footpath surface object must be selected.
STR_6442    :At least one queue footpath surface object must be selected.
STR_6443    :At least one footpath railing object must be selected.
STR_6444    :Footpath Surfaces
STR_6445    :Footpath Railings
STR_6446    :{WINDOW_COLOUR_2}Surface name: {BLACK}{STRINGID}
STR_6447    :{WINDOW_COLOUR_2}Railing name: {BLACK}{STRINGID}
STR_6448    :Unsupported object format
STR_6449    :{WINDOW_COLOUR_2}Tracks:
STR_6450    :{BLACK}“{STRING}”
STR_6451    :{BLACK}“{STRING}” - {STRING}
STR_6452    :{WINDOW_COLOUR_2}Sells: {BLACK}{STRING}
STR_6453    :Copy version info
STR_6454    :Can’t rename banner…
STR_6455    :Can’t rename sign…
STR_6456    :Giant Screenshot
STR_6457    :Report a bug on GitHub
STR_6458    :Follow this on Main View
STR_6460    :D
STR_6461    :Direction
STR_6462    :Excitement
STR_6463    :Excitement: {COMMA2DP32}
STR_6464    :Intensity
STR_6465    :Intensity: {COMMA2DP32}
STR_6466    :Nausea
STR_6467    :Nausea: {COMMA2DP32}
STR_6468    :Not Yet Known
STR_6469    :Adjust smaller area of patrol area
STR_6470    :Adjust larger area of patrol area
STR_6471    :See-Through Vegetation
STR_6472    :See-Through Vehicles
STR_6473    :See-Through Supports
STR_6474    :Invisible Guests
STR_6475    :Invisible Staff
STR_6476    :Invisible Vegetation
STR_6477    :Invisible Scenery
STR_6478    :Invisible Paths
STR_6479    :Invisible Rides
STR_6480    :Invisible Vehicles
STR_6481    :Transparency Options
STR_6482    :Transparency Options
STR_6483    :Open transparency options
STR_6484    :See-Through vegetation toggle
STR_6485    :See-Through vehicles toggle
STR_6486    :Hide guests toggle
STR_6487    :Hide staff toggle
STR_6488    :{RED}Guests are complaining about the length of the queues in your park.{NEWLINE}Consider shortening problematic queues, or increasing the rides’ throughput.
STR_6489    :Error: Incompatible Park Version
STR_6490    :Warning: Semi-compatible Park Version
STR_6491    :This park was saved in a later version of OpenRCT2. The park was saved in v{INT32} and requires at least v{INT32}. You are currently on v{INT32}.
STR_6492    :This park was saved in an old version of OpenRCT2, and can not be opened with this version of OpenRCT2. Park is v{INT32}.
STR_6493    :This park was saved in a later version of OpenRCT2, some data may be lost. The park was saved in v{INT32}. You are currently on v{INT32}.
STR_6494    :Group by ride type
STR_6495    :Group rides by ride types instead of showing each vehicle separately.
STR_6496    :{WINDOW_COLOUR_2}{STRINGID}
STR_6497    :Click on a tile to show its tile elements.{NEWLINE}Ctrl + click a tile element to select it directly.
STR_6498    :Enable to maintain square map shape.
STR_6499    :Vehicle type not supported by track design format
STR_6500    :Track elements not supported by track design format
STR_6501    :Random colour
STR_6502    :Enter value between {COMMA16} and {COMMA16}
STR_6503    :At least one station object must be selected
STR_6504    :At least one terrain surface must be selected
STR_6505    :At least one terrain edge must be selected
STR_6506    :Large Half Corkscrew (left)
STR_6507    :Large Half Corkscrew (right)
STR_6508    :Medium Half Loop (left)
STR_6509    :Medium Half Loop (right)
STR_6510    :Zero G Roll (left)
STR_6511    :Zero G Roll (right)
STR_6512    :Large Zero G Roll (left)
STR_6513    :Large Zero G Roll (right)
STR_6514    :Invalid height!
STR_6515    :{BLACK}RollerCoaster Tycoon 1 not linked - fallback images will be used.
STR_6516    :One or more objects added require RollerCoaster Tycoon 1 linked for proper display. Fallback images will be used.
STR_6517    :One or more objects in this park require RollerCoaster Tycoon 1 linked for proper display. Fallback images will be used.
STR_6518    :{BLACK}Hover over a scenario to view its description and objective. Click it to start playing.
STR_6519    :Extras
STR_6520    :Asset Packs
STR_6521    :Low Priority
STR_6522    :High Priority
STR_6523    :Decrease the priority of the selected asset pack.
STR_6524    :Increase the priority of the selected asset pack.
STR_6525    :Reload all assets in the game with the enabled asset packs.
STR_6526    :(base graphics, music and sound effects)
STR_6527    :Competitions
STR_6528    :Invalid track parameters!
STR_6529    :Invalid colour scheme parameter!
STR_6530    :User Created Expansion Set
STR_6531    :The Time Machine
STR_6532    :Katy’s Dreamworld
STR_6533    :{WINDOW_COLOUR_2}Excitement Factor: {BLACK}-{COMMA16}%
STR_6534    :{WINDOW_COLOUR_2}Intensity Factor: {BLACK}-{COMMA16}%
STR_6535    :{WINDOW_COLOUR_2}Nausea Factor: {BLACK}-{COMMA16}%
STR_6536    :This park was saved in a later version of OpenRCT2. The park was saved in v{INT32}, you are currently on v{INT32}.
STR_6537    :Allow using regular paths as queue
STR_6538    :Shows regular paths in the queues dropdown of the Footpaths window.
STR_6539    :Brake Closed
STR_6540    :{WINDOW_COLOUR_2}Special thanks to the following companies for allowing their likeness:
STR_6541    :{WINDOW_COLOUR_2}Rocky Mountain Construction Group, Josef Wiegand GmbH & Co. KG
STR_6542    :Contributors
STR_6543    :Contributors…
STR_6544    :Loan cannot be negative!
STR_6545    :Use RCT1 interest calculation
STR_6546    :Use the interest calculation algorithm of RollerCoaster Tycoon 1, which used a fixed percentage of approximately 1.33%.
STR_6547    :All Scenery
STR_6548    :Show railings at junction
STR_6549    :Compatibility objects cannot be selected!
STR_6550    :This entry is included for backwards compatibility with old or damaged objects. It cannot be selected, only deselected.  

STR_6551    :Army green
STR_6552    :Honeydew
STR_6553    :Tan
STR_6554    :Maroon
STR_6555    :Coral pink
STR_6556    :Forest green
STR_6557    :Chartreuse
STR_6558    :Hunter green
STR_6559    :Celadon
STR_6560    :Lime green
STR_6561    :Sepia
STR_6562    :Peach
STR_6563    :Periwinkle
STR_6564    :Viridian
STR_6565    :Seafoam green
STR_6566    :Violet
STR_6567    :Lavender
STR_6568    :Pastel orange
STR_6569    :Deep water
STR_6570    :Pastel pink
STR_6571    :Umber
STR_6572    :Beige
STR_6573    :Invisible
STR_6574    :Void
STR_6575    :Allow special colour schemes
STR_6576    :Adds special colours to colour dropdown
STR_6577    :Block brake speed
STR_6578    :Set speed limit for block brakes. In block section mode, adjacent brakes with a slower speed are linked to the block brake.
STR_6579    :Block brakes will be set to default speed when saved as track design
STR_6580    :Reset
STR_6581    :Are you sure you want to reset all shortcut keys on this tab?
STR_6582    :Open keyboard shortcuts window
STR_6583    :{WINDOW_COLOUR_2}Reversed Trains
STR_6584    :Select to run trains backwards
STR_6585    :Can’t make changes…
STR_6586    :OpenRCT2
STR_6587    :The OpenRCT2 Title Theme is a work of Allister Brimble,{NEWLINE}licensed CC BY-SA 4.0.
STR_6588    :Thanks to Herman Riddering for allowing us to record the 35er Voigt.
STR_6589    :Show window buttons on the left
STR_6590    :Show the window buttons (e.g. to close the window) on the left of the title bar instead of on the right.
STR_6591    :Staff member is currently fixing a ride and can’t be fired.
STR_6592    :Staff member is currently inspecting a ride and can’t be fired.
<<<<<<< HEAD
STR_6593    :Tile Inspector: Toggle wall slope
=======
STR_6593    :Remove park fences
>>>>>>> 3b6b6e08

#############
# Scenarios #
################
# RCT Original #
################
<Forest Frontiers>
STR_SCNR    :Forest Frontiers
STR_PARK    :Forest Frontiers
STR_DTLS    :Deep in the forest, build a thriving theme park in a large cleared area

<Dynamite Dunes>
STR_SCNR    :Dynamite Dunes
STR_PARK    :Dynamite Dunes
STR_DTLS    :Built in the middle of the desert, this theme park contains just one roller coaster but has space for expansion

<Leafy Lake>
STR_SCNR    :Leafy Lake
STR_PARK    :Leafy Lake
STR_DTLS    :Starting from scratch, build a theme park around a large lake

<Diamond Heights>
STR_SCNR    :Diamond Heights
STR_PARK    :Diamond Heights
STR_DTLS    :Diamond Heights is already a successful theme park with great rides - develop it to double its value

<Evergreen Gardens>
STR_SCNR    :Evergreen Gardens
STR_PARK    :Evergreen Gardens
STR_DTLS    :Convert the beautiful Evergreen Gardens into a thriving theme park

<Bumbly Beach>
STR_SCNR    :Bumbly Beach
STR_PARK    :Bumbly Beach
STR_DTLS    :Develop Bumbly Beach’s small amusement park into a thriving theme park

<Trinity Islands>
STR_SCNR    :Trinity Islands
STR_PARK    :Trinity Islands
STR_DTLS    :Several islands form the basis for this new park

<Katie's Dreamland>
STR_SCNR    :Katie’s Dreamland
STR_PARK    :Katie’s Dreamland
STR_DTLS    :A small theme park with a few rides and room for expansion. Your aim is to double the park value.

<Pokey Park>
STR_SCNR    :Pokey Park
STR_PARK    :Pokey Park
STR_DTLS    :A small, cramped amusement park which requires major expansion

<White Water Park>
STR_SCNR    :White Water Park
STR_PARK    :White Water Park
STR_DTLS    :A park with some excellent water-based rides requires expansion

<Millennium Mines>
STR_SCNR    :Millennium Mines
STR_PARK    :Millennium Mines
STR_DTLS    :Convert a large abandoned mine from a tourist attraction into a theme park

<Karts & Coasters>
STR_SCNR    :Karts & Coasters
STR_PARK    :Karts & Coasters
STR_DTLS    :A large park hidden in the forest, with only go-kart tracks and wooden roller coasters

<Mel's World>
STR_SCNR    :Mel’s World
STR_PARK    :Mel’s World
STR_DTLS    :This theme park has some well-designed modern rides, but plenty of space for expansion

<Mystic Mountain>
STR_SCNR    :Mystic Mountain
STR_PARK    :Mystic Mountain
STR_DTLS    :In the hilly forests of Mystic Mountain, build a theme park from scratch

<Pacific Pyramids>
STR_SCNR    :Pacific Pyramids
STR_PARK    :Pacific Pyramids
STR_DTLS    :Convert the Egyptian Ruins tourist attraction into a thriving theme park

<Crumbly Woods>
STR_SCNR    :Crumbly Woods
STR_PARK    :Crumbly Woods
STR_DTLS    :A large park with well-designed but rather old rides. Replace the old rides or add new rides to make the park more popular.

<Paradise Pier>
STR_SCNR    :Paradise Pier
STR_PARK    :Paradise Pier
STR_DTLS    :Convert this sleepy town’s pier into a thriving attraction

<Lightning Peaks>
STR_SCNR    :Lightning Peaks
STR_PARK    :Lightning Peaks
STR_DTLS    :The beautiful mountains of Lightning Peaks are popular with walkers and sightseers. Use the available land to attract a new thrill-seeking clientele.

<Ivory Towers>
STR_SCNR    :Ivory Towers
STR_PARK    :Ivory Towers
STR_DTLS    :A well-established park, which has a few problems

<Rainbow Valley>
STR_SCNR    :Rainbow Valley
STR_PARK    :Rainbow Valley
STR_DTLS    :Rainbow Valley’s local authority won’t allow any landscape changes or large tree removal, but you must develop the area into a large theme park

<Thunder Rock>
STR_SCNR    :Thunder Rock
STR_PARK    :Thunder Rock
STR_DTLS    :Thunder Rock stands in the middle of a desert and attracts many tourists. Use the available space to build rides to attract more people.

<Mega Park>
STR_SCNR    :Mega Park
STR_PARK    :Mega Park
STR_DTLS    :Just for fun!

## Added Attractions
<Whispering Cliffs>
STR_SCNR    :Whispering Cliffs
STR_PARK    :Whispering Cliffs
STR_DTLS    :Develop the seaside cliffs into a thriving amusement park

<Three Monkeys Park>
STR_SCNR    :Three Monkeys Park
STR_PARK    :Three Monkeys Park
STR_DTLS    :Central to this large developing park is a giant triple-track racing/duelling steel coaster

<Canary Mines>
STR_SCNR    :Canary Mines
STR_PARK    :Canary Mines
STR_DTLS    :This abandoned mine already has the makings of a tourist attraction with its miniature railway and a pair of vertical drop roller coasters

<Barony Bridge>
STR_SCNR    :Barony Bridge
STR_PARK    :Barony Bridge
STR_DTLS    :An old redundant bridge is yours to develop into an amusement park

<Funtopia>
STR_SCNR    :Funtopia
STR_PARK    :Funtopia
STR_DTLS    :Covering land both sides of a highway, this park has several rides already operating

<Haunted Harbour>
STR_SCNR    :Haunted Harbour
STR_PARK    :Haunted Harbour
STR_DTLS    :The local authority has agreed to sell nearby land cheaply to this small seaside park, on the condition that certain rides are preserved

<Fun Fortress>
STR_SCNR    :Fun Fortress
STR_PARK    :Fun Fortress
STR_DTLS    :This castle is all yours to turn into a theme park

<Future World>
STR_SCNR    :Future World
STR_PARK    :Future World
STR_DTLS    :This futuristic park has plenty of space for new rides on its alien landscape

<Gentle Glen>
STR_SCNR    :Gentle Glen
STR_PARK    :Gentle Glen
STR_DTLS    :The local population prefer gentle and relaxing rides, so it is your job to expand this park to suit their tastes

<Jolly Jungle>
STR_SCNR    :Jolly Jungle
STR_PARK    :Jolly Jungle
STR_DTLS    :Deep in the jungle lies a large area of land ready to be turned into a theme park

<Hydro Hills>
STR_SCNR    :Hydro Hills
STR_PARK    :Hydro Hills
STR_DTLS    :A series of stepped lakes form the basis for this new park

<Sprightly Park>
STR_SCNR    :Sprightly Park
STR_PARK    :Sprightly Park
STR_DTLS    :This elderly park has many historical rides but is badly in debt

<Magic Quarters>
STR_SCNR    :Magic Quarters
STR_PARK    :Magic Quarters
STR_DTLS    :A large area of land has been cleared and partially themed ready for you to develop into a landscaped theme park

<Fruit Farm>
STR_SCNR    :Fruit Farm
STR_PARK    :Fruit Farm
STR_DTLS    :A thriving fruit farm has built a railroad to boost its income, your job is to develop it into a full-blown amusement park

<Butterfly Dam>
STR_SCNR    :Butterfly Dam
STR_PARK    :Butterfly Dam
STR_DTLS    :The area around a dam is available for you to develop into an amusement park

<Coaster Canyon>
STR_SCNR    :Coaster Canyon
STR_PARK    :Coaster Canyon
STR_DTLS    :A vast canyon is yours to turn into a theme park

<Thunderstorm Park>
STR_SCNR    :Thunderstorm Park
STR_PARK    :Thunderstorm Park
STR_DTLS    :The weather is so wet here that a giant pyramid has been built to allow some rides to be built under cover

<Harmonic Hills>
STR_SCNR    :Harmonic Hills
STR_PARK    :Harmonic Hills
STR_DTLS    :The local authority won’t allow you to build above tree height in this park

<Roman Village>
STR_SCNR    :Roman Village
STR_PARK    :Roman Village
STR_DTLS    :Develop this Roman-themed park by adding rides and roller coasters

<Swamp Cove>
STR_SCNR    :Swamp Cove
STR_PARK    :Swamp Cove
STR_DTLS    :Built partly on a series of small islands, this park already has a pair of large roller coasters as its centrepiece

<Adrenaline Heights>
STR_SCNR    :Adrenaline Heights
STR_PARK    :Adrenaline Heights
STR_DTLS    :Build a park to appeal to the high-intensity thrill-seeking local people

<Utopia Park>
STR_SCNR    :Utopia Park
STR_PARK    :Utopia
STR_DTLS    :An oasis in the middle of the desert provides an unusual opportunity to build an amusement park

<Rotting Heights>
STR_SCNR    :Rotting Heights
STR_PARK    :Rotting Heights
STR_DTLS    :Overgrown and dilapidated, can you resurrect this once-great amusement park?

<Fiasco Forest>
STR_SCNR    :Fiasco Forest
STR_PARK    :Fiasco Forest
STR_DTLS    :Full of badly designed and dangerous rides, you have a very limited budget and time to fix the problems and turn the park around

<Pickle Park>
STR_SCNR    :Pickle Park
STR_PARK    :Pickle Park
STR_DTLS    :The local authority will not allow any kind of advertising or promotion, so this park must succeed by reputation only

<Giggle Downs>
STR_SCNR    :Giggle Downs
STR_PARK    :Giggle Downs
STR_DTLS    :A four lane steeplechase ride is the centrepiece of this expanding park

<Mineral Park>
STR_SCNR    :Mineral Park
STR_PARK    :Mineral Park
STR_DTLS    :Turn this abandoned stone quarry into a place to attract thrill-seeking tourists

<Coaster Crazy>
STR_SCNR    :Coaster Crazy
STR_PARK    :Coaster Crazy
STR_DTLS    :You have limited funds but unlimited time to turn this mountainside area into a vast roller coaster park

<Urban Park>
STR_SCNR    :Urban Park
STR_PARK    :Urban Park
STR_DTLS    :A tiny park has done a deal with the nearby town to allow expansion through the town itself

<Geoffrey Gardens>
STR_SCNR    :Geoffrey Gardens
STR_PARK    :Geoffrey Gardens
STR_DTLS    :A large garden park needs turning into a thriving theme park


## Loopy Landscapes
<Iceberg Islands>
STR_SCNR    :Iceberg Islands
STR_PARK    :Iceberg Islands
STR_DTLS    :A collection of icebergs make a cold setting for this ambitious theme park

<Volcania>
STR_SCNR    :Volcania
STR_PARK    :Volcania
STR_DTLS    :A dormant volcano is the setting of this coaster-building challenge

<Arid Heights>
STR_SCNR    :Arid Heights
STR_PARK    :Arid Heights
STR_DTLS    :Free of any financial limits, your challenge is to develop this desert park while keeping the guests happy

<Razor Rocks>
STR_SCNR    :Razor Rocks
STR_PARK    :Razor Rocks
STR_DTLS    :Your task is to build a massive coaster-filled park in amongst Razor Rocks

<Crater Lake>
STR_SCNR    :Crater Lake
STR_PARK    :Crater Lake
STR_DTLS    :A large lake in an ancient crater is the setting for this park

<Vertigo Views>
STR_SCNR    :Vertigo Views
STR_PARK    :Vertigo Views
STR_DTLS    :This large park already has an excellent hyper-coaster, but your task is to massively increase its profit

<Paradise Pier 2>
STR_SCNR    :Paradise Pier 2
STR_PARK    :Paradise Pier 2
STR_DTLS    :Paradise Pier has expanded its network of walkways over the sea, and your task is to expand the park to use the extra space

<Dragon's Cove>
STR_SCNR    :Dragon’s Cove
STR_PARK    :Dragon’s Cove
STR_DTLS    :This sea-side cove is the setting for this coaster-building challenge

<Good Knight Park>
STR_SCNR    :Good Knight Park
STR_PARK    :Good Knight Park
STR_DTLS    :A castle with a pair of roller coasters needs developing into a larger theme park

<Wacky Warren>
STR_SCNR    :Wacky Warren
STR_PARK    :Wacky Warren
STR_DTLS    :A park which has much of its footpaths and coasters underground

<Grand Glacier>
STR_SCNR    :Grand Glacier
STR_PARK    :Grand Glacier
STR_DTLS    :A glacier-filled valley is yours to develop into a theme park

<Crazy Craters>
STR_SCNR    :Crazy Craters
STR_PARK    :Crazy Craters
STR_DTLS    :In a far-off world where money is not needed, you must build an entertainment centre to keep the people happy

<Dusty Desert>
STR_SCNR    :Dusty Desert
STR_PARK    :Dusty Desert
STR_DTLS    :Five coasters require completion in this desert park

<Woodworm Park>
STR_SCNR    :Woodworm Park
STR_PARK    :Woodworm Park
STR_DTLS    :This historical park is only allowed to build older-styled rides

<Icarus Park>
STR_SCNR    :Icarus Park
STR_PARK    :Icarus Park
STR_DTLS    :Develop this alien park to maximise its profit

<Sunny Swamps>
STR_SCNR    :Sunny Swamps
STR_PARK    :Sunny Swamps
STR_DTLS    :This well-themed amusement park already has several rides, but has plenty of space for expansion

<Frightmare Hills>
STR_SCNR    :Frightmare Hills
STR_PARK    :Frightmare Hills
STR_DTLS    :A scary park with a giant centrepiece coaster

<Thunder Rocks>
STR_SCNR    :Thunder Rocks
STR_PARK    :Thunder Rocks
STR_DTLS    :Two large hunks of rock stick out of the sand, upon which the beginnings of a theme park are constructed

<Octagon Park>
STR_SCNR    :Octagon Park
STR_PARK    :Octagon Park
STR_DTLS    :In this large park you must design and build ten large coasters

<Pleasure Island>
STR_SCNR    :Pleasure Island
STR_PARK    :Pleasure Island
STR_DTLS    :A long thin island makes a challenging setting to build a selection of coasters

<Icicle Worlds>
STR_SCNR    :Icicle Worlds
STR_PARK    :Icicle Worlds
STR_DTLS    :An icy landscape needs turning into a thriving theme park

<Southern Sands>
STR_SCNR    :Southern Sands
STR_PARK    :Southern Sands
STR_DTLS    :A desert park with some cleverly designed coasters is yours to expand

<Tiny Towers>
STR_SCNR    :Tiny Towers
STR_PARK    :Tiny Towers
STR_DTLS    :In this tiny park you must finish building the five existing coasters

<Nevermore Park>
STR_SCNR    :Nevermore Park
STR_PARK    :Nevermore Park
STR_DTLS    :A large park with a novel transportation system around its edge

<Pacifica>
STR_SCNR    :Pacifica
STR_PARK    :Pacifica
STR_DTLS    :This large island is all yours to develop as an amusement park

<Urban Jungle>
STR_SCNR    :Urban Jungle
STR_PARK    :Urban Jungle
STR_DTLS    :A giant abandoned skyscraper is a unique opportunity for a theme park developer

<Terror Town>
STR_SCNR    :Terror Town
STR_PARK    :Terror Town
STR_DTLS    :This urban area is all yours to develop into an amusement park

<Megaworld Park>
STR_SCNR    :Megaworld Park
STR_PARK    :Megaworld Park
STR_DTLS    :A giant park already packed full of rides needs improving

<Venus Ponds>
STR_SCNR    :Venus Ponds
STR_PARK    :Venus Ponds
STR_DTLS    :On a far-away planet this area of land needs turning into a theme park

<Micro Park>
STR_SCNR    :Micro Park
STR_PARK    :Micro Park
STR_DTLS    :Try to create the world’s smallest profitable park

## Real Parks from RCT1
# None of them had details
<Alton Towers>
STR_SCNR    :Alton Towers
STR_PARK    :Alton Towers
STR_DTLS    :

<Heide-Park>
STR_SCNR    :Heide-Park
STR_PARK    :Heide-Park
STR_DTLS    :

<Blackpool Pleasure Beach>
STR_SCNR    :Blackpool Pleasure Beach
STR_PARK    :Blackpool Pleasure Beach
STR_DTLS    :

## Misc parks from RCT1
# Had no details
<Fort Anachronism>
STR_SCNR    :Fort Anachronism
STR_PARK    :Fort Anachronism
STR_DTLS    :

###############################################################################
## RCT2 Scenarios
###############################################################################
<Alpine Adventures>
STR_SCNR    :Alpine Adventures
STR_PARK    :Alpine Adventures
STR_DTLS    :Convert a small mountain ski resort into a snow-themed amusement park

<Amity Airfield>
STR_SCNR    :Amity Airfield
STR_PARK    :Amity Airfield
STR_DTLS    :Build a flying-themed amusement park in this abandoned airport

<Botany Breakers>
STR_SCNR    :Botany Breakers
STR_PARK    :Botany Breakers
STR_DTLS    :Your challenge is to build a high-profit park on this paradise island

<Build your own Six Flags Belgium>
STR_SCNR    :Build your own Six Flags Belgium
STR_PARK    :Six Flags Belgium
STR_DTLS    :Build your own version of this European Six Flags park

<Build your own Six Flags Great Adventure>
STR_SCNR    :Build your own Six Flags Great Adventure
STR_PARK    :Six Flags Great Adventure
STR_DTLS    :Use your design skills to recreate this Six Flags park

<Build your own Six Flags Holland>
STR_SCNR    :Build your own Six Flags Holland
STR_PARK    :Six Flags Holland
STR_DTLS    :Build this European Six Flags park the way you want to

<Build your own Six Flags Magic Mountain>
STR_SCNR    :Build your own Six Flags Magic Mountain
STR_PARK    :Six Flags Magic Mountain
STR_DTLS    :Create your own version of this massive Six Flags park

<Build your own Six Flags over Texas>
STR_SCNR    :Build your own Six Flags over Texas
STR_PARK    :Six Flags over Texas
STR_DTLS    :Starting from scratch, build the rides in this Six Flags park

<Build your own Six Flags Park>
STR_SCNR    :Build your own Six Flags Park
STR_PARK    :Six Flags
STR_DTLS    :Build your own design of Six Flags park - either build rides from other Six Flags parks or design and build your own rides

<Bumbly Bazaar>
STR_SCNR    :Bumbly Bazaar
STR_PARK    :Bumbly Bazaar
STR_DTLS    :Starting with a small market bazaar, your challenge is to increase the profit from shops and stalls by building rides and roller coasters to attract more customers

<Crazy Castle>
STR_SCNR    :Crazy Castle
STR_PARK    :Crazy Castle
STR_DTLS    :You have inherited a large castle. Your job is to convert it into a small theme park.

<Dusty Greens>
STR_SCNR    :Dusty Greens
STR_PARK    :Dusty Greens
STR_DTLS    :Situated near a highway junction in the desert, Dusty Greens is an opportunity to develop a small golf resort into a thriving theme park

<Electric Fields>
STR_SCNR    :Electric Fields
STR_PARK    :Electric Fields
STR_DTLS    :You have inherited a small farm, and your challenge is to build a small theme park amongst the fields and farm buildings

<Extreme Heights>
STR_SCNR    :Extreme Heights
STR_PARK    :Extreme Heights
STR_DTLS    :Free of financial restrictions, your challenge is to expand this desert park to attract people seeking the ultimate thrills

<Factory Capers>
STR_SCNR    :Factory Capers
STR_PARK    :Factory Capers
STR_DTLS    :An abandoned factory complex is an opportunity to build a mechanical-themed amusement park

<Fungus Woods>
STR_SCNR    :Fungus Woods
STR_PARK    :Fungus Woods
STR_DTLS    :Restricted to only older-style wooden rides, your challenge is to build a thriving theme park in Fungus Woods

<Ghost Town>
STR_SCNR    :Ghost Town
STR_PARK    :Ghost Town
STR_DTLS    :Hired by a large amusement park chain, your task is to build them a giant roller coaster park around an abandoned mining town

<Gravity Gardens>
STR_SCNR    :Gravity Gardens
STR_PARK    :Gravity Gardens
STR_DTLS    :Your challenge is to build a roller coaster park in the beautiful Gravity Gardens. No other rides, just roller coasters!

<Infernal Views>
STR_SCNR    :Infernal Views
STR_PARK    :Infernal Views
STR_DTLS    :A park nestled precariously on lava rock with streams of magma

<Lucky Lake>
STR_SCNR    :Lucky Lake
STR_PARK    :Lucky Lake
STR_DTLS    :With unlimited funds but a challenging lake location, this park will be a challenge to expand and manage

<Rainbow Summit>
STR_SCNR    :Rainbow Summit
STR_PARK    :Rainbow Summit
STR_DTLS    :Built on a hillside, this park is forbidden from building anything tall. Can you expand the park and make it successful?

<Six Flags Belgium>
STR_SCNR    :Six Flags Belgium
STR_PARK    :Six Flags Belgium
STR_DTLS    :Try your hand at running and improving this Six Flags park

<Six Flags Great Adventure>
STR_SCNR    :Six Flags Great Adventure
STR_PARK    :Six Flags Great Adventure
STR_DTLS    :Build the missing Six Flags rides, or create your own designs to improve the park! But don’t forget your ultimate aim: to attract more guests to the park!

<Six Flags Holland>
STR_SCNR    :Six Flags Holland
STR_PARK    :Six Flags Holland
STR_DTLS    :Try your hand at running and improving this Six Flags park

<Six Flags Magic Mountain>
STR_SCNR    :Six Flags Magic Mountain
STR_PARK    :Six Flags Magic Mountain
STR_DTLS    :Build the missing Six Flags rides, or create your own designs to improve the park! But don’t forget your ultimate aim: to repay your loan while keeping the park value up!

<Six Flags over Texas>
STR_SCNR    :Six Flags over Texas
STR_PARK    :Six Flags over Texas
STR_DTLS    :Build the missing Six Flags rides, or create your own designs to improve the park! But don’t forget your ultimate aim: to attract more guests to the park!

###############################################################################
## Wacky Worlds Scenarios
###############################################################################
<Africa - African Diamond Mine>
STR_SCNR    :Africa - African Diamond Mine
STR_PARK    :Mines of Africa
STR_DTLS    :You inherited a disused diamond mine, and find a valuable diamond.  You decide to invest that money to build a world-famous theme park.

<Africa - Oasis>
STR_SCNR    :Africa - Oasis
STR_PARK    :Mirage Madness
STR_DTLS    :A desert Oasis has been discovered and would provide a beautiful location for a park. Transport to the oasis has been provided.

<Africa - Victoria Falls>
STR_SCNR    :Africa - Victoria Falls
STR_PARK    :Over The Edge
STR_DTLS    :A dam has been built offering abundant, cheap hydroelectric power with which to run a park. You need to reach a high park value to help repay the loan for the dam.

<Antarctic - Ecological Salvage>
STR_SCNR    :Antarctic - Ecological Salvage
STR_PARK    :Icy Adventures
STR_DTLS    :The environment agency has turned to you to transform an old oil refinery ecological eyesore into a top tourist attraction. Land is cheap but loan interest is high. You can sell the old buildings for salvage.

<Asia - Great Wall of China Tourism Enhancement>
STR_SCNR    :Asia - Great Wall of China Tourism Enhancement
STR_PARK    :Great Wall of China
STR_DTLS    :The authorities have decided to enhance tourism around the Great Wall by building a theme park on the adjacent land. Money is no object!

<Asia - Japanese Coastal Reclaim>
STR_SCNR    :Asia - Japanese Coastal Reclaim
STR_PARK    :Okinawa Coast
STR_DTLS    :An existing park has run out of space. Your only option is to build out into the sea, and so you have taken out a loan. Height restrictions on your building are enforced due to foundations and earthquake risk.

<Asia - Maharaja Palace>
STR_SCNR    :Asia - Maharaja Palace
STR_PARK    :Park Maharaja
STR_DTLS    :You have been commissioned by the Maharaja to bring entertainment to the large local population. Build a park inspired by the Maharaja’s palace.

<Australasia - Ayers Rock>
STR_SCNR    :Australasia - Ayers Rock
STR_PARK    :Ayers Adventure
STR_DTLS    :You are helping Aboriginal people to build a park as part of a cultural awareness program. You need to get a large number of guests to educate them in the unique heritage of the Aboriginal people.

<Australasia - Fun at the Beach>
STR_SCNR    :Australasia - Fun at the Beach
STR_PARK    :Beach Barbecue Blast
STR_DTLS    :A local entrepreneur’s sealife park has gone bust. You already operate a small park and buy the other park from the construction company. Develop a big combined park.

<Europe - European Cultural Festival>
STR_SCNR    :Europe - European Cultural Festival
STR_PARK    :European Extravaganza
STR_DTLS    :You have been brought in to take over a European Cultural Visitor Attraction and must increase the number of guests in order to pay back the EU subsidy by the end of the current European parliament term.

<Europe - Renovation>
STR_SCNR    :Europe - Renovation
STR_PARK    :From The Ashes
STR_DTLS    :An old park has fallen into disrepair. You gain a European Union grant to return this deprived area to its former glory! You need to renovate the park and repay the grant.

<N. America - Extreme Hawaiian Island>
STR_SCNR    :North America - Extreme Hawaiian Island
STR_PARK    :Wacky Waikiki
STR_DTLS    :The people of Hawaii are bored of surfing and are looking for something more intense. You need to build a park with this in mind to keep the area’s tourist attraction rating high.

<North America - Grand Canyon>
STR_SCNR    :North America - Grand Canyon
STR_PARK    :Canyon Calamities
STR_DTLS    :You have to build a park on limited land either side of this natural treasure - you do have the opportunity to buy neighbouring land from the Native American Indians. You need to complete the objective to sustain the local town’s population.

<North America - Rollercoaster Heaven>
STR_SCNR    :North America - Rollercoaster Heaven
STR_PARK    :Rollercoaster Heaven
STR_DTLS    :You are a successful business tycoon on long sabbatical who desires to use this time transforming the city park into Rollercoaster Heaven. Money is no object!

<South America - Inca Lost City>
STR_SCNR    :South America - Inca Lost City
STR_PARK    :Lost City Founder
STR_DTLS    :To further boost local tourism you must construct a park that is in tune with its surroundings, and has height restrictions.

<South America - Rain Forest Plateau>
STR_SCNR    :South America - Rain Forest Plateau
STR_PARK    :Rainforest Romp
STR_DTLS    :Space is limited in the precious rainforest - you must cram as much as possible into the existing clearing, in order to provide a viable alternative to the local timber industry.

<South America - Rio Carnival>
STR_SCNR    :South America - Rio Carnival
STR_PARK    :Sugarloaf Shores
STR_DTLS    :You run a small park near Rio but the bank has called in your loan. You need to quickly increase your earning capacity to repay this unexpected debt.

###############################################################################
## Time Twister Scenarios
###############################################################################
<Dark Age - Castle>
STR_SCNR    :Dark Age - Castle
STR_PARK    :Cliffside Castle
STR_DTLS    :Local members of the battle re-enactment society are rather serious about their hobby. They’ve entrusted you with the job of constructing a Dark Age theme park on the grounds of Cliffside Castle.

<Dark Age - Robin Hood>
STR_SCNR    :Dark Age - Robin Hood
STR_PARK    :Sherwood Forest
STR_DTLS    :To liberate wealth from the rich and distribute it to the needy, you and your Merry Men have decided to build a theme park in Sherwood Forest.

<Future - First Encounters>
STR_SCNR    :Future - First Encounters
STR_PARK    :Extraterrestrial Extravaganza
STR_DTLS    :Life has been discovered on a distant planet Build an alien theme park to cash in on the unprecedented wave of interest.

<Future - Future World>
STR_SCNR    :Future - Future World
STR_PARK    :Gemini City
STR_DTLS    :Show off your inventive, utopian vision of the future - come up with a futuristic park design that incorporates state-of-the-art attractions.

<Mythological - Animatronic Film Set>
STR_SCNR    :Mythological - Animatronic Film Set
STR_PARK    :Animatronic Antics
STR_DTLS    :You have been given the task of running and improving an existing theme park, which has been built on an old film set. Build a tribute to the pioneering stop-motion animators who first brought mythical creatures to life on the silver screen.

<Mythological - Cradle of Civilisation>
STR_SCNR    :Mythological - Cradle of Civilisation
STR_PARK    :Mythological Madness
STR_DTLS    :You own an island of particular archaeological value. You’ve decided to fund its preservation by constructing a theme park based on the area’s rich Mythological heritage.

<Prehistoric - After the Asteroid>
STR_SCNR    :Prehistoric - After the Asteroid
STR_PARK    :Crater Carnage
STR_DTLS    :You own a dusty old meteor crater. In the true entrepreneurial spirit, you’ve decided to construct an asteroid theme park and convert your seemingly worthless land into a sizeable fortune.

<Prehistoric - Jurassic Safari>
STR_SCNR    :Prehistoric - Jurassic Safari
STR_PARK    :Coastersaurus
STR_DTLS    :You’ve been given the task of constructing a Jurassic era theme park. To optimize your visitors’ access to the exotic plant and animal exhibits, you will need to build rides going over and into the valley.

<Prehistoric - Stone Age>
STR_SCNR    :Prehistoric - Stone Age
STR_PARK    :Rocky Rambles
STR_DTLS    :To thwart the highway developers and preserve the mysterious ancient stone circles, you will need to construct a Stone Age theme park and turn a profit. However, attracting visitors may pose a challenge, as the terrain is a tad inhospitable.

<Roaring Twenties - Prison Island>
STR_SCNR    :Roaring Twenties - Prison Island
STR_PARK    :Alcatraz
STR_DTLS    :The infamous Prison Island - whose population once swelled with bootleggers and racketeers - is now up for sale. You’ve decided to convert it into a top tourist attraction, and money is no object

<Roaring Twenties - Schneider Cup>
STR_SCNR    :Roaring Twenties - Schneider Cup
STR_PARK    :Schneider Shores
STR_DTLS    :The 75th anniversary of your grandfather’s Schneider Cup victory is coming up in a few years. You’re going to honour his achievement by building a theme park based on the famous seaplane race.

<Roaring Twenties - Skyscrapers>
STR_SCNR    :Roaring Twenties - Skyscrapers
STR_PARK    :Metropolis
STR_DTLS    :You own an empty lot near the low-rise part of town. To squeeze the most out of your urban property, build a skyscraper theme park inspired by the soaring art deco architecture of the twenties.

<Rock 'n' Roll - Flower Power>
STR_SCNR    :Rock ‘n’ Roll - Flower Power
STR_PARK    :Woodstock
STR_DTLS    :A large annual music festival takes place on your land. Build a hip theme park to keep the free-spirited audience entertained.

<Rock 'n' Roll - Rock 'n' Roll>
STR_SCNR    :Rock ‘n’ Roll - Rock ‘n’ Roll
STR_PARK    :Rock ‘n’ Roll Revival
STR_DTLS    :This aging theme park has seen better days. Help the owner give it a retro rock ‘n’ roll makeover and turn the place into a successful venue.

###############################################################################
## Official Custom Content Scenarios
###############################################################################
<Panda World>
STR_SCNR    :Panda World
STR_PARK    :Panda World
STR_DTLS    :Add more rides and attract more people to this panda-themed park

<Tycoon Park>
STR_SCNR    :Tycoon Park
STR_PARK    :Tycoon Park
STR_DTLS    :

###
<UCES Halloween>
STR_SCNR    :Cemetery Ridge
STR_PARK    :Cemetery Ridge
STR_DTLS    :This is Halloween, UCES Halloween, pumpkins scream in the dead of night! This graveyard is in trouble and it’s up to you to save it, while letting the dead rest in peace! Can you keep the ghosts in their graves and bring chills to your customers?{NEWLINE}Author: Squid

###############################################################################
## UCES: The Time Machine (2003)
###############################################################################
<Lighthouse of Alexandria by Katatude for UCES>
STR_SCNR    :The Lighthouse of Alexandria
STR_PARK    :The Lighthouse of Alexandria
STR_DTLS    :Alexander built the city; Greeks, Romans, Egyptians left their mark. But the biggest honor was a Wonder of the Ancient World - the Lighthouse. Visit and make a park!{NEWLINE}Author: Katatude

<Cleveland's Luna Park>
STR_SCNR    :Luna Park, Cleveland
STR_PARK    :Luna Park
STR_DTLS    :As it was on its opening day - 18 May 1905.{NEWLINE}Author: Aetherwave

<Mount Vesuvius 1700 A.D. by Katatude for UCES>
STR_SCNR    :Mount Vesuvius
STR_PARK    :Mount Vesuvius
STR_DTLS    :Pompeii and Herculaneum were buried by Mt. Vesuvius in 79 A.D. Visit the excavations and build a park!{NEWLINE}Author: Katatude

<The Sandbox by Katatude for UCES>
STR_SCNR    :The Sandbox
STR_PARK    :The Sandbox
STR_DTLS    :What everyone wants - a sandbox! So grab your l’il pail and shovel and build a park!{NEWLINE}Author: Katatude

<Niagara Falls & Gorge by Katatude for UCES>
STR_SCNR    :Niagara Falls & Gorge
STR_PARK    :Niagara Falls
STR_DTLS    :American Falls, Bridal Falls & Canadian Horseshoe Falls on the Niagara Frontier, 1850.{NEWLINE}Author: Katatude

<Rocky Mountain Miners>
STR_SCNR    :Rocky Mountain Miners
STR_PARK    :Rocky Mountain Miners
STR_DTLS    :A rockslide damaged your railway. Your workers have gone prospecting. Is there gold in roller coasters?{NEWLINE}Authors: Squid, Buckone, Fossil

<The Time Machine by Katatude for UCES>
STR_SCNR    :The Time Machine
STR_PARK    :The Time Machine
STR_DTLS    :The Time Machine. Build to go - when you want, where you want. Eternity awaits. It’s all relative.{NEWLINE}Author: Katatude

<Tower of Babel>
STR_SCNR    :Tower of Babel
STR_PARK    :Tower of Babel
STR_DTLS    :Whoaa! Look where the time machine took us now! Where did everybody go?{NEWLINE}Author: Fossil

<Transformation>
STR_SCNR    :Transformation
STR_PARK    :Transformation
STR_DTLS    :We were expecting you…{NEWLINE}Author: Fossil

<Urbis Incognitus>
STR_SCNR    :Urbis Incognitus
STR_PARK    :Urbis Incognitus
STR_DTLS    :The Romans are tired of boring gladiator fights. Give them a better thrill, turn a Roman city into the greatest amusement park of all time!{NEWLINE}Author: Kaffe

###############################################################################
## UCES: Katy’s Dreamworld (2003)
###############################################################################

<Beneath the Christmas Tree by Katatude for UCES>
STR_SCNR    :Beneath the Christmas Tree
STR_PARK    :Winter Wonderland
STR_DTLS    :Mum built this scene under our tree. Now she wants a park made in it! Can you help?{NEWLINE}Author: Katatude

<Bigrock Blast>
STR_SCNR    :Bigrock Blast
STR_PARK    :Bigrock Blast
STR_DTLS    :After an explosion at the Bigrock Mining Co., the people of Bigrock have to build an amusement park to keep their town alive.{NEWLINE}Authors: rbarclay & buckone

<Camp Mockingbird for UCES by Katatude>
STR_SCNR    :Camp Mockingbird
STR_PARK    :Camp Mockingbird
STR_DTLS    :Only $500/week to this summer camp! Break open your bank and then have fun and build a park.{NEWLINE}Author: Katatude

<Choo Choo Town>
STR_SCNR    :Choo-Choo Town
STR_PARK    :Choo-Choo Town
STR_DTLS    :Mommy! Daddy! I want to go to Choo-Choo Town!{NEWLINE}Author: Fossil

<Dragon Islands>
STR_SCNR    :Dragon Islands
STR_PARK    :Dragon Islands
STR_DTLS    :Dragon Islands? I’m not sure I want to go there…{NEWLINE}Author: Fossil

<Kiddy Karnival II>
STR_SCNR    :Kiddie Karnival II
STR_PARK    :Kiddie Karnival
STR_DTLS    :Hey kids! Let’s have fun!{NEWLINE}Authors: Piehead & Fossil

<Sand Dune>
STR_SCNR    :Sand Dune
STR_PARK    :Sand Dune
STR_DTLS    :As the owner of a small park, you bought a large piece of land along the beach to expand and attract more guests to visit the beautiful sand dunes, but beware: you cannot disturb those ecologically fragile sand dunes.{NEWLINE}Author: rbarclay<|MERGE_RESOLUTION|>--- conflicted
+++ resolved
@@ -3695,11 +3695,8 @@
 STR_6590    :Show the window buttons (e.g. to close the window) on the left of the title bar instead of on the right.
 STR_6591    :Staff member is currently fixing a ride and can’t be fired.
 STR_6592    :Staff member is currently inspecting a ride and can’t be fired.
-<<<<<<< HEAD
-STR_6593    :Tile Inspector: Toggle wall slope
-=======
 STR_6593    :Remove park fences
->>>>>>> 3b6b6e08
+STR_6594    :Tile Inspector: Toggle wall slope
 
 #############
 # Scenarios #
