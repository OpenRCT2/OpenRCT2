--- conflicted
+++ resolved
@@ -4111,11 +4111,7 @@
 STR_5803    :{SMALLFONT}{BLACK}Rotate selected map element
 STR_5804    :Mute sound
 STR_5805    :{SMALLFONT}{BLACK}If checked, your server will be added to the{NEWLINE}public server list so everyone can find it
-<<<<<<< HEAD
 STR_5806    :Toggle windowed mode
-=======
-
->>>>>>> 2aa73dcb
 STR_5807    :{WINDOW_COLOUR_2}Number of rides: {BLACK}{COMMA16}
 STR_5808    :{WINDOW_COLOUR_2}Number of shops and stalls: {BLACK}{COMMA16}
 STR_5809    :{WINDOW_COLOUR_2}Number of information kiosks and other facilities: {BLACK}{COMMA16}
