# STR_XXXX part is read and XXXX becomes the string id number.
# Everything after the colon and before the new line will be saved as the string.
# Use # at the beginning of a line to leave a comment.
STR_0000    :
STR_0001    :{STRINGID} {COMMA16}
STR_0002    :Spiral Roller Coaster
STR_0003    :Stand-up Roller Coaster
STR_0004    :Suspended Swinging Coaster
STR_0005    :Inverted Roller Coaster
STR_0006    :Junior Roller Coaster
STR_0007    :Miniature Railway
STR_0008    :Monorail
STR_0009    :Mini Suspended Coaster
STR_0010    :Boat Hire
STR_0011    :Wooden Wild Mouse
STR_0012    :Steeplechase
STR_0013    :Car Ride
STR_0014    :Launched Freefall
STR_0015    :Bobsleigh Coaster
STR_0016    :Observation Tower
STR_0017    :Looping Roller Coaster
STR_0018    :Dinghy Slide
STR_0019    :Mine Train Coaster
STR_0020    :Chairlift
STR_0021    :Corkscrew Roller Coaster
STR_0022    :Maze
STR_0023    :Spiral Slide
STR_0024    :Go-Karts
STR_0025    :Log Flume
STR_0026    :River Rapids
STR_0027    :Dodgems
STR_0028    :Swinging Ship
STR_0029    :Swinging Inverter Ship
STR_0030    :Food Stall
STR_0031    :Unknown Stall (1D)
STR_0032    :Drink Stall
STR_0033    :Unknown Stall (1F)
STR_0034    :Shop
STR_0035    :Merry-Go-Round
STR_0036    :Unknown Stall (22)
STR_0037    :Information Kiosk
STR_0038    :Toilets
STR_0039    :Ferris Wheel
STR_0040    :Motion Simulator
STR_0041    :3D Cinema
STR_0042    :Top Spin
STR_0043    :Space Rings
STR_0044    :Reverse Freefall Coaster
STR_0045    :Lift
STR_0046    :Vertical Drop Roller Coaster
STR_0047    :Cash Machine
STR_0048    :Twist
STR_0049    :Haunted House
STR_0050    :First Aid Room
STR_0051    :Circus
STR_0052    :Ghost Train
STR_0053    :Twister Roller Coaster
STR_0054    :Wooden Roller Coaster
STR_0055    :Side-Friction Roller Coaster
STR_0056    :Steel Wild Mouse
STR_0057    :Multi-Dimension Roller Coaster
STR_0058    :Unknown Ride (38)
STR_0059    :Flying Roller Coaster
STR_0060    :Unknown Ride (3A)
STR_0061    :Virginia Reel
STR_0062    :Splash Boats
STR_0063    :Mini Helicopters
STR_0064    :Lay-down Roller Coaster
STR_0065    :Suspended Monorail
STR_0066    :Unknown Ride (40)
STR_0067    :Reverser Roller Coaster
STR_0068    :Heartline Twister Coaster
STR_0069    :Mini Golf
STR_0070    :Giga Coaster
STR_0071    :Roto-Drop
STR_0072    :Flying Saucers
STR_0073    :Crooked House
STR_0074    :Monorail Cycles
STR_0075    :Compact Inverted Coaster
STR_0076    :Water Coaster
STR_0077    :Air Powered Vertical Coaster
STR_0078    :Inverted Hairpin Coaster
STR_0079    :Magic Carpet
STR_0080    :Submarine Ride
STR_0081    :River Rafts
STR_0082    :Unknown Ride (50)
STR_0083    :Enterprise
STR_0084    :Unknown Ride (52)
STR_0085    :Unknown Ride (53)
STR_0086    :Unknown Ride (54)
STR_0087    :Unknown Ride (55)
STR_0088    :Inverted Impulse Coaster
STR_0089    :Mini Roller Coaster
STR_0090    :Mine Ride
STR_0091    :Unknown Ride (59)
STR_0092    :LIM Launched Roller Coaster
STR_0093    :Hybrid Coaster
STR_0094    :Single Rail Roller Coaster
STR_0095    :Alpine Coaster
STR_0096    :Classic Wooden Roller Coaster
STR_0512    :A compact roller coaster with a spiral lift hill and smooth, twisting drops.
STR_0513    :A looping roller coaster where the riders ride in a standing position
STR_0514    :Trains suspended beneath the roller coaster track swing out to the side around corners
STR_0515    :A steel roller coaster with trains that are held beneath the track, with many complex and twisting track elements
STR_0516    :A gentle roller coaster for people who haven’t yet got the courage to face the larger rides
STR_0517    :Passengers ride in miniature trains along a narrow-gauge railway track
STR_0518    :Passengers travel in electric trains along a monorail track
STR_0519    :Passengers ride in small cars hanging beneath the single-rail track, swinging freely from side to side around corners
STR_0520    :A dock platform where guests can drive/row personal watercraft on a body of water
STR_0521    :A fast and twisting roller coaster with tight turns and steep drops. Intensity is bound to be high.
STR_0522    :A smaller roller coaster where the riders sit above the track with no car around them
STR_0523    :Riders travel slowly in powered vehicles along a track-based route
STR_0524    :Freefall car is pneumatically launched up a tall steel tower and then allowed to freefall down
STR_0525    :Riders career down a twisting track guided only by the curvature and banking of the semi-circular track
STR_0526    :Passengers travel in a rotating observation cabin which travels up a tall tower
STR_0527    :A smooth steel-tracked roller coaster capable of vertical loops
STR_0528    :Riders travel in inflatable dinghies down a twisting semi-circular or completely enclosed tube track
STR_0529    :Mine train themed roller coaster trains career along steel roller coaster track made to look like old railway track
STR_0530    :Cars hang from a steel cable which runs continuously from one end of the ride to the other and back again
STR_0531    :A compact steel-tracked roller coaster where the train travels through corkscrews and loops
STR_0532    :Maze is constructed from 6-foot tall hedges or walls, and guests wander around the maze leaving only when they find the exit
STR_0533    :Wooden building with an internal staircase and an external spiral slide for use with slide mats
STR_0534    :Guests race each other in go-karts on an asphalt track
STR_0535    :Boats travel along a water channel, splashing down steep slopes to soak the riders
STR_0536    :Circular boats meander along a wide water channel, splashing through waterfalls and thrilling riders through foaming rapids
STR_0537    :Guests bump into each other in self-drive electric dodgems
STR_0538    :Large swinging pirate ship
STR_0539    :Ship is attached to an arm with a counterweight at the opposite end, and swings through a complete 360 degrees
STR_0540    :A stall where guests can purchase food
STR_0542    :A stall where guests can purchase drinks
STR_0544    :A stall that sells souvenirs
STR_0545    :Traditional rotating carousel with carved wooden horses
STR_0547    :A stall where guests can obtain park maps and purchase umbrellas
STR_0548    :A toilet building
STR_0549    :Rotating big wheel with open chairs
STR_0550    :Riders view a film inside the motion simulator pod while it is twisted and moved around by a hydraulic arm
STR_0551    :Cinema showing 3D films inside a geodesic sphere shaped building
STR_0552    :Passengers ride in a gondola suspended by large rotating arms, rotating forwards and backwards head-over-heels
STR_0553    :Concentric pivoting rings allowing the riders free rotation in all directions
STR_0554    :The car is accelerated out of the station along a long level track using Linear Induction Motors, then heads straight up a vertical spike of track, freefalling back down to return to the station
STR_0555    :Guests ride in a lift up or down a vertical tower to get from one level to another
STR_0556    :Extra-wide cars descend completely vertical sloped track for the ultimate freefall roller coaster experience
STR_0557    :An A.T.M. (Cash Machine) for guests to use if they run low on funds
STR_0558    :Riders ride in pairs of seats rotating around the ends of three long rotating arms
STR_0559    :Large themed building containing scary corridors and spooky rooms
STR_0560    :A place for sick guests to go for faster recovery
STR_0561    :Circus animal show inside a big-top tent
STR_0562    :Powered cars travel along a multi-level track past spooky scenery and special effects
STR_0563    :Sitting in comfortable trains with only simple lap restraints riders enjoy giant smooth drops and twisting track as well as plenty of ‘air time’ over the hills
STR_0564    :Running on wooden track, this coaster is fast, rough, noisy, and gives an ‘out of control’ riding experience with plenty of ‘air time’
STR_0565    :A simple wooden roller coaster capable of only gentle slopes and turns, where the cars are only kept on the track by side friction wheels and gravity
STR_0566    :Individual roller coaster cars zip around a tight zig-zag layout of track with sharp corners and short sharp drops
STR_0567    :Sitting in seats suspended either side of the track, riders are pitched head-over-heels while they plunge down steep drops and travel through various inversions
STR_0569    :Riding in special harnesses below the track, riders experience the feeling of flight as they swoop through the air
STR_0571    :Circular cars spin around as they travel along the zig-zagging wooden track
STR_0572    :Large capacity boats travel along a wide water channel, propelled up slopes by a conveyor belt, accelerating down steep slopes to soak the riders with a giant splash
STR_0573    :Powered helicopter shaped cars running on a steel track, controlled by the pedalling of the riders
STR_0574    :Riders are held in special harnesses in a lying-down position, travelling through twisted track and inversions either on their backs or facing the ground
STR_0575    :Powered trains hanging from a single rail transport people around the park
STR_0577    :Bogied cars run on wooden tracks, turning around on special reversing sections
STR_0578    :Cars run along track enclosed by circular hoops, traversing steep drops and heartline twists
STR_0579    :A gentle game of miniature golf
STR_0580    :A giant steel roller coaster capable of smooth drops and hills of over 300ft
STR_0581    :A ring of seats is pulled to the top of a tall tower while gently rotating, then allowed to free-fall down, stopping gently at the bottom using magnetic brakes
STR_0582    :Guests ride in hovercraft vehicles that they freely control
STR_0583    :Building containing warped rooms and angled corridors to disorientate people walking through it
STR_0584    :Special bicycles run on a steel monorail track, propelled by the pedalling of the riders
STR_0585    :Riders sit in pairs of seats suspended beneath the track as they loop and twist through tight inversions
STR_0586    :Boat shaped cars run on roller coaster track to allow twisting curves and steep drops, splashing down into sections of water for gentle river sections
STR_0587    :After an exhilarating air-powered launch, the train speeds up a vertical track, over the top, and vertically down the other side to return to the station
STR_0588    :Individual cars run beneath a zig-zagging track with hairpin turns and sharp drops
STR_0589    :A large flying-carpet themed car which moves up and down cyclically on the ends of 4 arms
STR_0590    :Riders ride in a submerged submarine through an underwater course
STR_0591    :Raft-shaped boats gently meander around a river track
STR_0593    :Rotating wheel with suspended passenger pods, which first starts spinning and is then tilted up by a supporting arm
STR_0598    :Inverted roller coaster trains are accelerated out of the station to travel up a vertical spike of track, then reverse back through the station to travel backwards up another vertical spike of track
STR_0599    :A compact roller coaster with individual cars and smooth twisting drops
STR_0600    :Powered mine trains career along a smooth and twisted track layout
STR_0602    :Roller coaster trains are accelerated out of the station by linear induction motors to speed through twisting inversions
STR_0603    :A wooden style roller coaster with a steel track, allowing for steep drops and inversions
STR_0604    :Riders ride single file on a narrow monorail track, as they race through tight inversions and direction changes
STR_0605    :Riders toboggan down a meandering steel track, braking to control their speed
STR_0606    :An older-style wooden roller coaster with a fast and rough ride, with plenty of air-time, some lateral G’s, and designed to feel ‘out-of-control’
STR_0767    :Guest {INT32}
STR_0768    :Handyman {INT32}
STR_0769    :Mechanic {INT32}
STR_0770    :Security Guard {INT32}
STR_0771    :Entertainer {INT32}
STR_0777    :Unnamed park{POP16}{POP16}
STR_0778    :Sign
STR_0779    :1st
STR_0780    :2nd
STR_0781    :3rd
STR_0782    :4th
STR_0783    :5th
STR_0784    :6th
STR_0785    :7th
STR_0786    :8th
STR_0787    :9th
STR_0788    :10th
STR_0789    :11th
STR_0790    :12th
STR_0791    :13th
STR_0792    :14th
STR_0793    :15th
STR_0794    :16th
STR_0795    :17th
STR_0796    :18th
STR_0797    :19th
STR_0798    :20th
STR_0799    :21st
STR_0800    :22nd
STR_0801    :23rd
STR_0802    :24th
STR_0803    :25th
STR_0804    :26th
STR_0805    :27th
STR_0806    :28th
STR_0807    :29th
STR_0808    :30th
STR_0809    :31st
STR_0810    :Jan
STR_0811    :Feb
STR_0812    :Mar
STR_0813    :Apr
STR_0814    :May
STR_0815    :Jun
STR_0816    :Jul
STR_0817    :Aug
STR_0818    :Sep
STR_0819    :Oct
STR_0820    :Nov
STR_0821    :Dec
STR_0822    :Unable to access graphic data file
STR_0823    :Missing or inaccessible data file
STR_0824    :{BLACK}❌
STR_0825    :Chosen name in use already
STR_0826    :Too many names defined
STR_0827    :Not enough cash - requires {CURRENCY2DP}
STR_0828    :Close window
STR_0829    :Window title - Drag this to move window
STR_0830    :Zoom view in
STR_0831    :Zoom view out
STR_0832    :Rotate view 90° clockwise
STR_0833    :Pause game
STR_0834    :Disk and game options
STR_0839    :{UINT16} × {UINT16}
STR_0840    :{POP16}{POP16}{POP16}{POP16}{POP16}{POP16}{POP16}{POP16}{UINT16} × {UINT16}
STR_0847    :About ‘OpenRCT2’
STR_0850    :{WINDOW_COLOUR_2}Copyright © 2002 Chris Sawyer, all rights reserved
STR_0851    :{WINDOW_COLOUR_2}Designed and programmed by Chris Sawyer
STR_0852    :{WINDOW_COLOUR_2}Graphics by Simon Foster
STR_0853    :{WINDOW_COLOUR_2}Sound and music by Allister Brimble
STR_0854    :{WINDOW_COLOUR_2}Additional sounds recorded by David Ellis
STR_0855    :{WINDOW_COLOUR_2}Representation by Jacqui Lyons at Marjacq Ltd.
STR_0856    :{WINDOW_COLOUR_2}Thanks to:
STR_0857    :{WINDOW_COLOUR_2}Peter James Adcock, Joe Booth, and John Wardley
STR_0865    :{STRINGID}
STR_0866    :{POP16}{STRINGID}
STR_0867    :{POP16}{POP16}{STRINGID}
STR_0868    :{POP16}{POP16}{POP16}{STRINGID}
STR_0869    :{POP16}{POP16}{POP16}{POP16}{STRINGID}
STR_0870    :{POP16}{POP16}{POP16}{POP16}{POP16}{STRINGID}
STR_0871    :{POP16}{POP16}{POP16}{POP16}{POP16}{POP16}{STRINGID}
STR_0872    :{POP16}{POP16}{POP16}{POP16}{POP16}{POP16}{POP16}{STRINGID}
STR_0873    :{POP16}{POP16}{POP16}{POP16}{POP16}{POP16}{POP16}{POP16}{STRINGID}
STR_0874    :{POP16}{POP16}{POP16}{POP16}{POP16}{POP16}{POP16}{POP16}{POP16}{STRINGID}
STR_0875    :{POP16}{POP16}{POP16}{POP16}{POP16}{POP16}{POP16}{POP16}{POP16}{POP16}{STRINGID}
STR_0876    :{BLACK}▼
STR_0877    :Too low!
STR_0878    :Too high!
STR_0879    :Can’t lower land here…
STR_0880    :Can’t raise land here…
STR_0881    :Object in the way
STR_0882    :Load Game
STR_0883    :Save Game
STR_0884    :Load Landscape
STR_0885    :Save Landscape
STR_0887    :Quit Scenario Editor
STR_0888    :Quit Track Designer
STR_0889    :Quit Track Designs Manager
STR_0891    :Screenshot
STR_0892    :Screenshot saved to disk as ‘{STRINGID}’
STR_0893    :Screenshot failed!
STR_0894    :Landscape data area full!
STR_0895    :Can’t build partly above and partly below ground
STR_0896    :{POP16}{POP16}{STRINGID} Construction
STR_0897    :Direction
STR_0898    :Left-hand curve
STR_0899    :Right-hand curve
STR_0900    :Left-hand curve (small radius)
STR_0901    :Right-hand curve (small radius)
STR_0902    :Left-hand curve (very small radius)
STR_0903    :Right-hand curve (very small radius)
STR_0904    :Left-hand curve (large radius)
STR_0905    :Right-hand curve (large radius)
STR_0906    :Straight
STR_0907    :Slope
STR_0908    :Roll/Banking
STR_0909    :Seat Rot.
STR_0910    :Roll for left-hand curve
STR_0911    :Roll for right-hand curve
STR_0912    :No roll
STR_0913    :Move to previous section
STR_0914    :Move to next section
STR_0915    :Construct the selected section
STR_0916    :Remove the highlighted section
STR_0917    :Vertical drop
STR_0918    :Steep slope down
STR_0919    :Slope down
STR_0920    :Level
STR_0921    :Slope up
STR_0922    :Steep slope up
STR_0923    :Vertical rise
STR_0924    :Helix down
STR_0925    :Helix up
STR_0926    :Can’t remove this…
STR_0927    :Can’t construct this here…
STR_0928    :Chain lift, to pull cars up slopes
STR_0929    :‘S’ Bend (left)
STR_0930    :‘S’ Bend (right)
STR_0931    :Vertical Loop (left)
STR_0932    :Vertical Loop (right)
STR_0933    :Raise or lower land first
STR_0934    :Ride entrance in the way
STR_0935    :Ride exit in the way
STR_0936    :Park entrance in the way
STR_0937    :View options
STR_0938    :Adjust land height and slope
STR_0939    :Underground/Inside View
STR_0940    :Hide Base Land
STR_0941    :Hide Vertical Faces
STR_0942    :See-Through Rides
STR_0943    :See-Through Scenery
STR_0944    :Save
STR_0945    :Don’t Save
STR_0946    :Cancel
STR_0947    :Save this before loading?
STR_0948    :Save this before quitting?
STR_0949    :Save this before quitting?
STR_0950    :Load Game
STR_0951    :Quit Game
STR_0952    :Quit Game
STR_0953    :Load Landscape
STR_0955    :Select seat rotation angle for this track section
STR_0956    :-180°
STR_0957    :-135°
STR_0958    :-90°
STR_0959    :-45°
STR_0960    :0°
STR_0961    :+45°
STR_0962    :+90°
STR_0963    :+135°
STR_0964    :+180°
STR_0965    :+225°
STR_0966    :+270°
STR_0967    :+315°
STR_0968    :+360°
STR_0969    :+405°
STR_0970    :+450°
STR_0971    :+495°
STR_0972    :Cancel
STR_0973    :OK
STR_0974    :Rides
STR_0975    :Shops and Stalls
STR_0976    :Toilets and Information Kiosks
STR_0977    :New Transport Rides
STR_0978    :New Gentle Rides
STR_0979    :New Roller Coasters
STR_0980    :New Thrill Rides
STR_0981    :New Water Rides
STR_0982    :New Shops & Stalls
STR_0983    :Research & Development
STR_0984    :{WINDOW_COLOUR_2}▲{BLACK}  {CURRENCY2DP}
STR_0985    :{WINDOW_COLOUR_2}▼{BLACK}  {CURRENCY2DP}
STR_0986    :{BLACK}{CURRENCY2DP}
STR_0987    :Too many rides/attractions
STR_0988    :Can’t create new ride/attraction…
STR_0989    :{STRINGID}
STR_0990    :Construction
STR_0991    :Station platform
STR_0992    :Demolish entire ride/attraction
STR_0993    :Demolish ride/attraction
STR_0994    :Demolish
STR_0995    :{WINDOW_COLOUR_1}Are you sure you want to completely demolish {STRINGID}?
STR_0996    :Overall view
STR_0997    :View selection
STR_0998    :No more stations allowed on this ride
STR_0999    :Requires a station platform
STR_1000    :Track is not a complete circuit
STR_1001    :Track unsuitable for type of train
STR_1002    :Can’t open {STRINGID}…
STR_1003    :Can’t test {STRINGID}…
STR_1004    :Can’t close {STRINGID}…
STR_1005    :Can’t start construction on {STRINGID}…
STR_1006    :Must be closed first
STR_1007    :Unable to create enough vehicles
STR_1008    :Open, close, or test ride/attraction
STR_1009    :Open or close all rides/attractions
STR_1010    :Open or close park
STR_1011    :Close all
STR_1012    :Open all
STR_1013    :Close park
STR_1014    :Open park
STR_1015    :Unable to operate with more than one station platform in this mode
STR_1016    :Unable to operate with less than two stations in this mode
STR_1017    :Can’t change operating mode…
STR_1018    :Can’t make changes…
STR_1019    :Can’t make changes…
STR_1020    :Can’t make changes…
STR_1021    :{POP16}{POP16}{POP16}{POP16}{STRINGID}
STR_1022    :{POP16}{POP16}{POP16}{COMMA16} car per train
STR_1023    :{POP16}{POP16}{POP16}{COMMA16} cars per train
STR_1024    :{COMMA16} car per train
STR_1025    :{COMMA16} cars per train
STR_1026    :Station platform too long!
STR_1027    :Locate this on Main View
STR_1028    :Off edge of map!
STR_1029    :Cannot build partly above and partly below water!
STR_1030    :Can only build this underwater!
STR_1031    :Can’t build this underwater!
STR_1032    :Can only build this on water!
STR_1033    :Can only build this above ground!
STR_1034    :Can only build this on land!
STR_1035    :Local authority won’t allow construction above tree-height!
STR_1036    :Load Game
STR_1037    :Load Landscape
STR_1038    :Convert saved game to scenario
STR_1039    :Install new track design
STR_1040    :Save Game
STR_1041    :Save Scenario
STR_1042    :Save Landscape
STR_1043    :OpenRCT2 Saved Game
STR_1044    :OpenRCT2 Scenario File
STR_1045    :OpenRCT2 Landscape File
STR_1046    :OpenRCT2 Track Design File
STR_1047    :Game save failed!
STR_1048    :Scenario save failed!
STR_1049    :Landscape save failed!
STR_1050    :Failed to load…{NEWLINE}File contains invalid data!
STR_1051    :Invisible Supports
STR_1052    :Invisible People
STR_1053    :Rides/attractions in park
STR_1054    :Name ride/attraction
STR_1055    :Name person
STR_1056    :Name staff member
STR_1057    :Ride/attraction name
STR_1058    :Enter new name for this ride/attraction:
STR_1059    :Can’t rename ride/attraction…
STR_1060    :Invalid ride/attraction name
STR_1061    :Normal mode
STR_1062    :Continuous circuit mode
STR_1063    :Reverse-Incline launched shuttle mode
STR_1064    :Powered launch (passing station)
STR_1065    :Shuttle mode
STR_1066    :Boat hire mode
STR_1067    :Upward launch
STR_1068    :Rotating lift mode
STR_1069    :Station to station mode
STR_1070    :Single ride per admission
STR_1071    :Unlimited rides per admission
STR_1072    :Maze mode
STR_1073    :Race mode
STR_1074    :Bumper-car mode
STR_1075    :Swing mode
STR_1076    :Shop stall mode
STR_1077    :Rotation mode
STR_1078    :Forward rotation
STR_1079    :Backward rotation
STR_1080    :Film: “Avenging aviators”
STR_1081    :3D film: “Mouse tails”
STR_1082    :Space rings mode
STR_1083    :Beginners mode
STR_1084    :LIM-powered launch
STR_1085    :Film: “Thrill riders”
STR_1086    :3D film: “Storm chasers”
STR_1087    :3D film: “Space raiders”
STR_1088    :Intense mode
STR_1089    :Berserk mode
STR_1090    :Haunted house mode
STR_1091    :Circus mode
STR_1092    :Downward launch
STR_1093    :Crooked house mode
STR_1094    :Freefall drop mode
STR_1095    :Continuous circuit block sectioned mode
STR_1096    :Powered launch (without passing station)
STR_1097    :Powered launch block sectioned mode
STR_1098    :Moving to end of {POP16}{STRINGID}
STR_1099    :Waiting for passengers at {POP16}{STRINGID}
STR_1100    :Waiting to depart {POP16}{STRINGID}
STR_1101    :Departing {POP16}{STRINGID}
STR_1102    :Travelling at {VELOCITY}
STR_1103    :Arriving at {POP16}{STRINGID}
STR_1104    :Unloading passengers at {POP16}{STRINGID}
STR_1105    :Travelling at {VELOCITY}
STR_1106    :Crashing!
STR_1107    :Crashed!
STR_1108    :Travelling at {VELOCITY}
STR_1109    :Swinging
STR_1110    :Rotating
STR_1111    :Rotating
STR_1112    :Operating
STR_1113    :Showing film
STR_1114    :Rotating
STR_1115    :Operating
STR_1116    :Operating
STR_1117    :Doing circus show
STR_1118    :Operating
STR_1119    :Waiting for cable lift
STR_1120    :Travelling at {VELOCITY}
STR_1121    :Stopping
STR_1122    :Waiting for passengers
STR_1123    :Waiting to start
STR_1124    :Starting
STR_1125    :Operating
STR_1126    :Stopping
STR_1127    :Unloading passengers
STR_1128    :Stopped by block brakes
STR_1129    :All vehicles in same colours
STR_1130    :Different colours per {STRINGID}
STR_1131    :Different colours per vehicle
STR_1132    :Vehicle {POP16}{POP16}{POP16}{POP16}{POP16}{POP16}{COMMA16}
STR_1133    :Vehicle {POP16}{COMMA16}
STR_1134    :{POP16}{POP16}{POP16}{POP16}{POP16}{STRINGID} {COMMA16}
STR_1135    :{STRINGID} {COMMA16}
STR_1136    :Select main colour
STR_1137    :Select additional colour 1
STR_1138    :Select additional colour 2
STR_1139    :Select support structure colour
STR_1140    :Select vehicle colour scheme option
STR_1141    :Select which vehicle/train to modify
STR_1142    :{MOVE_X}{10}{STRINGID}
STR_1143    :»{MOVE_X}{10}{STRINGID}
STR_1144    :Can’t build/move entrance for this ride/attraction…
STR_1145    :Can’t build/move exit for this ride/attraction…
STR_1146    :Entrance not yet built
STR_1147    :Exit not yet built
STR_1148    :Quarter load
STR_1149    :Half load
STR_1150    :Three-quarter load
STR_1151    :Full load
STR_1152    :Any load
STR_1153    :Height Marks on Ride Tracks
STR_1154    :Height Marks on Land
STR_1155    :Height Marks on Paths
STR_1156    :{MOVE_X}{10}{STRINGID}
STR_1157    :✓{MOVE_X}{10}{STRINGID}
STR_1158    :Can’t remove this…
STR_1159    :Place scenery, gardens, and other accessories
STR_1160    :Create/adjust lakes & water
STR_1161    :Can’t position this here…
STR_1162    :{OUTLINE}{TOPAZ}{STRINGID}
STR_1163    :{STRINGID}{NEWLINE}(Right-Click to Modify)
STR_1164    :{STRINGID}{NEWLINE}(Right-Click to Remove)
STR_1165    :{STRINGID} - {STRINGID} {COMMA16}
STR_1166    :Can’t lower water level here…
STR_1167    :Can’t raise water level here…
STR_1168    :Options
STR_1169    :(None)
STR_1170    :{STRING}
STR_1171    :{RED}Closed
STR_1172    :{YELLOW}{STRINGID}
STR_1173    :Build footpaths and queue lines
STR_1174    :Banner sign in the way
STR_1175    :Can’t build this on sloped footpath
STR_1176    :Can’t build footpath here…
STR_1177    :Can’t remove footpath from here…
STR_1178    :Land slope unsuitable
STR_1179    :Footpath in the way
STR_1180    :Can’t build this underwater!
STR_1181    :Footpaths
STR_1182    :Type
STR_1183    :Direction
STR_1184    :Slope
STR_1185    :Direction
STR_1186    :Slope down
STR_1187    :Level
STR_1188    :Slope up
STR_1189    :Construct the selected footpath section
STR_1190    :Remove previous footpath section
STR_1191    :{BLACK}{STRINGID}
STR_1192    :{OUTLINE}{RED}{STRINGID}
STR_1193    :{WINDOW_COLOUR_2}{STRINGID}
STR_1194    :Closed
STR_1195    :Test Run
STR_1196    :Open
STR_1197    :Broken Down
STR_1198    :Crashed!
STR_1199    :{COMMA16} person on ride
STR_1200    :{COMMA16} people on ride
STR_1201    :Nobody in queue line
STR_1202    :1 person in queue line
STR_1203    :{COMMA32} people in queue line
STR_1204    :{COMMA16} minute queue time
STR_1205    :{COMMA16} minutes queue time
STR_1206    :{WINDOW_COLOUR_2}Wait for:
STR_1207    :{WINDOW_COLOUR_2}Leave if another train arrives at station
STR_1208    :{WINDOW_COLOUR_2}Leave if another boat arrives at station
STR_1209    :Select whether should wait for passengers before departing
STR_1210    :Select whether should leave if another vehicle arrives at the same station
STR_1211    :{WINDOW_COLOUR_2}Minimum waiting time:
STR_1212    :{WINDOW_COLOUR_2}Maximum waiting time:
STR_1213    :Select minimum length of time to wait before departing
STR_1214    :Select maximum length of time to wait before departing
STR_1215    :{WINDOW_COLOUR_2}Synchronise with adjacent stations
STR_1216    :Select whether to synchronise departure with all adjacent stations (for ‘racing’)
STR_1217    :{COMMA16} seconds
STR_1218    :{BLACK}+
STR_1219    :{BLACK}-
STR_1220    :Exit only
STR_1221    :No entrance
STR_1222    :No exit
STR_1223    :Transport rides
STR_1224    :Gentle rides
STR_1225    :Roller coasters
STR_1226    :Thrill rides
STR_1227    :Water rides
STR_1228    :Shops & stalls
STR_1229    :train
STR_1230    :trains
STR_1231    :Train
STR_1232    :Trains
STR_1233    :{COMMA16} train
STR_1234    :{COMMA16} trains
STR_1235    :Train {COMMA16}
STR_1236    :boat
STR_1237    :boats
STR_1238    :Boat
STR_1239    :Boats
STR_1240    :{COMMA16} boat
STR_1241    :{COMMA16} boats
STR_1242    :Boat {COMMA16}
STR_1243    :track
STR_1244    :tracks
STR_1245    :Track
STR_1246    :Tracks
STR_1247    :{COMMA16} track
STR_1248    :{COMMA16} tracks
STR_1249    :Track {COMMA16}
STR_1250    :docking platform
STR_1251    :docking platforms
STR_1252    :Docking platform
STR_1253    :Docking platforms
STR_1254    :{COMMA16} docking platform
STR_1255    :{COMMA16} docking platforms
STR_1256    :Docking platform {COMMA16}
STR_1257    :station
STR_1258    :stations
STR_1259    :Station
STR_1260    :Stations
STR_1261    :{COMMA16} station
STR_1262    :{COMMA16} stations
STR_1263    :Station {COMMA16}
STR_1264    :car
STR_1265    :cars
STR_1266    :Car
STR_1267    :Cars
STR_1268    :{COMMA16} car
STR_1269    :{COMMA16} cars
STR_1270    :Car {COMMA16}
STR_1271    :building
STR_1272    :buildings
STR_1273    :Building
STR_1274    :Buildings
STR_1275    :{COMMA16} building
STR_1276    :{COMMA16} buildings
STR_1277    :Building {COMMA16}
STR_1278    :structure
STR_1279    :structures
STR_1280    :Structure
STR_1281    :Structures
STR_1282    :{COMMA16} structure
STR_1283    :{COMMA16} structures
STR_1284    :Structure {COMMA16}
STR_1285    :ship
STR_1286    :ships
STR_1287    :Ship
STR_1288    :Ships
STR_1289    :{COMMA16} ship
STR_1290    :{COMMA16} ships
STR_1291    :Ship {COMMA16}
STR_1292    :cabin
STR_1293    :cabins
STR_1294    :Cabin
STR_1295    :Cabins
STR_1296    :{COMMA16} cabin
STR_1297    :{COMMA16} cabins
STR_1298    :Cabin {COMMA16}
STR_1299    :wheel
STR_1300    :wheels
STR_1301    :Wheel
STR_1302    :Wheels
STR_1303    :{COMMA16} wheel
STR_1304    :{COMMA16} wheels
STR_1305    :Wheel {COMMA16}
STR_1306    :ring
STR_1307    :rings
STR_1308    :Ring
STR_1309    :Rings
STR_1310    :{COMMA16} ring
STR_1311    :{COMMA16} rings
STR_1312    :Ring {COMMA16}
STR_1313    :player
STR_1314    :players
STR_1315    :Player
STR_1316    :Players
STR_1317    :{COMMA16} player
STR_1318    :{COMMA16} players
STR_1319    :Player {COMMA16}
STR_1320    :course
STR_1321    :courses
STR_1322    :Course
STR_1323    :Courses
STR_1324    :{COMMA16} course
STR_1325    :{COMMA16} courses
STR_1326    :Course {COMMA16}
STR_1327    :Rotate objects by 90°
STR_1328    :Level land required
STR_1329    :{WINDOW_COLOUR_2}Launch speed:
STR_1330    :Maximum speed when leaving station
STR_1331    :{POP16}{POP16}{POP16}{POP16}{POP16}{POP16}{POP16}{POP16}{POP16}{VELOCITY}
STR_1332    :{VELOCITY}
STR_1333    :{STRINGID} - {STRINGID}{POP16}
STR_1334    :{STRINGID} - {STRINGID} {COMMA16}
STR_1335    :{STRINGID} - Entrance{POP16}{POP16}
STR_1336    :{STRINGID} - Station {POP16}{COMMA16} Entrance
STR_1337    :{STRINGID} - Exit{POP16}{POP16}
STR_1338    :{STRINGID} - Station {POP16}{COMMA16} Exit
STR_1339    :{BLACK}No test results yet…
STR_1340    :{WINDOW_COLOUR_2}Max. speed: {BLACK}{VELOCITY}
STR_1341    :{WINDOW_COLOUR_2}Ride time: {BLACK}{STRINGID}{STRINGID}{STRINGID}{STRINGID}
STR_1342    :{DURATION}
STR_1343    :{DURATION} / 
STR_1344    :{WINDOW_COLOUR_2}Ride length: {BLACK}{STRINGID}{STRINGID}{STRINGID}{STRINGID}
STR_1345    :{LENGTH}
STR_1346    :{LENGTH} / 
STR_1347    :{WINDOW_COLOUR_2}Average speed: {BLACK}{VELOCITY}
STR_1348    :{WINDOW_COLOUR_2}Max. positive vertical Gs: {BLACK}{COMMA2DP32}g
STR_1349    :{WINDOW_COLOUR_2}Max. positive vertical Gs: {OUTLINE}{RED}{COMMA2DP32}g
STR_1350    :{WINDOW_COLOUR_2}Max. negative vertical Gs: {BLACK}{COMMA2DP32}g
STR_1351    :{WINDOW_COLOUR_2}Max. negative vertical Gs: {OUTLINE}{RED}{COMMA2DP32}g
STR_1352    :{WINDOW_COLOUR_2}Max. lateral Gs: {BLACK}{COMMA2DP32}g
STR_1353    :{WINDOW_COLOUR_2}Max. lateral Gs: {OUTLINE}{RED}{COMMA2DP32}g
STR_1354    :{WINDOW_COLOUR_2}Highest drop height: {BLACK}{LENGTH}
STR_1355    :{WINDOW_COLOUR_2}Drops: {BLACK}{COMMA16}
STR_1356    :{WINDOW_COLOUR_2}Inversions: {BLACK}{COMMA16}
STR_1357    :{WINDOW_COLOUR_2}Holes: {BLACK}{COMMA16}
STR_1358    :{WINDOW_COLOUR_2}Total ‘air’ time: {BLACK}{COMMA2DP32}secs
STR_1359    :{WINDOW_COLOUR_2}Queue time: {BLACK}{COMMA16} minute
STR_1360    :{WINDOW_COLOUR_2}Queue time: {BLACK}{COMMA16} minutes
STR_1361    :Can’t change speed…
STR_1362    :Can’t change launch speed…
STR_1363    :Too high for supports!
STR_1364    :Supports for track above can’t be extended any further!
STR_1365    :In-line Twist (left)
STR_1366    :In-line Twist (right)
STR_1367    :Small Half Loop
STR_1368    :Half Corkscrew (left)
STR_1369    :Half Corkscrew (right)
STR_1370    :Barrel Roll (left)
STR_1371    :Barrel Roll (right)
STR_1372    :Launched Lift Hill
STR_1373    :Large Half Loop (left)
STR_1374    :Large Half Loop (right)
STR_1375    :Upper Transfer
STR_1376    :Lower Transfer
STR_1377    :Heartline Roll (left)
STR_1378    :Heartline Roll (right)
STR_1379    :Reverser (left)
STR_1380    :Reverser (right)
STR_1381    :Curved Lift Hill (left)
STR_1382    :Curved Lift Hill (right)
STR_1383    :Quarter Loop
STR_1384    :{YELLOW}{STRINGID}
STR_1385    :Other track configurations
STR_1386    :Special…
STR_1387    :Can’t change land type…
STR_1388    :{OUTLINE}{GREEN}+ {CURRENCY}
STR_1389    :{OUTLINE}{RED}- {CURRENCY}
STR_1390    :{CURRENCY2DP}
STR_1391    :{RED}{CURRENCY2DP}
STR_1392    :View of ride/attraction
STR_1393    :Vehicle details and options
STR_1394    :Operating options
STR_1395    :Maintenance options
STR_1396    :Colour scheme options
STR_1397    :Sound & music options
STR_1398    :Measurements and test data
STR_1399    :Graphs
STR_1400    :Entrance
STR_1401    :Exit
STR_1402    :Build or move entrance to ride/attraction
STR_1403    :Build or move exit from ride/attraction
STR_1404    :Rotate 90°
STR_1405    :Mirror image
STR_1406    :Toggle scenery on/off (if available for this design)
STR_1407    :{WINDOW_COLOUR_2}Build this…
STR_1408    :{WINDOW_COLOUR_2}Cost: {BLACK}{CURRENCY}
STR_1409    :Entry/Exit Platform
STR_1410    :Vertical Tower
STR_1411    :{STRINGID} in the way
STR_1412    :{WINDOW_COLOUR_3}Data logging not available for this type of ride
STR_1413    :{WINDOW_COLOUR_3}Data logging will start when next {STRINGID} leaves {STRINGID}
STR_1414    :{BLACK}{DURATION}
STR_1415    :{WINDOW_COLOUR_2}Velocity
STR_1416    :{WINDOW_COLOUR_2}Altitude
STR_1417    :{WINDOW_COLOUR_2}Vert. Gs
STR_1418    :{WINDOW_COLOUR_2}Lat. Gs
STR_1419    :{BLACK}{VELOCITY}
STR_1420    :{BLACK}{LENGTH}
STR_1421    :{BLACK}{COMMA16}g
STR_1422    :Logging data from {POP16}{STRINGID}
STR_1423    :Queue line path
STR_1424    :Footpath
STR_1425    :Footpath
STR_1426    :Queue Line
STR_1427    :{WINDOW_COLOUR_2}Customers: {BLACK}{COMMA32} per hour
STR_1428    :{WINDOW_COLOUR_2}Admission price:
STR_1429    :{POP16}{POP16}{POP16}{CURRENCY2DP}
STR_1430    :Free
STR_1431    :Walking
STR_1432    :Heading for {STRINGID}
STR_1433    :Queuing for {STRINGID}
STR_1434    :Drowning
STR_1435    :On {STRINGID}
STR_1436    :In {STRINGID}
STR_1437    :At {STRINGID}
STR_1438    :Sitting
STR_1439    :(select location)
STR_1440    :Mowing grass
STR_1441    :Sweeping footpath
STR_1442    :Emptying litter bin
STR_1443    :Watering gardens
STR_1444    :Watching {STRINGID}
STR_1445    :Watching construction of {STRINGID}
STR_1446    :Looking at scenery
STR_1447    :Leaving the park
STR_1448    :Watching new ride being constructed
STR_1449    :{SPRITE} {STRINGID}{NEWLINE}({STRINGID})
STR_1450    :{INLINE_SPRITE}{09}{20}{00}{00}{SPRITE} {STRINGID}{NEWLINE}({STRINGID})
STR_1451    :{STRINGID}{NEWLINE}({STRINGID})
STR_1452    :Guest’s name
STR_1453    :Enter name for this guest:
STR_1454    :Can’t name guest…
STR_1455    :Invalid name for guest
STR_1456    :{WINDOW_COLOUR_2}Cash spent: {BLACK}{CURRENCY2DP}
STR_1457    :{WINDOW_COLOUR_2}Cash in pocket: {BLACK}{CURRENCY2DP}
STR_1458    :{WINDOW_COLOUR_2}Time in park: {BLACK}{REALTIME}
STR_1459    :Track style
STR_1460    :‘U’ shaped open track
STR_1461    :‘O’ shaped enclosed track
STR_1462    :Too steep for lift hill
STR_1463    :Guests
STR_1464    :Helix up (small)
STR_1465    :Helix up (large)
STR_1466    :Helix down (small)
STR_1467    :Helix down (large)
STR_1468    :Staff
STR_1469    :Ride must start and end with stations
STR_1470    :Station not long enough
STR_1471    :{WINDOW_COLOUR_2}Speed:
STR_1472    :Speed of this ride
STR_1473    :{WINDOW_COLOUR_2}Excitement rating: {BLACK}{COMMA2DP32}  ({STRINGID})
STR_1474    :{WINDOW_COLOUR_2}Excitement rating: {BLACK}Not yet available
STR_1475    :{WINDOW_COLOUR_2}Intensity rating: {BLACK}{COMMA2DP32}  ({STRINGID})
STR_1476    :{WINDOW_COLOUR_2}Intensity rating: {BLACK}Not yet available
STR_1477    :{WINDOW_COLOUR_2}Intensity rating: {OUTLINE}{RED}{COMMA2DP32}  ({STRINGID})
STR_1478    :{WINDOW_COLOUR_2}Nausea rating: {BLACK}{COMMA2DP32}  ({STRINGID})
STR_1479    :{WINDOW_COLOUR_2}Nausea rating: {BLACK}Not yet available
STR_1480    :“I can’t afford {STRINGID}”
STR_1481    :“I’ve spent all my money”
STR_1482    :“I feel sick”
STR_1483    :“I feel very sick”
STR_1484    :“I want to go on something more thrilling than {STRINGID}”
STR_1485    :“{STRINGID} looks too intense for me”
STR_1486    :“I haven’t finished my {STRINGID} yet”
STR_1487    :“Just looking at {STRINGID} makes me feel sick”
STR_1488    :“I’m not paying that much to go on {STRINGID}”
STR_1489    :“I want to go home”
STR_1490    :“{STRINGID} is really good value”
STR_1491    :“I’ve already got {STRINGID}”
STR_1492    :“I can’t afford {STRINGID}”
STR_1493    :“I’m not hungry”
STR_1494    :“I’m not thirsty”
STR_1495    :“Help! I’m drowning!”
STR_1496    :“I’m lost!”
STR_1497    :“{STRINGID} was great”
STR_1498    :“I’ve been queuing for {STRINGID} for ages”
STR_1499    :“I’m tired”
STR_1500    :“I’m hungry”
STR_1501    :“I’m thirsty”
STR_1502    :“I need to go to the toilet”
STR_1503    :“I can’t find {STRINGID}”
STR_1504    :“I’m not paying that much to use {STRINGID}”
STR_1505    :“I’m not going on {STRINGID} while it’s raining”
STR_1506    :“The litter here is really bad”
STR_1507    :“I can’t find the park exit”
STR_1508    :“I want to get off {STRINGID}”
STR_1509    :“I want to get out of {STRINGID}”
STR_1510    :“I’m not going on {STRINGID} - it isn’t safe”
STR_1511    :“This path is disgusting”
STR_1512    :“It’s too crowded here”
STR_1513    :“The vandalism here is really bad”
STR_1514    :“Great scenery!”
STR_1515    :“This park is really clean and tidy”
STR_1516    :“The jumping fountains are great”
STR_1517    :“The music is nice here”
STR_1518    :“This balloon from {STRINGID} is really good value”
STR_1519    :“This cuddly toy from {STRINGID} is really good value”
STR_1520    :“This park map from {STRINGID} is really good value”
STR_1521    :“This on-ride photo from {STRINGID} is really good value”
STR_1522    :“This umbrella from {STRINGID} is really good value”
STR_1523    :“This drink from {STRINGID} is really good value”
STR_1524    :“This burger from {STRINGID} is really good value”
STR_1525    :“These chips from {STRINGID} are really good value”
STR_1526    :“This ice cream from {STRINGID} is really good value”
STR_1527    :“This candyfloss from {STRINGID} is really good value”
STR_1528    :
STR_1529    :
STR_1530    :
STR_1531    :“This pizza from {STRINGID} is really good value”
STR_1532    :
STR_1533    :“This popcorn from {STRINGID} is really good value”
STR_1534    :“This hot dog from {STRINGID} is really good value”
STR_1535    :“This tentacle from {STRINGID} is really good value”
STR_1536    :“This hat from {STRINGID} is really good value”
STR_1537    :“This toffee apple from {STRINGID} is really good value”
STR_1538    :“This T-shirt from {STRINGID} is really good value”
STR_1539    :“This doughnut from {STRINGID} is really good value”
STR_1540    :“This coffee from {STRINGID} is really good value”
STR_1541    :
STR_1542    :“This fried chicken from {STRINGID} is really good value”
STR_1543    :“This lemonade from {STRINGID} is really good value”
STR_1544    :
STR_1545    :
STR_1546    :
STR_1547    :
STR_1548    :
STR_1549    :
STR_1550    :“Wow!”
STR_1551    :“I have the strangest feeling someone is watching me”
STR_1552    :“I’m not paying that much for a balloon from {STRINGID}”
STR_1553    :“I’m not paying that much for a cuddly toy from {STRINGID}”
STR_1554    :“I’m not paying that much for a park map from {STRINGID}”
STR_1555    :“I’m not paying that much for an on-ride photo from {STRINGID}”
STR_1556    :“I’m not paying that much for an umbrella from {STRINGID}”
STR_1557    :“I’m not paying that much for a drink from {STRINGID}”
STR_1558    :“I’m not paying that much for a burger from {STRINGID}”
STR_1559    :“I’m not paying that much for chips from {STRINGID}”
STR_1560    :“I’m not paying that much for an ice cream from {STRINGID}”
STR_1561    :“I’m not paying that much for candyfloss from {STRINGID}”
STR_1562    :
STR_1563    :
STR_1564    :
STR_1565    :“I’m not paying that much for pizza from {STRINGID}”
STR_1566    :
STR_1567    :“I’m not paying that much for popcorn from {STRINGID}”
STR_1568    :“I’m not paying that much for a hot dog from {STRINGID}”
STR_1569    :“I’m not paying that much for tentacle from {STRINGID}”
STR_1570    :“I’m not paying that much for a hat from {STRINGID}”
STR_1571    :“I’m not paying that much for a toffee apple from {STRINGID}”
STR_1572    :“I’m not paying that much for a T-shirt from {STRINGID}”
STR_1573    :“I’m not paying that much for a doughnut from {STRINGID}”
STR_1574    :“I’m not paying that much for coffee from {STRINGID}”
STR_1575    :
STR_1576    :“I’m not paying that much for fried chicken from {STRINGID}”
STR_1577    :“I’m not paying that much for lemonade from {STRINGID}”
STR_1578    :
STR_1579    :
STR_1580    :
STR_1581    :
STR_1582    :
STR_1583    :
STR_1584    :“This on-ride photo from {STRINGID} is really good value”
STR_1585    :“This on-ride photo from {STRINGID} is really good value”
STR_1586    :“This on-ride photo from {STRINGID} is really good value”
STR_1587    :“This pretzel from {STRINGID} is really good value”
STR_1588    :“This hot chocolate from {STRINGID} is really good value”
STR_1589    :“This iced tea from {STRINGID} is really good value”
STR_1590    :“This funnel cake from {STRINGID} is really good value”
STR_1591    :“These sunglasses from {STRINGID} are really good value”
STR_1592    :“These beef noodles from {STRINGID} are really good value”
STR_1593    :“These fried rice noodles from {STRINGID} are really good value”
STR_1594    :“This wonton soup from {STRINGID} is really good value”
STR_1595    :“This meatball soup from {STRINGID} is really good value”
STR_1596    :“This fruit juice from {STRINGID} is really good value”
STR_1597    :“This soybean milk from {STRINGID} is really good value”
STR_1598    :“This sujeonggwa from {STRINGID} is really good value”
STR_1599    :“This sub sandwich from {STRINGID} is really good value”
STR_1600    :“This cookie from {STRINGID} is really good value”
STR_1601    :
STR_1602    :
STR_1603    :
STR_1604    :“This roast sausage from {STRINGID} is really good value”
STR_1605    :
STR_1606    :
STR_1607    :
STR_1608    :
STR_1609    :
STR_1610    :
STR_1611    :
STR_1612    :
STR_1613    :
STR_1614    :
STR_1615    :
STR_1616    :“I’m not paying that much for an on-ride photo from {STRINGID}”
STR_1617    :“I’m not paying that much for an on-ride photo from {STRINGID}”
STR_1618    :“I’m not paying that much for an on-ride photo from {STRINGID}”
STR_1619    :“I’m not paying that much for a pretzel from {STRINGID}”
STR_1620    :“I’m not paying that much for hot chocolate from {STRINGID}”
STR_1621    :“I’m not paying that much for iced tea from {STRINGID}”
STR_1622    :“I’m not paying that much for a funnel cake from {STRINGID}”
STR_1623    :“I’m not paying that much for sunglasses from {STRINGID}”
STR_1624    :“I’m not paying that much for beef noodles from {STRINGID}”
STR_1625    :“I’m not paying that much for fried rice noodles from {STRINGID}”
STR_1626    :“I’m not paying that much for wonton soup from {STRINGID}”
STR_1627    :“I’m not paying that much for meatball soup from {STRINGID}”
STR_1628    :“I’m not paying that much for fruit juice from {STRINGID}”
STR_1629    :“I’m not paying that much for soybean milk from {STRINGID}”
STR_1630    :“I’m not paying that much for sujeonggwa from {STRINGID}”
STR_1631    :“I’m not paying that much for a sub sandwich from {STRINGID}”
STR_1632    :“I’m not paying that much for a cookie from {STRINGID}”
STR_1633    :
STR_1634    :
STR_1635    :
STR_1636    :“I’m not paying that much for a roast sausage from {STRINGID}”
STR_1637    :
STR_1638    :
STR_1639    :
STR_1640    :
STR_1641    :
STR_1642    :
STR_1643    :
STR_1644    :
STR_1645    :
STR_1646    :
STR_1647    :
STR_1648    :“Help! Put me down!”
STR_1649    :“I’m running out of cash!”
STR_1650    :“Wow! A new ride being built!”
STR_1653    :“…and here we are on {STRINGID}!”
STR_1654    :{WINDOW_COLOUR_2}Recent thoughts:
STR_1655    :Construct footpath on land
STR_1656    :Construct bridge or tunnel footpath
STR_1657    :{WINDOW_COLOUR_2}Preferred ride
STR_1658    :{WINDOW_COLOUR_2}intensity: {BLACK}less than {COMMA16}
STR_1659    :{WINDOW_COLOUR_2}intensity: {BLACK}between {COMMA16} and {COMMA16}
STR_1660    :{WINDOW_COLOUR_2}intensity: {BLACK}more than {COMMA16}
STR_1661    :{WINDOW_COLOUR_2}Nausea tolerance: {BLACK}{STRINGID}
STR_1662    :{WINDOW_COLOUR_2}Happiness:
STR_1663    :{WINDOW_COLOUR_2}Nausea:
STR_1664    :{WINDOW_COLOUR_2}Energy:
STR_1665    :{WINDOW_COLOUR_2}Hunger:
STR_1666    :{WINDOW_COLOUR_2}Thirst:
STR_1667    :{WINDOW_COLOUR_2}Toilet:
STR_1668    :{WINDOW_COLOUR_2}Satisfaction: {BLACK}Unknown
STR_1669    :{WINDOW_COLOUR_2}Satisfaction: {BLACK}{COMMA16}%
STR_1670    :{WINDOW_COLOUR_2}Total customers: {BLACK}{COMMA32}
STR_1671    :{WINDOW_COLOUR_2}Total profit: {BLACK}{CURRENCY2DP}
STR_1672    :Brakes
STR_1673    :Spinning Control Toggle Track
STR_1674    :Brake speed
STR_1675    :{POP16}{VELOCITY}
STR_1676    :Set speed limit for brakes
STR_1677    :{WINDOW_COLOUR_2}Popularity: {BLACK}Unknown
STR_1678    :{WINDOW_COLOUR_2}Popularity: {BLACK}{COMMA16}%
STR_1679    :Helix up (left)
STR_1680    :Helix up (right)
STR_1681    :Helix down (left)
STR_1682    :Helix down (right)
STR_1683    :Base size 2 × 2
STR_1684    :Base size 4 × 4
STR_1685    :Base size 2 × 4
STR_1686    :Base size 5 × 1
STR_1687    :Water splash
STR_1688    :Base size 4 × 1
STR_1689    :Block brakes
STR_1690    :{WINDOW_COLOUR_2}{STRINGID}{NEWLINE}{BLACK}{STRINGID}
STR_1691    :{WINDOW_COLOUR_2}  Cost: {BLACK}{CURRENCY}
STR_1692    :{WINDOW_COLOUR_2}  Cost: {BLACK}from {CURRENCY}
STR_1693    :Guests
STR_1694    :Staff
STR_1695    :Income and costs
STR_1696    :Customer information
STR_1697    :Cannot place these on queue line area
STR_1698    :Can only place these on queue area
STR_1699    :Too many people in game
STR_1700    :Hire new Handyman
STR_1701    :Hire new Mechanic
STR_1702    :Hire new Security Guard
STR_1703    :Hire new Entertainer
STR_1704    :Can’t hire new staff…
STR_1705    :Sack this staff member
STR_1706    :Move this person to a new location
STR_1707    :Too many staff in game
STR_1708    :Set patrol area for this staff member
STR_1709    :Sack staff
STR_1710    :Yes
STR_1711    :{WINDOW_COLOUR_1}Are you sure you want to sack {STRINGID}?
STR_1712    :{INLINE_SPRITE}{247}{19}{00}{00}{WINDOW_COLOUR_2}Sweep footpaths
STR_1713    :{INLINE_SPRITE}{248}{19}{00}{00}{WINDOW_COLOUR_2}Water gardens
STR_1714    :{INLINE_SPRITE}{249}{19}{00}{00}{WINDOW_COLOUR_2}Empty litter bins
STR_1715    :{INLINE_SPRITE}{250}{19}{00}{00}{WINDOW_COLOUR_2}Mow grass
STR_1716    :Invalid name for park
STR_1717    :Can’t rename park…
STR_1718    :Park Name
STR_1719    :Enter name for park:
STR_1720    :Name park
STR_1721    :Park closed
STR_1722    :Park open
STR_1723    :Can’t open park…
STR_1724    :Can’t close park…
STR_1725    :Can’t buy land…
STR_1726    :Land not for sale!
STR_1727    :Construction rights not for sale!
STR_1728    :Can’t buy construction rights here…
STR_1729    :Land not owned by park!
STR_1730    :{RED}Closed
STR_1731    :{WHITE}{STRINGID} - - 
STR_1732    :Build
STR_1733    :Mode
STR_1734    :{WINDOW_COLOUR_2}Number of laps:
STR_1735    :Number of laps of circuit
STR_1736    :{POP16}{POP16}{POP16}{POP16}{POP16}{POP16}{POP16}{POP16}{POP16}{COMMA16}
STR_1738    :Can’t change number of laps…
STR_1739    :Race won by guest {INT32}
STR_1740    :Race won by {STRINGID}
STR_1741    :Not yet constructed!
STR_1742    :{WINDOW_COLOUR_2}Max. people on ride:
STR_1743    :Maximum number of people allowed on this ride at one time
STR_1744    :{POP16}{POP16}{POP16}{POP16}{POP16}{POP16}{POP16}{POP16}{POP16}{COMMA16}
STR_1746    :Can’t change this…
STR_1747    :{WINDOW_COLOUR_2}Time limit:
STR_1748    :Time limit for ride
STR_1749    :{POP16}{POP16}{POP16}{POP16}{POP16}{POP16}{POP16}{POP16}{POP16}{DURATION}
STR_1751    :Can’t change time limit for ride…
STR_1752    :Show list of individual guests in park
STR_1753    :Show summarised list of guests in park
STR_1754    :{BLACK}{COMMA32} guests
STR_1755    :{BLACK}{COMMA32} guest
STR_1756    :{WINDOW_COLOUR_2}Admission price:
STR_1757    :{WINDOW_COLOUR_2}Reliability: {MOVE_X}{255}{BLACK}{COMMA16}%
STR_1758    :Build mode
STR_1759    :Move mode
STR_1760    :Fill-in mode
STR_1761    :Build maze in this direction
STR_1762    :Waterfalls
STR_1763    :Rapids
STR_1764    :Log Bumps
STR_1765    :On-ride photo section
STR_1766    :Reverser turntable
STR_1767    :Spinning tunnel
STR_1768    :Can’t change number of swings…
STR_1769    :{WINDOW_COLOUR_2}Number of swings:
STR_1770    :Number of complete swings
STR_1771    :{POP16}{POP16}{POP16}{POP16}{POP16}{POP16}{POP16}{POP16}{POP16}{COMMA16}
STR_1773    :Only one on-ride photo section allowed per ride
STR_1774    :Only one cable lift hill allowed per ride
STR_1777    :Ride music
STR_1778    :{STRINGID} - - 
STR_1779    :{INLINE_SPRITE}{254}{19}{00}{00} Panda costume
STR_1780    :{INLINE_SPRITE}{255}{19}{00}{00} Tiger costume
STR_1781    :{INLINE_SPRITE}{00}{20}{00}{00} Elephant costume
STR_1782    :{INLINE_SPRITE}{01}{20}{00}{00} Roman costume
STR_1783    :{INLINE_SPRITE}{02}{20}{00}{00} Gorilla costume
STR_1784    :{INLINE_SPRITE}{03}{20}{00}{00} Snowman costume
STR_1785    :{INLINE_SPRITE}{04}{20}{00}{00} Knight costume
STR_1786    :{INLINE_SPRITE}{05}{20}{00}{00} Astronaut costume
STR_1787    :{INLINE_SPRITE}{06}{20}{00}{00} Bandit costume
STR_1788    :{INLINE_SPRITE}{07}{20}{00}{00} Sheriff costume
STR_1789    :{INLINE_SPRITE}{08}{20}{00}{00} Pirate costume
STR_1790    :Select uniform colour for this type of staff
STR_1791    :{WINDOW_COLOUR_2}Uniform colour:
STR_1792    :Responding to {STRINGID} breakdown call
STR_1793    :Heading to {STRINGID} for an inspection
STR_1794    :Fixing {STRINGID}
STR_1795    :Answering radio call
STR_1796    :Has broken down and requires fixing
STR_1798    :Whirlpool
STR_1799    :{POP16}{POP16}{POP16}{POP16}{POP16}{CURRENCY2DP}
STR_1800    :Safety cut-out
STR_1801    :Restraints stuck closed
STR_1802    :Restraints stuck open
STR_1803    :Doors stuck closed
STR_1804    :Doors stuck open
STR_1805    :Vehicle malfunction
STR_1806    :Brakes failure
STR_1807    :Control failure
STR_1808    :{WINDOW_COLOUR_2}Last breakdown: {BLACK}{STRINGID}
STR_1809    :{WINDOW_COLOUR_2}Current breakdown: {OUTLINE}{RED}{STRINGID}
STR_1810    :{WINDOW_COLOUR_2}Carrying:
STR_1811    :Can’t build this here…
STR_1812    :{BLACK}{STRINGID}
STR_1813    :Miscellaneous Objects
STR_1814    :Actions
STR_1815    :Thoughts
STR_1816    :Select information type to show in guest list
STR_1817    :({COMMA32})
STR_1818    :{WINDOW_COLOUR_2}All guests
STR_1819    :{WINDOW_COLOUR_2}All guests (summarised)
STR_1820    :{WINDOW_COLOUR_2}Guests {STRINGID}
STR_1821    :{WINDOW_COLOUR_2}Guests thinking {SMALLFONT}{STRINGID}
STR_1822    :{WINDOW_COLOUR_2}Guests thinking about {POP16}{STRINGID}
STR_1823    :Show guests’ thoughts about this ride/attraction
STR_1824    :Show guests on this ride/attraction
STR_1825    :Show guests queuing for this ride/attraction
STR_1826    :Status
STR_1827    :Popularity
STR_1828    :Satisfaction
STR_1829    :Profit
STR_1830    :Queue length
STR_1831    :Queue time
STR_1832    :Reliability
STR_1833    :Down-time
STR_1834    :Guests favourite
STR_1835    :Popularity: Unknown
STR_1836    :Popularity: {COMMA16}%
STR_1837    :Satisfaction: Unknown
STR_1838    :Satisfaction: {COMMA16}%
STR_1839    :Reliability: {COMMA16}%
STR_1840    :Down-time: {COMMA16}%
STR_1841    :Profit: {CURRENCY2DP} per hour
STR_1842    :Favourite of: {COMMA32} guest
STR_1843    :Favourite of: {COMMA32} guests
STR_1844    :Select information type to show in ride/attraction list
STR_1845    :{MONTHYEAR}
STR_1846    :{COMMA32} guests
STR_1847    :{INLINE_SPRITE}{11}{20}{00}{00}{COMMA32} guests
STR_1848    :{INLINE_SPRITE}{10}{20}{00}{00}{COMMA32} guests
STR_1849    :{WINDOW_COLOUR_2}Play music
STR_1850    :Select whether music should be played for this ride
STR_1851    :{WINDOW_COLOUR_2}Running cost: {BLACK}{CURRENCY2DP} per hour
STR_1852    :{WINDOW_COLOUR_2}Running cost: {BLACK}Unknown
STR_1853    :{WINDOW_COLOUR_2}Built: {BLACK}This Year
STR_1854    :{WINDOW_COLOUR_2}Built: {BLACK}Last Year
STR_1855    :{WINDOW_COLOUR_2}Built: {BLACK}{COMMA16} Years Ago
STR_1856    :{WINDOW_COLOUR_2}Profit per item sold: {BLACK}{CURRENCY2DP}
STR_1857    :{WINDOW_COLOUR_2}Loss per item sold: {BLACK}{CURRENCY2DP}
STR_1858    :{WINDOW_COLOUR_2}Cost: {BLACK}{CURRENCY2DP} per month
STR_1859    :Handymen
STR_1860    :Mechanics
STR_1861    :Security Guards
STR_1862    :Entertainers
STR_1863    :Handyman
STR_1864    :Mechanic
STR_1865    :Security Guard
STR_1866    :Entertainer
STR_1867    :{BLACK}{COMMA32} {STRINGID}
STR_1868    :Can’t change number of rotations…
STR_1869    :{WINDOW_COLOUR_2}Number of rotations:
STR_1870    :Number of complete rotations
STR_1871    :{POP16}{POP16}{POP16}{POP16}{POP16}{POP16}{POP16}{POP16}{POP16}{COMMA16}
STR_1873    :{WINDOW_COLOUR_2}Income: {BLACK}{CURRENCY2DP} per hour
STR_1874    :{WINDOW_COLOUR_2}Profit: {BLACK}{CURRENCY2DP} per hour
STR_1875    :{BLACK} {SPRITE}{BLACK} {STRINGID}
STR_1876    :{WINDOW_COLOUR_2}{INLINE_SPRITE}{251}{19}{00}{00}Inspect Rides
STR_1877    :{WINDOW_COLOUR_2}{INLINE_SPRITE}{252}{19}{00}{00}Fix Rides
STR_1878    :{WINDOW_COLOUR_2}Inspection:
STR_1879    :Every 10 minutes
STR_1880    :Every 20 minutes
STR_1881    :Every 30 minutes
STR_1882    :Every 45 minutes
STR_1883    :Every hour
STR_1884    :Every 2 hours
STR_1885    :Never
STR_1886    :Inspecting {STRINGID}
STR_1887    :{WINDOW_COLOUR_2}Time since last inspection: {BLACK}{COMMA16} minutes
STR_1888    :{WINDOW_COLOUR_2}Time since last inspection: {BLACK}more than 4 hours
STR_1889    :{WINDOW_COLOUR_2}Down-Time: {MOVE_X}{255}{BLACK}{COMMA16}%
STR_1890    :Select how often a mechanic should check this ride
STR_1891    :No {STRINGID} in park yet!
STR_1894    :{WINDOW_COLOUR_2}{STRINGID} sold: {BLACK}{COMMA32}
STR_1895    :Build new ride/attraction
STR_1896    :{WINDOW_COLOUR_2}Expenditure/Income
STR_1897    :{WINDOW_COLOUR_2}Ride construction
STR_1898    :{WINDOW_COLOUR_2}Ride running costs
STR_1899    :{WINDOW_COLOUR_2}Land purchase
STR_1900    :{WINDOW_COLOUR_2}Landscaping
STR_1901    :{WINDOW_COLOUR_2}Park entrance tickets
STR_1902    :{WINDOW_COLOUR_2}Ride tickets
STR_1903    :{WINDOW_COLOUR_2}Shop sales
STR_1904    :{WINDOW_COLOUR_2}Shop stock
STR_1905    :{WINDOW_COLOUR_2}Food/drink sales
STR_1906    :{WINDOW_COLOUR_2}Food/drink stock
STR_1907    :{WINDOW_COLOUR_2}Staff wages
STR_1908    :{WINDOW_COLOUR_2}Marketing
STR_1909    :{WINDOW_COLOUR_2}Research
STR_1910    :{WINDOW_COLOUR_2}Loan interest
STR_1911    :{BLACK} at {COMMA16}% per year
STR_1912    :{MONTH}
STR_1913    :{BLACK}+{CURRENCY2DP}
STR_1914    :{BLACK}{CURRENCY2DP}
STR_1915    :{OUTLINE}{RED}{CURRENCY2DP}
STR_1916    :{WINDOW_COLOUR_2}Loan:
STR_1917    :{POP16}{POP16}{POP16}{CURRENCY}
STR_1918    :Can’t borrow any more money!
STR_1919    :Not enough cash available!
STR_1920    :Can’t pay back loan!
STR_1921    :Start a new game
STR_1922    :Continue playing a saved game
STR_1924    :Exit
STR_1925    :Can’t place person here…
STR_1927    :{YELLOW}{STRINGID} has broken down
STR_1928    :{RED}{STRINGID} has crashed!
STR_1929    :{RED}{STRINGID} still hasn’t been fixed{NEWLINE}Check where your mechanics are and consider organizing them better
STR_1930    :Turn on/off tracking information for this guest - (If tracking is on, guest’s movements will be reported in the message area)
STR_1931    :{STRINGID} has joined the queue line for {STRINGID}
STR_1932    :{STRINGID} is on {STRINGID}
STR_1933    :{STRINGID} is in {STRINGID}
STR_1934    :{STRINGID} has left {STRINGID}
STR_1935    :{STRINGID} has left the park
STR_1936    :{STRINGID} has bought {STRINGID}
STR_1937    :Show information about the subject of this message
STR_1938    :Show view of guest
STR_1939    :Show view of staff member
STR_1940    :Show happiness, energy, hunger etc. for this guest
STR_1941    :Show which rides this guest has been on
STR_1942    :Show financial information about this guest
STR_1943    :Show guest’s recent thoughts
STR_1944    :Show items guest is carrying
STR_1945    :Show orders and options for this staff member
STR_1946    :Select costume for this entertainer
STR_1947    :Show areas patrolled by selected staff type, and locate the nearest staff member
STR_1948    :Hire a new staff member of the selected type
STR_1949    :Financial Summary
STR_1950    :Financial Graph
STR_1951    :Park Value Graph
STR_1952    :Profit Graph
STR_1953    :Marketing
STR_1954    :Research Funding
STR_1955    :{WINDOW_COLOUR_2}Number of circuits:
STR_1956    :Number of circuits of track per ride
STR_1957    :{POP16}{POP16}{POP16}{POP16}{POP16}{POP16}{POP16}{POP16}{POP16}{POP16}{POP16}{COMMA16}
STR_1958    :{COMMA16}
STR_1959    :Can’t change number of circuits…
STR_1960    :{WINDOW_COLOUR_2}Balloon price:
STR_1961    :{WINDOW_COLOUR_2}Cuddly Toy price:
STR_1962    :{WINDOW_COLOUR_2}Park Map price:
STR_1963    :{WINDOW_COLOUR_2}On-Ride Photo price:
STR_1964    :{WINDOW_COLOUR_2}Umbrella price:
STR_1965    :{WINDOW_COLOUR_2}Drink price:
STR_1966    :{WINDOW_COLOUR_2}Burger price:
STR_1967    :{WINDOW_COLOUR_2}Chips price:
STR_1968    :{WINDOW_COLOUR_2}Ice Cream price:
STR_1969    :{WINDOW_COLOUR_2}Candyfloss price:
STR_1970    :{WINDOW_COLOUR_2}
STR_1971    :{WINDOW_COLOUR_2}
STR_1972    :{WINDOW_COLOUR_2}
STR_1973    :{WINDOW_COLOUR_2}Pizza price:
STR_1974    :{WINDOW_COLOUR_2}
STR_1975    :{WINDOW_COLOUR_2}Popcorn price:
STR_1976    :{WINDOW_COLOUR_2}Hot Dog price:
STR_1977    :{WINDOW_COLOUR_2}Tentacle price:
STR_1978    :{WINDOW_COLOUR_2}Hat price:
STR_1979    :{WINDOW_COLOUR_2}Toffee Apple price:
STR_1980    :{WINDOW_COLOUR_2}T-Shirt price:
STR_1981    :{WINDOW_COLOUR_2}Doughnut price:
STR_1982    :{WINDOW_COLOUR_2}Coffee price:
STR_1983    :{WINDOW_COLOUR_2}
STR_1984    :{WINDOW_COLOUR_2}Fried Chicken price:
STR_1985    :{WINDOW_COLOUR_2}Lemonade price:
STR_1986    :{WINDOW_COLOUR_2}
STR_1987    :{WINDOW_COLOUR_2}
STR_1988    :Balloon
STR_1989    :Cuddly Toy
STR_1990    :Park Map
STR_1991    :On-Ride Photo
STR_1992    :Umbrella
STR_1993    :Drink
STR_1994    :Burger
STR_1995    :Chips
STR_1996    :Ice Cream
STR_1997    :Candyfloss
STR_1998    :Empty Can
STR_1999    :Rubbish
STR_2000    :Empty Burger Box
STR_2001    :Pizza
STR_2002    :Voucher
STR_2003    :Popcorn
STR_2004    :Hot Dog
STR_2005    :Tentacle
STR_2006    :Hat
STR_2007    :Toffee Apple
STR_2008    :T-Shirt
STR_2009    :Doughnut
STR_2010    :Coffee
STR_2011    :Empty Cup
STR_2012    :Fried Chicken
STR_2013    :Lemonade
STR_2014    :Empty Box
STR_2015    :Empty Bottle
STR_2016    :Balloons
STR_2017    :Cuddly Toys
STR_2018    :Park Maps
STR_2019    :On-Ride Photos
STR_2020    :Umbrellas
STR_2021    :Drinks
STR_2022    :Burgers
STR_2023    :Chips
STR_2024    :Ice Creams
STR_2025    :Candyfloss
STR_2026    :Empty Cans
STR_2027    :Rubbish
STR_2028    :Empty Burger Boxes
STR_2029    :Pizzas
STR_2030    :Vouchers
STR_2031    :Popcorn
STR_2032    :Hot Dogs
STR_2033    :Tentacles
STR_2034    :Hats
STR_2035    :Toffee Apples
STR_2036    :T-Shirts
STR_2037    :Doughnuts
STR_2038    :Coffees
STR_2039    :Empty Cups
STR_2040    :Fried Chicken
STR_2041    :Lemonade
STR_2042    :Empty Boxes
STR_2043    :Empty Bottles
STR_2044    :a Balloon
STR_2045    :a Cuddly Toy
STR_2046    :a Park Map
STR_2047    :an On-Ride Photo
STR_2048    :an Umbrella
STR_2049    :a Drink
STR_2050    :a Burger
STR_2051    :some Chips
STR_2052    :an Ice Cream
STR_2053    :some Candyfloss
STR_2054    :an Empty Can
STR_2055    :some Rubbish
STR_2056    :an Empty Burger Box
STR_2057    :a Pizza
STR_2058    :a Voucher
STR_2059    :some Popcorn
STR_2060    :a Hot Dog
STR_2061    :a Tentacle
STR_2062    :a Hat
STR_2063    :a Toffee Apple
STR_2064    :a T-Shirt
STR_2065    :a Doughnut
STR_2066    :a Coffee
STR_2067    :an Empty Cup
STR_2068    :some Fried Chicken
STR_2069    :some Lemonade
STR_2070    :an Empty Box
STR_2071    :an Empty Bottle
STR_2072    :“{STRINGID}” Balloon
STR_2073    :“{STRINGID}” Cuddly Toy
STR_2074    :Map of {STRINGID}
STR_2075    :On-Ride Photo of {STRINGID}
STR_2076    :“{STRINGID}” Umbrella
STR_2077    :Drink
STR_2078    :Burger
STR_2079    :Chips
STR_2080    :Ice Cream
STR_2081    :Candyfloss
STR_2082    :Empty Can
STR_2083    :Rubbish
STR_2084    :Empty Burger Box
STR_2085    :Pizza
STR_2086    :Voucher for {STRINGID}
STR_2087    :Popcorn
STR_2088    :Hot Dog
STR_2089    :Tentacle
STR_2090    :“{STRINGID}” Hat
STR_2091    :Toffee Apple
STR_2092    :“{STRINGID}” T-Shirt
STR_2093    :Doughnut
STR_2094    :Coffee
STR_2095    :Empty Cup
STR_2096    :Fried Chicken
STR_2097    :Lemonade
STR_2098    :Empty Box
STR_2099    :Empty Bottle
STR_2103    :{WINDOW_COLOUR_2}Pretzel price:
STR_2104    :{WINDOW_COLOUR_2}Hot Chocolate price:
STR_2105    :{WINDOW_COLOUR_2}Iced Tea price:
STR_2106    :{WINDOW_COLOUR_2}Funnel Cake price:
STR_2107    :{WINDOW_COLOUR_2}Sunglasses price:
STR_2108    :{WINDOW_COLOUR_2}Beef Noodles price:
STR_2109    :{WINDOW_COLOUR_2}Fried Rice Noodles price:
STR_2110    :{WINDOW_COLOUR_2}Wonton Soup price:
STR_2111    :{WINDOW_COLOUR_2}Meatball Soup price:
STR_2112    :{WINDOW_COLOUR_2}Fruit Juice price:
STR_2113    :{WINDOW_COLOUR_2}Soybean Milk price:
STR_2114    :{WINDOW_COLOUR_2}Sujeonggwa price:
STR_2115    :{WINDOW_COLOUR_2}Sub Sandwich price:
STR_2116    :{WINDOW_COLOUR_2}Cookie price:
STR_2117    :{WINDOW_COLOUR_2}
STR_2118    :{WINDOW_COLOUR_2}
STR_2119    :{WINDOW_COLOUR_2}
STR_2120    :{WINDOW_COLOUR_2}Roast Sausage price:
STR_2121    :{WINDOW_COLOUR_2}
STR_2125    :Pretzel
STR_2126    :Hot Chocolate
STR_2127    :Iced Tea
STR_2128    :Funnel Cake
STR_2129    :Sunglasses
STR_2130    :Beef Noodles
STR_2131    :Fried Rice Noodles
STR_2132    :Wonton Soup
STR_2133    :Meatball Soup
STR_2134    :Fruit Juice
STR_2135    :Soybean Milk
STR_2136    :Sujeonggwa
STR_2137    :Sub Sandwich
STR_2138    :Cookie
STR_2139    :Empty Bowl
STR_2140    :Empty Drink Carton
STR_2141    :Empty Juice Cup
STR_2142    :Roast Sausage
STR_2143    :Empty Bowl
STR_2147    :Pretzels
STR_2148    :Hot Chocolates
STR_2149    :Iced Teas
STR_2150    :Funnel Cakes
STR_2151    :Sunglasses
STR_2152    :Beef Noodles
STR_2153    :Fried Rice Noodles
STR_2154    :Wonton Soups
STR_2155    :Meatball Soups
STR_2156    :Fruit Juices
STR_2157    :Soybean Milks
STR_2158    :Sujeonggwa
STR_2159    :Sub Sandwiches
STR_2160    :Cookies
STR_2161    :Empty Bowls
STR_2162    :Empty Drink Cartons
STR_2163    :Empty Juice cups
STR_2164    :Roast Sausages
STR_2165    :Empty Bowls
STR_2169    :a Pretzel
STR_2170    :a Hot Chocolate
STR_2171    :an Iced Tea
STR_2172    :a Funnel Cake
STR_2173    :a pair of Sunglasses
STR_2174    :some Beef Noodles
STR_2175    :some Fried Rice Noodles
STR_2176    :some Wonton Soup
STR_2177    :some Meatball Soup
STR_2178    :a Fruit Juice
STR_2179    :some Soybean Milk
STR_2180    :some Sujeonggwa
STR_2181    :a Sub Sandwich
STR_2182    :a Cookie
STR_2183    :an Empty Bowl
STR_2184    :an Empty Drink Carton
STR_2185    :an Empty Juice Cup
STR_2186    :a Roast Sausage
STR_2187    :an Empty Bowl
STR_2191    :Pretzel
STR_2192    :Hot Chocolate
STR_2193    :Iced Tea
STR_2194    :Funnel Cake
STR_2195    :Sunglasses
STR_2196    :Beef Noodles
STR_2197    :Fried Rice Noodles
STR_2198    :Wonton Soup
STR_2199    :Meatball Soup
STR_2200    :Fruit Juice
STR_2201    :Soybean Milk
STR_2202    :Sujeonggwa
STR_2203    :Sub Sandwich
STR_2204    :Cookie
STR_2205    :Empty Bowl
STR_2206    :Empty Drink Carton
STR_2207    :Empty Juice Cup
STR_2208    :Roast Sausage
STR_2209    :Empty Bowl
STR_2210    :Show list of handymen in park
STR_2211    :Show list of mechanics in park
STR_2212    :Show list of security guards in park
STR_2213    :Show list of entertainers in park
STR_2214    :Construction not possible while game is paused!
STR_2215    :{STRINGID}{NEWLINE}({STRINGID})
STR_2216    :{WINDOW_COLOUR_2}{COMMA16}°C
STR_2217    :{WINDOW_COLOUR_2}{COMMA16}°F
STR_2218    :{RED}{STRINGID} on {STRINGID} hasn’t returned to the {STRINGID} yet!{NEWLINE}Check whether it is stuck or has stalled
STR_2219    :{RED}{COMMA16} people have died in an accident on {STRINGID}
STR_2220    :{WINDOW_COLOUR_2}Park Rating: {BLACK}{COMMA16}
STR_2221    :Park Rating: {COMMA16}
STR_2222    :{BLACK}{STRINGID}
STR_2223    :{WINDOW_COLOUR_2}Guests in park: {BLACK}{COMMA32}
STR_2224    :{WINDOW_COLOUR_2}Cash: {BLACK}{CURRENCY2DP}
STR_2225    :{WINDOW_COLOUR_2}Cash: {RED}{CURRENCY2DP}
STR_2226    :{WINDOW_COLOUR_2}Park value: {BLACK}{CURRENCY}
STR_2227    :{WINDOW_COLOUR_2}Company value: {BLACK}{CURRENCY}
STR_2228    :{WINDOW_COLOUR_2}Last month’s profit from food/drink and{NEWLINE}merchandise sales: {BLACK}{CURRENCY}
STR_2229    :Slope up to vertical
STR_2230    :Vertical track
STR_2231    :Holding brake for drop
STR_2232    :Cable lift hill
STR_2233    :Park information
STR_2234    :Recent Messages
STR_2235    :{STRINGID} {STRINGID}
STR_2236    :January
STR_2237    :February
STR_2238    :March
STR_2239    :April
STR_2240    :May
STR_2241    :June
STR_2242    :July
STR_2243    :August
STR_2244    :September
STR_2245    :October
STR_2246    :November
STR_2247    :December
STR_2248    :Can’t demolish ride/attraction…
STR_2249    :{BABYBLUE}New ride/attraction now available:{NEWLINE}{STRINGID}
STR_2250    :{BABYBLUE}New scenery/theming now available:{NEWLINE}{STRINGID}
STR_2251    :Can only be built on paths!
STR_2252    :Can only be built across paths!
STR_2253    :Transport Rides
STR_2254    :Gentle Rides
STR_2255    :Roller Coasters
STR_2256    :Thrill Rides
STR_2257    :Water Rides
STR_2258    :Shops & Stalls
STR_2259    :Scenery & Theming
STR_2260    :No funding
STR_2261    :Minimum funding
STR_2262    :Normal funding
STR_2263    :Maximum funding
STR_2264    :Research funding
STR_2265    :{WINDOW_COLOUR_2}Cost: {BLACK}{CURRENCY} per month
STR_2266    :Research priorities
STR_2267    :Currently in development
STR_2268    :Last development
STR_2269    :{WINDOW_COLOUR_2}Type: {BLACK}{STRINGID}
STR_2270    :{WINDOW_COLOUR_2}Progress: {BLACK}{STRINGID}
STR_2271    :{WINDOW_COLOUR_2}Expected: {BLACK}{STRINGID}
STR_2272    :{WINDOW_COLOUR_2}Ride/attraction:{NEWLINE}{BLACK}{STRINGID}
STR_2273    :{WINDOW_COLOUR_2}Scenery/theming:{NEWLINE}{BLACK}{STRINGID}
STR_2274    :Show details of this invention or development
STR_2275    :Show funding and options for research & development
STR_2276    :Show research & development status
STR_2277    :Unknown
STR_2278    :Transport Ride
STR_2279    :Gentle Ride
STR_2280    :Roller Coaster
STR_2281    :Thrill Ride
STR_2282    :Water Ride
STR_2283    :Shop/Stall
STR_2284    :Scenery/Theming
STR_2285    :Initial research
STR_2286    :Designing
STR_2287    :Completing design
STR_2288    :Unknown
STR_2289    :{STRINGID} {STRINGID}
STR_2291    :Select scenario for new game
STR_2292    :{WINDOW_COLOUR_2}Rides been on:
STR_2293    :{BLACK} Nothing
STR_2294    :Change base land style
STR_2295    :Change vertical edges of land
STR_2296    :{BLACK}{CURRENCY2DP}{WINDOW_COLOUR_2} paid to enter park
STR_2297    :{BLACK}{CURRENCY2DP}{WINDOW_COLOUR_2} spent on {BLACK}{COMMA16} ride
STR_2298    :{BLACK}{CURRENCY2DP}{WINDOW_COLOUR_2} spent on {BLACK}{COMMA16} rides
STR_2299    :{BLACK}{CURRENCY2DP}{WINDOW_COLOUR_2} spent on {BLACK}{COMMA16} item of food
STR_2300    :{BLACK}{CURRENCY2DP}{WINDOW_COLOUR_2} spent on {BLACK}{COMMA16} items of food
STR_2301    :{BLACK}{CURRENCY2DP}{WINDOW_COLOUR_2} spent on {BLACK}{COMMA16} drink
STR_2302    :{BLACK}{CURRENCY2DP}{WINDOW_COLOUR_2} spent on {BLACK}{COMMA16} drinks
STR_2303    :{BLACK}{CURRENCY2DP}{WINDOW_COLOUR_2} spent on {BLACK}{COMMA16} souvenir
STR_2304    :{BLACK}{CURRENCY2DP}{WINDOW_COLOUR_2} spent on {BLACK}{COMMA16} souvenirs
STR_2305    :Track design files
STR_2306    :Save track design
STR_2307    :Select {STRINGID} design
STR_2308    :{STRINGID} Track Designs
STR_2309    :Install New Track Design
STR_2310    :Build custom design
STR_2311    :{WINDOW_COLOUR_2}Excitement rating: {BLACK}{COMMA2DP32} (approx.)
STR_2312    :{WINDOW_COLOUR_2}Intensity rating: {BLACK}{COMMA2DP32} (approx.)
STR_2313    :{WINDOW_COLOUR_2}Nausea rating: {BLACK}{COMMA2DP32} (approx.)
STR_2314    :{WINDOW_COLOUR_2}Ride length: {BLACK}{STRINGID}
STR_2315    :{WINDOW_COLOUR_2}Cost: {BLACK}around {CURRENCY}
STR_2316    :{WINDOW_COLOUR_2}Space required: {BLACK}{COMMA16} × {COMMA16} blocks
STR_2321    :{WINDOW_COLOUR_2}Number of rides/attractions: {BLACK}{COMMA16}
STR_2322    :{WINDOW_COLOUR_2}Staff: {BLACK}{COMMA32}
STR_2323    :{WINDOW_COLOUR_2}Park size: {BLACK}{COMMA32}m²
STR_2324    :{WINDOW_COLOUR_2}Park size: {BLACK}{COMMA32}sq.ft.
STR_2325    :Buy land to extend park
STR_2326    :Buy construction rights to allow construction above or below land outside the park
STR_2327    :Options
STR_2328    :{WINDOW_COLOUR_2}Currency:
STR_2329    :{WINDOW_COLOUR_2}Distance and Speed:
STR_2330    :{WINDOW_COLOUR_2}Temperature:
STR_2331    :{WINDOW_COLOUR_2}Height Labels:
STR_2332    :Units
STR_2333    :Sound effects
STR_2334    :Pounds (£)
STR_2335    :Dollars ($)
STR_2336    :Franc (F)
STR_2337    :Deutsche mark (DM)
STR_2338    :Yen (¥)
STR_2339    :Peseta (Pts)
STR_2340    :Lira (L)
STR_2341    :Guilders (ƒ)
STR_2342    :Krona (kr)
STR_2343    :Euros (€)
STR_2344    :Imperial
STR_2345    :Metric
STR_2347    :{RED}{STRINGID} has drowned!
STR_2348    :Show statistics for this staff member
STR_2349    :{WINDOW_COLOUR_2}Wages: {BLACK}{CURRENCY} per month
STR_2350    :{WINDOW_COLOUR_2}Employed: {BLACK}{MONTHYEAR}
STR_2351    :{WINDOW_COLOUR_2}Lawns mown: {BLACK}{COMMA32}
STR_2352    :{WINDOW_COLOUR_2}Gardens watered: {BLACK}{COMMA32}
STR_2353    :{WINDOW_COLOUR_2}Litter swept: {BLACK}{COMMA32}
STR_2354    :{WINDOW_COLOUR_2}Bins emptied: {BLACK}{COMMA32}
STR_2355    :{WINDOW_COLOUR_2}Rides fixed: {BLACK}{COMMA32}
STR_2356    :{WINDOW_COLOUR_2}Rides inspected: {BLACK}{COMMA32}
STR_2358    :Units
STR_2359    :Real Values
STR_2360    :Display Resolution:
STR_2361    :Landscape Smoothing
STR_2362    :Toggle landscape tile edge smoothing on/off
STR_2363    :Gridlines on Landscape
STR_2364    :Toggle gridlines on landscape on/off
STR_2365    :The bank refuses to increase your loan!
STR_2366    :Celsius (°C)
STR_2367    :Fahrenheit (°F)
STR_2368    :None
STR_2369    :Low
STR_2370    :Average
STR_2371    :High
STR_2372    :Low
STR_2373    :Medium
STR_2374    :High
STR_2375    :Very high
STR_2376    :Extreme
STR_2377    :Ultra-Extreme
STR_2378    :Adjust smaller area of land
STR_2379    :Adjust larger area of land
STR_2380    :Adjust smaller area of water
STR_2381    :Adjust larger area of water
STR_2382    :Land
STR_2383    :Water
STR_2384    :{WINDOW_COLOUR_2}Your objective:
STR_2385    :{BLACK}None
STR_2386    :{BLACK}To have at least {COMMA16} guests in your park at the end of {MONTHYEAR}, with a park rating of at least 600
STR_2387    :{BLACK}To achieve a park value of at least {POP16}{POP16}{CURRENCY} at the end of {PUSH16}{PUSH16}{PUSH16}{PUSH16}{PUSH16}{MONTHYEAR}
STR_2388    :{BLACK}Have Fun!
STR_2389    :{BLACK}Build the best {STRINGID} you can!
STR_2390    :{BLACK}To have 10 different types of roller coasters operating in your park, each with an excitement value of at least 6.00
STR_2391    :{BLACK}To have at least {COMMA16} guests in your park. You must not let the park rating drop below 700 at any time!
STR_2392    :{BLACK}To achieve a monthly income from ride tickets of at least {POP16}{POP16}{CURRENCY}
STR_2393    :{BLACK}To have 10 different types of roller coasters operating in your park, each with a minimum length of {LENGTH}, and an excitement rating of at least 7.00
STR_2394    :{BLACK}To finish building all 5 of the partially built roller coasters in this park, designing them to achieve excitement ratings of at least {POP16}{POP16}{COMMA2DP32} each
STR_2395    :{BLACK}To repay your loan and achieve a park value of at least {POP16}{POP16}{CURRENCY}
STR_2396    :{BLACK}To achieve a monthly profit from food, drink and merchandise sales of at least {POP16}{POP16}{CURRENCY}
STR_2397    :None
STR_2398    :Number of guests at a given date
STR_2399    :Park value at a given date
STR_2400    :Have fun
STR_2401    :Build the best ride you can
STR_2402    :Build 10 roller coasters
STR_2403    :Number of guests in park
STR_2404    :Monthly income from ride tickets
STR_2405    :Build 10 roller coasters of a given length
STR_2406    :Finish building 5 roller coasters
STR_2407    :Repay loan and achieve a given park value
STR_2408    :Monthly profit from food/merchandise
STR_2409    :{WINDOW_COLOUR_2}Marketing campaigns in operation
STR_2410    :{BLACK}None
STR_2411    :{WINDOW_COLOUR_2}Marketing campaigns available
STR_2412    :Start this marketing campaign
STR_2413    :{BLACK}({CURRENCY2DP} per week)
STR_2414    :(Not Selected)
STR_2415    :{WINDOW_COLOUR_2}Ride:
STR_2416    :{WINDOW_COLOUR_2}Item:
STR_2417    :{WINDOW_COLOUR_2}Length of time:
STR_2418    :Free entry to {STRINGID}
STR_2419    :Free ride on {STRINGID}
STR_2420    :Half-price entry to {STRINGID}
STR_2421    :Free {STRINGID}
STR_2424    :{WINDOW_COLOUR_2}Vouchers for free entry to the park
STR_2425    :{WINDOW_COLOUR_2}Vouchers for free rides on a particular ride
STR_2426    :{WINDOW_COLOUR_2}Vouchers for half-price entry to the park
STR_2427    :{WINDOW_COLOUR_2}Vouchers for free food or drink
STR_2428    :{WINDOW_COLOUR_2}Advertising campaign for the park
STR_2429    :{WINDOW_COLOUR_2}Advertising campaign for a particular ride
STR_2430    :{BLACK}Vouchers for free entry to {STRINGID}
STR_2431    :{BLACK}Vouchers for free ride on {STRINGID}
STR_2432    :{BLACK}Vouchers for half-price entry to {STRINGID}
STR_2433    :{BLACK}Vouchers for free {STRINGID}
STR_2434    :{BLACK}Advertising campaign for {STRINGID}
STR_2435    :{BLACK}Advertising campaign for {STRINGID}
STR_2436    :1 week
STR_2443    :{WINDOW_COLOUR_2}Cost per week: {BLACK}{CURRENCY2DP}
STR_2444    :{WINDOW_COLOUR_2}Total cost: {BLACK}{CURRENCY2DP}
STR_2445    :Start this marketing campaign
STR_2446    :{YELLOW}Your marketing campaign for free entry to the park has finished
STR_2447    :{YELLOW}Your marketing campaign for free rides on {STRINGID} has finished
STR_2448    :{YELLOW}Your marketing campaign for half-price entry to the park has finished
STR_2449    :{YELLOW}Your marketing campaign for free {STRINGID} has finished
STR_2450    :{YELLOW}Your advertising campaign for the park has finished
STR_2451    :{YELLOW}Your advertising campaign for {STRINGID} has finished
STR_2452    :{WINDOW_COLOUR_2}Cash (less loan): {BLACK}{CURRENCY2DP}
STR_2453    :{WINDOW_COLOUR_2}Cash (less loan): {RED}{CURRENCY2DP}
STR_2454    :{BLACK}{CURRENCY2DP} -
STR_2457    :Show financial accounts
STR_2458    :Show graph of cash (less loan) over time
STR_2459    :Show graph of park value over time
STR_2460    :Show graph of weekly profit
STR_2461    :Show marketing campaigns
STR_2462    :Show view of park entrance
STR_2463    :Show graph of park ratings over time
STR_2464    :Show graph of guest numbers over time
STR_2465    :Show park entrance price and information
STR_2466    :Show park statistics
STR_2467    :Show objectives for this game
STR_2468    :Show recent awards this park has received
STR_2469    :Select level of research & development
STR_2470    :Research new transport rides
STR_2471    :Research new gentle rides
STR_2472    :Research new roller coasters
STR_2473    :Research new thrill rides
STR_2474    :Research new water rides
STR_2475    :Research new shops and stalls
STR_2476    :Research new scenery and theming
STR_2477    :Select operating mode for this ride/attraction
STR_2478    :Show graph of velocity against time
STR_2479    :Show graph of altitude against time
STR_2480    :Show graph of vertical acceleration against time
STR_2481    :Show graph of lateral acceleration against time
STR_2482    :Profit: {CURRENCY} per week,  Park Value: {CURRENCY}
STR_2483    :{WINDOW_COLOUR_2}Weekly profit: {BLACK}+{CURRENCY2DP}
STR_2484    :{WINDOW_COLOUR_2}Weekly profit: {RED}{CURRENCY2DP}
STR_2487    :Show ‘real’ names of guests
STR_2488    :Toggle between showing ‘real’ names of guests and guest numbers
STR_2489    :Shortcut keys…
STR_2490    :Keyboard shortcuts
STR_2491    :Reset keys
STR_2492    :Set all keyboard shortcuts back to default settings
STR_2493    :Close top-most window
STR_2494    :Close all floating windows
STR_2495    :Cancel construction mode
STR_2496    :Pause game
STR_2497    :Zoom view out
STR_2498    :Zoom view in
STR_2499    :Rotate view clockwise
STR_2500    :Rotate construction object
STR_2501    :Underground view toggle
STR_2502    :Hide base land toggle
STR_2503    :Hide vertical land toggle
STR_2504    :See-through rides toggle
STR_2505    :See-through scenery toggle
STR_2506    :Invisible supports toggle
STR_2507    :Invisible people toggle
STR_2508    :Height marks on land toggle
STR_2509    :Height marks on ride tracks toggle
STR_2510    :Height marks on paths toggle
STR_2511    :Adjust land
STR_2512    :Adjust water
STR_2513    :Build scenery
STR_2514    :Build paths
STR_2515    :Build new ride
STR_2516    :Show financial information
STR_2517    :Show research information
STR_2518    :Show rides list
STR_2519    :Show park information
STR_2520    :Show guest list
STR_2521    :Show staff list
STR_2522    :Show recent messages
STR_2523    :Show map
STR_2524    :Screenshot
STR_2533    :Backspace
STR_2534    :Tab
STR_2537    :Clear
STR_2538    :Return
STR_2543    :Alt/Menu
STR_2544    :Pause
STR_2545    :Caps
STR_2552    :Escape
STR_2557    :Spacebar
STR_2558    :PgUp
STR_2559    :PgDn
STR_2560    :End
STR_2561    :Home
STR_2562    :Left
STR_2563    :Up
STR_2564    :Right
STR_2565    :Down
STR_2566    :Select
STR_2567    :Print
STR_2568    :Execute
STR_2569    :Snapshot
STR_2570    :Insert
STR_2571    :Delete
STR_2572    :Help
STR_2618    :Menu
STR_2621    :NumPad 0
STR_2622    :NumPad 1
STR_2623    :NumPad 2
STR_2624    :NumPad 3
STR_2625    :NumPad 4
STR_2626    :NumPad 5
STR_2627    :NumPad 6
STR_2628    :NumPad 7
STR_2629    :NumPad 8
STR_2630    :NumPad 9
STR_2631    :NumPad *
STR_2632    :NumPad +
STR_2634    :NumPad -
STR_2635    :NumPad .
STR_2636    :NumPad /
STR_2669    :NumLock
STR_2670    :Scroll
STR_2680    :All research complete
STR_2684    :Large group of guests arrive
STR_2685    :Simplex Noise Parameters
STR_2686    :Low:
STR_2687    :High:
STR_2688    :Base Frequency:
STR_2689    :Octaves:
STR_2690    :Map Generation
STR_2691    :Base height:
STR_2692    :Water level:
STR_2693    :Terrain:
STR_2694    :Generate
STR_2695    :Random terrain
STR_2696    :Place trees
STR_2700    :Autosave frequency:
STR_2701    :Every minute
STR_2702    :Every 5 minutes
STR_2703    :Every 15 minutes
STR_2704    :Every 30 minutes
STR_2705    :Every hour
STR_2706    :Never
STR_2707    :Use system file browser
STR_2708    :{WINDOW_COLOUR_1}Are you sure you want to overwrite {STRINGID}?
STR_2709    :Overwrite
STR_2710    :Type the name of the file.
STR_2718    :Up
STR_2719    :New file
STR_2720    :{UINT16}sec
STR_2721    :{UINT16}secs
STR_2722    :{UINT16}min:{UINT16}sec
STR_2723    :{UINT16}min:{UINT16}secs
STR_2724    :{UINT16}mins:{UINT16}sec
STR_2725    :{UINT16}mins:{UINT16}secs
STR_2726    :{UINT16}min
STR_2727    :{UINT16}mins
STR_2728    :{UINT16}hour:{UINT16}min
STR_2729    :{UINT16}hour:{UINT16}mins
STR_2730    :{UINT16}hours:{UINT16}min
STR_2731    :{UINT16}hours:{UINT16}mins
STR_2732    :{COMMA32} ft
STR_2733    :{COMMA32} m
STR_2734    :{COMMA16} mph
STR_2735    :{COMMA16} km/h
STR_2736    :{MONTH}, Year {COMMA16}
STR_2737    :{STRINGID} {MONTH}, Year {COMMA16}
STR_2738    :Title screen music:
STR_2739    :None
STR_2740    :RollerCoaster Tycoon 1
STR_2741    :RollerCoaster Tycoon 2
STR_2749    :My new scenario
# New strings used in the cheats window previously these were ???
STR_2750    :Move all items to top
STR_2751    :Move all items to bottom
STR_2752    :Clear grass
STR_2753    :Mow grass
STR_2754    :Water plants
STR_2755    :Fix vandalism
STR_2756    :Remove litter
STR_2763    :???
STR_2765    :Large tram
STR_2766    :Win scenario
STR_2767    :Disable weather changes
STR_2769    :Open park
STR_2770    :Close park
STR_2773    :Windowed
STR_2774    :Fullscreen
STR_2775    :Fullscreen (borderless window)
STR_2776    :Language:
STR_2777    :{MOVE_X}{10}{STRING}
STR_2778    :»{MOVE_X}{10}{STRING}
STR_2779    :Viewport #{COMMA16}
STR_2780    :Extra viewport
# End of new strings
STR_2781    :{STRINGID}:
STR_2782    :SHIFT + 
STR_2783    :CTRL + 
STR_2784    :Change keyboard shortcut
STR_2785    :{WINDOW_COLOUR_2}Press new shortcut key for:{NEWLINE}“{STRINGID}”
STR_2786    :Click on shortcut description to select new key
STR_2787    :{WINDOW_COLOUR_2}Park value: {BLACK}{CURRENCY}
STR_2788    :{WINDOW_COLOUR_2}Congratulations!{NEWLINE}{BLACK}You achieved your objective with a company value of {CURRENCY}!
STR_2789    :{WINDOW_COLOUR_2}You have failed your objective!
STR_2790    :Enter name into scenario chart
STR_2791    :Enter name
STR_2792    :Please enter your name for the scenario chart:
STR_2793    :(Completed by {STRINGID})
STR_2794    :{WINDOW_COLOUR_2}Completed by: {BLACK}{STRINGID}{NEWLINE}{WINDOW_COLOUR_2} with a company value of: {BLACK}{CURRENCY}
STR_2795    :Sort
STR_2796    :Sort the ride list into order using the information type displayed
STR_2797    :Scroll view when pointer at screen edge
STR_2798    :Scroll the view when the mouse pointer is at the screen edge
STR_2799    :View or change control key assignments
STR_2800    :{WINDOW_COLOUR_2}Total admissions: {BLACK}{COMMA32}
STR_2801    :{WINDOW_COLOUR_2}Income from admissions: {BLACK}{CURRENCY2DP}
STR_2802    :Map
STR_2803    :Show these guests highlighted on map
STR_2804    :Show these staff members highlighted on map
STR_2805    :Show map of park
STR_2806    :{RED}Guests are complaining about the disgusting state of the paths in your park{NEWLINE}Check where your handymen are and consider organising them better
STR_2807    :{RED}Guests are complaining about the amount of litter in your park{NEWLINE}Check where your handymen are and consider organising them better
STR_2808    :{RED}Guests are complaining about the vandalism in your park{NEWLINE}Check where your security guards are and consider organising them better
STR_2809    :{RED}Guests are hungry and can’t find anywhere to buy food
STR_2810    :{RED}Guests are thirsty and can’t find anywhere to buy drinks
STR_2811    :{RED}Guests are complaining because they can’t find the toilets in your park
STR_2812    :{RED}Guests are getting lost or stuck{NEWLINE}Check whether the layout of your footpaths needs improving to help the guests find their way around
STR_2813    :{RED}Your park entrance fee is too high!{NEWLINE}Reduce your entrance fee or improve the value of the park to attract more guests
STR_2814    :{WINDOW_COLOUR_2}Most untidy park award
STR_2815    :{WINDOW_COLOUR_2}Tidiest park award
STR_2816    :{WINDOW_COLOUR_2}Award for the park with the best roller coasters
STR_2817    :{WINDOW_COLOUR_2}Best value park award
STR_2818    :{WINDOW_COLOUR_2}Most beautiful park award
STR_2819    :{WINDOW_COLOUR_2}Worst value park award
STR_2820    :{WINDOW_COLOUR_2}Safest park award
STR_2821    :{WINDOW_COLOUR_2}Best staff award
STR_2822    :{WINDOW_COLOUR_2}Best park food award
STR_2823    :{WINDOW_COLOUR_2}Worst park food award
STR_2824    :{WINDOW_COLOUR_2}Best park toilets award
STR_2825    :{WINDOW_COLOUR_2}Most disappointing park award
STR_2826    :{WINDOW_COLOUR_2}Best water rides award
STR_2827    :{WINDOW_COLOUR_2}Best custom-designed rides award
STR_2828    :{WINDOW_COLOUR_2}Most dazzling ride colour schemes award
STR_2829    :{WINDOW_COLOUR_2}Most confusing park layout award
STR_2830    :{WINDOW_COLOUR_2}Best gentle ride award
STR_2831    :{TOPAZ}Your park has received an award for being ‘The most untidy park in the country’!
STR_2832    :{TOPAZ}Your park has received an award for being ‘The tidiest park in the country’!
STR_2833    :{TOPAZ}Your park has received an award for being ‘The park with the best roller coasters’!
STR_2834    :{TOPAZ}Your park has received an award for being ‘The best value park in the country’!
STR_2835    :{TOPAZ}Your park has received an award for being ‘The most beautiful park in the country’!
STR_2836    :{TOPAZ}Your park has received an award for being ‘The worst value park in the country’!
STR_2837    :{TOPAZ}Your park has received an award for being ‘The safest park in the country’!
STR_2838    :{TOPAZ}Your park has received an award for being ‘The park with the best staff’!
STR_2839    :{TOPAZ}Your park has received an award for being ‘The park with the best food in the country’!
STR_2840    :{TOPAZ}Your park has received an award for being ‘The park with the worst food in the country’!
STR_2841    :{TOPAZ}Your park has received an award for being ‘The park with the best toilet facilities in the country’!
STR_2842    :{TOPAZ}Your park has received an award for being ‘The most disappointing park in the country’!
STR_2843    :{TOPAZ}Your park has received an award for being ‘The park with the best water rides in the country’!
STR_2844    :{TOPAZ}Your park has received an award for being ‘The park with the best custom-designed rides’!
STR_2845    :{TOPAZ}Your park has received an award for being ‘The park with the most dazzling choice of colour schemes’!
STR_2846    :{TOPAZ}Your park has received an award for being ‘The park with the most confusing layout’!
STR_2847    :{TOPAZ}Your park has received an award for being ‘The park with the best gentle rides’!
STR_2848    :{WINDOW_COLOUR_2}No recent awards
STR_2849    :New scenario installed successfully
STR_2850    :New track design installed successfully
STR_2851    :Scenario already installed
STR_2852    :Track design already installed
STR_2853    :Forbidden by the local authority!
STR_2854    :{RED}Guests can’t get to the entrance of {STRINGID}!{NEWLINE}Construct a path to the entrance
STR_2855    :{RED}{STRINGID} has no path leading from its exit!{NEWLINE}Construct a path from the ride exit
STR_2858    :Can’t start marketing campaign…
STR_2861    :{WINDOW_COLOUR_2}Licensed to Infogrames Interactive Inc.
STR_2971    :Main colour scheme
STR_2972    :Alternative colour scheme 1
STR_2973    :Alternative colour scheme 2
STR_2974    :Alternative colour scheme 3
STR_2975    :Select which colour scheme to change, or paint ride with
STR_2976    :Paint an individual area of this ride using the selected colour scheme
STR_2977    :Staff member name
STR_2978    :Enter new name for this member of staff:
STR_2979    :Can’t name staff member…
STR_2980    :Too many banners in game
STR_2981    :{RED}No entry
STR_2982    :Banner text
STR_2983    :Enter new text for this banner:
STR_2984    :Can’t set new text for banner…
STR_2985    :Banner
STR_2986    :Change text on banner
STR_2987    :Set this banner as a ‘no-entry’ sign for guests
STR_2988    :Demolish this banner
STR_2989    :Select main colour
STR_2990    :Select text colour
STR_2991    :Sign
STR_2992    :Sign text
STR_2993    :Enter new text for this sign:
STR_2994    :Change text on sign
STR_2995    :Demolish this sign
STR_2996    :{BLACK}ABC
STR_2997    :{GREY}ABC
STR_2998    :{WHITE}ABC
STR_2999    :{RED}ABC
STR_3000    :{GREEN}ABC
STR_3001    :{YELLOW}ABC
STR_3002    :{TOPAZ}ABC
STR_3003    :{CELADON}ABC
STR_3004    :{BABYBLUE}ABC
STR_3005    :{PALELAVENDER}ABC
STR_3006    :{PALEGOLD}ABC
STR_3007    :{LIGHTPINK}ABC
STR_3008    :{PEARLAQUA}ABC
STR_3009    :{PALESILVER}ABC
STR_3010    :Unable to load file…
STR_3011    :File contains invalid data
STR_3012    :Dodgems beat style
STR_3013    :Fairground organ style
STR_3014    :Roman fanfare style
STR_3015    :Oriental style
STR_3016    :Martian style
STR_3017    :Jungle drums style
STR_3018    :Egyptian style
STR_3019    :Toyland style
STR_3020    :
STR_3021    :Space style
STR_3022    :Horror style
STR_3023    :Techno style
STR_3024    :Gentle style
STR_3025    :Summer style
STR_3026    :Water style
STR_3027    :Wild west style
STR_3028    :Jurassic style
STR_3029    :Rock style
STR_3030    :Ragtime style
STR_3031    :Fantasy style
STR_3032    :Rock style 2
STR_3033    :Ice style
STR_3034    :Snow style
STR_3035    :Custom music 1
STR_3036    :Custom music 2
STR_3037    :Medieval style
STR_3038    :Urban style
STR_3039    :Organ style
STR_3040    :Mechanical style
STR_3041    :Modern style
STR_3042    :Pirates style
STR_3043    :Rock style 3
STR_3044    :Candy style
STR_3045    :Select style of music to play
STR_3047    :Local authority forbids demolition or modifications to this ride
STR_3048    :Marketing campaigns forbidden by local authority
STR_3049    :Golf hole A
STR_3050    :Golf hole B
STR_3051    :Golf hole C
STR_3052    :Golf hole D
STR_3053    :Golf hole E
STR_3054    :Loading…
STR_3058    :Brick walls
STR_3059    :Hedges
STR_3060    :Ice blocks
STR_3061    :Wooden fences
STR_3062    :Standard roller coaster track
STR_3063    :Water channel (track submerged)
STR_3064    :Beginner Parks
STR_3065    :Challenging Parks
STR_3066    :Expert Parks
STR_3067    :“Real” Parks
STR_3068    :Other Parks
STR_3069    :Top Section
STR_3070    :Slope to Level
STR_3071    :{WINDOW_COLOUR_2}Same price throughout park
STR_3072    :Select whether this price is used throughout the entire park
STR_3073    :{RED}WARNING: Your park rating has dropped below 700!{NEWLINE}If you haven’t raised the park rating in 4 weeks, your park will be closed down
STR_3074    :{RED}WARNING: Your park rating is still below 700!{NEWLINE}You have 3 weeks to raise the park rating
STR_3075    :{RED}WARNING: Your park rating is still below 700!{NEWLINE}You have only 2 weeks to raise the park rating, or your park will be closed down
STR_3076    :{RED}FINAL WARNING: Your park rating is still below 700!{NEWLINE}In just 7 days your park will be closed down unless you can raise the rating
STR_3077    :{RED}CLOSURE NOTICE: Your park has been closed down!
STR_3090    :Select style of entrance, exit, and station
STR_3091    :You are not allowed to remove this section!
STR_3092    :You are not allowed to move or modify the station for this ride!
STR_3093    :{WINDOW_COLOUR_2}Favourite: {BLACK}{STRINGID}
STR_3094    :N/A
STR_3095    :{WINDOW_COLOUR_2}Lift hill chain speed:
STR_3096    :{POP16}{POP16}{POP16}{POP16}{POP16}{POP16}{POP16}{POP16}{POP16}{POP16}{VELOCITY}
STR_3097    :Select lift hill chain speed
STR_3099    :Select colour
STR_3100    :Select second colour
STR_3101    :Select third colour
STR_3102    :Re-paint coloured scenery on landscape
STR_3103    :Can’t re-paint this…
STR_3104    :List rides
STR_3105    :List shops and stalls
STR_3106    :List information kiosks and other guest facilities
STR_3107    :Close
STR_3108    :Test
STR_3109    :Open
STR_3110    :{WINDOW_COLOUR_2}Block Sections: {BLACK}{COMMA16}
STR_3111    :Click on design to build it
STR_3112    :Click on design to rename or delete it
STR_3113    :Select a different design
STR_3114    :Go back to design selection window
STR_3115    :Save track design
STR_3116    :Save track design (Not possible until ride has been tested and statistics have been generated)
STR_3117    :{BLACK}Calling mechanic…
STR_3118    :{BLACK}{STRINGID} is heading for the ride
STR_3119    :{BLACK}{STRINGID} is fixing the ride
STR_3120    :Locate nearest available mechanic, or mechanic fixing ride
STR_3121    :Unable to locate mechanic, or all nearby mechanics are busy
STR_3122    :{WINDOW_COLOUR_2}Favourite ride of: {BLACK}{COMMA32} guest
STR_3123    :{WINDOW_COLOUR_2}Favourite ride of: {BLACK}{COMMA32} guests
STR_3124    :Broken {STRINGID}
STR_3125    :{WINDOW_COLOUR_2}Excitement Factor: {BLACK}+{COMMA16}%
STR_3126    :{WINDOW_COLOUR_2}Intensity Factor: {BLACK}+{COMMA16}%
STR_3127    :{WINDOW_COLOUR_2}Nausea Factor: {BLACK}+{COMMA16}%
STR_3128    :Save Track Design
STR_3129    :Save Track Design with Scenery
STR_3130    :Save
STR_3131    :Cancel
STR_3132    :{BLACK}Click items of scenery to select them to be saved with track design…
STR_3133    :Unable to build this on a slope
STR_3134    :{RED}(Design includes scenery which is unavailable)
STR_3135    :{RED}(Vehicle design unavailable. Ride performance may be affected.)
STR_3136    :Warning: This design will be built with an alternative vehicle type and may not perform as expected
STR_3137    :Select Nearby Scenery
STR_3138    :Reset Selection
STR_3139    :Cable lift unable to work in this operating mode
STR_3140    :Cable lift hill must start immediately after station
STR_3141    :Multi-circuit per ride not possible with cable lift hill
STR_3142    :{WINDOW_COLOUR_2}Capacity: {BLACK}{STRINGID}
STR_3143    :Show people on map
STR_3144    :Show rides and stalls on map
STR_3160    :Select the number of circuits per ride
STR_3162    :Unable to allocate enough memory
STR_3163    :Installing new data: 
STR_3164    :{BLACK}{COMMA16} selected (maximum {COMMA16})
STR_3167    :{WINDOW_COLOUR_2}Includes: {BLACK}{COMMA16} objects
STR_3169    :Data for the following object not found: 
STR_3170    :Not enough space for graphics
STR_3171    :Too many objects of this type selected
STR_3172    :The following object must be selected first: {STRING}
STR_3173    :This object is currently in use
STR_3174    :This object is required by another object
STR_3175    :This object is always required
STR_3176    :Unable to select this object
STR_3177    :Unable to de-select this object
STR_3179    :At least one ride vehicle/attraction object must be selected
STR_3180    :Invalid selection of objects
STR_3181    :Object Selection - {STRINGID}
STR_3182    :Park entrance type must be selected
STR_3183    :Water type must be selected
STR_3184    :Ride Vehicles/Attractions
STR_3185    :Small Scenery
STR_3186    :Large Scenery
STR_3187    :Walls/Fences
STR_3188    :Path Signs
STR_3189    :Legacy footpaths
STR_3190    :Path Extras
STR_3191    :Scenery Groups
STR_3192    :Park Entrance
STR_3193    :Water
STR_3195    :Invention List
STR_3196    :{WINDOW_COLOUR_2}Research Group: {BLACK}{STRINGID}
STR_3197    :{WINDOW_COLOUR_2}Items pre-invented at start of game:
STR_3198    :{WINDOW_COLOUR_2}Items to invent during game:
STR_3199    :Random Shuffle
STR_3200    :Randomly shuffle the list of items to invent during the game
STR_3201    :Object Selection
STR_3202    :Landscape Editor
STR_3203    :Invention List Set Up
STR_3204    :Options Selection
STR_3205    :Objective Selection
STR_3206    :Save Scenario
STR_3207    :Track Designer
STR_3208    :Track Designs Manager
STR_3209    :Back to Previous Step:
STR_3210    :Forward to Next Step:
STR_3211    :Map size:
STR_3212    :{POP16}{COMMA16}
STR_3213    :Can’t decrease map size any further
STR_3214    :Can’t increase map size any further
STR_3215    :Too close to edge of map
STR_3216    :Select park-owned land etc.
STR_3217    :Land Owned
STR_3218    :Construction Rights Owned
STR_3219    :Land For Sale
STR_3220    :Construction Rights For Sale
STR_3221    :Set land to be owned by the park
STR_3222    :Set construction rights only to be owned by the park
STR_3223    :Set land to be available to purchase by the park
STR_3224    :Set construction rights to be available to purchase by the park
STR_3225    :Toggle on/off building a random cluster of objects around the selected position
STR_3226    :Build park entrance
STR_3227    :Too many park entrances!
STR_3228    :Set starting positions for people
STR_3229    :Block Brakes cannot be used directly after station
STR_3230    :Block Brakes cannot be used directly after each other
STR_3231    :Block Brakes cannot be used directly after the top of this lift hill
STR_3232    :Options - Financial
STR_3233    :Options - Guests
STR_3234    :Options - Park
STR_3235    :Show financial options
STR_3236    :Show guest options
STR_3237    :Show park options
STR_3238    :No Money
STR_3239    :Make this park a ‘no money’ park with no financial restrictions
STR_3240    :{WINDOW_COLOUR_2}Initial cash:
STR_3241    :{WINDOW_COLOUR_2}Initial loan:
STR_3242    :{WINDOW_COLOUR_2}Maximum loan size:
STR_3243    :{WINDOW_COLOUR_2}Annual interest rate:
STR_3244    :Forbid marketing campaigns
STR_3245    :Forbid advertising, promotional schemes, and other marketing campaigns
STR_3246    :{WINDOW_COLOUR_2}{CURRENCY}
STR_3247    :{WINDOW_COLOUR_2}{COMMA16}%
STR_3248    :Can’t increase initial cash any further!
STR_3249    :Can’t reduce initial cash any further!
STR_3250    :Can’t increase initial loan any further!
STR_3251    :Can’t reduce initial loan any further!
STR_3252    :Can’t increase maximum loan size any further!
STR_3253    :Can’t reduce maximum loan size any further!
STR_3254    :Can’t increase interest rate any further!
STR_3255    :Can’t reduce interest rate any further!
STR_3256    :Guests prefer less intense rides
STR_3257    :Select whether guests should generally prefer less intense rides only
STR_3258    :Guests prefer more intense rides
STR_3259    :Select whether guests should generally prefer more intense rides only
STR_3260    :{WINDOW_COLOUR_2}Cash per guest (average):
STR_3261    :{WINDOW_COLOUR_2}Guests initial happiness:
STR_3262    :{WINDOW_COLOUR_2}Guests initial hunger:
STR_3263    :{WINDOW_COLOUR_2}Guests initial thirst:
STR_3264    :Can’t increase this any further!
STR_3265    :Can’t reduce this any further!
STR_3266    :Select how this park charges for entrance and rides
STR_3267    :Forbid tree removal
STR_3268    :Forbid tall trees being removed
STR_3269    :Forbid landscape changes
STR_3270    :Forbid any changes to the landscape
STR_3271    :Forbid high construction
STR_3272    :Forbid any tall construction
STR_3273    :Park rating is harder to increase and maintain
STR_3274    :Make the park rating value more challenging
STR_3275    :Guests are more difficult to attract
STR_3276    :Make it more difficult to attract guests to the park
STR_3277    :{WINDOW_COLOUR_2}Cost to buy land:
STR_3278    :{WINDOW_COLOUR_2}Cost to buy construction rights:
STR_3279    :Free park entry / Pay per ride
STR_3280    :Pay to enter park / Free rides
STR_3281    :{WINDOW_COLOUR_2}Entry price:
STR_3282    :Select objective and park name
STR_3283    :Select rides to be preserved
STR_3284    :Objective Selection
STR_3285    :Preserved Rides
STR_3286    :Select objective for this scenario
STR_3287    :{WINDOW_COLOUR_2}Objective:
STR_3288    :Select climate
STR_3289    :{WINDOW_COLOUR_2}Climate:
STR_3290    :Cool and wet
STR_3291    :Warm
STR_3292    :Hot and dry
STR_3293    :Cold
STR_3294    :Change…
STR_3295    :Change name of park
STR_3296    :Change name of scenario
STR_3297    :Change detail notes about park / scenario
STR_3298    :{WINDOW_COLOUR_2}Park Name: {BLACK}{STRINGID}
STR_3299    :{WINDOW_COLOUR_2}Park/Scenario Details:
STR_3300    :{WINDOW_COLOUR_2}Scenario Name: {BLACK}{STRINGID}
STR_3301    :{WINDOW_COLOUR_2}Objective Date:
STR_3302    :{WINDOW_COLOUR_2}{MONTHYEAR}
STR_3303    :{WINDOW_COLOUR_2}Number of guests:
STR_3304    :{WINDOW_COLOUR_2}Park value:
STR_3305    :{WINDOW_COLOUR_2}Monthly income:
STR_3306    :{WINDOW_COLOUR_2}Monthly profit:
STR_3307    :{WINDOW_COLOUR_2}Minimum length:
STR_3308    :{WINDOW_COLOUR_2}Excitement rating:
STR_3309    :{WINDOW_COLOUR_2}{COMMA16}
STR_3310    :{WINDOW_COLOUR_2}{LENGTH}
STR_3311    :{WINDOW_COLOUR_2}{COMMA2DP32}
STR_3312    :{WINDOW_COLOUR_2}Rides/attractions under a preservation order:
STR_3313    :Scenario Name
STR_3314    :Enter name for scenario:
STR_3315    :Park/Scenario Details
STR_3316    :Enter description of this scenario:
STR_3317    :No details yet
STR_3318    :Select which group this scenario appears in
STR_3319    :{WINDOW_COLOUR_2}Scenario Group:
STR_3320    :Unable to save scenario file…
STR_3321    :New objects installed successfully
STR_3322    :{WINDOW_COLOUR_2}Objective: {BLACK}{STRINGID}
STR_3326    :{WINDOW_COLOUR_2}(no image)
STR_3327    :Starting positions for people not set
STR_3328    :Can’t advance to next editor stage…
STR_3329    :Park entrance not yet built
STR_3330    :Park must own some land
STR_3331    :Path from park entrance to map edge either not complete or too complex. Path must be single-width with as few junctions and corners as possible.
STR_3332    :Park entrance is the wrong way round or has no path leading to the map edge
STR_3333    :Export custom objects with saved games
STR_3334    :Select whether to save any additional custom object data required (add-in data not supplied with the main product) in saved game or scenario files, allowing them to be loaded by someone who doesn’t have the additional object data
STR_3335    :Track Designer - Select Ride Types & Vehicles
STR_3336    :Track Designs Manager - Select Ride Type
STR_3338    :{BLACK}Custom-designed layout
STR_3339    :{BLACK}{COMMA16} design available, or custom-designed layout
STR_3340    :{BLACK}{COMMA16} designs available, or custom-designed layout
STR_3341    :Game tools
STR_3342    :Scenario Editor
STR_3343    :Convert saved game to scenario
STR_3344    :Track Designer
STR_3345    :Track Designs Manager
STR_3346    :Can’t save track design…
STR_3347    :Ride is too large, contains too many elements, or scenery is too spread out
STR_3348    :Rename
STR_3349    :Delete
STR_3350    :Track design name
STR_3351    :Enter new name for this track design:
STR_3352    :Can’t rename track design…
STR_3353    :New name contains invalid characters
STR_3354    :Another file exists with this name, or file is write-protected
STR_3355    :File is write-protected or locked
STR_3356    :Delete File
STR_3357    :{WINDOW_COLOUR_2}Are you sure you want to permanently delete {STRING}?
STR_3358    :Can’t delete track design…
STR_3359    :{BLACK}No track designs of this type
STR_3360    :Warning!
STR_3361    :Too many track designs of this type. Some will not be listed.
STR_3364    :Advanced
STR_3365    :Allow selection of individual items of scenery in addition to scenery groups
STR_3366    :{BLACK}= Ride
STR_3367    :{BLACK}= Food Stall
STR_3368    :{BLACK}= Drink Stall
STR_3369    :{BLACK}= Souvenir Stall
STR_3370    :{BLACK}= Info. Kiosk
STR_3371    :{BLACK}= First Aid
STR_3372    :{BLACK}= Cash Machine
STR_3373    :{BLACK}= Toilet
STR_3374    :Warning: Too many objects selected!
STR_3375    :Not all objects in this scenery group could be selected
STR_3376    :Install new
STR_3377    :Install a new track design file
STR_3378    :Install
STR_3379    :Cancel
STR_3380    :Unable to install this track design…
STR_3381    :File is not compatible or contains invalid data
STR_3382    :File copy failed
STR_3383    :Select new name for track design
STR_3384    :An existing track design already has this name. Please select a new name for this design:
STR_3389    :Unable to select additional item of scenery…
STR_3390    :Too many items selected
STR_3437    :Clear large areas of scenery from landscape
STR_3438    :Unable to remove all scenery from here…
STR_3439    :Clear Scenery
STR_3445    :Set Patrol Area
STR_3446    :Cancel Patrol Area

# New strings, cleaner
STR_5120    :Finances
STR_5121    :Research
STR_5122    :Select rides by track type (like in RCT1)
STR_5123    :Renew rides
STR_5125    :All destructible
STR_5126    :Random title music
STR_5127    :While dragging, paint landscape instead of changing elevation
STR_5128    :Selection size
STR_5129    :Enter selection size between {COMMA16} and {COMMA16}
STR_5130    :Map size
STR_5131    :Enter map size between {COMMA16} and {COMMA16}
STR_5132    :Fix all rides
STR_5133    :Adjust smaller area of land rights
STR_5134    :Adjust larger area of land rights
STR_5135    :Buy land rights and construction rights
STR_5136    :Land rights
STR_5137    :Unlock operating limits
STR_5138    :{WINDOW_COLOUR_2}{STRINGID}
STR_5139    :{WHITE}{STRINGID}
STR_5140    :Disable brakes failure
STR_5141    :Disable all breakdowns
STR_5142    :Normal Speed
STR_5143    :Quick Speed
STR_5144    :Fast Speed
STR_5145    :Turbo Speed
STR_5146    :Hyper Speed
STR_5147    :Cheats
STR_5148    :Change the game speed
STR_5149    :Show cheat options
STR_5150    :Enable debugging tools
STR_5151    :,
STR_5152    :.
STR_5153    :Edit Themes…
STR_5154    :Hardware display
STR_5155    :Allow testing of unfinished tracks
STR_5156    :Allows testing of most ride types even when the track is unfinished, does not apply to block sectioned modes
STR_5158    :Quit to menu
STR_5159    :Exit OpenRCT2
STR_5160    :{POP16}{MONTH} {PUSH16}{PUSH16}{STRINGID}, Year {POP16}{COMMA16}
STR_5161    :Date Format:
STR_5162    :Day/Month/Year
STR_5163    :Month/Day/Year
STR_5177    :Screen mode:
STR_5178    :Show financial cheats
STR_5179    :Show guest cheats
STR_5180    :Show park cheats
STR_5181    :Show ride cheats
STR_5182    :{INT32}
STR_5183    :Base height
STR_5184    :Enter base height between {COMMA16} and {COMMA16}
STR_5185    :Water level
STR_5186    :Enter water level between {COMMA16} and {COMMA16} 
STR_5187    :Finances
STR_5188    :New Campaign
STR_5189    :Research
STR_5190    :Map
STR_5191    :Viewport
STR_5192    :Recent News
STR_5193    :Land
STR_5194    :Water
STR_5195    :Clear Scenery
STR_5196    :Land Rights
STR_5197    :Scenery
STR_5198    :Footpath
STR_5199    :Ride Construction
STR_5200    :Track Design Place
STR_5201    :New Ride
STR_5202    :Track Design Selection
STR_5203    :Ride
STR_5204    :Ride List
STR_5205    :Guest
STR_5206    :Guest List
STR_5207    :Staff
STR_5208    :Staff List
STR_5209    :Banner
STR_5210    :Object Selection
STR_5211    :Invention List
STR_5212    :Scenario Options
STR_5213    :Objective Options
STR_5214    :Map Generation
STR_5215    :Track Design Manager
STR_5216    :Track Design Manager List
STR_5217    :Cheats
STR_5218    :Themes
STR_5219    :Options
STR_5220    :Keyboard Shortcuts
STR_5221    :Change Keyboard Shortcut
STR_5222    :Load/Save
STR_5223    :Save Prompt
STR_5224    :Demolish Ride Prompt
STR_5225    :Fire Staff Prompt
STR_5226    :Track Delete Prompt
STR_5227    :Save Overwrite Prompt
STR_5228    :Main UI
STR_5229    :Park
STR_5230    :Tools
STR_5231    :Rides and Guests
STR_5232    :Editors
STR_5233    :Miscellaneous
STR_5234    :Prompts
STR_5235    :Settings
STR_5236    :Window
STR_5237    :Palette
STR_5238    :Current Theme:
STR_5239    :Duplicate
STR_5240    :Enter a name for the theme
STR_5241    :Can’t change this theme
STR_5242    :Theme name already exists
STR_5243    :Invalid characters used
STR_5244    :Themes
STR_5245    :Top Toolbar
STR_5246    :Bottom Toolbar
STR_5247    :Track Editor Bottom Toolbar
STR_5248    :Scenario Editor Bottom Toolbar
STR_5249    :Title Menu Buttons
STR_5250    :Title Exit Button
STR_5251    :Title Options Button
STR_5252    :Title Scenario Selection
STR_5253    :Park Information
STR_5256    :Create a new theme to make changes to
STR_5257    :Create a new theme based on the current one
STR_5258    :Delete the current theme
STR_5259    :Rename the current theme
STR_5260    :Giant Screenshot
STR_5261    :Filter
STR_5262    :Wacky Worlds
STR_5263    :Time Twister
STR_5264    :Custom
STR_5265    :Select which content sources are visible
STR_5266    :Display
STR_5267    :Culture and Units
STR_5268    :Audio
STR_5269    :Controls and interface
STR_5270    :Miscellaneous
STR_5272    :Small Scenery
STR_5273    :Large Scenery
STR_5274    :Footpath
STR_5275    :Search for Objects
STR_5276    :Enter the name of an object to search for
STR_5277    :Clear
STR_5278    :Sandbox mode
STR_5279    :Sandbox mode off
STR_5280    :Allow editing land ownership settings through the Map window and other options that are normally restricted to the Scenario Editor
STR_5281    :Features
STR_5282    :RCT1 Ride Open/Close Lights
STR_5283    :RCT1 Park Open/Close Lights
STR_5284    :RCT1 Scenario Selection Font
STR_5287    :Ride is already broken down
STR_5288    :Ride is closed
STR_5289    :No breakdowns available for this ride
STR_5290    :Fix ride
STR_5291    :Can’t force breakdown
STR_5292    :Force a breakdown
STR_5293    :Close ride/attraction
STR_5294    :Test ride/attraction
STR_5295    :Open ride/attraction
STR_5296    :Close park
STR_5297    :Open park
STR_5298    :{RED}{STRINGID}
STR_5299    :{LIGHTPINK}{STRINGID}
STR_5300    :Quick fire staff
STR_5301    :Clear your loan
STR_5302    :Clear loan
STR_5303    :Allow building in pause mode
STR_5304    :Title Sequence:
STR_5305    :RollerCoaster Tycoon 1
STR_5306    :RollerCoaster Tycoon 1 (AA)
STR_5307    :RollerCoaster Tycoon 1 (AA + LL)
STR_5308    :RollerCoaster Tycoon 2
STR_5309    :OpenRCT2
STR_5310    :Random
STR_5311    :Debug tools
STR_5312    :Show console
STR_5313    :Show tile inspector
STR_5314    :Tile inspector
STR_5335    :Ride entrance
STR_5336    :Ride exit
STR_5337    :Park entrance
STR_5338    :Element type
STR_5339    :Base height
STR_5340    :Clearance height
STR_5343    :Automatically place staff
STR_5344    :Changelog
STR_5345    :Financial cheats
STR_5346    :Guest cheats
STR_5347    :Park cheats
STR_5348    :Ride cheats
STR_5349    :All Rides
STR_5350    :Max
STR_5351    :Min
STR_5352    :{BLACK}Happiness:
STR_5353    :{BLACK}Energy:
STR_5354    :{BLACK}Hunger:
STR_5355    :{BLACK}Thirst:
STR_5356    :{BLACK}Nausea:
STR_5357    :{BLACK}Nausea tolerance:
STR_5358    :{BLACK}Toilet:
STR_5359    :Remove guests
STR_5360    :Removes all guests from the map
STR_5361    :Give all guests:
STR_5362    :{BLACK}Set all guests’ preferred ride intensity to:
STR_5363    :More than 1
STR_5364    :Less than 15
STR_5365    :{BLACK}Staff speed:
STR_5366    :Normal
STR_5367    :Fast
STR_5368    :Reset crash status
STR_5371    :Object selection
STR_5372    :Invert right mouse dragging
STR_5373    :Name {STRINGID}
STR_5374    :Date {STRINGID}
STR_5375    :▲
STR_5376    :▼
STR_5404    :Name already exists
STR_5440    :Minimise fullscreen on focus loss
STR_5442    :Force park rating:
STR_5447    :Type {STRINGID}
STR_5448    :Ride / Vehicle {STRINGID}
STR_5449    :Reduce game speed
STR_5450    :Increase game speed
STR_5451    :Open cheats window
STR_5452    :Toggle visibility of toolbars
STR_5453    :Select another ride
STR_5454    :Uncap FPS
STR_5455    :Enable sandbox mode
STR_5456    :Disable clearance checks
STR_5457    :Disable support limits
STR_5458    :Rotate clockwise
STR_5459    :Rotate anti-clockwise
STR_5460    :Rotate view anti-clockwise
STR_5461    :Set guests’ parameters
STR_5462    :{CURRENCY}
STR_5463    :Goal: Have fun!
STR_5464    :General
STR_5465    :Weather
STR_5466    :Staff
STR_5467    :ALT + 
STR_5468    :Recent messages
STR_5469    :Scroll map up
STR_5470    :Scroll map left
STR_5471    :Scroll map down
STR_5472    :Scroll map right
STR_5473    :Cycle day / night
STR_5474    :Display text on banners in uppercase
STR_5475    :{COMMA16} weeks
STR_5476    :Hardware
STR_5477    :Map rendering
STR_5478    :Controls
STR_5479    :Toolbar
STR_5480    :Show toolbar buttons for:
STR_5481    :Themes
STR_5482    :{WINDOW_COLOUR_2}Time since last inspection: {BLACK}1 minute
STR_5483    :{BLACK}({COMMA16} weeks remaining)
STR_5484    :{BLACK}({COMMA16} week remaining)
STR_5485    :{STRING}
STR_5486    :{BLACK}{COMMA16}
STR_5487    :Show recent messages
STR_5489    :Show only tracked guests
STR_5490    :Disable audio on focus loss
STR_5491    :Inventions list
STR_5492    :Scenario options
STR_5493    :Send Message
STR_5495    :Player List
STR_5496    :Player
STR_5497    :Ping
STR_5498    :Server List
STR_5499    :Player Name:
STR_5500    :Add Server
STR_5501    :Start Server
STR_5502    :Multiplayer
STR_5503    :Enter hostname or IP address:
STR_5504    :Show multiplayer status
STR_5505    :Unable to connect to server.
STR_5506    :Guests ignore intensities
STR_5510    :Default sound device
STR_5511    :(UNKNOWN)
STR_5512    :Save Game As
STR_5513    :(Quick) save game
STR_5514    :Disable vandalism
STR_5515    :Stops guests from vandalising your park when they’re angry
STR_5516    :Black
STR_5517    :Grey
STR_5518    :White
STR_5519    :Dark purple
STR_5520    :Light purple
STR_5521    :Bright purple
STR_5522    :Dark blue
STR_5523    :Light blue
STR_5524    :Icy blue
STR_5525    :Dark water
STR_5526    :Light water
STR_5527    :Saturated green
STR_5528    :Dark green
STR_5529    :Moss green
STR_5530    :Bright green
STR_5531    :Olive green
STR_5532    :Dark olive green
STR_5533    :Bright yellow
STR_5534    :Yellow
STR_5535    :Dark yellow
STR_5536    :Light orange
STR_5537    :Dark orange
STR_5538    :Light brown
STR_5539    :Saturated brown
STR_5540    :Dark brown
STR_5541    :Salmon pink
STR_5542    :Bordeaux red
STR_5543    :Saturated red
STR_5544    :Bright red
STR_5545    :Dark pink
STR_5546    :Bright pink
STR_5547    :Light pink
STR_5548    :Show all operating modes
STR_5549    :Year/Month/Day
STR_5550    :{POP16}{POP16}Year {COMMA16}, {PUSH16}{PUSH16}{MONTH} {PUSH16}{PUSH16}{STRINGID}
STR_5551    :Year/Day/Month
STR_5552    :{POP16}{POP16}Year {COMMA16}, {PUSH16}{PUSH16}{PUSH16}{STRINGID} {MONTH}
STR_5553    :Pause game when Steam overlay is open
STR_5554    :Enable mountain tool
STR_5555    :Show vehicles from other track types
STR_5556    :Kick player
STR_5557    :Stay connected after desynchronisation (Multiplayer)
STR_5558    :This setting will only take effect after you have restarted OpenRCT2
STR_5559    :10 min. inspections
STR_5560    :Sets the inspection time to ‘Every 10 minutes’ on all rides
STR_5561    :Failed to load language
STR_5562    :WARNING!
STR_5563    :This feature is currently unstable, take extra caution.
STR_5566    :Password:
STR_5567    :Advertise
STR_5568    :Password Required
STR_5569    :This server requires a password
STR_5570    :Fetch Servers
STR_5571    :Join Game
STR_5572    :Add To Favourites
STR_5573    :Remove From Favourites
STR_5574    :Server Name:
STR_5575    :Max Players:
STR_5576    :Port:
STR_5577    :South Korean Won (W)
STR_5578    :Russian Rouble (₽)
STR_5579    :Window scale factor:
STR_5580    :Czech koruna (Kč)
STR_5581    :Show FPS
STR_5582    :Trap mouse cursor in window
STR_5583    :{COMMA1DP16} m/s
STR_5584    :SI
STR_5585    :Unlocks ride operation limits, allowing for things like {VELOCITY} lift hills
STR_5586    :Automatically open shops and stalls
STR_5587    :Shops and stalls will be automatically opened after building them
STR_5588    :Play with other players
STR_5589    :Notification Settings
STR_5590    :Park awards
STR_5591    :Marketing campaign has finished
STR_5592    :Park warnings
STR_5593    :Park rating warnings
STR_5594    :Ride has broken down
STR_5595    :Ride has crashed
STR_5596    :Ride warnings
STR_5597    :Ride / scenery researched
STR_5598    :Guest warnings
STR_5600    :Guest has left the park
STR_5601    :Guest is queuing for ride
STR_5602    :Guest is on ride
STR_5603    :Guest has left ride
STR_5604    :Guest has bought item
STR_5605    :Guest has used facility
STR_5606    :Guest has died
STR_5607    :Forcefully remove selected map element.
STR_5608    :BH
STR_5609    :CH
STR_5610    :Remove the currently selected map element. This will forcefully remove it, so no cash will be used/gained. Use with caution.
STR_5611    :G
STR_5612    :Ghost flag
STR_5613    :B
STR_5614    :Broken flag
STR_5615    :L
STR_5616    :Last element for tile flag
STR_5617    :Move selected element up.
STR_5618    :Move selected element down.
STR_5619    :RollerCoaster Tycoon
STR_5620    :Added Attractions
STR_5621    :Loopy Landscapes
STR_5622    :RollerCoaster Tycoon 2
STR_5623    :Wacky Worlds
STR_5624    :Time Twister
STR_5625    :“Real” Parks
STR_5626    :Other Parks
STR_5627    :Group scenario list by:
STR_5628    :Source game
STR_5629    :Difficulty level
STR_5630    :Enable progressive unlocking
STR_5631    :Original DLC Parks
STR_5632    :Build your own…
STR_5633    :CMD + 
STR_5634    :OPTION + 
STR_5635    :{WINDOW_COLOUR_2}Money spent: {BLACK}{CURRENCY2DP}
STR_5636    :{WINDOW_COLOUR_2}Commands ran: {BLACK}{COMMA16}
STR_5637    :Can’t do this…
STR_5638    :Permission denied
STR_5639    :Show list of players
STR_5640    :Manage groups
STR_5641    :Default Group:
STR_5642    :Group
STR_5643    :Add Group
STR_5644    :Remove Group
STR_5645    :Chat
STR_5646    :Terraform
STR_5647    :Toggle Pause
STR_5648    :Set Water Level
STR_5649    :Create Ride
STR_5650    :Remove Ride
STR_5651    :Build Ride
STR_5652    :Ride Properties
STR_5653    :Scenery
STR_5654    :Path
STR_5655    :Guest
STR_5656    :Staff
STR_5657    :Park Properties
STR_5658    :Park Funding
STR_5659    :Kick Player
STR_5660    :Modify Groups
STR_5661    :Set Player Group
STR_5662    :N/A
STR_5663    :Clear Landscape
STR_5664    :Cheat
STR_5665    :Toggle Scenery Cluster
STR_5666    :Passwordless Login
STR_5701    :{WINDOW_COLOUR_2}Last action: {BLACK}{STRINGID}
STR_5702    :Locate player’s most recent action
STR_5703    :Can’t kick the host
STR_5704    :Last Action
STR_5705    :Can’t set to this group
STR_5706    :Can’t remove group that players belong to
STR_5707    :This group cannot be modified
STR_5708    :Can’t change the group that the host belongs to
STR_5709    :Rename Group
STR_5710    :Group name
STR_5711    :Enter new name for this group:
STR_5712    :Can’t modify permission that you do not have yourself
STR_5713    :Kick Player
STR_5714    :Show options window
STR_5715    :New Game
STR_5716    :Not allowed in multiplayer mode
# For identifying client network version in server list window
STR_5717    :Network version: {STRING}
STR_5718    :Network version: {STRING}
STR_5719    :Sunny
STR_5720    :Partially Cloudy
STR_5721    :Cloudy
STR_5722    :Rain
STR_5723    :Heavy Rain
STR_5724    :Thunderstorm
STR_5725    :{BLACK}Change weather to:
STR_5726    :Sets the current weather in the park
# tooltip for tab in options window
STR_5734    :Rendering
STR_5735    :Network Status
STR_5736    :Player
STR_5737    :Closed, {COMMA16} person still on ride
STR_5738    :Closed, {COMMA16} people still on ride
STR_5739    :{WINDOW_COLOUR_2}Customers on ride: {BLACK}{COMMA16}
STR_5740    :Never-ending marketing campaigns
STR_5741    :Marketing campaigns never end
STR_5742    :Authenticating …
STR_5743    :Connecting …
STR_5744    :Resolving …
STR_5745    :Network desync detected
STR_5746    :Disconnected
STR_5747    :Disconnected: {STRING}
STR_5748    :Kicked
STR_5749    :Get out of the server!
STR_5750    :Connection Closed
STR_5751    :No Data
STR_5752    :{OUTLINE}{RED}{STRING} has disconnected
STR_5753    :{OUTLINE}{RED}{STRING} has disconnected ({STRING})
STR_5754    :Bad Player Name
STR_5755    :Incorrect Software Version (Server is using {STRING})
STR_5756    :Bad Password
STR_5757    :Server Full
STR_5758    :{OUTLINE}{GREEN}{STRING} has joined the game
STR_5759    :Downloading map … ({INT32} / {INT32}) KiB
STR_5760    :Hong Kong Dollars (HK$)
STR_5761    :New Taiwan Dollar (NT$)
STR_5762    :Chinese Yuan (CN¥)
STR_5763    :All files
STR_5764    :Invalid ride type
STR_5765    :Cannot edit rides of invalid type
STR_5766    :Hungarian Forint (Ft)
STR_5767    :Income
STR_5768    :Total customers
STR_5769    :Total profit
STR_5770    :Customers per hour
STR_5771    :Running cost
STR_5772    :Age
STR_5773    :Total customers: {COMMA32}
STR_5774    :Total profit: {CURRENCY2DP}
STR_5775    :Customers: {COMMA32} per hour
STR_5776    :Built: This Year
STR_5777    :Built: Last Year
STR_5778    :Built: {COMMA16} Years Ago
STR_5779    :Income: {CURRENCY2DP} per hour
STR_5780    :Running cost: {CURRENCY2DP} per hour
STR_5781    :Running cost: Unknown
STR_5782    :You are now connected. Press ‘{STRING}’ to chat.
STR_5783    :{WINDOW_COLOUR_2}Scenario Locked
STR_5784    :{BLACK}Complete earlier scenarios to unlock this scenario.
STR_5785    :Can’t rename group…
STR_5786    :Invalid group name
STR_5787    :{COMMA32} players online
STR_5788    :Default inspection interval:
STR_5789    :Disable lightning effect
STR_5790    :Toggles RCT1-style pricing{NEWLINE}(e.g. both ride price and entrance price)
STR_5791    :Sets the reliability of all rides to 100%{NEWLINE}and resets their built date to “this year”
STR_5792    :Fixes all broken down rides
STR_5793    :Resets the crash history of a ride,{NEWLINE}so guests will not complain that its unsafe
STR_5794    :Some scenarios disable editing of some{NEWLINE}of the rides already in the park.{NEWLINE}This cheat lifts the restriction
STR_5795    :Guests ride every attraction in the park{NEWLINE}even if the intensity is extremely high
STR_5796    :Forces the park to close or open
STR_5797    :Disables weather changes and{NEWLINE}freezes the selected weather
STR_5798    :Allows building actions in pause mode
STR_5799    :Disables ride breakdowns and crashes due to brake failure
STR_5800    :Prevents rides from breaking down
STR_5801    :Disable littering
STR_5802    :Stops guests from littering and vomiting
STR_5803    :Rotate selected map element
STR_5804    :Mute sound
STR_5805    :If checked, your server will be added to the{NEWLINE}public server list so everyone can find it
STR_5806    :Toggle windowed mode
STR_5807    :{WINDOW_COLOUR_2}Number of rides: {BLACK}{COMMA16}
STR_5808    :{WINDOW_COLOUR_2}Number of shops and stalls: {BLACK}{COMMA16}
STR_5809    :{WINDOW_COLOUR_2}Number of information kiosks and other facilities: {BLACK}{COMMA16}
STR_5810    :Disable vehicle limits
STR_5811    :If checked, you can have up to{NEWLINE}255 cars per train and 31{NEWLINE}trains per ride
STR_5812    :Show multiplayer window
STR_5813    :“{STRING}”
STR_5814    :{WINDOW_COLOUR_1}“{STRING}”

#tooltips
STR_5815    :Display FPS counter in-game
STR_5816    :Sets ratio to scale the game by.{NEWLINE}Most useful when playing in{NEWLINE}high resolutions
STR_5819    :[Requires hardware display]{NEWLINE}Pause the game if Steam{NEWLINE}in-game overlay is opened
STR_5820    :Minimise the game if focus is{NEWLINE}lost while in fullscreen mode
STR_5822    :Cycle between day and night.{NEWLINE}Full cycle takes one in-game month
STR_5823    :Display banners in uppercase (RCT1 behaviour)
STR_5824    :Disables lightning effect{NEWLINE}during a thunderstorm
STR_5825    :Keep the mouse cursor in the window
STR_5826    :Invert right mouse dragging of the viewport
STR_5827    :Sets the colour scheme used for the GUI
STR_5828    :Changes what measurement format is used for distances, speed, etc.
STR_5829    :Changes what currency format is used. Purely visual, there is no exact exchange rate implementation
STR_5830    :Changes what language is used
STR_5831    :Changes what format the{NEWLINE}temperature is displayed in
STR_5832    :Show height as generic units instead of measurement format set under “Distance and Speed”
STR_5833    :Changes what date format is used
STR_5834    :Select which audio device OpenRCT2 will use
STR_5835    :Mute the game if the window loses focus
STR_5836    :Select music to use on the main menu.{NEWLINE}Selecting the RCT1 theme requires that you set the path to RCT1 in the Advanced tab.
STR_5837    :Create and manage custom UI themes
STR_5838    :Show a separate button for the finance window in the toolbar
STR_5839    :Show a separate button for the research and development window in the toolbar
STR_5840    :Show a separate button for the cheats window in the toolbar
STR_5841    :Show a separate button for the recent news window in the toolbar
STR_5842    :Sort scenarios into tabs by their difficulty (RCT2 behaviour) or their source game (RCT1 behaviour)
STR_5843    :Enables progressive unlocking of scenarios (RCT1 behaviour)
STR_5844    :Stay connected to a multiplayer server{NEWLINE}even if a desync or error occurs
STR_5845    :Adds a button for{NEWLINE}debugging tools to the toolbar.{NEWLINE}Enables keyboard shortcut for developer console
STR_5846    :Set how often OpenRCT2 automatically saves
STR_5847    :Select park sequence used on the title screen.{NEWLINE}Title sequences from RCT1/2 require imported scenarios to function
STR_5849    :Automatically place{NEWLINE}newly hired staff members
STR_5851    :Sets the default inspection interval{NEWLINE}on newly built rides
STR_5853    :Toggle sound effects on/off
STR_5854    :Toggle ride music on/off
STR_5855    :Set regular fullscreen, borderless fullscreen{NEWLINE}or windowed display
STR_5856    :Set game resolution when in fullscreen mode
STR_5857    :Game options
STR_5858    :Use GPU for displaying instead of CPU. Improves compatibility with screen capture software. May slightly decrease performance.
STR_5859    :Enables frame tweening for visually{NEWLINE}smoother gameplay. When disabled,{NEWLINE}the game will run at 40 FPS.
STR_5860    :Toggle original/decompiled track drawing
STR_5861    :Key verification failure.
STR_5862    :Block unknown players.
STR_5863    :Only allow players with known keys to join.
STR_5864    :This server only allows whitelisted players to connect.
STR_5865    :Log chat history
STR_5866    :Logs all chat history to files in your user directory.
STR_5867    :{WINDOW_COLOUR_2}Provider Name: {BLACK}{STRING}
STR_5868    :{WINDOW_COLOUR_2}Provider E-mail: {BLACK}{STRING}
STR_5869    :{WINDOW_COLOUR_2}Provider Website: {BLACK}{STRING}
STR_5870    :Show server information
STR_5871    :Disable plants withering
STR_5872    :Disable plant ageing such that they don’t wilt.
STR_5873    :Allow chain lifts on all track pieces
STR_5874    :Allows any piece of track to be made into a chain lift
STR_5875    :Drawing Engine:
STR_5876    :The engine to use for drawing the game.
STR_5877    :Software
STR_5878    :Software (hardware display)
STR_5879    :OpenGL (experimental)
STR_5880    :Selected only
STR_5881    :Non-selected only
STR_5882    :Custom currency
STR_5883    :Custom currency configuration
STR_5884    :{WINDOW_COLOUR_2}Exchange rate: 
STR_5885    :{WINDOW_COLOUR_2}is equivalent to {COMMA32} GBP (£)
STR_5886    :{WINDOW_COLOUR_2}Currency symbol:
STR_5887    :Prefix
STR_5888    :Suffix
STR_5889    :Custom currency symbol
STR_5890    :Enter the currency symbol to display
STR_5891    :Default
STR_5892    :Go to the default directory
STR_5893    :Exchange Rate
STR_5894    :Enter the exchange rate
STR_5895    :Save Track
STR_5896    :Track save failed!
STR_5898    :{BLACK}Can’t load the track, the file might be {newline}corrupted, broken or missing!
STR_5899    :Toggle paint debug window
STR_5900    :Use original drawing code
STR_5901    :Show segment heights
STR_5902    :Show bounding boxes
STR_5903    :Show paint debug window
STR_5904    :Reset date
STR_5905    :A map generation tool that automatically creates a custom landscape
STR_5906    :Zoom to cursor position
STR_5907    :When enabled, zooming in will centre around the cursor, as opposed to the screen centre.
STR_5908    :Allow arbitrary ride type changes
STR_5909    :Allows changing ride type freely. May cause crashes.
STR_5910    :Apply
STR_5911    :See-Through Paths
STR_5912    :See-through paths toggle
STR_5913    :Chat
STR_5914    :Unknown ride
STR_5915    :Player
STR_5916    :{COMMA16} player
STR_5917    :{COMMA16} players
STR_5918    :{POP16}{POP16}{POP16}{POP16}{POP16}{POP16}{POP16}{POP16}{POP16}{COMMA16}
STR_5919    :{COMMA16}
STR_5920    :Render weather effects
STR_5921    :If enabled, rain and gloomy colours will be rendered during storms.
STR_5922    :{POP16}{POP16}{POP16}{POP16}{POP16}{POP16}Max {STRINGID}
STR_5923    :{POP16}{POP16}{POP16}{POP16}{POP16}{POP16}{POP16}{POP16}Max {COMMA16} {STRINGID} per train
STR_5924    :Surface details
STR_5925    :Path details
STR_5926    :Track details
STR_5927    :Scenery details
STR_5928    :Entrance details
STR_5929    :Wall details
STR_5930    :Large scenery details
STR_5931    :Banner details
STR_5932    :Corrupt element details
STR_5933    :Properties
STR_5934    :Terrain texture: {BLACK}{STRINGID}
STR_5935    :Terrain edge: {BLACK}{STRINGID}
STR_5936    :Land ownership: {BLACK}{STRINGID}
STR_5937    :Not owned and not for sale
STR_5938    :Water level: {BLACK}{COMMA16}
STR_5939    :Remove park fences
STR_5940    :Restore park fences
STR_5941    :Base height:
STR_5942    :Path name: {BLACK}{STRINGID}
STR_5943    :Additions: {BLACK}{STRINGID}
STR_5944    :Additions: {BLACK}None
STR_5945    :Connected edges:
STR_5946    :Ride type: {BLACK}{STRINGID}
STR_5947    :Ride ID: {BLACK}{COMMA16}
STR_5948    :Ride name: {BLACK}{STRINGID}
STR_5949    :Chain lift
STR_5950    :Apply changes to entire track piece
STR_5951    :Track piece ID: {BLACK}{COMMA16}
STR_5952    :Sequence number: {BLACK}{COMMA16}
STR_5953    :Sort the map elements on the current tile based on their base height.
STR_5954    :Scenery age: {BLACK}{COMMA16}
STR_5955    :Quadrant placement: {BLACK}{STRINGID}
STR_5956    :Southwest
STR_5957    :Northwest
STR_5958    :Northeast
STR_5959    :Southeast
STR_5960    :Quadrant placement:
STR_5961    :Entry index: {BLACK}{COMMA16}
STR_5962    :Collision detection:
STR_5963    :Raised Corners:
STR_5964    :Diagonal
STR_5965    :Entrance type: {BLACK}{STRINGID}
STR_5966    :Park entrance part: {BLACK}{STRINGID}
STR_5967    :Middle
STR_5968    :Left
STR_5969    :Right
STR_5970    :Entrance ID: {BLACK}{COMMA16}
STR_5971    :Exit ID: {BLACK}{COMMA16}
STR_5972    :Ride ID: {BLACK}{COMMA16}
STR_5973    :Clamp to next
STR_5974    :Changes the base- and clearance height so that it’s at the same as the next element on the current tile. Doing this makes it easier to build on this tile.
STR_5975    :Slope:
STR_5976    :Flat
STR_5977    :Right side up
STR_5978    :Left side up
STR_5979    :Wall type: {BLACK}{COMMA16}
STR_5980    :Banner text: {BLACK}{STRINGID}
STR_5981    :Not a banner
STR_5982    :Large scenery type: {BLACK}{COMMA16}
STR_5983    :Large scenery piece ID: {BLACK}{COMMA16}
STR_5984    :Blocked paths:
STR_5985    :New folder
STR_5986    :Type the name of the new folder.
STR_5987    :Unable to create folder
STR_5988    :No remaining land rights for sale
STR_5989    :No remaining construction rights for sale
STR_5990    :No remaining land rights or construction rights for sale
STR_5991    :Can’t paste element…
STR_5992    :The map elements limit has been reached
STR_5993    :Copy selected element
STR_5994    :Paste copied element
STR_5995    :Booster
STR_5996    :Booster speed
STR_5997    :Add/set money
STR_5998    :Add money
STR_5999    :Set money
STR_6000    :Enter new value
STR_6001    :Enable lighting effects (experimental)
STR_6002    :Lamps and rides will be lit up at night.{NEWLINE}Requires rendering engine to be set to hardware display.
STR_6003    :Cut-away View
STR_6004    :Cut-away View
STR_6005    :Enable cut-away view
STR_6006    :Cut-away view only displays map elements at or below the cut height (vertical clipping) and in the selected area (horizontal clipping).
STR_6007    :Cut height
STR_6008    :Click to toggle raw value<->value in measurement units
STR_6009    :Select cut height
STR_6010    :{COMMA2DP32}m
STR_6011    :{COMMA1DP16}ft
STR_6012    :{COMMA1DP16}
STR_6013    :Guests will only pay the ticket to enter the park and services.{NEWLINE}Ride entry is free.
STR_6014    :Guests will only pay entrance tickets for rides and services.{NEWLINE}They won’t pay anything to enter the park.
STR_6015    :Sloped
STR_6016    :Modify Tile
STR_6017    :Please slow down
STR_6018    :Construction - Turn left
STR_6019    :Construction - Turn right
STR_6020    :Construction - Use default track
STR_6021    :Construction - Slope down
STR_6022    :Construction - Slope up
STR_6023    :Construction - Toggle chain lift
STR_6024    :Construction - Bank left
STR_6025    :Construction - Bank right
STR_6026    :Construction - Previous track
STR_6027    :Construction - Next track
STR_6028    :Construction - Build current
STR_6029    :Construction - Demolish current
STR_6030    :Scenery picker. Click any scenery on the map to select the same piece for construction.
STR_6031    :Server Description:
STR_6032    :Server Greeting:
STR_6033    :Path to RCT1 installation:
STR_6034    :{BLACK}{STRING}
STR_6035    :Please select your RCT1 directory
STR_6036    :Clear
STR_6037    :The selected folder does not contain a valid RollerCoaster Tycoon 1 install.
STR_6038    :If you have RCT1 installed, set this option to its directory to load scenarios, music, etc.
STR_6039    :Quick demolish ride
STR_6040    :Edit Scenario Options
STR_6041    :{BLACK}No mechanics are hired!
STR_6042    :Load height map
STR_6043    :Select height map
STR_6044    :Smooth height map
STR_6045    :Strength
STR_6046    :Normalise height map
STR_6047    :Smooth tiles
STR_6048    :Height map error
STR_6049    :Error reading PNG
STR_6050    :Error reading bitmap
STR_6052    :The heightmap is too big, and will be cut off
STR_6053    :The heightmap cannot be normalised
STR_6054    :Only 24-bit bitmaps are supported
STR_6055    :OpenRCT2 Heightmap File
STR_6056    :Mute
STR_6057    :Show a separate button for the Mute Option in the toolbar
STR_6058    :Mute
STR_6059    :»
STR_6060    :Show guest purchases as animation
STR_6061    :Show animated money effect{NEWLINE}when guests make purchases.
STR_6062    :{OUTLINE}{GREEN}+ {CURRENCY2DP}
STR_6063    :{OUTLINE}{RED}- {CURRENCY2DP}
STR_6064    :Own all land
STR_6065    :Log user actions
STR_6066    :Logs all user actions to files in your user directory.
STR_6067    :Server started.
STR_6068    :Server shutdown.
STR_6069    :{STRING} was kicked from the server by {STRING}.
STR_6070    :{STRING} was set to group ‘{STRING}’ by {STRING}.
STR_6071    :{STRING} created new player group ‘{STRING}’.
STR_6072    :{STRING} deleted player group ‘{STRING}’.
STR_6073    :{STRING} edited permissions for player group ‘{STRING}’.
STR_6074    :{STRING} changed player group name from ‘{STRING}’ to ‘{STRING}’.
STR_6075    :{STRING} changed the default player group to ‘{STRING}’.
STR_6076    :{STRING} used/toggled cheat ‘{STRING}’.
STR_6077    :Add Money
STR_6078    :{STRING} created ride ‘{STRING}’.
STR_6079    :{STRING} demolished ride ‘{STRING}’.
STR_6080    :{STRING} changed the appearance of ride ‘{STRING}’.
STR_6081    :{STRING} changed the status of ride ‘{STRING}’ to closed.
STR_6082    :{STRING} changed the status of ride ‘{STRING}’ to open.
STR_6083    :{STRING} changed the status of ride ‘{STRING}’ to testing.
STR_6084    :{STRING} changed the vehicle settings of ride ‘{STRING}’.
STR_6085    :{STRING} changed the ride settings of ride ‘{STRING}’.
STR_6086    :{STRING} renamed the ride ‘{STRING}’ to ‘{STRING}’.
STR_6087    :{STRING} changed the price of ride ‘{STRING}’ to {STRING}
STR_6088    :{STRING} changed the secondary price of ride ‘{STRING}’ to {STRING}
STR_6089    :{STRING} renamed the park from ‘{STRING}’ to ‘{STRING}’.
STR_6090    :{STRING} opened the park.
STR_6091    :{STRING} closed the park.
STR_6092    :{STRING} changed the park entrance fee to {STRING}
STR_6093    :{STRING} placed new scenery.
STR_6094    :{STRING} removed scenery.
STR_6095    :{STRING} edited scenery.
STR_6096    :{STRING} set sign name to ‘{STRING}’.
STR_6097    :{STRING} placed a track of ride ‘{STRING}’.
STR_6098    :{STRING} removed a track of ride.
STR_6099    :You connected to the server.
STR_6100    :You disconnected from the server.
STR_6101    :Rides don’t decrease in value over time
STR_6102    :The value of a ride won’t decrease over time, so guests will not suddenly think that a ride is too expensive.
STR_6103    :This option is disabled during network play.
STR_6105    :Hypercoaster
STR_6107    :Monster Trucks
STR_6109    :Hyper-Twister
STR_6111    :Classic Mini Roller Coaster
STR_6113    :A tall non-inverting roller coaster with large drops, high speed, and comfortable trains with only lap bar restraints
STR_6115    :Powered giant 4 × 4 trucks which can climb steep slopes
STR_6116    :Wide roller coaster trains glide along smooth steel track, travelling through a variety of inversions
STR_6119    :A cheap and easy to build roller coaster, but with a limited height
STR_6120    :{BABYBLUE}New vehicle now available for {STRINGID}:{NEWLINE}{STRINGID}
STR_6121    :Extends the park’s land rights all the way to the edges of the map
STR_6122    :There are not enough roller coasters in this scenario!
STR_6123    :Error loading objects for park
STR_6124    :Object name
STR_6125    :Object type
STR_6126    :Unknown type
STR_6127    :File: {STRING}
STR_6128    :The file could not be loaded as some of the objects referenced in it are missing or corrupt. A list of these objects is given below.
STR_6129    :Copy
STR_6130    :Copy all
STR_6131    :Object source
STR_6132    :Ignore research status
STR_6133    :Access rides and scenery that have not yet been invented
STR_6134    :Clear Scenery
STR_6135    :Client sent invalid request
STR_6136    :Server sent invalid request
STR_6137    :OpenRCT2, a free and open source recreation of and expansion to Roller Coaster Tycoon 2.
STR_6138    :OpenRCT2 is the work of many authors, a full list can be found under the “Contributors” button. For more information, visit http://github.com/OpenRCT2/OpenRCT2
STR_6139    :All product and company names belong to their respective holders. Use of them does not imply any affiliation with or endorsement by them.
STR_6140    :Changelog…
STR_6141    :RCT1 Bottom Toolbar
STR_6142    :{WINDOW_COLOUR_2}Track name: {BLACK}{STRING}
STR_6143    :{WINDOW_COLOUR_2}Ride type: {BLACK}{STRINGID}
STR_6144    :Show dirty visuals
STR_6145    :Set speed limit for boosters
STR_6146    :Enable all drawable track pieces
STR_6147    :Enables all track pieces the ride type is capable of in the construction window, regardless of whether the vehicle supports them.
STR_6148    :Connecting to master server…
STR_6149    :Unable to connect to master server
STR_6150    :Invalid response from master server (no JSON number)
STR_6151    :Master server failed to return servers
STR_6152    :Invalid response from master server (no JSON array)
STR_6153    :Pay to enter park / Pay per ride
STR_6154    :For security reasons, it is not recommended to run OpenRCT2 with elevated permissions.
STR_6155    :Neither KDialog nor Zenity are installed. Please install one, or configure from the command line.
STR_6156    :Name is reserved
STR_6157    :Console
STR_6160    :{WINDOW_COLOUR_2}Available vehicles: {BLACK}{STRING}
STR_6161    :Gridlines display toggle
STR_6162    :Spinning Wild Mouse
STR_6163    :Mouse shaped cars speed through tight corners and short drops, gently spinning around to disorientate the riders
STR_6164    :{WHITE}❌
STR_6165    :Use vertical sync
STR_6166    :Synchronises each frame displayed to the monitor’s refresh rate, preventing screen tearing.
STR_6167    :Advanced
STR_6168    :Title Sequence
STR_6169    :Scenario selection
STR_6170    :Interface Tweaks
STR_6171    :Search
STR_6172    :Search
STR_6173    :Please provide the name to search:
STR_6188    :Vomit
STR_6189    :Duck
STR_6191    :Surface
STR_6192    :Wall
STR_6193    :{COMMA16} guest
STR_6194    :{INLINE_SPRITE}{11}{20}{00}{00}{COMMA16} guest
STR_6195    :{INLINE_SPRITE}{10}{20}{00}{00}{COMMA16} guest
STR_6196    :{BLACK}Year:
STR_6197    :{BLACK}Month:
STR_6198    :{BLACK}Day:
STR_6199    :Set date
STR_6200    :Reset date
STR_6201    :{MONTH}
STR_6202    :Virtual floor style:
STR_6203    :When enabled, a virtual floor will be rendered when holding Ctrl or Shift to ease vertical placement of elements.
STR_6215    :Construction
STR_6216    :Operation
STR_6217    :Ride / track availability
STR_6218    :OpenRCT2 Official
STR_6219    :Highlight path issues
STR_6220    :Make Usable
STR_6221    :This will set the ride’s known entrance or exit location to the currently selected tile. Only one entrance and exit location can be made usable per station.
STR_6222    :Can’t place guest entry point here…
STR_6223    :Must be outside park boundaries!
STR_6224    :{STRING} placed a guest entry point.
STR_6225    :Not supported with OpenGL renderer
STR_6226    :Enable early scenario completion
STR_6227    :Triggers scenario completion when all scenario goals are met before the target date.
STR_6228    :Scenario Options
STR_6229    :{WINDOW_COLOUR_2}{STRINGID}: {STRINGID}
STR_6230    :{BLACK}{STRINGID}:
STR_6231    :{WINDOW_COLOUR_2}{STRINGID}: {MOVE_X}{185}{STRINGID}
STR_6232    :Frozen
STR_6233    :Cut-away view
STR_6234    :Highlight path issues
STR_6235    :Server Information
STR_6236    :Players
STR_6237    :Groups
STR_6238    :Multiplayer Options
STR_6239    :Vertical Clipping
STR_6240    :Horizontal Clipping
STR_6241    :Select area
STR_6242    :Clear selection
STR_6243    :Refurbishes the ride,{NEWLINE}makes it like new
STR_6244    :Can’t refurbish ride…
STR_6245    :Ride doesn’t need refurbishing
STR_6246    :Refurbish
STR_6247    :Refurbish ride/attraction
STR_6248    :{WINDOW_COLOUR_1}Do you want to refurbish {STRINGID} for {CURRENCY}?
STR_6249    :{WINDOW_COLOUR_1}Do you want to refurbish {STRINGID}?
STR_6250    :{WINDOW_COLOUR_1}Are you sure you want to completely demolish {STRINGID} and gain {CURRENCY}?
STR_6251    :Ride is not empty yet
STR_6255    :URL is not valid
STR_6256    :Rendering effects
STR_6257    :Glassy (translucent)
STR_6258    :Clear (transparent)
STR_6259    :Disabled
STR_6260    :Show blocked tiles
STR_6261    :Show wide paths
STR_6262    :Master volume
STR_6263    :Toggle all sound on/off
STR_6264    :Always use system file browser
STR_6265    :When enabled, your operating system’s file browser will be used instead of OpenRCT2’s.
STR_6266    :Open custom content folder
STR_6267    :Open tile inspector
STR_6268    :Advance to next tick
STR_6269    :Invalid climate ID
STR_6270    :Terrain Surfaces
STR_6271    :Terrain Edges
STR_6272    :Stations
STR_6273    :Music
STR_6274    :Can’t set colour scheme…
STR_6275    :{WINDOW_COLOUR_2}Station style:
STR_6276    :{RED}{STRINGID} has guests getting stuck, possibly due to invalid ride type or operating mode.
STR_6277    :Station index: {BLACK}{STRINGID}
STR_6278    :Autosave amount
STR_6279    :Number of autosaves that should be kept
STR_6280    :Chat
STR_6281    :Show a separate button for the Chat window in the toolbar
STR_6282    :Chat
STR_6283    :Chat not available at this time. Are you connected to a server?
STR_6293    :B
STR_6294    :KiB
STR_6295    :MiB
STR_6296    :GiB
STR_6297    :TiB
STR_6298    :{STRING}/sec
STR_6299    :Download all
STR_6300    :Download all missing objects if available online.
STR_6301    :Copy the selected object name to the clipboard.
STR_6302    :Copy the entire list of missing objects to the clipboard.
STR_6303    :Downloading object ({COMMA16} / {COMMA16}): [{STRING}]
STR_6304    :Open scenery picker
STR_6305    :Multithreading
STR_6306    :Experimental option to use multiple threads to render, may cause instability.
STR_6307    :Colour scheme: {BLACK}{STRINGID}
STR_6308    :{TOPAZ}“{STRINGID}{OUTLINE}{TOPAZ}”{NEWLINE}{STRINGID}
STR_6309    :Reconnect
STR_6310    :{WINDOW_COLOUR_2}Position: {BLACK}{INT32} {INT32} {INT32}
STR_6311    :{WINDOW_COLOUR_2}Next: {BLACK}{INT32} {INT32} {INT32}
STR_6312    :(surface)
STR_6313    :(slope {INT32})
STR_6314    :{WINDOW_COLOUR_2}Dest: {BLACK}{INT32}, {INT32} tolerance {INT32}
STR_6315    :{WINDOW_COLOUR_2}Pathfind Goal: {BLACK}{INT32}, {INT32}, {INT32} dir {INT32}
STR_6316    :{WINDOW_COLOUR_2}Pathfind history:
STR_6317    :{BLACK}{INT32}, {INT32}, {INT32} dir {INT32}
STR_6318    :Network desync detected.{NEWLINE}Log file: {STRING}
STR_6319    :Block Brake Closed
STR_6320    :Indestructible
STR_6321    :Addition is broken
STR_6322    :{WINDOW_COLOUR_2}Entity ID: {BLACK}{INT32}
STR_6323    :Simulating
STR_6324    :Simulate
STR_6325    :Simulate ride/attraction
STR_6326    :Can’t simulate {STRINGID}…
STR_6327    :Transparent background for giant screenshots
STR_6328    :With this option enabled, giant screenshots will have a transparent background instead of the default black colour.
STR_6329    :{STRING}{STRINGID}
STR_6330    :Downloading [{STRING}] from {STRING} ({COMMA16} / {COMMA16})
STR_6331    :Create ducks
STR_6332    :Remove ducks
STR_6333    :Increase scale factor
STR_6334    :Decrease scale factor
STR_6336    :Tile Inspector: Copy element
STR_6337    :Tile Inspector: Paste element
STR_6338    :Tile Inspector: Delete element
STR_6339    :Tile Inspector: Move element up
STR_6340    :Tile Inspector: Move element down
STR_6341    :Tile Inspector: Increase X coordinate
STR_6342    :Tile Inspector: Decrease X coordinate
STR_6343    :Tile Inspector: Increase Y coordinate
STR_6344    :Tile Inspector: Decrease Y coordinate
STR_6345    :Tile Inspector: Increase element height
STR_6346    :Tile Inspector: Decrease element height
STR_6347    :Path additions cannot be placed on level crossings!
STR_6348    :Remove level crossing first!
STR_6349    :Random title sequence
STR_6350    :Scatter
STR_6351    :Scenery Scatter Tool
STR_6352    :Density
STR_6353    :Low density
STR_6354    :Medium density
STR_6355    :High density
STR_6356    :Spawns ducks if park contains water
STR_6357    :Removes all ducks from the map
STR_6358    :Page {UINT16}
STR_6359    :{POP16}{POP16}Page {UINT16}
STR_6360    :{BLACK}{COMMA32}
STR_6361    :Enable lighting effects on rides (experimental)
STR_6362    :If enabled, vehicles for tracked rides will be lit up at night.
STR_6363    :Copied text to clipboard
STR_6364    :{RED}{COMMA16} person has died in an accident on {STRINGID}
STR_6365    :Ride casualties
STR_6366    :Stuck or stalled vehicles
STR_6367    :Animation frame:
STR_6368    :For compatibility reasons, it is not recommended to run OpenRCT2 with Wine. OpenRCT2 has native support for macOS, Linux, FreeBSD and OpenBSD.
STR_6369    :Allow building track at invalid heights
STR_6370    :Allows placing track pieces at any height interval
STR_6371    :The specified path contains a RollerCoaster Tycoon 1 installation, but the “csg1i.dat” file is missing. This file needs to be copied from the Loopy Landscapes or RCT Deluxe CD to the “Data” folder of the RollerCoaster Tycoon 1 install on your hard drive.
STR_6372    :The specified path contains a RollerCoaster Tycoon 1 installation, but this version is not suitable. OpenRCT2 needs a Loopy Landscapes or RCT Deluxe install in order to use RollerCoaster Tycoon 1 assets.
STR_6373    :Toggle clearance checks
STR_6374    :C
STR_6375    :Unknown Ride
STR_6376    :{WINDOW_COLOUR_2}Ride vehicle:{NEWLINE}{BLACK}{STRINGID} for {STRINGID}
STR_6377    :{WINDOW_COLOUR_2}Type: {BLACK}{STRINGID} for {STRINGID}
STR_6378    :Receiving objects list: {INT32} / {INT32}
STR_6379    :Received invalid data
STR_6380    :Update available!
STR_6381    :Join OpenRCT2 Discord!
STR_6382    :Newer release of OpenRCT2 is available: {STRING}!
STR_6383    :Open download page
STR_6384    :Snow
STR_6385    :Heavy Snow
STR_6386    :Blizzard
STR_6387    :Can’t lower element here…
STR_6388    :Can’t raise element here…
STR_6389    :Invalid clearance
STR_6390    :OpenRCT2 needs files from the original RollerCoaster Tycoon 2 or RollerCoaster Tycoon Classic in order to work. Please select the directory where you installed RollerCoaster Tycoon 2 or RollerCoaster Tycoon Classic.
STR_6391    :Please select your RCT2 or RCTC directory
STR_6392    :Could not find {STRING} at this path.
STR_6393    :Objective Selection
STR_6394    :Objective
STR_6395    :Maintenance
STR_6396    :Disable screensaver and monitor power saving
STR_6397    :If checked, screensaver and other monitor power saving features will be inhibited while OpenRCT2 is running.
STR_6398    :File contains unsupported ride types. Please update to a newer version of OpenRCT2.
STR_6399    :OpenRCT2 needs files from the original RollerCoaster Tycoon 2 or RollerCoaster Tycoon Classic in order to work. Please set the “game_path” variable in config.ini to the directory where you installed RollerCoaster Tycoon 2 or RollerCoaster Tycoon Classic, then restart OpenRCT2.
STR_6400    :I have the GOG offline installer for RollerCoaster Tycoon 2 downloaded, but it is not installed
STR_6401    :I have RollerCoaster Tycoon 2 or RollerCoaster Tycoon Classic installed already
STR_6402    :OpenRCT2 Data Setup
STR_6403    :Select which applies best to you
STR_6404    :Please select the GOG RollerCoaster Tycoon 2 installer.
STR_6405    :Select GOG Installer
STR_6406    :GOG RollerCoaster Tycoon 2 Installer
STR_6407    :This may take a few minutes.
STR_6408    :Please install “innoextract” to extract GOG Installer, then restart OpenRCT2.
STR_6409    :The selected file is not the offline GOG Installer for RollerCoaster Tycoon 2. You may have downloaded the GOG Galaxy downloader stub or selected the wrong file.
STR_6410    :Zoom in/out
STR_6411    :Show buttons for zooming in and out in the toolbar
STR_6412    :NumPad Enter
STR_6413    :Shift
STR_6414    :L Shift
STR_6415    :R Shift
STR_6416    :Ctrl
STR_6417    :L Ctrl
STR_6418    :R Ctrl
STR_6419    :Alt
STR_6420    :L Alt
STR_6421    :R Alt
STR_6422    :Cmd
STR_6423    :L Cmd
STR_6424    :R Cmd
STR_6425    :Joy Left
STR_6426    :Joy Right
STR_6427    :Joy Up
STR_6428    :Joy Down
STR_6429    :Joy {INT32}
STR_6430    :LMB
STR_6431    :RMB
STR_6432    :Mouse {INT32}
STR_6433    :Remove
STR_6434    :Remove all bindings for this shortcut.
STR_6435    :{WINDOW_COLOUR_2}Vandals stopped: {BLACK}{COMMA32}
STR_6436    :Toggle invisibility
STR_6437    :Visible
STR_6438    :{MOVE_X}{2}👁
STR_6439    :Tile Inspector: Toggle invisibility
STR_6440    :Transparent water
STR_6441    :At least one non-queue footpath surface object must be selected.
STR_6442    :At least one queue footpath surface object must be selected.
STR_6443    :At least one footpath railing object must be selected.
STR_6444    :Footpath Surfaces
STR_6445    :Footpath Railings
STR_6446    :{WINDOW_COLOUR_2}Surface name: {BLACK}{STRINGID}
STR_6447    :{WINDOW_COLOUR_2}Railing name: {BLACK}{STRINGID}
STR_6448    :Unsupported object format
STR_6449    :{WINDOW_COLOUR_2}Tracks:
STR_6450    :{BLACK}“{STRING}”
STR_6451    :{BLACK}“{STRING}” - {STRING}
STR_6452    :{WINDOW_COLOUR_2}Sells: {BLACK}{STRING}
STR_6453    :Copy version info
STR_6454    :Can’t rename banner…
STR_6455    :Can’t rename sign…
STR_6456    :Giant Screenshot
STR_6457    :Report a bug on GitHub
STR_6458    :Follow this on Main View
STR_6460    :D
STR_6461    :Direction
STR_6462    :Excitement
STR_6463    :Excitement: {COMMA2DP32}
STR_6464    :Intensity
STR_6465    :Intensity: {COMMA2DP32}
STR_6466    :Nausea
STR_6467    :Nausea: {COMMA2DP32}
STR_6468    :Not Yet Known
STR_6469    :Adjust smaller area of patrol area
STR_6470    :Adjust larger area of patrol area
STR_6471    :See-Through Vegetation
STR_6472    :See-Through Vehicles
STR_6473    :See-Through Supports
STR_6474    :Invisible Guests
STR_6475    :Invisible Staff
STR_6476    :Invisible Vegetation
STR_6477    :Invisible Scenery
STR_6478    :Invisible Paths
STR_6479    :Invisible Rides
STR_6480    :Invisible Vehicles
STR_6481    :Transparency Options
STR_6482    :Transparency Options
STR_6483    :Open transparency options
STR_6484    :See-Through vegetation toggle
STR_6485    :See-Through vehicles toggle
STR_6486    :Hide guests toggle
STR_6487    :Hide staff toggle
STR_6488    :{RED}Guests are complaining about the length of the queues in your park.{NEWLINE}Consider shortening problematic queues, or increasing the rides’ throughput.
STR_6489    :Error: Incompatible Park Version
STR_6490    :Warning: Semi-compatible Park Version
STR_6491    :This park was saved in a later version of OpenRCT2. The park was saved in v{INT32} and requires at least v{INT32}. You are currently on v{INT32}.
STR_6492    :This park was saved in an old version of OpenRCT2, and can not be opened with this version of OpenRCT2. Park is v{INT32}.
STR_6493    :This park was saved in a later version of OpenRCT2, some data may be lost. The park was saved in v{INT32}. You are currently on v{INT32}.
STR_6494    :Group by ride type
STR_6495    :Group rides by ride types instead of showing each vehicle separately.
STR_6496    :{WINDOW_COLOUR_2}{STRINGID}
STR_6497    :Click on a tile to show its tile elements.{NEWLINE}Ctrl + click a tile element to select it directly.
STR_6498    :Enable to maintain square map shape.
STR_6499    :Vehicle type not supported by track design format
STR_6500    :Track elements not supported by track design format
STR_6501    :Random colour
STR_6502    :Enter value between {COMMA16} and {COMMA16}
STR_6503    :At least one station object must be selected
STR_6504    :At least one terrain surface must be selected
STR_6505    :At least one terrain edge must be selected
STR_6506    :Large Half Corkscrew (left)
STR_6507    :Large Half Corkscrew (right)
STR_6508    :Medium Half Loop (left)
STR_6509    :Medium Half Loop (right)
STR_6510    :Zero G Roll (left)
STR_6511    :Zero G Roll (right)
STR_6512    :Large Zero G Roll (left)
STR_6513    :Large Zero G Roll (right)
STR_6514    :Invalid height!
STR_6515    :{BLACK}RollerCoaster Tycoon 1 not linked - fallback images will be used.
STR_6516    :One or more objects added require RollerCoaster Tycoon 1 linked for proper display. Fallback images will be used.
STR_6517    :One or more objects in this park require RollerCoaster Tycoon 1 linked for proper display. Fallback images will be used.
STR_6518    :{BLACK}Hover over a scenario to view its description and objective. Click it to start playing.
STR_6519    :Extras
STR_6520    :Asset Packs
STR_6521    :Low Priority
STR_6522    :High Priority
STR_6523    :Decrease the priority of the selected asset pack.
STR_6524    :Increase the priority of the selected asset pack.
STR_6525    :Reload all assets in the game with the enabled asset packs.
STR_6526    :(base graphics, music and sound effects)
STR_6527    :Competitions
STR_6528    :Invalid track parameters!
STR_6529    :Invalid colour scheme parameter!
STR_6530    :User Created Expansion Set
STR_6531    :The Time Machine
STR_6532    :Katy’s Dreamworld
STR_6533    :{WINDOW_COLOUR_2}Excitement Factor: {BLACK}-{COMMA16}%
STR_6534    :{WINDOW_COLOUR_2}Intensity Factor: {BLACK}-{COMMA16}%
STR_6535    :{WINDOW_COLOUR_2}Nausea Factor: {BLACK}-{COMMA16}%
STR_6536    :This park was saved in a later version of OpenRCT2. The park was saved in v{INT32}, you are currently on v{INT32}.
STR_6537    :Allow using regular paths as queue
STR_6538    :Shows regular paths in the queues dropdown of the Footpaths window.
STR_6539    :Brake Closed
STR_6540    :{WINDOW_COLOUR_2}Special thanks to the following companies for allowing their likeness:
STR_6541    :{WINDOW_COLOUR_2}Rocky Mountain Construction Group, Josef Wiegand GmbH & Co. KG
STR_6542    :Contributors
STR_6543    :Contributors…
STR_6544    :Loan cannot be negative!
STR_6545    :Use RCT1 interest calculation
STR_6546    :Use the interest calculation algorithm of RollerCoaster Tycoon 1, which used a fixed percentage of approximately 1.33%.
STR_6547    :All Scenery
STR_6548    :Show railings at junction
STR_6549    :Compatibility objects cannot be selected!
STR_6550    :This entry is included for backwards compatibility with old or damaged objects. It cannot be selected, only deselected.  

STR_6551    :Army green
STR_6552    :Honeydew
STR_6553    :Tan
STR_6554    :Maroon
STR_6555    :Coral pink
STR_6556    :Forest green
STR_6557    :Chartreuse
STR_6558    :Hunter green
STR_6559    :Celadon
STR_6560    :Lime green
STR_6561    :Sepia
STR_6562    :Peach
STR_6563    :Periwinkle
STR_6564    :Viridian
STR_6565    :Seafoam green
STR_6566    :Violet
STR_6567    :Lavender
STR_6568    :Pastel orange
STR_6569    :Deep water
STR_6570    :Pastel pink
STR_6571    :Umber
STR_6572    :Beige
STR_6573    :Invisible
STR_6574    :Void
STR_6575    :Allow special colour schemes
STR_6576    :Adds special colours to colour dropdown
STR_6577    :Block brake speed
STR_6578    :Set speed limit for block brakes. In block section mode, adjacent brakes with a slower speed are linked to the block brake.
STR_6579    :Block brakes will be set to default speed when saved as track design
STR_6580    :Reset
STR_6581    :Are you sure you want to reset all shortcut keys on this tab?
STR_6582    :Open keyboard shortcuts window
STR_6583    :{WINDOW_COLOUR_2}Reversed Trains
STR_6584    :Select to run trains backwards
STR_6585    :Can’t make changes…
STR_6586    :OpenRCT2
STR_6587    :The OpenRCT2 Title Theme is a work of Allister Brimble,{NEWLINE}licensed CC BY-SA 4.0.
STR_6588    :Thanks to Herman Riddering for allowing us to record the 35er Voigt.
STR_6589    :Show window buttons on the left
STR_6590    :Show the window buttons (e.g. to close the window) on the left of the title bar instead of on the right.
STR_6591    :Staff member is currently fixing a ride and can’t be fired.
STR_6592    :Staff member is currently inspecting a ride and can’t be fired.
<<<<<<< HEAD
STR_6593    :Show negative finances in red
STR_6594    :Individual negative finances (in addition to monthly summaries) will be shown in red
=======
STR_6593    :Remove park fences
>>>>>>> 9300e33a

#############
# Scenarios #
################
# RCT Original #
################
<Forest Frontiers>
STR_SCNR    :Forest Frontiers
STR_PARK    :Forest Frontiers
STR_DTLS    :Deep in the forest, build a thriving theme park in a large cleared area

<Dynamite Dunes>
STR_SCNR    :Dynamite Dunes
STR_PARK    :Dynamite Dunes
STR_DTLS    :Built in the middle of the desert, this theme park contains just one roller coaster but has space for expansion

<Leafy Lake>
STR_SCNR    :Leafy Lake
STR_PARK    :Leafy Lake
STR_DTLS    :Starting from scratch, build a theme park around a large lake

<Diamond Heights>
STR_SCNR    :Diamond Heights
STR_PARK    :Diamond Heights
STR_DTLS    :Diamond Heights is already a successful theme park with great rides - develop it to double its value

<Evergreen Gardens>
STR_SCNR    :Evergreen Gardens
STR_PARK    :Evergreen Gardens
STR_DTLS    :Convert the beautiful Evergreen Gardens into a thriving theme park

<Bumbly Beach>
STR_SCNR    :Bumbly Beach
STR_PARK    :Bumbly Beach
STR_DTLS    :Develop Bumbly Beach’s small amusement park into a thriving theme park

<Trinity Islands>
STR_SCNR    :Trinity Islands
STR_PARK    :Trinity Islands
STR_DTLS    :Several islands form the basis for this new park

<Katie's Dreamland>
STR_SCNR    :Katie’s Dreamland
STR_PARK    :Katie’s Dreamland
STR_DTLS    :A small theme park with a few rides and room for expansion. Your aim is to double the park value.

<Pokey Park>
STR_SCNR    :Pokey Park
STR_PARK    :Pokey Park
STR_DTLS    :A small, cramped amusement park which requires major expansion

<White Water Park>
STR_SCNR    :White Water Park
STR_PARK    :White Water Park
STR_DTLS    :A park with some excellent water-based rides requires expansion

<Millennium Mines>
STR_SCNR    :Millennium Mines
STR_PARK    :Millennium Mines
STR_DTLS    :Convert a large abandoned mine from a tourist attraction into a theme park

<Karts & Coasters>
STR_SCNR    :Karts & Coasters
STR_PARK    :Karts & Coasters
STR_DTLS    :A large park hidden in the forest, with only go-kart tracks and wooden roller coasters

<Mel's World>
STR_SCNR    :Mel’s World
STR_PARK    :Mel’s World
STR_DTLS    :This theme park has some well-designed modern rides, but plenty of space for expansion

<Mystic Mountain>
STR_SCNR    :Mystic Mountain
STR_PARK    :Mystic Mountain
STR_DTLS    :In the hilly forests of Mystic Mountain, build a theme park from scratch

<Pacific Pyramids>
STR_SCNR    :Pacific Pyramids
STR_PARK    :Pacific Pyramids
STR_DTLS    :Convert the Egyptian Ruins tourist attraction into a thriving theme park

<Crumbly Woods>
STR_SCNR    :Crumbly Woods
STR_PARK    :Crumbly Woods
STR_DTLS    :A large park with well-designed but rather old rides. Replace the old rides or add new rides to make the park more popular.

<Paradise Pier>
STR_SCNR    :Paradise Pier
STR_PARK    :Paradise Pier
STR_DTLS    :Convert this sleepy town’s pier into a thriving attraction

<Lightning Peaks>
STR_SCNR    :Lightning Peaks
STR_PARK    :Lightning Peaks
STR_DTLS    :The beautiful mountains of Lightning Peaks are popular with walkers and sightseers. Use the available land to attract a new thrill-seeking clientele.

<Ivory Towers>
STR_SCNR    :Ivory Towers
STR_PARK    :Ivory Towers
STR_DTLS    :A well-established park, which has a few problems

<Rainbow Valley>
STR_SCNR    :Rainbow Valley
STR_PARK    :Rainbow Valley
STR_DTLS    :Rainbow Valley’s local authority won’t allow any landscape changes or large tree removal, but you must develop the area into a large theme park

<Thunder Rock>
STR_SCNR    :Thunder Rock
STR_PARK    :Thunder Rock
STR_DTLS    :Thunder Rock stands in the middle of a desert and attracts many tourists. Use the available space to build rides to attract more people.

<Mega Park>
STR_SCNR    :Mega Park
STR_PARK    :Mega Park
STR_DTLS    :Just for fun!

## Added Attractions
<Whispering Cliffs>
STR_SCNR    :Whispering Cliffs
STR_PARK    :Whispering Cliffs
STR_DTLS    :Develop the seaside cliffs into a thriving amusement park

<Three Monkeys Park>
STR_SCNR    :Three Monkeys Park
STR_PARK    :Three Monkeys Park
STR_DTLS    :Central to this large developing park is a giant triple-track racing/duelling steel coaster

<Canary Mines>
STR_SCNR    :Canary Mines
STR_PARK    :Canary Mines
STR_DTLS    :This abandoned mine already has the makings of a tourist attraction with its miniature railway and a pair of vertical drop roller coasters

<Barony Bridge>
STR_SCNR    :Barony Bridge
STR_PARK    :Barony Bridge
STR_DTLS    :An old redundant bridge is yours to develop into an amusement park

<Funtopia>
STR_SCNR    :Funtopia
STR_PARK    :Funtopia
STR_DTLS    :Covering land both sides of a highway, this park has several rides already operating

<Haunted Harbour>
STR_SCNR    :Haunted Harbour
STR_PARK    :Haunted Harbour
STR_DTLS    :The local authority has agreed to sell nearby land cheaply to this small seaside park, on the condition that certain rides are preserved

<Fun Fortress>
STR_SCNR    :Fun Fortress
STR_PARK    :Fun Fortress
STR_DTLS    :This castle is all yours to turn into a theme park

<Future World>
STR_SCNR    :Future World
STR_PARK    :Future World
STR_DTLS    :This futuristic park has plenty of space for new rides on its alien landscape

<Gentle Glen>
STR_SCNR    :Gentle Glen
STR_PARK    :Gentle Glen
STR_DTLS    :The local population prefer gentle and relaxing rides, so it is your job to expand this park to suit their tastes

<Jolly Jungle>
STR_SCNR    :Jolly Jungle
STR_PARK    :Jolly Jungle
STR_DTLS    :Deep in the jungle lies a large area of land ready to be turned into a theme park

<Hydro Hills>
STR_SCNR    :Hydro Hills
STR_PARK    :Hydro Hills
STR_DTLS    :A series of stepped lakes form the basis for this new park

<Sprightly Park>
STR_SCNR    :Sprightly Park
STR_PARK    :Sprightly Park
STR_DTLS    :This elderly park has many historical rides but is badly in debt

<Magic Quarters>
STR_SCNR    :Magic Quarters
STR_PARK    :Magic Quarters
STR_DTLS    :A large area of land has been cleared and partially themed ready for you to develop into a landscaped theme park

<Fruit Farm>
STR_SCNR    :Fruit Farm
STR_PARK    :Fruit Farm
STR_DTLS    :A thriving fruit farm has built a railroad to boost its income, your job is to develop it into a full-blown amusement park

<Butterfly Dam>
STR_SCNR    :Butterfly Dam
STR_PARK    :Butterfly Dam
STR_DTLS    :The area around a dam is available for you to develop into an amusement park

<Coaster Canyon>
STR_SCNR    :Coaster Canyon
STR_PARK    :Coaster Canyon
STR_DTLS    :A vast canyon is yours to turn into a theme park

<Thunderstorm Park>
STR_SCNR    :Thunderstorm Park
STR_PARK    :Thunderstorm Park
STR_DTLS    :The weather is so wet here that a giant pyramid has been built to allow some rides to be built under cover

<Harmonic Hills>
STR_SCNR    :Harmonic Hills
STR_PARK    :Harmonic Hills
STR_DTLS    :The local authority won’t allow you to build above tree height in this park

<Roman Village>
STR_SCNR    :Roman Village
STR_PARK    :Roman Village
STR_DTLS    :Develop this Roman-themed park by adding rides and roller coasters

<Swamp Cove>
STR_SCNR    :Swamp Cove
STR_PARK    :Swamp Cove
STR_DTLS    :Built partly on a series of small islands, this park already has a pair of large roller coasters as its centrepiece

<Adrenaline Heights>
STR_SCNR    :Adrenaline Heights
STR_PARK    :Adrenaline Heights
STR_DTLS    :Build a park to appeal to the high-intensity thrill-seeking local people

<Utopia Park>
STR_SCNR    :Utopia Park
STR_PARK    :Utopia
STR_DTLS    :An oasis in the middle of the desert provides an unusual opportunity to build an amusement park

<Rotting Heights>
STR_SCNR    :Rotting Heights
STR_PARK    :Rotting Heights
STR_DTLS    :Overgrown and dilapidated, can you resurrect this once-great amusement park?

<Fiasco Forest>
STR_SCNR    :Fiasco Forest
STR_PARK    :Fiasco Forest
STR_DTLS    :Full of badly designed and dangerous rides, you have a very limited budget and time to fix the problems and turn the park around

<Pickle Park>
STR_SCNR    :Pickle Park
STR_PARK    :Pickle Park
STR_DTLS    :The local authority will not allow any kind of advertising or promotion, so this park must succeed by reputation only

<Giggle Downs>
STR_SCNR    :Giggle Downs
STR_PARK    :Giggle Downs
STR_DTLS    :A four lane steeplechase ride is the centrepiece of this expanding park

<Mineral Park>
STR_SCNR    :Mineral Park
STR_PARK    :Mineral Park
STR_DTLS    :Turn this abandoned stone quarry into a place to attract thrill-seeking tourists

<Coaster Crazy>
STR_SCNR    :Coaster Crazy
STR_PARK    :Coaster Crazy
STR_DTLS    :You have limited funds but unlimited time to turn this mountainside area into a vast roller coaster park

<Urban Park>
STR_SCNR    :Urban Park
STR_PARK    :Urban Park
STR_DTLS    :A tiny park has done a deal with the nearby town to allow expansion through the town itself

<Geoffrey Gardens>
STR_SCNR    :Geoffrey Gardens
STR_PARK    :Geoffrey Gardens
STR_DTLS    :A large garden park needs turning into a thriving theme park


## Loopy Landscapes
<Iceberg Islands>
STR_SCNR    :Iceberg Islands
STR_PARK    :Iceberg Islands
STR_DTLS    :A collection of icebergs make a cold setting for this ambitious theme park

<Volcania>
STR_SCNR    :Volcania
STR_PARK    :Volcania
STR_DTLS    :A dormant volcano is the setting of this coaster-building challenge

<Arid Heights>
STR_SCNR    :Arid Heights
STR_PARK    :Arid Heights
STR_DTLS    :Free of any financial limits, your challenge is to develop this desert park while keeping the guests happy

<Razor Rocks>
STR_SCNR    :Razor Rocks
STR_PARK    :Razor Rocks
STR_DTLS    :Your task is to build a massive coaster-filled park in amongst Razor Rocks

<Crater Lake>
STR_SCNR    :Crater Lake
STR_PARK    :Crater Lake
STR_DTLS    :A large lake in an ancient crater is the setting for this park

<Vertigo Views>
STR_SCNR    :Vertigo Views
STR_PARK    :Vertigo Views
STR_DTLS    :This large park already has an excellent hyper-coaster, but your task is to massively increase its profit

<Paradise Pier 2>
STR_SCNR    :Paradise Pier 2
STR_PARK    :Paradise Pier 2
STR_DTLS    :Paradise Pier has expanded its network of walkways over the sea, and your task is to expand the park to use the extra space

<Dragon's Cove>
STR_SCNR    :Dragon’s Cove
STR_PARK    :Dragon’s Cove
STR_DTLS    :This sea-side cove is the setting for this coaster-building challenge

<Good Knight Park>
STR_SCNR    :Good Knight Park
STR_PARK    :Good Knight Park
STR_DTLS    :A castle with a pair of roller coasters needs developing into a larger theme park

<Wacky Warren>
STR_SCNR    :Wacky Warren
STR_PARK    :Wacky Warren
STR_DTLS    :A park which has much of its footpaths and coasters underground

<Grand Glacier>
STR_SCNR    :Grand Glacier
STR_PARK    :Grand Glacier
STR_DTLS    :A glacier-filled valley is yours to develop into a theme park

<Crazy Craters>
STR_SCNR    :Crazy Craters
STR_PARK    :Crazy Craters
STR_DTLS    :In a far-off world where money is not needed, you must build an entertainment centre to keep the people happy

<Dusty Desert>
STR_SCNR    :Dusty Desert
STR_PARK    :Dusty Desert
STR_DTLS    :Five coasters require completion in this desert park

<Woodworm Park>
STR_SCNR    :Woodworm Park
STR_PARK    :Woodworm Park
STR_DTLS    :This historical park is only allowed to build older-styled rides

<Icarus Park>
STR_SCNR    :Icarus Park
STR_PARK    :Icarus Park
STR_DTLS    :Develop this alien park to maximise its profit

<Sunny Swamps>
STR_SCNR    :Sunny Swamps
STR_PARK    :Sunny Swamps
STR_DTLS    :This well-themed amusement park already has several rides, but has plenty of space for expansion

<Frightmare Hills>
STR_SCNR    :Frightmare Hills
STR_PARK    :Frightmare Hills
STR_DTLS    :A scary park with a giant centrepiece coaster

<Thunder Rocks>
STR_SCNR    :Thunder Rocks
STR_PARK    :Thunder Rocks
STR_DTLS    :Two large hunks of rock stick out of the sand, upon which the beginnings of a theme park are constructed

<Octagon Park>
STR_SCNR    :Octagon Park
STR_PARK    :Octagon Park
STR_DTLS    :In this large park you must design and build ten large coasters

<Pleasure Island>
STR_SCNR    :Pleasure Island
STR_PARK    :Pleasure Island
STR_DTLS    :A long thin island makes a challenging setting to build a selection of coasters

<Icicle Worlds>
STR_SCNR    :Icicle Worlds
STR_PARK    :Icicle Worlds
STR_DTLS    :An icy landscape needs turning into a thriving theme park

<Southern Sands>
STR_SCNR    :Southern Sands
STR_PARK    :Southern Sands
STR_DTLS    :A desert park with some cleverly designed coasters is yours to expand

<Tiny Towers>
STR_SCNR    :Tiny Towers
STR_PARK    :Tiny Towers
STR_DTLS    :In this tiny park you must finish building the five existing coasters

<Nevermore Park>
STR_SCNR    :Nevermore Park
STR_PARK    :Nevermore Park
STR_DTLS    :A large park with a novel transportation system around its edge

<Pacifica>
STR_SCNR    :Pacifica
STR_PARK    :Pacifica
STR_DTLS    :This large island is all yours to develop as an amusement park

<Urban Jungle>
STR_SCNR    :Urban Jungle
STR_PARK    :Urban Jungle
STR_DTLS    :A giant abandoned skyscraper is a unique opportunity for a theme park developer

<Terror Town>
STR_SCNR    :Terror Town
STR_PARK    :Terror Town
STR_DTLS    :This urban area is all yours to develop into an amusement park

<Megaworld Park>
STR_SCNR    :Megaworld Park
STR_PARK    :Megaworld Park
STR_DTLS    :A giant park already packed full of rides needs improving

<Venus Ponds>
STR_SCNR    :Venus Ponds
STR_PARK    :Venus Ponds
STR_DTLS    :On a far-away planet this area of land needs turning into a theme park

<Micro Park>
STR_SCNR    :Micro Park
STR_PARK    :Micro Park
STR_DTLS    :Try to create the world’s smallest profitable park

## Real Parks from RCT1
# None of them had details
<Alton Towers>
STR_SCNR    :Alton Towers
STR_PARK    :Alton Towers
STR_DTLS    :

<Heide-Park>
STR_SCNR    :Heide-Park
STR_PARK    :Heide-Park
STR_DTLS    :

<Blackpool Pleasure Beach>
STR_SCNR    :Blackpool Pleasure Beach
STR_PARK    :Blackpool Pleasure Beach
STR_DTLS    :

## Misc parks from RCT1
# Had no details
<Fort Anachronism>
STR_SCNR    :Fort Anachronism
STR_PARK    :Fort Anachronism
STR_DTLS    :

###############################################################################
## RCT2 Scenarios
###############################################################################
<Alpine Adventures>
STR_SCNR    :Alpine Adventures
STR_PARK    :Alpine Adventures
STR_DTLS    :Convert a small mountain ski resort into a snow-themed amusement park

<Amity Airfield>
STR_SCNR    :Amity Airfield
STR_PARK    :Amity Airfield
STR_DTLS    :Build a flying-themed amusement park in this abandoned airport

<Botany Breakers>
STR_SCNR    :Botany Breakers
STR_PARK    :Botany Breakers
STR_DTLS    :Your challenge is to build a high-profit park on this paradise island

<Build your own Six Flags Belgium>
STR_SCNR    :Build your own Six Flags Belgium
STR_PARK    :Six Flags Belgium
STR_DTLS    :Build your own version of this European Six Flags park

<Build your own Six Flags Great Adventure>
STR_SCNR    :Build your own Six Flags Great Adventure
STR_PARK    :Six Flags Great Adventure
STR_DTLS    :Use your design skills to recreate this Six Flags park

<Build your own Six Flags Holland>
STR_SCNR    :Build your own Six Flags Holland
STR_PARK    :Six Flags Holland
STR_DTLS    :Build this European Six Flags park the way you want to

<Build your own Six Flags Magic Mountain>
STR_SCNR    :Build your own Six Flags Magic Mountain
STR_PARK    :Six Flags Magic Mountain
STR_DTLS    :Create your own version of this massive Six Flags park

<Build your own Six Flags over Texas>
STR_SCNR    :Build your own Six Flags over Texas
STR_PARK    :Six Flags over Texas
STR_DTLS    :Starting from scratch, build the rides in this Six Flags park

<Build your own Six Flags Park>
STR_SCNR    :Build your own Six Flags Park
STR_PARK    :Six Flags
STR_DTLS    :Build your own design of Six Flags park - either build rides from other Six Flags parks or design and build your own rides

<Bumbly Bazaar>
STR_SCNR    :Bumbly Bazaar
STR_PARK    :Bumbly Bazaar
STR_DTLS    :Starting with a small market bazaar, your challenge is to increase the profit from shops and stalls by building rides and roller coasters to attract more customers

<Crazy Castle>
STR_SCNR    :Crazy Castle
STR_PARK    :Crazy Castle
STR_DTLS    :You have inherited a large castle. Your job is to convert it into a small theme park.

<Dusty Greens>
STR_SCNR    :Dusty Greens
STR_PARK    :Dusty Greens
STR_DTLS    :Situated near a highway junction in the desert, Dusty Greens is an opportunity to develop a small golf resort into a thriving theme park

<Electric Fields>
STR_SCNR    :Electric Fields
STR_PARK    :Electric Fields
STR_DTLS    :You have inherited a small farm, and your challenge is to build a small theme park amongst the fields and farm buildings

<Extreme Heights>
STR_SCNR    :Extreme Heights
STR_PARK    :Extreme Heights
STR_DTLS    :Free of financial restrictions, your challenge is to expand this desert park to attract people seeking the ultimate thrills

<Factory Capers>
STR_SCNR    :Factory Capers
STR_PARK    :Factory Capers
STR_DTLS    :An abandoned factory complex is an opportunity to build a mechanical-themed amusement park

<Fungus Woods>
STR_SCNR    :Fungus Woods
STR_PARK    :Fungus Woods
STR_DTLS    :Restricted to only older-style wooden rides, your challenge is to build a thriving theme park in Fungus Woods

<Ghost Town>
STR_SCNR    :Ghost Town
STR_PARK    :Ghost Town
STR_DTLS    :Hired by a large amusement park chain, your task is to build them a giant roller coaster park around an abandoned mining town

<Gravity Gardens>
STR_SCNR    :Gravity Gardens
STR_PARK    :Gravity Gardens
STR_DTLS    :Your challenge is to build a roller coaster park in the beautiful Gravity Gardens. No other rides, just roller coasters!

<Infernal Views>
STR_SCNR    :Infernal Views
STR_PARK    :Infernal Views
STR_DTLS    :A park nestled precariously on lava rock with streams of magma

<Lucky Lake>
STR_SCNR    :Lucky Lake
STR_PARK    :Lucky Lake
STR_DTLS    :With unlimited funds but a challenging lake location, this park will be a challenge to expand and manage

<Rainbow Summit>
STR_SCNR    :Rainbow Summit
STR_PARK    :Rainbow Summit
STR_DTLS    :Built on a hillside, this park is forbidden from building anything tall. Can you expand the park and make it successful?

<Six Flags Belgium>
STR_SCNR    :Six Flags Belgium
STR_PARK    :Six Flags Belgium
STR_DTLS    :Try your hand at running and improving this Six Flags park

<Six Flags Great Adventure>
STR_SCNR    :Six Flags Great Adventure
STR_PARK    :Six Flags Great Adventure
STR_DTLS    :Build the missing Six Flags rides, or create your own designs to improve the park! But don’t forget your ultimate aim: to attract more guests to the park!

<Six Flags Holland>
STR_SCNR    :Six Flags Holland
STR_PARK    :Six Flags Holland
STR_DTLS    :Try your hand at running and improving this Six Flags park

<Six Flags Magic Mountain>
STR_SCNR    :Six Flags Magic Mountain
STR_PARK    :Six Flags Magic Mountain
STR_DTLS    :Build the missing Six Flags rides, or create your own designs to improve the park! But don’t forget your ultimate aim: to repay your loan while keeping the park value up!

<Six Flags over Texas>
STR_SCNR    :Six Flags over Texas
STR_PARK    :Six Flags over Texas
STR_DTLS    :Build the missing Six Flags rides, or create your own designs to improve the park! But don’t forget your ultimate aim: to attract more guests to the park!

###############################################################################
## Wacky Worlds Scenarios
###############################################################################
<Africa - African Diamond Mine>
STR_SCNR    :Africa - African Diamond Mine
STR_PARK    :Mines of Africa
STR_DTLS    :You inherited a disused diamond mine, and find a valuable diamond.  You decide to invest that money to build a world-famous theme park.

<Africa - Oasis>
STR_SCNR    :Africa - Oasis
STR_PARK    :Mirage Madness
STR_DTLS    :A desert Oasis has been discovered and would provide a beautiful location for a park. Transport to the oasis has been provided.

<Africa - Victoria Falls>
STR_SCNR    :Africa - Victoria Falls
STR_PARK    :Over The Edge
STR_DTLS    :A dam has been built offering abundant, cheap hydroelectric power with which to run a park. You need to reach a high park value to help repay the loan for the dam.

<Antarctic - Ecological Salvage>
STR_SCNR    :Antarctic - Ecological Salvage
STR_PARK    :Icy Adventures
STR_DTLS    :The environment agency has turned to you to transform an old oil refinery ecological eyesore into a top tourist attraction. Land is cheap but loan interest is high. You can sell the old buildings for salvage.

<Asia - Great Wall of China Tourism Enhancement>
STR_SCNR    :Asia - Great Wall of China Tourism Enhancement
STR_PARK    :Great Wall of China
STR_DTLS    :The authorities have decided to enhance tourism around the Great Wall by building a theme park on the adjacent land. Money is no object!

<Asia - Japanese Coastal Reclaim>
STR_SCNR    :Asia - Japanese Coastal Reclaim
STR_PARK    :Okinawa Coast
STR_DTLS    :An existing park has run out of space. Your only option is to build out into the sea, and so you have taken out a loan. Height restrictions on your building are enforced due to foundations and earthquake risk.

<Asia - Maharaja Palace>
STR_SCNR    :Asia - Maharaja Palace
STR_PARK    :Park Maharaja
STR_DTLS    :You have been commissioned by the Maharaja to bring entertainment to the large local population. Build a park inspired by the Maharaja’s palace.

<Australasia - Ayers Rock>
STR_SCNR    :Australasia - Ayers Rock
STR_PARK    :Ayers Adventure
STR_DTLS    :You are helping Aboriginal people to build a park as part of a cultural awareness program. You need to get a large number of guests to educate them in the unique heritage of the Aboriginal people.

<Australasia - Fun at the Beach>
STR_SCNR    :Australasia - Fun at the Beach
STR_PARK    :Beach Barbecue Blast
STR_DTLS    :A local entrepreneur’s sealife park has gone bust. You already operate a small park and buy the other park from the construction company. Develop a big combined park.

<Europe - European Cultural Festival>
STR_SCNR    :Europe - European Cultural Festival
STR_PARK    :European Extravaganza
STR_DTLS    :You have been brought in to take over a European Cultural Visitor Attraction and must increase the number of guests in order to pay back the EU subsidy by the end of the current European parliament term.

<Europe - Renovation>
STR_SCNR    :Europe - Renovation
STR_PARK    :From The Ashes
STR_DTLS    :An old park has fallen into disrepair. You gain a European Union grant to return this deprived area to its former glory! You need to renovate the park and repay the grant.

<N. America - Extreme Hawaiian Island>
STR_SCNR    :North America - Extreme Hawaiian Island
STR_PARK    :Wacky Waikiki
STR_DTLS    :The people of Hawaii are bored of surfing and are looking for something more intense. You need to build a park with this in mind to keep the area’s tourist attraction rating high.

<North America - Grand Canyon>
STR_SCNR    :North America - Grand Canyon
STR_PARK    :Canyon Calamities
STR_DTLS    :You have to build a park on limited land either side of this natural treasure - you do have the opportunity to buy neighbouring land from the Native American Indians. You need to complete the objective to sustain the local town’s population.

<North America - Rollercoaster Heaven>
STR_SCNR    :North America - Rollercoaster Heaven
STR_PARK    :Rollercoaster Heaven
STR_DTLS    :You are a successful business tycoon on long sabbatical who desires to use this time transforming the city park into Rollercoaster Heaven. Money is no object!

<South America - Inca Lost City>
STR_SCNR    :South America - Inca Lost City
STR_PARK    :Lost City Founder
STR_DTLS    :To further boost local tourism you must construct a park that is in tune with its surroundings, and has height restrictions.

<South America - Rain Forest Plateau>
STR_SCNR    :South America - Rain Forest Plateau
STR_PARK    :Rainforest Romp
STR_DTLS    :Space is limited in the precious rainforest - you must cram as much as possible into the existing clearing, in order to provide a viable alternative to the local timber industry.

<South America - Rio Carnival>
STR_SCNR    :South America - Rio Carnival
STR_PARK    :Sugarloaf Shores
STR_DTLS    :You run a small park near Rio but the bank has called in your loan. You need to quickly increase your earning capacity to repay this unexpected debt.

###############################################################################
## Time Twister Scenarios
###############################################################################
<Dark Age - Castle>
STR_SCNR    :Dark Age - Castle
STR_PARK    :Cliffside Castle
STR_DTLS    :Local members of the battle re-enactment society are rather serious about their hobby. They’ve entrusted you with the job of constructing a Dark Age theme park on the grounds of Cliffside Castle.

<Dark Age - Robin Hood>
STR_SCNR    :Dark Age - Robin Hood
STR_PARK    :Sherwood Forest
STR_DTLS    :To liberate wealth from the rich and distribute it to the needy, you and your Merry Men have decided to build a theme park in Sherwood Forest.

<Future - First Encounters>
STR_SCNR    :Future - First Encounters
STR_PARK    :Extraterrestrial Extravaganza
STR_DTLS    :Life has been discovered on a distant planet Build an alien theme park to cash in on the unprecedented wave of interest.

<Future - Future World>
STR_SCNR    :Future - Future World
STR_PARK    :Gemini City
STR_DTLS    :Show off your inventive, utopian vision of the future - come up with a futuristic park design that incorporates state-of-the-art attractions.

<Mythological - Animatronic Film Set>
STR_SCNR    :Mythological - Animatronic Film Set
STR_PARK    :Animatronic Antics
STR_DTLS    :You have been given the task of running and improving an existing theme park, which has been built on an old film set. Build a tribute to the pioneering stop-motion animators who first brought mythical creatures to life on the silver screen.

<Mythological - Cradle of Civilisation>
STR_SCNR    :Mythological - Cradle of Civilisation
STR_PARK    :Mythological Madness
STR_DTLS    :You own an island of particular archaeological value. You’ve decided to fund its preservation by constructing a theme park based on the area’s rich Mythological heritage.

<Prehistoric - After the Asteroid>
STR_SCNR    :Prehistoric - After the Asteroid
STR_PARK    :Crater Carnage
STR_DTLS    :You own a dusty old meteor crater. In the true entrepreneurial spirit, you’ve decided to construct an asteroid theme park and convert your seemingly worthless land into a sizeable fortune.

<Prehistoric - Jurassic Safari>
STR_SCNR    :Prehistoric - Jurassic Safari
STR_PARK    :Coastersaurus
STR_DTLS    :You’ve been given the task of constructing a Jurassic era theme park. To optimize your visitors’ access to the exotic plant and animal exhibits, you will need to build rides going over and into the valley.

<Prehistoric - Stone Age>
STR_SCNR    :Prehistoric - Stone Age
STR_PARK    :Rocky Rambles
STR_DTLS    :To thwart the highway developers and preserve the mysterious ancient stone circles, you will need to construct a Stone Age theme park and turn a profit. However, attracting visitors may pose a challenge, as the terrain is a tad inhospitable.

<Roaring Twenties - Prison Island>
STR_SCNR    :Roaring Twenties - Prison Island
STR_PARK    :Alcatraz
STR_DTLS    :The infamous Prison Island - whose population once swelled with bootleggers and racketeers - is now up for sale. You’ve decided to convert it into a top tourist attraction, and money is no object

<Roaring Twenties - Schneider Cup>
STR_SCNR    :Roaring Twenties - Schneider Cup
STR_PARK    :Schneider Shores
STR_DTLS    :The 75th anniversary of your grandfather’s Schneider Cup victory is coming up in a few years. You’re going to honour his achievement by building a theme park based on the famous seaplane race.

<Roaring Twenties - Skyscrapers>
STR_SCNR    :Roaring Twenties - Skyscrapers
STR_PARK    :Metropolis
STR_DTLS    :You own an empty lot near the low-rise part of town. To squeeze the most out of your urban property, build a skyscraper theme park inspired by the soaring art deco architecture of the twenties.

<Rock 'n' Roll - Flower Power>
STR_SCNR    :Rock ‘n’ Roll - Flower Power
STR_PARK    :Woodstock
STR_DTLS    :A large annual music festival takes place on your land. Build a hip theme park to keep the free-spirited audience entertained.

<Rock 'n' Roll - Rock 'n' Roll>
STR_SCNR    :Rock ‘n’ Roll - Rock ‘n’ Roll
STR_PARK    :Rock ‘n’ Roll Revival
STR_DTLS    :This aging theme park has seen better days. Help the owner give it a retro rock ‘n’ roll makeover and turn the place into a successful venue.

###############################################################################
## Official Custom Content Scenarios
###############################################################################
<Panda World>
STR_SCNR    :Panda World
STR_PARK    :Panda World
STR_DTLS    :Add more rides and attract more people to this panda-themed park

<Tycoon Park>
STR_SCNR    :Tycoon Park
STR_PARK    :Tycoon Park
STR_DTLS    :

###
<UCES Halloween>
STR_SCNR    :Cemetery Ridge
STR_PARK    :Cemetery Ridge
STR_DTLS    :This is Halloween, UCES Halloween, pumpkins scream in the dead of night! This graveyard is in trouble and it’s up to you to save it, while letting the dead rest in peace! Can you keep the ghosts in their graves and bring chills to your customers?{NEWLINE}Author: Squid

###############################################################################
## UCES: The Time Machine (2003)
###############################################################################
<Lighthouse of Alexandria by Katatude for UCES>
STR_SCNR    :The Lighthouse of Alexandria
STR_PARK    :The Lighthouse of Alexandria
STR_DTLS    :Alexander built the city; Greeks, Romans, Egyptians left their mark. But the biggest honor was a Wonder of the Ancient World - the Lighthouse. Visit and make a park!{NEWLINE}Author: Katatude

<Cleveland's Luna Park>
STR_SCNR    :Luna Park, Cleveland
STR_PARK    :Luna Park
STR_DTLS    :As it was on its opening day - 18 May 1905.{NEWLINE}Author: Aetherwave

<Mount Vesuvius 1700 A.D. by Katatude for UCES>
STR_SCNR    :Mount Vesuvius
STR_PARK    :Mount Vesuvius
STR_DTLS    :Pompeii and Herculaneum were buried by Mt. Vesuvius in 79 A.D. Visit the excavations and build a park!{NEWLINE}Author: Katatude

<The Sandbox by Katatude for UCES>
STR_SCNR    :The Sandbox
STR_PARK    :The Sandbox
STR_DTLS    :What everyone wants - a sandbox! So grab your l’il pail and shovel and build a park!{NEWLINE}Author: Katatude

<Niagara Falls & Gorge by Katatude for UCES>
STR_SCNR    :Niagara Falls & Gorge
STR_PARK    :Niagara Falls
STR_DTLS    :American Falls, Bridal Falls & Canadian Horseshoe Falls on the Niagara Frontier, 1850.{NEWLINE}Author: Katatude

<Rocky Mountain Miners>
STR_SCNR    :Rocky Mountain Miners
STR_PARK    :Rocky Mountain Miners
STR_DTLS    :A rockslide damaged your railway. Your workers have gone prospecting. Is there gold in roller coasters?{NEWLINE}Authors: Squid, Buckone, Fossil

<The Time Machine by Katatude for UCES>
STR_SCNR    :The Time Machine
STR_PARK    :The Time Machine
STR_DTLS    :The Time Machine. Build to go - when you want, where you want. Eternity awaits. It’s all relative.{NEWLINE}Author: Katatude

<Tower of Babel>
STR_SCNR    :Tower of Babel
STR_PARK    :Tower of Babel
STR_DTLS    :Whoaa! Look where the time machine took us now! Where did everybody go?{NEWLINE}Author: Fossil

<Transformation>
STR_SCNR    :Transformation
STR_PARK    :Transformation
STR_DTLS    :We were expecting you…{NEWLINE}Author: Fossil

<Urbis Incognitus>
STR_SCNR    :Urbis Incognitus
STR_PARK    :Urbis Incognitus
STR_DTLS    :The Romans are tired of boring gladiator fights. Give them a better thrill, turn a Roman city into the greatest amusement park of all time!{NEWLINE}Author: Kaffe

###############################################################################
## UCES: Katy’s Dreamworld (2003)
###############################################################################

<Beneath the Christmas Tree by Katatude for UCES>
STR_SCNR    :Beneath the Christmas Tree
STR_PARK    :Winter Wonderland
STR_DTLS    :Mum built this scene under our tree. Now she wants a park made in it! Can you help?{NEWLINE}Author: Katatude

<Bigrock Blast>
STR_SCNR    :Bigrock Blast
STR_PARK    :Bigrock Blast
STR_DTLS    :After an explosion at the Bigrock Mining Co., the people of Bigrock have to build an amusement park to keep their town alive.{NEWLINE}Authors: rbarclay & buckone

<Camp Mockingbird for UCES by Katatude>
STR_SCNR    :Camp Mockingbird
STR_PARK    :Camp Mockingbird
STR_DTLS    :Only $500/week to this summer camp! Break open your bank and then have fun and build a park.{NEWLINE}Author: Katatude

<Choo Choo Town>
STR_SCNR    :Choo-Choo Town
STR_PARK    :Choo-Choo Town
STR_DTLS    :Mommy! Daddy! I want to go to Choo-Choo Town!{NEWLINE}Author: Fossil

<Dragon Islands>
STR_SCNR    :Dragon Islands
STR_PARK    :Dragon Islands
STR_DTLS    :Dragon Islands? I’m not sure I want to go there…{NEWLINE}Author: Fossil

<Kiddy Karnival II>
STR_SCNR    :Kiddie Karnival II
STR_PARK    :Kiddie Karnival
STR_DTLS    :Hey kids! Let’s have fun!{NEWLINE}Authors: Piehead & Fossil

<Sand Dune>
STR_SCNR    :Sand Dune
STR_PARK    :Sand Dune
STR_DTLS    :As the owner of a small park, you bought a large piece of land along the beach to expand and attract more guests to visit the beautiful sand dunes, but beware: you cannot disturb those ecologically fragile sand dunes.{NEWLINE}Author: rbarclay<|MERGE_RESOLUTION|>--- conflicted
+++ resolved
@@ -3695,12 +3695,9 @@
 STR_6590    :Show the window buttons (e.g. to close the window) on the left of the title bar instead of on the right.
 STR_6591    :Staff member is currently fixing a ride and can’t be fired.
 STR_6592    :Staff member is currently inspecting a ride and can’t be fired.
-<<<<<<< HEAD
-STR_6593    :Show negative finances in red
-STR_6594    :Individual negative finances (in addition to monthly summaries) will be shown in red
-=======
 STR_6593    :Remove park fences
->>>>>>> 9300e33a
+STR_6594    :Show negative finances in red
+STR_6595    :Individual negative finances (in addition to monthly summaries) will be shown in red
 
 #############
 # Scenarios #
