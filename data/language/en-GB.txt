--- conflicted
+++ resolved
@@ -3765,13 +3765,10 @@
 STR_6315    :{WINDOW_COLOUR_2}Pathfind Goal: {BLACK}{INT32}, {INT32}, {INT32} dir {INT32}
 STR_6316    :{WINDOW_COLOUR_2}Pathfind history:
 STR_6317    :{BLACK}{INT32}, {INT32}, {INT32} dir {INT32}
-<<<<<<< HEAD
-STR_6318    :{WINDOW_COLOUR_2}Block Brake Closed
-STR_6319    :{WINDOW_COLOUR_2}Indestructible
-STR_6320    :Broken
-=======
 STR_6318    :Network desync detected.{NEWLINE}Log file: {STRING}
->>>>>>> e5eea9d1
+STR_6319    :{WINDOW_COLOUR_2}Block Brake Closed
+STR_6320    :{WINDOW_COLOUR_2}Indestructible
+STR_6321    :Broken
 
 #############
 # Scenarios #
