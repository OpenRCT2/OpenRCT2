--- conflicted
+++ resolved
@@ -3842,9 +3842,6 @@
 STR_7001    :Ride name
 STR_7002    :{STRINGID} {STRINGID}
 STR_7003    :Audio file ‘{STRING}’ is truncated. Expected sample {INT32}, but only {INT32} are available. Consider reinstalling RCT2.
-<<<<<<< HEAD
-STR_7004    :Could not start replay, file ‘{STRING}’ doesn’t exist or isn't valid
-STR_7005    :Could not start replay
-=======
 STR_7004    :Force Redraw
->>>>>>> a200902e
+STR_7005    :Could not start replay, file ‘{STRING}’ doesn’t exist or isn't valid
+STR_7006    :Could not start replay