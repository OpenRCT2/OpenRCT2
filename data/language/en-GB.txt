--- conflicted
+++ resolved
@@ -3630,14 +3630,11 @@
 STR_6525    :Reload all assets in the game with the enabled asset packs.
 STR_6526    :(base graphics, music and sound effects)
 STR_6527    :Competitions
-<<<<<<< HEAD
-STR_6528    :User Created Expansion Set
-STR_6529    :The Time Machine (2003)
-STR_6530    :Katy's Dreamworld (2003)
-=======
 STR_6528    :Invalid track parameters!
 STR_6529    :Invalid colour scheme parameter!
->>>>>>> e13a2d70
+STR_6530    :User Created Expansion Set
+STR_6531    :The Time Machine (2003)
+STR_6532    :Katy's Dreamworld (2003)
 
 #############
 # Scenarios #
