--- conflicted
+++ resolved
@@ -3740,12 +3740,9 @@
 STR_6668    :Staff cheats
 STR_6669    :Show staff cheats
 STR_6670    :Guest behaviour
-<<<<<<< HEAD
-STR_6671    :Transparent
-=======
 STR_6671    :Show ‘real’ names of staff
 STR_6672    :Toggle between showing ‘real’ names of staff and staff numbers
->>>>>>> 24d02855
+STR_6673    :Transparent
 
 #############
 # Scenarios #
