# STR_XXXX part is read and XXXX becomes the string id number.
# Everything after the colon and before the new line will be saved as the string.
# Use # at the beginning of a line to leave a comment.
STR_0000    :
STR_0001    :{STRINGID} {COMMA16}
STR_0002    :Spiral Roller Coaster
STR_0003    :Stand-up Roller Coaster
STR_0004    :Suspended Swinging Coaster
STR_0005    :Inverted Roller Coaster
STR_0006    :Junior Roller Coaster
STR_0007    :Miniature Railway
STR_0008    :Monorail
STR_0009    :Mini Suspended Coaster
STR_0010    :Boat Hire
STR_0011    :Wooden Wild Mouse
STR_0012    :Steeplechase
STR_0013    :Car Ride
STR_0014    :Launched Freefall
STR_0015    :Bobsleigh Coaster
STR_0016    :Observation Tower
STR_0017    :Looping Roller Coaster
STR_0018    :Dinghy Slide
STR_0019    :Mine Train Coaster
STR_0020    :Chairlift
STR_0021    :Corkscrew Roller Coaster
STR_0022    :Maze
STR_0023    :Spiral Slide
STR_0024    :Go Karts
STR_0025    :Log Flume
STR_0026    :River Rapids
STR_0027    :Dodgems
STR_0028    :Swinging Ship
STR_0029    :Swinging Inverter Ship
STR_0030    :Food Stall
STR_0031    :Unknown Stall (1D)
STR_0032    :Drink Stall
STR_0033    :Unknown Stall (1F)
STR_0034    :Shop
STR_0035    :Merry-Go-Round
STR_0036    :Unknown Stall (22)
STR_0037    :Information Kiosk
STR_0038    :Toilets
STR_0039    :Ferris Wheel
STR_0040    :Motion Simulator
STR_0041    :3D Cinema
STR_0042    :Top Spin
STR_0043    :Space Rings
STR_0044    :Reverse Freefall Coaster
STR_0045    :Lift
STR_0046    :Vertical Drop Roller Coaster
STR_0047    :Cash Machine
STR_0048    :Twist
STR_0049    :Haunted House
STR_0050    :First Aid Room
STR_0051    :Circus
STR_0052    :Ghost Train
STR_0053    :Twister Roller Coaster
STR_0054    :Wooden Roller Coaster
STR_0055    :Side-Friction Roller Coaster
STR_0056    :Steel Wild Mouse
STR_0057    :Multi-Dimension Roller Coaster
STR_0058    :Unknown Ride (38)
STR_0059    :Flying Roller Coaster
STR_0060    :Unknown Ride (3A)
STR_0061    :Virginia Reel
STR_0062    :Splash Boats
STR_0063    :Mini Helicopters
STR_0064    :Lay-down Roller Coaster
STR_0065    :Suspended Monorail
STR_0066    :Unknown Ride (40)
STR_0067    :Reverser Roller Coaster
STR_0068    :Heartline Twister Coaster
STR_0069    :Mini Golf
STR_0070    :Giga Coaster
STR_0071    :Roto-Drop
STR_0072    :Flying Saucers
STR_0073    :Crooked House
STR_0074    :Monorail Cycles
STR_0075    :Compact Inverted Coaster
STR_0076    :Water Coaster
STR_0077    :Air Powered Vertical Coaster
STR_0078    :Inverted Hairpin Coaster
STR_0079    :Magic Carpet
STR_0080    :Submarine Ride
STR_0081    :River Rafts
STR_0082    :Unknown Ride (50)
STR_0083    :Enterprise
STR_0084    :Unknown Ride (52)
STR_0085    :Unknown Ride (53)
STR_0086    :Unknown Ride (54)
STR_0087    :Unknown Ride (55)
STR_0088    :Inverted Impulse Coaster
STR_0089    :Mini Roller Coaster
STR_0090    :Mine Ride
STR_0091    :Unknown Ride (59)
STR_0092    :LIM Launched Roller Coaster
STR_0093    :
STR_0094    :
STR_0095    :
STR_0096    :
STR_0097    :
STR_0098    :
STR_0099    :
STR_0100    :
STR_0101    :
STR_0102    :
STR_0103    :
STR_0104    :
STR_0105    :
STR_0106    :
STR_0107    :
STR_0108    :
STR_0109    :
STR_0110    :
STR_0111    :
STR_0112    :
STR_0113    :
STR_0114    :
STR_0115    :
STR_0116    :
STR_0117    :
STR_0118    :
STR_0119    :
STR_0120    :
STR_0121    :
STR_0122    :
STR_0123    :
STR_0124    :
STR_0125    :
STR_0126    :
STR_0127    :
STR_0128    :
STR_0129    :
STR_0130    :
STR_0131    :
STR_0132    :
STR_0133    :
STR_0134    :
STR_0135    :
STR_0136    :
STR_0137    :
STR_0138    :
STR_0139    :
STR_0140    :
STR_0141    :
STR_0142    :
STR_0143    :
STR_0144    :
STR_0145    :
STR_0146    :
STR_0147    :
STR_0148    :
STR_0149    :
STR_0150    :
STR_0151    :
STR_0152    :
STR_0153    :
STR_0154    :
STR_0155    :
STR_0156    :
STR_0157    :
STR_0158    :
STR_0159    :
STR_0160    :
STR_0161    :
STR_0162    :
STR_0163    :
STR_0164    :
STR_0165    :
STR_0166    :
STR_0167    :
STR_0168    :
STR_0169    :
STR_0170    :
STR_0171    :
STR_0172    :
STR_0173    :
STR_0174    :
STR_0175    :
STR_0176    :
STR_0177    :
STR_0178    :
STR_0179    :
STR_0180    :
STR_0181    :
STR_0182    :
STR_0183    :
STR_0184    :
STR_0185    :
STR_0186    :
STR_0187    :
STR_0188    :
STR_0189    :
STR_0190    :
STR_0191    :
STR_0192    :
STR_0193    :
STR_0194    :
STR_0195    :
STR_0196    :
STR_0197    :
STR_0198    :
STR_0199    :
STR_0200    :
STR_0201    :
STR_0202    :
STR_0203    :
STR_0204    :
STR_0205    :
STR_0206    :
STR_0207    :
STR_0208    :
STR_0209    :
STR_0210    :
STR_0211    :
STR_0212    :
STR_0213    :
STR_0214    :
STR_0215    :
STR_0216    :
STR_0217    :
STR_0218    :
STR_0219    :
STR_0220    :
STR_0221    :
STR_0222    :
STR_0223    :
STR_0224    :
STR_0225    :
STR_0226    :
STR_0227    :
STR_0228    :
STR_0229    :
STR_0230    :
STR_0231    :
STR_0232    :
STR_0233    :
STR_0234    :
STR_0235    :
STR_0236    :
STR_0237    :
STR_0238    :
STR_0239    :
STR_0240    :
STR_0241    :
STR_0242    :
STR_0243    :
STR_0244    :
STR_0245    :
STR_0246    :
STR_0247    :
STR_0248    :
STR_0249    :
STR_0250    :
STR_0251    :
STR_0252    :
STR_0253    :
STR_0254    :
STR_0255    :
STR_0256    :
STR_0257    :
STR_0258    :
STR_0259    :
STR_0260    :
STR_0261    :
STR_0262    :
STR_0263    :
STR_0264    :
STR_0265    :
STR_0266    :
STR_0267    :
STR_0268    :
STR_0269    :
STR_0270    :
STR_0271    :
STR_0272    :
STR_0273    :
STR_0274    :
STR_0275    :
STR_0276    :
STR_0277    :
STR_0278    :
STR_0279    :
STR_0280    :
STR_0281    :
STR_0282    :
STR_0283    :
STR_0284    :
STR_0285    :
STR_0286    :
STR_0287    :
STR_0288    :
STR_0289    :
STR_0290    :
STR_0291    :
STR_0292    :
STR_0293    :
STR_0294    :
STR_0295    :
STR_0296    :
STR_0297    :
STR_0298    :
STR_0299    :
STR_0300    :
STR_0301    :
STR_0302    :
STR_0303    :
STR_0304    :
STR_0305    :
STR_0306    :
STR_0307    :
STR_0308    :
STR_0309    :
STR_0310    :
STR_0311    :
STR_0312    :
STR_0313    :
STR_0314    :
STR_0315    :
STR_0316    :
STR_0317    :
STR_0318    :
STR_0319    :
STR_0320    :
STR_0321    :
STR_0322    :
STR_0323    :
STR_0324    :
STR_0325    :
STR_0326    :
STR_0327    :
STR_0328    :
STR_0329    :
STR_0330    :
STR_0331    :
STR_0332    :
STR_0333    :
STR_0334    :
STR_0335    :
STR_0336    :
STR_0337    :
STR_0338    :
STR_0339    :
STR_0340    :
STR_0341    :
STR_0342    :
STR_0343    :
STR_0344    :
STR_0345    :
STR_0346    :
STR_0347    :
STR_0348    :
STR_0349    :
STR_0350    :
STR_0351    :
STR_0352    :
STR_0353    :
STR_0354    :
STR_0355    :
STR_0356    :
STR_0357    :
STR_0358    :
STR_0359    :
STR_0360    :
STR_0361    :
STR_0362    :
STR_0363    :
STR_0364    :
STR_0365    :
STR_0366    :
STR_0367    :
STR_0368    :
STR_0369    :
STR_0370    :
STR_0371    :
STR_0372    :
STR_0373    :
STR_0374    :
STR_0375    :
STR_0376    :
STR_0377    :
STR_0378    :
STR_0379    :
STR_0380    :
STR_0381    :
STR_0382    :
STR_0383    :
STR_0384    :
STR_0385    :
STR_0386    :
STR_0387    :
STR_0388    :
STR_0389    :
STR_0390    :
STR_0391    :
STR_0392    :
STR_0393    :
STR_0394    :
STR_0395    :
STR_0396    :
STR_0397    :
STR_0398    :
STR_0399    :
STR_0400    :
STR_0401    :
STR_0402    :
STR_0403    :
STR_0404    :
STR_0405    :
STR_0406    :
STR_0407    :
STR_0408    :
STR_0409    :
STR_0410    :
STR_0411    :
STR_0412    :
STR_0413    :
STR_0414    :
STR_0415    :
STR_0416    :
STR_0417    :
STR_0418    :
STR_0419    :
STR_0420    :
STR_0421    :
STR_0422    :
STR_0423    :
STR_0424    :
STR_0425    :
STR_0426    :
STR_0427    :
STR_0428    :
STR_0429    :
STR_0430    :
STR_0431    :
STR_0432    :
STR_0433    :
STR_0434    :
STR_0435    :
STR_0436    :
STR_0437    :
STR_0438    :
STR_0439    :
STR_0440    :
STR_0441    :
STR_0442    :
STR_0443    :
STR_0444    :
STR_0445    :
STR_0446    :
STR_0447    :
STR_0448    :
STR_0449    :
STR_0450    :
STR_0451    :
STR_0452    :
STR_0453    :
STR_0454    :
STR_0455    :
STR_0456    :
STR_0457    :
STR_0458    :
STR_0459    :
STR_0460    :
STR_0461    :
STR_0462    :
STR_0463    :
STR_0464    :
STR_0465    :
STR_0466    :
STR_0467    :
STR_0468    :
STR_0469    :
STR_0470    :
STR_0471    :
STR_0472    :
STR_0473    :
STR_0474    :
STR_0475    :
STR_0476    :
STR_0477    :
STR_0478    :
STR_0479    :
STR_0480    :
STR_0481    :
STR_0482    :
STR_0483    :
STR_0484    :
STR_0485    :
STR_0486    :
STR_0487    :
STR_0488    :
STR_0489    :
STR_0490    :
STR_0491    :
STR_0492    :
STR_0493    :
STR_0494    :
STR_0495    :
STR_0496    :
STR_0497    :
STR_0498    :
STR_0499    :
STR_0500    :
STR_0501    :
STR_0502    :
STR_0503    :
STR_0504    :
STR_0505    :
STR_0506    :
STR_0507    :
STR_0508    :
STR_0509    :
STR_0510    :
STR_0511    :
STR_0512    :A compact roller coaster with a spiral lift hill and smooth, twisting drops.
STR_0513    :A looping roller coaster where the riders ride in a standing position
STR_0514    :Trains suspended beneath the roller coaster track swing out to the side around corners
STR_0515    :A steel roller coaster with trains that are held beneath the track, with many complex and twisting track elements
STR_0516    :A gentle roller coaster for people who haven't yet got the courage to face the larger rides
STR_0517    :Passengers ride in miniature trains along a narrow-gauge railway track
STR_0518    :Passengers travel in electric trains along a monorail track
STR_0519    :Passengers ride in small cars hanging beneath the single-rail track, swinging freely from side to side around corners
STR_0520    :A dock platform where guests can drive/row personal watercraft on a body of water
STR_0521    :A fast and twisting roller coaster with tight turns and steep drops. Intensity is bound to be high.
STR_0522    :A smaller roller coaster where the riders sit above the track with no car around them
STR_0523    :Riders travel slowly in powered vehicles along a track-based route
STR_0524    :Freefall car is pneumatically launched up a tall steel tower and then allowed to freefall down
STR_0525    :Riders career down a twisting track guided only by the curvature and banking of the semi-circular track
STR_0526    :Passengers travel in a rotating observation cabin which travels up a tall tower
STR_0527    :A smooth steel-tracked roller coaster capable of vertical loops
STR_0528    :Riders travel in inflatable dinghies down a twisting semi-circular or completely enclosed tube track
STR_0529    :Mine train themed roller coaster trains career along steel roller coaster track made to look like old railway track
STR_0530    :Cars hang from a steel cable which runs continuously from one end of the ride to the other and back again
STR_0531    :A compact steel-tracked roller coaster where the train travels through corkscrews and loops
STR_0532    :Maze is constructed from 6-foot tall hedges or walls, and guests wander around the maze leaving only when they find the exit
STR_0533    :Wooden building with an internal staircase and an external spiral slide for use with slide mats
STR_0534    :Self-drive petrol-engined go karts
STR_0535    :Log-shaped boats travel along a water channel, splashing down steep slopes to soak the riders
STR_0536    :Circular boats meander along a wide water channel, splashing through waterfalls and thrilling riders through foaming rapids
STR_0537    :Self-drive electric dodgem cars
STR_0538    :Large swinging pirate ship
STR_0539    :Ship is attached to an arm with a counterweight at the opposite end, and swings through a complete 360 degrees
STR_0540    :A stall where guests can purchase food
STR_0541    :<removed string - do not use>
STR_0542    :A stall where guests can purchase drinks
STR_0543    :<removed string - do not use>
STR_0544    :A stall that sells souvenirs
STR_0545    :Traditional rotating carousel with carved wooden horses
STR_0546    :<removed string - do not use>
STR_0547    :A stall where guests can obtain park maps and purchase umbrellas
STR_0548    :A toilet building
STR_0549    :Rotating big wheel with open chairs
STR_0550    :Riders view a film inside the motion simulator pod while it is twisted and moved around by a hydraulic arm
STR_0551    :Cinema showing 3D films inside a geodesic sphere shaped building
STR_0552    :Passengers ride in a gondola suspended by large rotating arms, rotating forwards and backwards head-over-heels
STR_0553    :Concentric pivoting rings allowing the riders free rotation in all directions
STR_0554    :The car is accelerated out of the station along a long level track using Linear Induction Motors, then heads straight up a vertical spike of track, freefalling back down to return to the station
STR_0555    :Guests ride in a lift up or down a vertical tower to get from one level to another
STR_0556    :Extra-wide cars descend completely vertical sloped track for the ultimate freefall roller coaster experience
STR_0557    :An A.T.M. (Cash Machine) for guests to use if they run low on funds
STR_0558    :Riders ride in pairs of seats rotating around the ends of three long rotating arms
STR_0559    :Large themed building containing scary corridors and spooky rooms
STR_0560    :A place for sick guests to go for faster recovery
STR_0561    :Circus animal show inside a big-top tent
STR_0562    :Powered cars travel along a multi-level track past spooky scenery and special effects
STR_0563    :Sitting in comfortable trains with only simple lap restraints riders enjoy giant smooth drops and twisting track as well as plenty of 'air time' over the hills
STR_0564    :Running on wooden track, this coaster is fast, rough, noisy, and gives an 'out of control' riding experience with plenty of 'air time'
STR_0565    :A simple wooden roller coaster capable of only gentle slopes and turns, where the cars are only kept on the track by side friction wheels and gravity
STR_0566    :Individual roller coaster cars zip around a tight zig-zag layout of track with sharp corners and short sharp drops
STR_0567    :Sitting in seats suspended either side of the track, riders are pitched head-over-heels while they plunge down steep drops and travel through various inversions
STR_0568    :<removed string - do not use>
STR_0569    :Riding in special harnesses below the track, riders experience the feeling of flight as they swoop through the air
STR_0570    :<removed string - do not use>
STR_0571    :Circular cars spin around as they travel along the zig-zagging wooden track
STR_0572    :Large capacity boats travel along a wide water channel, propelled up slopes by a conveyor belt, accelerating down steep slopes to soak the riders with a giant splash
STR_0573    :Powered helicopter shaped cars running on a steel track, controlled by the pedalling of the riders
STR_0574    :Riders are held in special harnesses in a lying-down position, travelling through twisted track and inversions either on their backs or facing the ground
STR_0575    :Powered trains hanging from a single rail transport people around the park
STR_0576    :<removed string - do not use>
STR_0577    :Bogied cars run on wooden tracks, turning around on special reversing sections
STR_0578    :Cars run along track enclosed by circular hoops, traversing steep drops and heartline twists
STR_0579    :A gentle game of miniature golf
STR_0580    :A giant steel roller coaster capable of smooth drops and hills of over 300ft
STR_0581    :A ring of seats is pulled to the top of a tall tower while gently rotating, then allowed to free-fall down, stopping gently at the bottom using magnetic brakes
STR_0582    :Self-drive hovercraft vehicles
STR_0583    :Building containing warped rooms and angled corridors to disorientate people walking through it
STR_0584    :Special bicycles run on a steel monorail track, propelled by the pedalling of the riders
STR_0585    :Riders sit in pairs of seats suspended beneath the track as they loop and twist through tight inversions
STR_0586    :Boat shaped cars run on roller coaster track to allow twisting curves and steep drops, splashing down into sections of water for gentle river sections
STR_0587    :After an exhilarating air-powered launch, the train speeds up a vertical track, over the top, and vertically down the other side to return to the station
STR_0588    :Individual cars run beneath a zig-zagging track with hairpin turns and sharp drops
STR_0589    :A large flying-carpet themed car which moves up and down cyclically on the ends of 4 arms
STR_0590    :Riders ride in a submerged submarine through an underwater course
STR_0591    :Raft-shaped boats gently meander around a river track
STR_0592    :<removed string - do not use>
STR_0593    :Rotating wheel with suspended passenger pods, which first starts spinning and is then tilted up by a supporting arm
STR_0594    :<removed string - do not use>
STR_0595    :<removed string - do not use>
STR_0596    :<removed string - do not use>
STR_0597    :<removed string - do not use>
STR_0598    :Inverted roller coaster trains are accelerated out of the station to travel up a vertical spike of track, then reverse back through the station to travel backwards up another vertical spike of track
STR_0599    :A compact roller coaster with individual cars and smooth twisting drops
STR_0600    :Powered mine trains career along a smooth and twisted track layout
STR_0601    :<removed string - do not use>
STR_0602    :Roller coaster trains are accelerated out of the station by linear induction motors to speed through twisting inversions
STR_0603    :<removed string - do not use>
STR_0604    :<removed string - do not use>
STR_0605    :<removed string - do not use>
STR_0606    :<removed string - do not use>
STR_0607    :<removed string - do not use>
STR_0608    :<removed string - do not use>
STR_0609    :<removed string - do not use>
STR_0610    :<removed string - do not use>
STR_0611    :<removed string - do not use>
STR_0612    :<removed string - do not use>
STR_0613    :<removed string - do not use>
STR_0614    :<removed string - do not use>
STR_0615    :<removed string - do not use>
STR_0616    :<removed string - do not use>
STR_0617    :<removed string - do not use>
STR_0618    :<removed string - do not use>
STR_0619    :<removed string - do not use>
STR_0620    :<removed string - do not use>
STR_0621    :<removed string - do not use>
STR_0622    :<removed string - do not use>
STR_0623    :<removed string - do not use>
STR_0624    :<removed string - do not use>
STR_0625    :<removed string - do not use>
STR_0626    :<removed string - do not use>
STR_0627    :<removed string - do not use>
STR_0628    :<removed string - do not use>
STR_0629    :<removed string - do not use>
STR_0630    :<removed string - do not use>
STR_0631    :<removed string - do not use>
STR_0632    :<removed string - do not use>
STR_0633    :<removed string - do not use>
STR_0634    :<removed string - do not use>
STR_0635    :<removed string - do not use>
STR_0636    :<removed string - do not use>
STR_0637    :<removed string - do not use>
STR_0638    :<removed string - do not use>
STR_0639    :<removed string - do not use>
STR_0640    :<removed string - do not use>
STR_0641    :<removed string - do not use>
STR_0642    :<removed string - do not use>
STR_0643    :<removed string - do not use>
STR_0644    :<removed string - do not use>
STR_0645    :<removed string - do not use>
STR_0646    :<removed string - do not use>
STR_0647    :<removed string - do not use>
STR_0648    :<removed string - do not use>
STR_0649    :<removed string - do not use>
STR_0650    :<removed string - do not use>
STR_0651    :<removed string - do not use>
STR_0652    :<removed string - do not use>
STR_0653    :<removed string - do not use>
STR_0654    :<removed string - do not use>
STR_0655    :<removed string - do not use>
STR_0656    :<removed string - do not use>
STR_0657    :<removed string - do not use>
STR_0658    :<removed string - do not use>
STR_0659    :<removed string - do not use>
STR_0660    :<removed string - do not use>
STR_0661    :<removed string - do not use>
STR_0662    :<removed string - do not use>
STR_0663    :<removed string - do not use>
STR_0664    :<removed string - do not use>
STR_0665    :<removed string - do not use>
STR_0666    :<removed string - do not use>
STR_0667    :<removed string - do not use>
STR_0668    :<removed string - do not use>
STR_0669    :<removed string - do not use>
STR_0670    :<removed string - do not use>
STR_0671    :<removed string - do not use>
STR_0672    :<removed string - do not use>
STR_0673    :<removed string - do not use>
STR_0674    :<removed string - do not use>
STR_0675    :<removed string - do not use>
STR_0676    :<removed string - do not use>
STR_0677    :<removed string - do not use>
STR_0678    :<removed string - do not use>
STR_0679    :<removed string - do not use>
STR_0680    :<removed string - do not use>
STR_0681    :<removed string - do not use>
STR_0682    :<removed string - do not use>
STR_0683    :<removed string - do not use>
STR_0684    :<removed string - do not use>
STR_0685    :<removed string - do not use>
STR_0686    :<removed string - do not use>
STR_0687    :<removed string - do not use>
STR_0688    :<removed string - do not use>
STR_0689    :<removed string - do not use>
STR_0690    :<removed string - do not use>
STR_0691    :<removed string - do not use>
STR_0692    :<removed string - do not use>
STR_0693    :<removed string - do not use>
STR_0694    :<removed string - do not use>
STR_0695    :<removed string - do not use>
STR_0696    :<removed string - do not use>
STR_0697    :<removed string - do not use>
STR_0698    :<removed string - do not use>
STR_0699    :<removed string - do not use>
STR_0700    :<removed string - do not use>
STR_0701    :<removed string - do not use>
STR_0702    :<removed string - do not use>
STR_0703    :<removed string - do not use>
STR_0704    :<removed string - do not use>
STR_0705    :<removed string - do not use>
STR_0706    :<removed string - do not use>
STR_0707    :<removed string - do not use>
STR_0708    :<removed string - do not use>
STR_0709    :<removed string - do not use>
STR_0710    :<removed string - do not use>
STR_0711    :<removed string - do not use>
STR_0712    :<removed string - do not use>
STR_0713    :<removed string - do not use>
STR_0714    :<removed string - do not use>
STR_0715    :<removed string - do not use>
STR_0716    :<removed string - do not use>
STR_0717    :<removed string - do not use>
STR_0718    :<removed string - do not use>
STR_0719    :<removed string - do not use>
STR_0720    :<removed string - do not use>
STR_0721    :<removed string - do not use>
STR_0722    :<removed string - do not use>
STR_0723    :<removed string - do not use>
STR_0724    :<removed string - do not use>
STR_0725    :<removed string - do not use>
STR_0726    :<removed string - do not use>
STR_0727    :<removed string - do not use>
STR_0728    :<removed string - do not use>
STR_0729    :<removed string - do not use>
STR_0730    :<removed string - do not use>
STR_0731    :<removed string - do not use>
STR_0732    :<removed string - do not use>
STR_0733    :<removed string - do not use>
STR_0734    :<removed string - do not use>
STR_0735    :<removed string - do not use>
STR_0736    :<removed string - do not use>
STR_0737    :<removed string - do not use>
STR_0738    :<removed string - do not use>
STR_0739    :<removed string - do not use>
STR_0740    :<removed string - do not use>
STR_0741    :<removed string - do not use>
STR_0742    :<removed string - do not use>
STR_0743    :<removed string - do not use>
STR_0744    :<removed string - do not use>
STR_0745    :<removed string - do not use>
STR_0746    :<removed string - do not use>
STR_0747    :<removed string - do not use>
STR_0748    :<removed string - do not use>
STR_0749    :<removed string - do not use>
STR_0750    :<removed string - do not use>
STR_0751    :<removed string - do not use>
STR_0752    :<removed string - do not use>
STR_0753    :<removed string - do not use>
STR_0754    :<removed string - do not use>
STR_0755    :<removed string - do not use>
STR_0756    :<removed string - do not use>
STR_0757    :<removed string - do not use>
STR_0758    :<removed string - do not use>
STR_0759    :<removed string - do not use>
STR_0760    :<removed string - do not use>
STR_0761    :<removed string - do not use>
STR_0762    :<removed string - do not use>
STR_0763    :<removed string - do not use>
STR_0764    :<removed string - do not use>
STR_0765    :<removed string - do not use>
STR_0766    :<removed string - do not use>
STR_0767    :Guest {INT32}
STR_0768    :Handyman {INT32}
STR_0769    :Mechanic {INT32}
STR_0770    :Security Guard {INT32}
STR_0771    :Entertainer {INT32}
STR_0772    :Unnamed park{POP16}{POP16}
STR_0773    :Unnamed park{POP16}{POP16}
STR_0774    :Unnamed park{POP16}{POP16}
STR_0775    :Unnamed park{POP16}{POP16}
STR_0776    :Unnamed park{POP16}{POP16}
STR_0777    :Unnamed park{POP16}{POP16}
STR_0778    :Sign
STR_0779    :1st
STR_0780    :2nd
STR_0781    :3rd
STR_0782    :4th
STR_0783    :5th
STR_0784    :6th
STR_0785    :7th
STR_0786    :8th
STR_0787    :9th
STR_0788    :10th
STR_0789    :11th
STR_0790    :12th
STR_0791    :13th
STR_0792    :14th
STR_0793    :15th
STR_0794    :16th
STR_0795    :17th
STR_0796    :18th
STR_0797    :19th
STR_0798    :20th
STR_0799    :21st
STR_0800    :22nd
STR_0801    :23rd
STR_0802    :24th
STR_0803    :25th
STR_0804    :26th
STR_0805    :27th
STR_0806    :28th
STR_0807    :29th
STR_0808    :30th
STR_0809    :31st
STR_0810    :Jan
STR_0811    :Feb
STR_0812    :Mar
STR_0813    :Apr
STR_0814    :May
STR_0815    :Jun
STR_0816    :Jul
STR_0817    :Aug
STR_0818    :Sep
STR_0819    :Oct
STR_0820    :Nov
STR_0821    :Dec
STR_0822    :Unable to access graphic data file
STR_0823    :Missing or inaccessible data file
STR_0824    :{BLACK}{CROSS}
STR_0825    :Chosen name in use already
STR_0826    :Too many names defined
STR_0827    :Not enough cash - requires {CURRENCY2DP}
STR_0828    :{SMALLFONT}{BLACK}Close window
STR_0829    :{SMALLFONT}{BLACK}Window title - Drag this to move window
STR_0830    :{SMALLFONT}{BLACK}Zoom view in
STR_0831    :{SMALLFONT}{BLACK}Zoom view out
STR_0832    :{SMALLFONT}{BLACK}Rotate view 90{DEGREE} clockwise
STR_0833    :{SMALLFONT}{BLACK}Pause game
STR_0834    :{SMALLFONT}{BLACK}Disk and game options
STR_0835    :Game initialisation failed
STR_0836    :Unable to start game in a minimised state
STR_0837    :Unable to initialise graphics system
STR_0838    :<removed string - do not use>
STR_0839    :{UINT16} x {UINT16}
STR_0840    :{POP16}{POP16}{POP16}{POP16}{POP16}{POP16}{POP16}{POP16}{UINT16} x {UINT16}
# The following six strings were used for display resolutions, but have been replaced.
STR_0841    :<removed string - do not use>
STR_0842    :<removed string - do not use>
STR_0843    :<removed string - do not use>
STR_0844    :<removed string - do not use>
STR_0845    :<removed string - do not use>
STR_0846    :<removed string - do not use>
STR_0847    :About 'OpenRCT2'
STR_0848    :RollerCoaster Tycoon 2
STR_0849    :<removed string - do not use>
STR_0850    :{WINDOW_COLOUR_2}Copyright {COPYRIGHT} 2002 Chris Sawyer, all rights reserved
STR_0851    :{WINDOW_COLOUR_2}Designed and programmed by Chris Sawyer
STR_0852    :{WINDOW_COLOUR_2}Graphics by Simon Foster
STR_0853    :{WINDOW_COLOUR_2}Sound and music by Allister Brimble
STR_0854    :{WINDOW_COLOUR_2}Additional sounds recorded by David Ellis
STR_0855    :{WINDOW_COLOUR_2}Representation by Jacqui Lyons at Marjacq Ltd.
STR_0856    :{WINDOW_COLOUR_2}Thanks to:
STR_0857    :{WINDOW_COLOUR_2}Peter James Adcock, Joe Booth, and John Wardley
STR_0858    :<removed string - do not use>
STR_0859    :<removed string - do not use>
STR_0860    :<removed string - do not use>
STR_0861    :<removed string - do not use>
STR_0862    :<removed string - do not use>
STR_0863    :<removed string - do not use>
STR_0864    :<removed string - do not use>
STR_0865    :{STRINGID}
STR_0866    :{POP16}{STRINGID}
STR_0867    :{POP16}{POP16}{STRINGID}
STR_0868    :{POP16}{POP16}{POP16}{STRINGID}
STR_0869    :{POP16}{POP16}{POP16}{POP16}{STRINGID}
STR_0870    :{POP16}{POP16}{POP16}{POP16}{POP16}{STRINGID}
STR_0871    :{POP16}{POP16}{POP16}{POP16}{POP16}{POP16}{STRINGID}
STR_0872    :{POP16}{POP16}{POP16}{POP16}{POP16}{POP16}{POP16}{STRINGID}
STR_0873    :{POP16}{POP16}{POP16}{POP16}{POP16}{POP16}{POP16}{POP16}{STRINGID}
STR_0874    :{POP16}{POP16}{POP16}{POP16}{POP16}{POP16}{POP16}{POP16}{POP16}{STRINGID}
STR_0875    :{POP16}{POP16}{POP16}{POP16}{POP16}{POP16}{POP16}{POP16}{POP16}{POP16}{STRINGID}
STR_0876    :{BLACK}{DOWN}
STR_0877    :Too low !
STR_0878    :Too high !
STR_0879    :Can't lower land here...
STR_0880    :Can't raise land here...
STR_0881    :Object in the way
STR_0882    :Load Game
STR_0883    :Save Game
STR_0884    :Load Landscape
STR_0885    :Save Landscape
STR_0886    :<removed string - do not use>
STR_0887    :Quit Scenario Editor
STR_0888    :Quit Track Designer
STR_0889    :Quit Track Designs Manager
STR_0890    :<removed string - do not use>
STR_0891    :Screenshot
STR_0892    :Screenshot saved to disk as '{STRINGID}'
STR_0893    :Screenshot failed !
STR_0894    :Landscape data area full !
STR_0895    :Can't build partly above and partly below ground
STR_0896    :{POP16}{POP16}{STRINGID} Construction
STR_0897    :Direction
STR_0898    :{SMALLFONT}{BLACK}Left-hand curve
STR_0899    :{SMALLFONT}{BLACK}Right-hand curve
STR_0900    :{SMALLFONT}{BLACK}Left-hand curve (small radius)
STR_0901    :{SMALLFONT}{BLACK}Right-hand curve (small radius)
STR_0902    :{SMALLFONT}{BLACK}Left-hand curve (very small radius)
STR_0903    :{SMALLFONT}{BLACK}Right-hand curve (very small radius)
STR_0904    :{SMALLFONT}{BLACK}Left-hand curve (large radius)
STR_0905    :{SMALLFONT}{BLACK}Right-hand curve (large radius)
STR_0906    :{SMALLFONT}{BLACK}Straight
STR_0907    :Slope
STR_0908    :Roll/Banking
STR_0909    :Seat Rot.
STR_0910    :{SMALLFONT}{BLACK}Roll for left-hand curve
STR_0911    :{SMALLFONT}{BLACK}Roll for right-hand curve
STR_0912    :{SMALLFONT}{BLACK}No roll
STR_0913    :{SMALLFONT}{BLACK}Move to previous section
STR_0914    :{SMALLFONT}{BLACK}Move to next section
STR_0915    :{SMALLFONT}{BLACK}Construct the selected section
STR_0916    :{SMALLFONT}{BLACK}Remove the highlighted section
STR_0917    :{SMALLFONT}{BLACK}Vertical drop
STR_0918    :{SMALLFONT}{BLACK}Steep slope down
STR_0919    :{SMALLFONT}{BLACK}Slope down
STR_0920    :{SMALLFONT}{BLACK}Level
STR_0921    :{SMALLFONT}{BLACK}Slope up
STR_0922    :{SMALLFONT}{BLACK}Steep slope up
STR_0923    :{SMALLFONT}{BLACK}Vertical rise
STR_0924    :{SMALLFONT}{BLACK}Helix down
STR_0925    :{SMALLFONT}{BLACK}Helix up
STR_0926    :Can't remove this...
STR_0927    :Can't construct this here...
STR_0928    :{SMALLFONT}{BLACK}Chain lift, to pull cars up slopes
STR_0929    :'S' Bend (left)
STR_0930    :'S' Bend (right)
STR_0931    :Vertical Loop (left)
STR_0932    :Vertical Loop (right)
STR_0933    :Raise or lower land first
STR_0934    :Ride entrance in the way
STR_0935    :Ride exit in the way
STR_0936    :Park entrance in the way
STR_0937    :{SMALLFONT}{BLACK}View options
STR_0938    :{SMALLFONT}{BLACK}Adjust land height and slope
STR_0939    :Underground/Inside View
STR_0940    :Hide Base Land
STR_0941    :Hide Vertical Faces
STR_0942    :See-Through Rides
STR_0943    :See-Through Scenery
STR_0944    :Save
STR_0945    :Don't Save
STR_0946    :Cancel
STR_0947    :Save this before loading ?
STR_0948    :Save this before quitting ?
STR_0949    :Save this before quitting ?
STR_0950    :Load Game
STR_0951    :Quit Game
STR_0952    :Quit Game
STR_0953    :Load Landscape
STR_0954    :
STR_0955    :{SMALLFONT}{BLACK}Select seat rotation angle for this track section
STR_0956    :-180{DEGREE}
STR_0957    :-135{DEGREE}
STR_0958    :-90{DEGREE}
STR_0959    :-45{DEGREE}
STR_0960    :0{DEGREE}
STR_0961    :+45{DEGREE}
STR_0962    :+90{DEGREE}
STR_0963    :+135{DEGREE}
STR_0964    :+180{DEGREE}
STR_0965    :+225{DEGREE}
STR_0966    :+270{DEGREE}
STR_0967    :+315{DEGREE}
STR_0968    :+360{DEGREE}
STR_0969    :+405{DEGREE}
STR_0970    :+450{DEGREE}
STR_0971    :+495{DEGREE}
STR_0972    :Cancel
STR_0973    :OK
STR_0974    :Rides
STR_0975    :Shops and Stalls
STR_0976    :Toilets and Information Kiosks
STR_0977    :New Transport Rides
STR_0978    :New Gentle Rides
STR_0979    :New Roller Coasters
STR_0980    :New Thrill Rides
STR_0981    :New Water Rides
STR_0982    :New Shops & Stalls
STR_0983    :Research & Development
STR_0984    :{WINDOW_COLOUR_2}{UP}{BLACK}  {CURRENCY2DP}
STR_0985    :{WINDOW_COLOUR_2}{DOWN}{BLACK}  {CURRENCY2DP}
STR_0986    :{BLACK}{CURRENCY2DP}
STR_0987    :Too many rides/attractions
STR_0988    :Can't create new ride/attraction...
STR_0989    :{STRINGID}
STR_0990    :{SMALLFONT}{BLACK}Construction
STR_0991    :Station platform
STR_0992    :{SMALLFONT}{BLACK}Demolish entire ride/attraction
STR_0993    :Demolish ride/attraction
STR_0994    :Demolish
STR_0995    :{WINDOW_COLOUR_1}Are you sure you want to completely demolish {STRINGID}?
STR_0996    :Overall view
STR_0997    :{SMALLFONT}{BLACK}View selection
STR_0998    :No more stations allowed on this ride
STR_0999    :Requires a station platform
STR_1000    :Track is not a complete circuit
STR_1001    :Track unsuitable for type of train
STR_1002    :Can't open {POP16}{POP16}{POP16}{STRINGID}...
STR_1003    :Can't test {POP16}{POP16}{POP16}{STRINGID}...
STR_1004    :Can't close {POP16}{POP16}{POP16}{STRINGID}...
STR_1005    :Can't start construction on {POP16}{POP16}{POP16}{STRINGID}...
STR_1006    :Must be closed first
STR_1007    :Unable to create enough vehicles
STR_1008    :{SMALLFONT}{BLACK}Open, close, or test ride/attraction
STR_1009    :{SMALLFONT}{BLACK}Open or close all rides/attractions
STR_1010    :{SMALLFONT}{BLACK}Open or close park
STR_1011    :Close all
STR_1012    :Open all
STR_1013    :Close park
STR_1014    :Open park
STR_1015    :Unable to operate with more than one station platform in this mode
STR_1016    :Unable to operate with less than two stations in this mode
STR_1017    :Can't change operating mode...
STR_1018    :Can't make changes...
STR_1019    :Can't make changes...
STR_1020    :Can't make changes...
STR_1021    :{POP16}{POP16}{POP16}{POP16}{STRINGID}
STR_1022    :{POP16}{POP16}{POP16}{COMMA16} car per train
STR_1023    :{POP16}{POP16}{POP16}{COMMA16} cars per train
STR_1024    :{COMMA16} car per train
STR_1025    :{COMMA16} cars per train
STR_1026    :Station platform too long!
STR_1027    :{SMALLFONT}{BLACK}Locate this on Main View
STR_1028    :Off edge of map!
STR_1029    :Cannot build partly above and partly below water!
STR_1030    :Can only build this underwater!
STR_1031    :Can't build this underwater!
STR_1032    :Can only build this on water!
STR_1033    :Can only build this above ground!
STR_1034    :Can only build this on land!
STR_1035    :Local authority won't allow construction above tree-height!
STR_1036    :Load Game
STR_1037    :Load Landscape
STR_1038    :Convert saved game to scenario
STR_1039    :Install new track design
STR_1040    :Save Game
STR_1041    :Save Scenario
STR_1042    :Save Landscape
STR_1043    :OpenRCT2 Saved Game
STR_1044    :OpenRCT2 Scenario File
STR_1045    :OpenRCT2 Landscape File
STR_1046    :OpenRCT2 Track Design File
STR_1047    :Game save failed!
STR_1048    :Scenario save failed!
STR_1049    :Landscape save failed!
STR_1050    :Failed to load...{NEWLINE}File contains invalid data!
STR_1051    :Invisible Supports
STR_1052    :Invisible People
STR_1053    :{SMALLFONT}{BLACK}Rides/attractions in park
STR_1054    :{SMALLFONT}{BLACK}Name ride/attraction
STR_1055    :{SMALLFONT}{BLACK}Name person
STR_1056    :{SMALLFONT}{BLACK}Name staff member
STR_1057    :Ride/attraction name
STR_1058    :Enter new name for this ride/attraction:
STR_1059    :Can't rename ride/attraction...
STR_1060    :Invalid ride/attraction name
STR_1061    :Normal mode
STR_1062    :Continuous circuit mode
STR_1063    :Reverse-Incline launched shuttle mode
STR_1064    :Powered launch (passing station)
STR_1065    :Shuttle mode
STR_1066    :Boat hire mode
STR_1067    :Upward launch
STR_1068    :Rotating lift mode
STR_1069    :Station to station mode
STR_1070    :Single ride per admission
STR_1071    :Unlimited rides per admission
STR_1072    :Maze mode
STR_1073    :Race mode
STR_1074    :Bumper-car mode
STR_1075    :Swing mode
STR_1076    :Shop stall mode
STR_1077    :Rotation mode
STR_1078    :Forward rotation
STR_1079    :Backward rotation
STR_1080    :Film: {ENDQUOTES}Avenging aviators{ENDQUOTES}
STR_1081    :3D film: {ENDQUOTES}Mouse tails{ENDQUOTES}
STR_1082    :Space rings mode
STR_1083    :Beginners mode
STR_1084    :LIM-powered launch
STR_1085    :Film: {ENDQUOTES}Thrill riders{ENDQUOTES}
STR_1086    :3D film: {ENDQUOTES}Storm chasers{ENDQUOTES}
STR_1087    :3D film: {ENDQUOTES}Space raiders{ENDQUOTES}
STR_1088    :Intense mode
STR_1089    :Berserk mode
STR_1090    :Haunted house mode
STR_1091    :Circus mode
STR_1092    :Downward launch
STR_1093    :Crooked house mode
STR_1094    :Freefall drop mode
STR_1095    :Continuous circuit block sectioned mode
STR_1096    :Powered launch (without passing station)
STR_1097    :Powered launch block sectioned mode
STR_1098    :Moving to end of {POP16}{STRINGID}
STR_1099    :Waiting for passengers at {POP16}{STRINGID}
STR_1100    :Waiting to depart {POP16}{STRINGID}
STR_1101    :Departing {POP16}{STRINGID}
STR_1102    :Travelling at {VELOCITY}
STR_1103    :Arriving at {POP16}{STRINGID}
STR_1104    :Unloading passengers at {POP16}{STRINGID}
STR_1105    :Travelling at {VELOCITY}
STR_1106    :Crashing!
STR_1107    :Crashed!
STR_1108    :Travelling at {VELOCITY}
STR_1109    :Swinging
STR_1110    :Rotating
STR_1111    :Rotating
STR_1112    :Operating
STR_1113    :Showing film
STR_1114    :Rotating
STR_1115    :Operating
STR_1116    :Operating
STR_1117    :Doing circus show
STR_1118    :Operating
STR_1119    :Waiting for cable lift
STR_1120    :Travelling at {VELOCITY}
STR_1121    :Stopping
STR_1122    :Waiting for passengers
STR_1123    :Waiting to start
STR_1124    :Starting
STR_1125    :Operating
STR_1126    :Stopping
STR_1127    :Unloading passengers
STR_1128    :Stopped by block brakes
STR_1129    :All vehicles in same colours
STR_1130    :Different colours per {STRINGID}
STR_1131    :Different colours per vehicle
STR_1132    :Vehicle {POP16}{POP16}{POP16}{POP16}{POP16}{POP16}{COMMA16}
STR_1133    :Vehicle {POP16}{COMMA16}
STR_1134    :{POP16}{POP16}{POP16}{POP16}{POP16}{STRINGID} {COMMA16}
STR_1135    :{STRINGID} {COMMA16}
STR_1136    :{SMALLFONT}{BLACK}Select main colour
STR_1137    :{SMALLFONT}{BLACK}Select additional colour 1
STR_1138    :{SMALLFONT}{BLACK}Select additional colour 2
STR_1139    :{SMALLFONT}{BLACK}Select support structure colour
STR_1140    :{SMALLFONT}{BLACK}Select vehicle colour scheme option
STR_1141    :{SMALLFONT}{BLACK}Select which vehicle/train to modify
STR_1142    :{MOVE_X}{10}{STRINGID}
STR_1143    :{RIGHTGUILLEMET}{MOVE_X}{10}{STRINGID}
STR_1144    :Can't build/move entrance for this ride/attraction...
STR_1145    :Can't build/move exit for this ride/attraction...
STR_1146    :Entrance not yet built
STR_1147    :Exit not yet built
STR_1148    :Quarter load
STR_1149    :Half load
STR_1150    :Three-quarter load
STR_1151    :Full load
STR_1152    :Any load
STR_1153    :Height Marks on Ride Tracks
STR_1154    :Height Marks on Land
STR_1155    :Height Marks on Paths
STR_1156    :{MOVE_X}{10}{STRINGID}
STR_1157    :{TICK}{MOVE_X}{10}{STRINGID}
STR_1158    :Can't remove this...
STR_1159    :{SMALLFONT}{BLACK}Place scenery, gardens, and other accessories
STR_1160    :{SMALLFONT}{BLACK}Create/adjust lakes & water
STR_1161    :Can't position this here...
STR_1162    :{OUTLINE}{TOPAZ}{STRINGID}
STR_1163    :{STRINGID}{NEWLINE}(Right-Click to Modify)
STR_1164    :{STRINGID}{NEWLINE}(Right-Click to Remove)
STR_1165    :{STRINGID} - {STRINGID} {COMMA16}
STR_1166    :Can't lower water level here...
STR_1167    :Can't raise water level here...
STR_1168    :Options
STR_1169    :(None)
STR_1170    :{STRING}
STR_1171    :{RED}Closed - - 
STR_1172    :{YELLOW}{STRINGID} - - 
STR_1173    :{SMALLFONT}{BLACK}Build footpaths and queue lines
STR_1174    :Banner sign in the way
STR_1175    :Can't build this on sloped footpath
STR_1176    :Can't build footpath here...
STR_1177    :Can't remove footpath from here...
STR_1178    :Land slope unsuitable
STR_1179    :Footpath in the way
STR_1180    :Can't build this underwater!
STR_1181    :Footpaths
STR_1182    :Type
STR_1183    :Direction
STR_1184    :Slope
STR_1185    :{SMALLFONT}{BLACK}Direction
STR_1186    :{SMALLFONT}{BLACK}Slope down
STR_1187    :{SMALLFONT}{BLACK}Level
STR_1188    :{SMALLFONT}{BLACK}Slope up
STR_1189    :{SMALLFONT}{BLACK}Construct the selected footpath section
STR_1190    :{SMALLFONT}{BLACK}Remove previous footpath section
STR_1191    :{BLACK}{STRINGID}
STR_1192    :{OUTLINE}{RED}{STRINGID}
STR_1193    :{WINDOW_COLOUR_2}{STRINGID}
STR_1194    :Closed
STR_1195    :Test Run
STR_1196    :Open
STR_1197    :Broken Down
STR_1198    :Crashed!
STR_1199    :{COMMA16} person on ride
STR_1200    :{COMMA16} people on ride
STR_1201    :Nobody in queue line
STR_1202    :1 person in queue line
STR_1203    :{COMMA16} people in queue line
STR_1204    :{COMMA16} minute queue time
STR_1205    :{COMMA16} minutes queue time
STR_1206    :{WINDOW_COLOUR_2}Wait for:
STR_1207    :{WINDOW_COLOUR_2}Leave if another train arrives at station
STR_1208    :{WINDOW_COLOUR_2}Leave if another boat arrives at station
STR_1209    :{SMALLFONT}{BLACK}Select whether should wait for passengers before departing
STR_1210    :{SMALLFONT}{BLACK}Select whether should leave if another vehicle arrives at the same station
STR_1211    :{WINDOW_COLOUR_2}Minimum waiting time:
STR_1212    :{WINDOW_COLOUR_2}Maximum waiting time:
STR_1213    :{SMALLFONT}{BLACK}Select minimum length of time to wait before departing
STR_1214    :{SMALLFONT}{BLACK}Select maximum length of time to wait before departing
STR_1215    :{WINDOW_COLOUR_2}Synchronise with adjacent stations
STR_1216    :{SMALLFONT}{BLACK}Select whether to synchronise departure with all adjacent stations (for 'racing')
STR_1217    :{COMMA16} seconds
STR_1218    :{BLACK}{SMALLUP}
STR_1219    :{BLACK}{SMALLDOWN}
STR_1220    :Exit only
STR_1221    :No entrance
STR_1222    :No exit
STR_1223    :{SMALLFONT}{BLACK}Transport rides
STR_1224    :{SMALLFONT}{BLACK}Gentle rides
STR_1225    :{SMALLFONT}{BLACK}Roller coasters
STR_1226    :{SMALLFONT}{BLACK}Thrill rides
STR_1227    :{SMALLFONT}{BLACK}Water rides
STR_1228    :{SMALLFONT}{BLACK}Shops & stalls
STR_1229    :train
STR_1230    :trains
STR_1231    :Train
STR_1232    :Trains
STR_1233    :{COMMA16} train
STR_1234    :{COMMA16} trains
STR_1235    :Train {COMMA16}
STR_1236    :boat
STR_1237    :boats
STR_1238    :Boat
STR_1239    :Boats
STR_1240    :{COMMA16} boat
STR_1241    :{COMMA16} boats
STR_1242    :Boat {COMMA16}
STR_1243    :track
STR_1244    :tracks
STR_1245    :Track
STR_1246    :Tracks
STR_1247    :{COMMA16} track
STR_1248    :{COMMA16} tracks
STR_1249    :Track {COMMA16}
STR_1250    :docking platform
STR_1251    :docking platforms
STR_1252    :Docking platform
STR_1253    :Docking platforms
STR_1254    :{COMMA16} docking platform
STR_1255    :{COMMA16} docking platforms
STR_1256    :Docking platform {COMMA16}
STR_1257    :station
STR_1258    :stations
STR_1259    :Station
STR_1260    :Stations
STR_1261    :{COMMA16} station
STR_1262    :{COMMA16} stations
STR_1263    :Station {COMMA16}
STR_1264    :car
STR_1265    :cars
STR_1266    :Car
STR_1267    :Cars
STR_1268    :{COMMA16} car
STR_1269    :{COMMA16} cars
STR_1270    :Car {COMMA16}
STR_1271    :building
STR_1272    :buildings
STR_1273    :Building
STR_1274    :Buildings
STR_1275    :{COMMA16} building
STR_1276    :{COMMA16} buildings
STR_1277    :Building {COMMA16}
STR_1278    :structure
STR_1279    :structures
STR_1280    :Structure
STR_1281    :Structures
STR_1282    :{COMMA16} structure
STR_1283    :{COMMA16} structures
STR_1284    :Structure {COMMA16}
STR_1285    :ship
STR_1286    :ships
STR_1287    :Ship
STR_1288    :Ships
STR_1289    :{COMMA16} ship
STR_1290    :{COMMA16} ships
STR_1291    :Ship {COMMA16}
STR_1292    :cabin
STR_1293    :cabins
STR_1294    :Cabin
STR_1295    :Cabins
STR_1296    :{COMMA16} cabin
STR_1297    :{COMMA16} cabins
STR_1298    :Cabin {COMMA16}
STR_1299    :wheel
STR_1300    :wheels
STR_1301    :Wheel
STR_1302    :Wheels
STR_1303    :{COMMA16} wheel
STR_1304    :{COMMA16} wheels
STR_1305    :Wheel {COMMA16}
STR_1306    :ring
STR_1307    :rings
STR_1308    :Ring
STR_1309    :Rings
STR_1310    :{COMMA16} ring
STR_1311    :{COMMA16} rings
STR_1312    :Ring {COMMA16}
STR_1313    :player
STR_1314    :players
STR_1315    :Player
STR_1316    :Players
STR_1317    :{COMMA16} player
STR_1318    :{COMMA16} players
STR_1319    :Player {COMMA16}
STR_1320    :course
STR_1321    :courses
STR_1322    :Course
STR_1323    :Courses
STR_1324    :{COMMA16} course
STR_1325    :{COMMA16} courses
STR_1326    :Course {COMMA16}
STR_1327    :{SMALLFONT}{BLACK}Rotate objects by 90{DEGREE}
STR_1328    :Level land required
STR_1329    :{WINDOW_COLOUR_2}Launch speed:
STR_1330    :{SMALLFONT}{BLACK}Maximum speed when leaving station
STR_1331    :{POP16}{POP16}{POP16}{POP16}{POP16}{POP16}{POP16}{POP16}{POP16}{VELOCITY}
STR_1332    :{VELOCITY}
STR_1333    :{STRINGID} - {STRINGID}{POP16}
STR_1334    :{STRINGID} - {STRINGID} {COMMA16}
STR_1335    :{STRINGID} - Entrance{POP16}{POP16}
STR_1336    :{STRINGID} - Station {POP16}{COMMA16} Entrance
STR_1337    :{STRINGID} - Exit{POP16}{POP16}
STR_1338    :{STRINGID} - Station {POP16}{COMMA16} Exit
STR_1339    :{BLACK}No test results yet...
STR_1340    :{WINDOW_COLOUR_2}Max. speed: {BLACK}{VELOCITY}
STR_1341    :{WINDOW_COLOUR_2}Ride time: {BLACK}{STRINGID}{STRINGID}{STRINGID}{STRINGID}
STR_1342    :{DURATION}
STR_1343    :{DURATION} / 
STR_1344    :{WINDOW_COLOUR_2}Ride length: {BLACK}{STRINGID}{STRINGID}{STRINGID}{STRINGID}
STR_1345    :{LENGTH}
STR_1346    :{LENGTH} / 
STR_1347    :{WINDOW_COLOUR_2}Average speed: {BLACK}{VELOCITY}
STR_1348    :{WINDOW_COLOUR_2}Max. positive vertical G's: {BLACK}{COMMA2DP32}g
STR_1349    :{WINDOW_COLOUR_2}Max. positive vertical G's: {OUTLINE}{RED}{COMMA2DP32}g
STR_1350    :{WINDOW_COLOUR_2}Max. negative vertical G's: {BLACK}{COMMA2DP32}g
STR_1351    :{WINDOW_COLOUR_2}Max. negative vertical G's: {OUTLINE}{RED}{COMMA2DP32}g
STR_1352    :{WINDOW_COLOUR_2}Max. lateral G's: {BLACK}{COMMA2DP32}g
STR_1353    :{WINDOW_COLOUR_2}Max. lateral G's: {OUTLINE}{RED}{COMMA2DP32}g
STR_1354    :{WINDOW_COLOUR_2}Highest drop height: {BLACK}{LENGTH}
STR_1355    :{WINDOW_COLOUR_2}Drops: {BLACK}{COMMA16}
STR_1356    :{WINDOW_COLOUR_2}Inversions: {BLACK}{COMMA16}
STR_1357    :{WINDOW_COLOUR_2}Holes: {BLACK}{COMMA16}
STR_1358    :{WINDOW_COLOUR_2}Total 'air' time: {BLACK}{COMMA2DP32}secs
STR_1359    :{WINDOW_COLOUR_2}Queue time: {BLACK}{COMMA16} minute
STR_1360    :{WINDOW_COLOUR_2}Queue time: {BLACK}{COMMA16} minutes
STR_1361    :Can't change speed...
STR_1362    :Can't change launch speed...
STR_1363    :Too high for supports!
STR_1364    :Supports for track above can't be extended any further!
STR_1365    :In-line Twist (left)
STR_1366    :In-line Twist (right)
STR_1367    :Half Loop
STR_1368    :Half Corkscrew (left)
STR_1369    :Half Corkscrew (right)
STR_1370    :Barrel Roll (left)
STR_1371    :Barrel Roll (right)
STR_1372    :Launched Lift Hill
STR_1373    :Large Half Loop (left)
STR_1374    :Large Half Loop (right)
STR_1375    :Upper Transfer
STR_1376    :Lower Transfer
STR_1377    :Heartline Roll (left)
STR_1378    :Heartline Roll (right)
STR_1379    :Reverser (left)
STR_1380    :Reverser (right)
STR_1381    :Curved Lift Hill (left)
STR_1382    :Curved Lift Hill (right)
STR_1383    :Quarter Loop
STR_1384    :{YELLOW}{STRINGID}
STR_1385    :{SMALLFONT}{BLACK}Other track configurations
STR_1386    :Special...
STR_1387    :Can't change land type...
STR_1388    :{OUTLINE}{GREEN}+ {CURRENCY}
STR_1389    :{OUTLINE}{RED}- {CURRENCY}
STR_1390    :{CURRENCY2DP}
STR_1391    :{RED}{CURRENCY2DP}
STR_1392    :{SMALLFONT}{BLACK}View of ride/attraction
STR_1393    :{SMALLFONT}{BLACK}Vehicle details and options
STR_1394    :{SMALLFONT}{BLACK}Operating options
STR_1395    :{SMALLFONT}{BLACK}Maintenance options
STR_1396    :{SMALLFONT}{BLACK}Colour scheme options
STR_1397    :{SMALLFONT}{BLACK}Sound & music options
STR_1398    :{SMALLFONT}{BLACK}Measurements and test data
STR_1399    :{SMALLFONT}{BLACK}Graphs
STR_1400    :Entrance
STR_1401    :Exit
STR_1402    :{SMALLFONT}{BLACK}Build or move entrance to ride/attraction
STR_1403    :{SMALLFONT}{BLACK}Build or move exit from ride/attraction
STR_1404    :{SMALLFONT}{BLACK}Rotate 90{DEGREE}
STR_1405    :{SMALLFONT}{BLACK}Mirror image
STR_1406    :{SMALLFONT}{BLACK}Toggle scenery on/off (if available for this design)
STR_1407    :{WINDOW_COLOUR_2}Build this...
STR_1408    :{WINDOW_COLOUR_2}Cost: {BLACK}{CURRENCY}
STR_1409    :Entry/Exit Platform
STR_1410    :Vertical Tower
STR_1411    :{STRINGID} in the way
STR_1412    :{WINDOW_COLOUR_3}Data logging not available for this type of ride
STR_1413    :{WINDOW_COLOUR_3}Data logging will start when next {STRINGID} leaves {STRINGID}
STR_1414    :{SMALLFONT}{BLACK}{DURATION}
STR_1415    :{WINDOW_COLOUR_2}Velocity
STR_1416    :{WINDOW_COLOUR_2}Altitude
STR_1417    :{WINDOW_COLOUR_2}Vert.G's
STR_1418    :{WINDOW_COLOUR_2}Lat.G's
STR_1419    :{SMALLFONT}{BLACK}{VELOCITY}
STR_1420    :{SMALLFONT}{BLACK}{LENGTH}
STR_1421    :{SMALLFONT}{BLACK}{COMMA16}g
STR_1422    :{SMALLFONT}{BLACK}Logging data from {POP16}{STRINGID}
STR_1423    :{SMALLFONT}{BLACK}Queue line path
STR_1424    :{SMALLFONT}{BLACK}Footpath
STR_1425    :Footpath
STR_1426    :Queue Line
STR_1427    :{WINDOW_COLOUR_2}Customers: {BLACK}{COMMA32} per hour
STR_1428    :{WINDOW_COLOUR_2}Admission price:
STR_1429    :{POP16}{POP16}{POP16}{CURRENCY2DP}
STR_1430    :Free
STR_1431    :Walking
STR_1432    :Heading for {STRINGID}
STR_1433    :Queuing for {STRINGID}
STR_1434    :Drowning
STR_1435    :On {STRINGID}
STR_1436    :In {STRINGID}
STR_1437    :At {STRINGID}
STR_1438    :Sitting
STR_1439    :(select location)
STR_1440    :Mowing grass
STR_1441    :Sweeping footpath
STR_1442    :Emptying litter bin
STR_1443    :Watering gardens
STR_1444    :Watching {STRINGID}
STR_1445    :Watching construction of {STRINGID}
STR_1446    :Looking at scenery
STR_1447    :Leaving the park
STR_1448    :Watching new ride being constructed
STR_1449    :{SPRITE} {STRINGID}{NEWLINE}({STRINGID})
STR_1450    :{INLINE_SPRITE}{09}{20}{00}{00}{SPRITE} {STRINGID}{NEWLINE}({STRINGID})
STR_1451    :{STRINGID}{NEWLINE}({STRINGID})
STR_1452    :Guest's name
STR_1453    :Enter name for this guest:
STR_1454    :Can't name guest...
STR_1455    :Invalid name for guest
STR_1456    :{WINDOW_COLOUR_2}Cash spent: {BLACK}{CURRENCY2DP}
STR_1457    :{WINDOW_COLOUR_2}Cash in pocket: {BLACK}{CURRENCY2DP}
STR_1458    :{WINDOW_COLOUR_2}Time in park: {BLACK}{REALTIME}
STR_1459    :Track style
STR_1460    :{SMALLFONT}{BLACK}'U' shaped open track
STR_1461    :{SMALLFONT}{BLACK}'O' shaped enclosed track
STR_1462    :Too steep for lift hill
STR_1463    :Guests
STR_1464    :Helix up (small)
STR_1465    :Helix up (large)
STR_1466    :Helix down (small)
STR_1467    :Helix down (large)
STR_1468    :Staff
STR_1469    :Ride must start and end with stations
STR_1470    :Station not long enough
STR_1471    :{WINDOW_COLOUR_2}Speed:
STR_1472    :{SMALLFONT}{BLACK}Speed of this ride
STR_1473    :{WINDOW_COLOUR_2}Excitement rating: {BLACK}{COMMA2DP32}  ({STRINGID})
STR_1474    :{WINDOW_COLOUR_2}Excitement rating: {BLACK}Not yet available
STR_1475    :{WINDOW_COLOUR_2}Intensity rating: {BLACK}{COMMA2DP32}  ({STRINGID})
STR_1476    :{WINDOW_COLOUR_2}Intensity rating: {BLACK}Not yet available
STR_1477    :{WINDOW_COLOUR_2}Intensity rating: {OUTLINE}{RED}{COMMA2DP32}  ({STRINGID})
STR_1478    :{WINDOW_COLOUR_2}Nausea rating: {BLACK}{COMMA2DP32}  ({STRINGID})
STR_1479    :{WINDOW_COLOUR_2}Nausea rating: {BLACK}Not yet available
STR_1480    :{SMALLFONT}{OPENQUOTES}I can't afford {STRINGID}{ENDQUOTES}
STR_1481    :{SMALLFONT}{OPENQUOTES}I've spent all my money{ENDQUOTES}
STR_1482    :{SMALLFONT}{OPENQUOTES}I feel sick{ENDQUOTES}
STR_1483    :{SMALLFONT}{OPENQUOTES}I feel very sick{ENDQUOTES}
STR_1484    :{SMALLFONT}{OPENQUOTES}I want to go on something more thrilling than {STRINGID}{ENDQUOTES}
STR_1485    :{SMALLFONT}{OPENQUOTES}{STRINGID} looks too intense for me{ENDQUOTES}
STR_1486    :{SMALLFONT}{OPENQUOTES}I haven't finished my {STRINGID} yet{ENDQUOTES}
STR_1487    :{SMALLFONT}{OPENQUOTES}Just looking at {STRINGID} makes me feel sick{ENDQUOTES}
STR_1488    :{SMALLFONT}{OPENQUOTES}I'm not paying that much to go on {STRINGID}{ENDQUOTES}
STR_1489    :{SMALLFONT}{OPENQUOTES}I want to go home{ENDQUOTES}
STR_1490    :{SMALLFONT}{OPENQUOTES}{STRINGID} is really good value{ENDQUOTES}
STR_1491    :{SMALLFONT}{OPENQUOTES}I've already got {STRINGID}{ENDQUOTES}
STR_1492    :{SMALLFONT}{OPENQUOTES}I can't afford {STRINGID}{ENDQUOTES}
STR_1493    :{SMALLFONT}{OPENQUOTES}I'm not hungry{ENDQUOTES}
STR_1494    :{SMALLFONT}{OPENQUOTES}I'm not thirsty{ENDQUOTES}
STR_1495    :{SMALLFONT}{OPENQUOTES}Help! I'm drowning!{ENDQUOTES}
STR_1496    :{SMALLFONT}{OPENQUOTES}I'm lost!{ENDQUOTES}
STR_1497    :{SMALLFONT}{OPENQUOTES}{STRINGID} was great{ENDQUOTES}
STR_1498    :{SMALLFONT}{OPENQUOTES}I've been queuing for {STRINGID} for ages{ENDQUOTES}
STR_1499    :{SMALLFONT}{OPENQUOTES}I'm tired{ENDQUOTES}
STR_1500    :{SMALLFONT}{OPENQUOTES}I'm hungry{ENDQUOTES}
STR_1501    :{SMALLFONT}{OPENQUOTES}I'm thirsty{ENDQUOTES}
STR_1502    :{SMALLFONT}{OPENQUOTES}I need to go to the toilet{ENDQUOTES}
STR_1503    :{SMALLFONT}{OPENQUOTES}I can't find {STRINGID}{ENDQUOTES}
STR_1504    :{SMALLFONT}{OPENQUOTES}I'm not paying that much to use {STRINGID}{ENDQUOTES}
STR_1505    :{SMALLFONT}{OPENQUOTES}I'm not going on {STRINGID} while it's raining{ENDQUOTES}
STR_1506    :{SMALLFONT}{OPENQUOTES}The litter here is really bad{ENDQUOTES}
STR_1507    :{SMALLFONT}{OPENQUOTES}I can't find the park exit{ENDQUOTES}
STR_1508    :{SMALLFONT}{OPENQUOTES}I want to get off {STRINGID}{ENDQUOTES}
STR_1509    :{SMALLFONT}{OPENQUOTES}I want to get out of {STRINGID}{ENDQUOTES}
STR_1510    :{SMALLFONT}{OPENQUOTES}I'm not going on {STRINGID} - It isn't safe{ENDQUOTES}
STR_1511    :{SMALLFONT}{OPENQUOTES}This path is disgusting{ENDQUOTES}
STR_1512    :{SMALLFONT}{OPENQUOTES}It's too crowded here{ENDQUOTES}
STR_1513    :{SMALLFONT}{OPENQUOTES}The vandalism here is really bad{ENDQUOTES}
STR_1514    :{SMALLFONT}{OPENQUOTES}Great scenery!{ENDQUOTES}
STR_1515    :{SMALLFONT}{OPENQUOTES}This park is really clean and tidy{ENDQUOTES}
STR_1516    :{SMALLFONT}{OPENQUOTES}The jumping fountains are great{ENDQUOTES}
STR_1517    :{SMALLFONT}{OPENQUOTES}The music is nice here{ENDQUOTES}
STR_1518    :{SMALLFONT}{OPENQUOTES}This balloon from {STRINGID} is really good value{ENDQUOTES}
STR_1519    :{SMALLFONT}{OPENQUOTES}This cuddly toy from {STRINGID} is really good value{ENDQUOTES}
STR_1520    :{SMALLFONT}{OPENQUOTES}This park map from {STRINGID} is really good value{ENDQUOTES}
STR_1521    :{SMALLFONT}{OPENQUOTES}This on-ride photo from {STRINGID} is really good value{ENDQUOTES}
STR_1522    :{SMALLFONT}{OPENQUOTES}This umbrella from {STRINGID} is really good value{ENDQUOTES}
STR_1523    :{SMALLFONT}{OPENQUOTES}This drink from {STRINGID} is really good value{ENDQUOTES}
STR_1524    :{SMALLFONT}{OPENQUOTES}This burger from {STRINGID} is really good value{ENDQUOTES}
STR_1525    :{SMALLFONT}{OPENQUOTES}These chips from {STRINGID} are really good value{ENDQUOTES}
STR_1526    :{SMALLFONT}{OPENQUOTES}This ice cream from {STRINGID} is really good value{ENDQUOTES}
STR_1527    :{SMALLFONT}{OPENQUOTES}This candyfloss from {STRINGID} is really good value{ENDQUOTES}
STR_1528    :
STR_1529    :
STR_1530    :
STR_1531    :{SMALLFONT}{OPENQUOTES}This pizza from {STRINGID} is really good value{ENDQUOTES}
STR_1532    :
STR_1533    :{SMALLFONT}{OPENQUOTES}This popcorn from {STRINGID} is really good value{ENDQUOTES}
STR_1534    :{SMALLFONT}{OPENQUOTES}This hot dog from {STRINGID} is really good value{ENDQUOTES}
STR_1535    :{SMALLFONT}{OPENQUOTES}This tentacle from {STRINGID} is really good value{ENDQUOTES}
STR_1536    :{SMALLFONT}{OPENQUOTES}This hat from {STRINGID} is really good value{ENDQUOTES}
STR_1537    :{SMALLFONT}{OPENQUOTES}This toffee apple from {STRINGID} is really good value{ENDQUOTES}
STR_1538    :{SMALLFONT}{OPENQUOTES}This T-shirt from {STRINGID} is really good value{ENDQUOTES}
STR_1539    :{SMALLFONT}{OPENQUOTES}This doughnut from {STRINGID} is really good value{ENDQUOTES}
STR_1540    :{SMALLFONT}{OPENQUOTES}This coffee from {STRINGID} is really good value{ENDQUOTES}
STR_1541    :
STR_1542    :{SMALLFONT}{OPENQUOTES}This fried chicken from {STRINGID} is really good value{ENDQUOTES}
STR_1543    :{SMALLFONT}{OPENQUOTES}This lemonade from {STRINGID} is really good value{ENDQUOTES}
STR_1544    :
STR_1545    :
STR_1546    :
STR_1547    :
STR_1548    :
STR_1549    :
STR_1550    :{SMALLFONT}{OPENQUOTES}Wow!{ENDQUOTES}
STR_1551    :{SMALLFONT}{OPENQUOTES}I have the strangest feeling someone is watching me{ENDQUOTES}
STR_1552    :{SMALLFONT}{OPENQUOTES}I'm not paying that much for a balloon from {STRINGID}{ENDQUOTES}
STR_1553    :{SMALLFONT}{OPENQUOTES}I'm not paying that much for a cuddly toy from {STRINGID}{ENDQUOTES}
STR_1554    :{SMALLFONT}{OPENQUOTES}I'm not paying that much for a park map from {STRINGID}{ENDQUOTES}
STR_1555    :{SMALLFONT}{OPENQUOTES}I'm not paying that much for an on-ride photo from {STRINGID}{ENDQUOTES}
STR_1556    :{SMALLFONT}{OPENQUOTES}I'm not paying that much for an umbrella from {STRINGID}{ENDQUOTES}
STR_1557    :{SMALLFONT}{OPENQUOTES}I'm not paying that much for a drink from {STRINGID}{ENDQUOTES}
STR_1558    :{SMALLFONT}{OPENQUOTES}I'm not paying that much for a burger from {STRINGID}{ENDQUOTES}
STR_1559    :{SMALLFONT}{OPENQUOTES}I'm not paying that much for chips from {STRINGID}{ENDQUOTES}
STR_1560    :{SMALLFONT}{OPENQUOTES}I'm not paying that much for an ice cream from {STRINGID}{ENDQUOTES}
STR_1561    :{SMALLFONT}{OPENQUOTES}I'm not paying that much for candyfloss from {STRINGID}{ENDQUOTES}
STR_1562    :
STR_1563    :
STR_1564    :
STR_1565    :{SMALLFONT}{OPENQUOTES}I'm not paying that much for pizza from {STRINGID}{ENDQUOTES}
STR_1566    :
STR_1567    :{SMALLFONT}{OPENQUOTES}I'm not paying that much for popcorn from {STRINGID}{ENDQUOTES}
STR_1568    :{SMALLFONT}{OPENQUOTES}I'm not paying that much for a hot dog from {STRINGID}{ENDQUOTES}
STR_1569    :{SMALLFONT}{OPENQUOTES}I'm not paying that much for tentacle from {STRINGID}{ENDQUOTES}
STR_1570    :{SMALLFONT}{OPENQUOTES}I'm not paying that much for a hat from {STRINGID}{ENDQUOTES}
STR_1571    :{SMALLFONT}{OPENQUOTES}I'm not paying that much for a toffee apple from {STRINGID}{ENDQUOTES}
STR_1572    :{SMALLFONT}{OPENQUOTES}I'm not paying that much for a T-shirt from {STRINGID}{ENDQUOTES}
STR_1573    :{SMALLFONT}{OPENQUOTES}I'm not paying that much for a doughnut from {STRINGID}{ENDQUOTES}
STR_1574    :{SMALLFONT}{OPENQUOTES}I'm not paying that much for coffee from {STRINGID}{ENDQUOTES}
STR_1575    :
STR_1576    :{SMALLFONT}{OPENQUOTES}I'm not paying that much for fried chicken from {STRINGID}{ENDQUOTES}
STR_1577    :{SMALLFONT}{OPENQUOTES}I'm not paying that much for lemonade from {STRINGID}{ENDQUOTES}
STR_1578    :
STR_1579    :
STR_1580    :
STR_1581    :
STR_1582    :
STR_1583    :
STR_1584    :{SMALLFONT}{OPENQUOTES}This on-ride photo from {STRINGID} is really good value{ENDQUOTES}
STR_1585    :{SMALLFONT}{OPENQUOTES}This on-ride photo from {STRINGID} is really good value{ENDQUOTES}
STR_1586    :{SMALLFONT}{OPENQUOTES}This on-ride photo from {STRINGID} is really good value{ENDQUOTES}
STR_1587    :{SMALLFONT}{OPENQUOTES}This pretzel from {STRINGID} is really good value{ENDQUOTES}
STR_1588    :{SMALLFONT}{OPENQUOTES}This hot chocolate from {STRINGID} is really good value{ENDQUOTES}
STR_1589    :{SMALLFONT}{OPENQUOTES}This iced tea from {STRINGID} is really good value{ENDQUOTES}
STR_1590    :{SMALLFONT}{OPENQUOTES}This funnel cake from {STRINGID} is really good value{ENDQUOTES}
STR_1591    :{SMALLFONT}{OPENQUOTES}These sunglasses from {STRINGID} are really good value{ENDQUOTES}
STR_1592    :{SMALLFONT}{OPENQUOTES}These beef noodles from {STRINGID} are really good value{ENDQUOTES}
STR_1593    :{SMALLFONT}{OPENQUOTES}These fried rice noodles from {STRINGID} are really good value{ENDQUOTES}
STR_1594    :{SMALLFONT}{OPENQUOTES}This wonton soup from {STRINGID} is really good value{ENDQUOTES}
STR_1595    :{SMALLFONT}{OPENQUOTES}This meatball soup from {STRINGID} is really good value{ENDQUOTES}
STR_1596    :{SMALLFONT}{OPENQUOTES}This fruit juice from {STRINGID} is really good value{ENDQUOTES}
STR_1597    :{SMALLFONT}{OPENQUOTES}This soybean milk from {STRINGID} is really good value{ENDQUOTES}
STR_1598    :{SMALLFONT}{OPENQUOTES}This sujongkwa from {STRINGID} is really good value{ENDQUOTES}
STR_1599    :{SMALLFONT}{OPENQUOTES}This sub sandwich from {STRINGID} is really good value{ENDQUOTES}
STR_1600    :{SMALLFONT}{OPENQUOTES}This cookie from {STRINGID} is really good value{ENDQUOTES}
STR_1601    :
STR_1602    :
STR_1603    :
STR_1604    :{SMALLFONT}{OPENQUOTES}This roast sausage from {STRINGID} are really good value{ENDQUOTES}
STR_1605    :
STR_1606    :
STR_1607    :
STR_1608    :
STR_1609    :
STR_1610    :
STR_1611    :
STR_1612    :
STR_1613    :
STR_1614    :
STR_1615    :
STR_1616    :{SMALLFONT}{OPENQUOTES}I'm not paying that much for an on-ride photo from {STRINGID}{ENDQUOTES}
STR_1617    :{SMALLFONT}{OPENQUOTES}I'm not paying that much for an on-ride photo from {STRINGID}{ENDQUOTES}
STR_1618    :{SMALLFONT}{OPENQUOTES}I'm not paying that much for an on-ride photo from {STRINGID}{ENDQUOTES}
STR_1619    :{SMALLFONT}{OPENQUOTES}I'm not paying that much for a pretzel from {STRINGID}{ENDQUOTES}
STR_1620    :{SMALLFONT}{OPENQUOTES}I'm not paying that much for hot chocolate from {STRINGID}{ENDQUOTES}
STR_1621    :{SMALLFONT}{OPENQUOTES}I'm not paying that much for iced tea from {STRINGID}{ENDQUOTES}
STR_1622    :{SMALLFONT}{OPENQUOTES}I'm not paying that much for a funnel cake from {STRINGID}{ENDQUOTES}
STR_1623    :{SMALLFONT}{OPENQUOTES}I'm not paying that much for sunglasses from {STRINGID}{ENDQUOTES}
STR_1624    :{SMALLFONT}{OPENQUOTES}I'm not paying that much for beef noodles from {STRINGID}{ENDQUOTES}
STR_1625    :{SMALLFONT}{OPENQUOTES}I'm not paying that much for fried rice noodles from {STRINGID}{ENDQUOTES}
STR_1626    :{SMALLFONT}{OPENQUOTES}I'm not paying that much for wonton soup from {STRINGID}{ENDQUOTES}
STR_1627    :{SMALLFONT}{OPENQUOTES}I'm not paying that much for meatball soup from {STRINGID}{ENDQUOTES}
STR_1628    :{SMALLFONT}{OPENQUOTES}I'm not paying that much for fruit juice from {STRINGID}{ENDQUOTES}
STR_1629    :{SMALLFONT}{OPENQUOTES}I'm not paying that much for soybean milk from {STRINGID}{ENDQUOTES}
STR_1630    :{SMALLFONT}{OPENQUOTES}I'm not paying that much for sujongkwa from {STRINGID}{ENDQUOTES}
STR_1631    :{SMALLFONT}{OPENQUOTES}I'm not paying that much for a sub sandwich from {STRINGID}{ENDQUOTES}
STR_1632    :{SMALLFONT}{OPENQUOTES}I'm not paying that much for a cookie from {STRINGID}{ENDQUOTES}
STR_1633    :
STR_1634    :
STR_1635    :
STR_1636    :{SMALLFONT}{OPENQUOTES}I'm not paying that much for a roast sausage from {STRINGID}{ENDQUOTES}
STR_1637    :
STR_1638    :
STR_1639    :
STR_1640    :
STR_1641    :
STR_1642    :
STR_1643    :
STR_1644    :
STR_1645    :
STR_1646    :
STR_1647    :
STR_1648    :{SMALLFONT}{OPENQUOTES}Help! Put me down!{ENDQUOTES}
STR_1649    :{SMALLFONT}{OPENQUOTES}I'm running out of cash!{ENDQUOTES}
STR_1650    :{SMALLFONT}{OPENQUOTES}Wow! A new ride being built!{ENDQUOTES}
STR_1651    :<removed string - do not use>
STR_1652    :<removed string - do not use>
STR_1653    :{SMALLFONT}{OPENQUOTES}...and here we are on {STRINGID}!{ENDQUOTES}
STR_1654    :{WINDOW_COLOUR_2}Recent thoughts:
STR_1655    :{SMALLFONT}{BLACK}Construct footpath on land
STR_1656    :{SMALLFONT}{BLACK}Construct bridge or tunnel footpath
STR_1657    :{WINDOW_COLOUR_2}Preferred ride
STR_1658    :{WINDOW_COLOUR_2}intensity: {BLACK}less than {COMMA16}
STR_1659    :{WINDOW_COLOUR_2}intensity: {BLACK}between {COMMA16} and {COMMA16}
STR_1660    :{WINDOW_COLOUR_2}intensity: {BLACK}more than {COMMA16}
STR_1661    :{WINDOW_COLOUR_2}Nausea tolerance: {BLACK}{STRINGID}
STR_1662    :{WINDOW_COLOUR_2}Happiness:
STR_1663    :{WINDOW_COLOUR_2}Nausea:
STR_1664    :{WINDOW_COLOUR_2}Energy:
STR_1665    :{WINDOW_COLOUR_2}Hunger:
STR_1666    :{WINDOW_COLOUR_2}Thirst:
STR_1667    :{WINDOW_COLOUR_2}Toilet:
STR_1668    :{WINDOW_COLOUR_2}Satisfaction: {BLACK}Unknown
STR_1669    :{WINDOW_COLOUR_2}Satisfaction: {BLACK}{COMMA16}%
STR_1670    :{WINDOW_COLOUR_2}Total customers: {BLACK}{COMMA32}
STR_1671    :{WINDOW_COLOUR_2}Total profit: {BLACK}{CURRENCY2DP}
STR_1672    :Brakes
STR_1673    :Spinning Control Toggle Track
STR_1674    :Brake speed
STR_1675    :{POP16}{VELOCITY}
STR_1676    :{SMALLFONT}{BLACK}Set speed limit for brakes
STR_1677    :{WINDOW_COLOUR_2}Popularity: {BLACK}Unknown
STR_1678    :{WINDOW_COLOUR_2}Popularity: {BLACK}{COMMA16}%
STR_1679    :Helix up (left)
STR_1680    :Helix up (right)
STR_1681    :Helix down (left)
STR_1682    :Helix down (right)
STR_1683    :Base size 2 x 2
STR_1684    :Base size 4 x 4
STR_1685    :Base size 2 x 4
STR_1686    :Base size 5 x 1
STR_1687    :Water splash
STR_1688    :Base size 4 x 1
STR_1689    :Block brakes
STR_1690    :{WINDOW_COLOUR_2}{STRINGID}{NEWLINE}{BLACK}{STRINGID}
STR_1691    :{WINDOW_COLOUR_2}  Cost: {BLACK}{CURRENCY}
STR_1692    :{WINDOW_COLOUR_2}  Cost: {BLACK}from {CURRENCY}
STR_1693    :{SMALLFONT}{BLACK}Guests
STR_1694    :{SMALLFONT}{BLACK}Staff
STR_1695    :{SMALLFONT}{BLACK}Income and costs
STR_1696    :{SMALLFONT}{BLACK}Customer information
STR_1697    :Cannot place these on queue line area
STR_1698    :Can only place these on queue area
STR_1699    :Too many people in game
STR_1700    :Hire new Handyman
STR_1701    :Hire new Mechanic
STR_1702    :Hire new Security Guard
STR_1703    :Hire new Entertainer
STR_1704    :Can't hire new staff...
STR_1705    :{SMALLFONT}{BLACK}Sack this staff member
STR_1706    :{SMALLFONT}{BLACK}Move this person to a new location
STR_1707    :Too many staff in game
STR_1708    :{SMALLFONT}{BLACK}Set patrol area for this staff member
STR_1709    :Sack staff
STR_1710    :Yes
STR_1711    :{WINDOW_COLOUR_1}Are you sure you want to sack {STRINGID}?
STR_1712    :{INLINE_SPRITE}{247}{19}{00}{00}{WINDOW_COLOUR_2}Sweep footpaths
STR_1713    :{INLINE_SPRITE}{248}{19}{00}{00}{WINDOW_COLOUR_2}Water gardens
STR_1714    :{INLINE_SPRITE}{249}{19}{00}{00}{WINDOW_COLOUR_2}Empty litter bins
STR_1715    :{INLINE_SPRITE}{250}{19}{00}{00}{WINDOW_COLOUR_2}Mow grass
STR_1716    :Invalid name for park
STR_1717    :Can't rename park...
STR_1718    :Park Name
STR_1719    :Enter name for park:
STR_1720    :{SMALLFONT}{BLACK}Name park
STR_1721    :Park closed
STR_1722    :Park open
STR_1723    :Can't open park...
STR_1724    :Can't close park...
STR_1725    :Can't buy land...
STR_1726    :Land not for sale!
STR_1727    :Construction rights not for sale!
STR_1728    :Can't buy construction rights here...
STR_1729    :Land not owned by park!
STR_1730    :{RED}Closed - - 
STR_1731    :{WHITE}{STRINGID} - - 
STR_1732    :Build
STR_1733    :Mode
STR_1734    :{WINDOW_COLOUR_2}Number of laps:
STR_1735    :{SMALLFONT}{BLACK}Number of laps of circuit
STR_1736    :{POP16}{POP16}{POP16}{POP16}{POP16}{POP16}{POP16}{POP16}{POP16}{COMMA16}
STR_1737    :{COMMA16}
STR_1738    :Can't change number of laps...
STR_1739    :Race won by guest {INT32}
STR_1740    :Race won by {STRINGID}
STR_1741    :Not yet constructed !
STR_1742    :{WINDOW_COLOUR_2}Max. people on ride:
STR_1743    :{SMALLFONT}{BLACK}Maximum number of people allowed on this ride at one time
STR_1744    :{POP16}{POP16}{POP16}{POP16}{POP16}{POP16}{POP16}{POP16}{POP16}{COMMA16}
STR_1745    :{COMMA16}
STR_1746    :Can't change this...
STR_1747    :{WINDOW_COLOUR_2}Time limit:
STR_1748    :{SMALLFONT}{BLACK}Time limit for ride
STR_1749    :{POP16}{POP16}{POP16}{POP16}{POP16}{POP16}{POP16}{POP16}{POP16}{DURATION}
STR_1750    :{DURATION}
STR_1751    :Can't change time limit for ride...
STR_1752    :{SMALLFONT}{BLACK}Show list of individual guests in park
STR_1753    :{SMALLFONT}{BLACK}Show summarised list of guests in park
STR_1754    :{BLACK}{COMMA16} guests
STR_1755    :{BLACK}{COMMA16} guest
STR_1756    :{WINDOW_COLOUR_2}Admission price:
STR_1757    :{WINDOW_COLOUR_2}Reliability: {MOVE_X}{255}{BLACK}{COMMA16}%
STR_1758    :{SMALLFONT}{BLACK}Build mode
STR_1759    :{SMALLFONT}{BLACK}Move mode
STR_1760    :{SMALLFONT}{BLACK}Fill-in mode
STR_1761    :{SMALLFONT}{BLACK}Build maze in this direction
STR_1762    :Waterfalls
STR_1763    :Rapids
STR_1764    :Log Bumps
STR_1765    :On-ride photo section
STR_1766    :Reverser turntable
STR_1767    :Spinning tunnel
STR_1768    :Can't change number of swings...
STR_1769    :{WINDOW_COLOUR_2}Number of swings:
STR_1770    :{SMALLFONT}{BLACK}Number of complete swings
STR_1771    :{POP16}{POP16}{POP16}{POP16}{POP16}{POP16}{POP16}{POP16}{POP16}{COMMA16}
STR_1772    :{COMMA16}
STR_1773    :Only one on-ride photo section allowed per ride
STR_1774    :Only one cable lift hill allowed per ride
STR_1775    :Off
STR_1776    :On
STR_1777    :{WINDOW_COLOUR_2}Ride music
STR_1778    :{STRINGID} - - 
STR_1779    :{INLINE_SPRITE}{254}{19}{00}{00} Panda costume
STR_1780    :{INLINE_SPRITE}{255}{19}{00}{00} Tiger costume
STR_1781    :{INLINE_SPRITE}{00}{20}{00}{00} Elephant costume
STR_1782    :{INLINE_SPRITE}{01}{20}{00}{00} Roman costume
STR_1783    :{INLINE_SPRITE}{02}{20}{00}{00} Gorilla costume
STR_1784    :{INLINE_SPRITE}{03}{20}{00}{00} Snowman costume
STR_1785    :{INLINE_SPRITE}{04}{20}{00}{00} Knight costume
STR_1786    :{INLINE_SPRITE}{05}{20}{00}{00} Astronaut costume
STR_1787    :{INLINE_SPRITE}{06}{20}{00}{00} Bandit costume
STR_1788    :{INLINE_SPRITE}{07}{20}{00}{00} Sheriff costume
STR_1789    :{INLINE_SPRITE}{08}{20}{00}{00} Pirate costume
STR_1790    :{SMALLFONT}{BLACK}Select uniform colour for this type of staff
STR_1791    :{WINDOW_COLOUR_2}Uniform colour:
STR_1792    :Responding to {STRINGID} breakdown call
STR_1793    :Heading to {STRINGID} for an inspection
STR_1794    :Fixing {STRINGID}
STR_1795    :Answering radio call
STR_1796    :Has broken down and requires fixing
STR_1797    :This option cannot be changed for this ride
STR_1798    :Whirlpool
STR_1799    :{POP16}{POP16}{POP16}{POP16}{POP16}{CURRENCY2DP}
STR_1800    :Safety cut-out
STR_1801    :Restraints stuck closed
STR_1802    :Restraints stuck open
STR_1803    :Doors stuck closed
STR_1804    :Doors stuck open
STR_1805    :Vehicle malfunction
STR_1806    :Brakes failure
STR_1807    :Control failure
STR_1808    :{WINDOW_COLOUR_2}Last breakdown: {BLACK}{STRINGID}
STR_1809    :{WINDOW_COLOUR_2}Current breakdown: {OUTLINE}{RED}{STRINGID}
STR_1810    :{WINDOW_COLOUR_2}Carrying:
STR_1811    :Can't build this here...
STR_1812    :{SMALLFONT}{BLACK}{STRINGID}
STR_1813    :Miscellaneous Objects
STR_1814    :Actions
STR_1815    :Thoughts
STR_1816    :{SMALLFONT}{BLACK}Select information type to show in guest list
STR_1817    :({COMMA16})
STR_1818    :{WINDOW_COLOUR_2}All guests
STR_1819    :{WINDOW_COLOUR_2}All guests (summarised)
STR_1820    :{WINDOW_COLOUR_2}Guests {STRINGID}
STR_1821    :{WINDOW_COLOUR_2}Guests thinking {STRINGID}
STR_1822    :{WINDOW_COLOUR_2}Guests thinking about {POP16}{STRINGID}
STR_1823    :{SMALLFONT}{BLACK}Show guests' thoughts about this ride/attraction
STR_1824    :{SMALLFONT}{BLACK}Show guests on this ride/attraction
STR_1825    :{SMALLFONT}{BLACK}Show guests queuing for this ride/attraction
STR_1826    :Status
STR_1827    :Popularity
STR_1828    :Satisfaction
STR_1829    :Profit
STR_1830    :Queue length
STR_1831    :Queue time
STR_1832    :Reliability
STR_1833    :Down-time
STR_1834    :Guests favourite
STR_1835    :Popularity: Unknown
STR_1836    :Popularity: {COMMA16}%
STR_1837    :Satisfaction: Unknown
STR_1838    :Satisfaction: {COMMA16}%
STR_1839    :Reliability: {COMMA16}%
STR_1840    :Down-time: {COMMA16}%
STR_1841    :Profit: {CURRENCY2DP} per hour
STR_1842    :Favourite of: {COMMA16} guest
STR_1843    :Favourite of: {COMMA16} guests
STR_1844    :{SMALLFONT}{BLACK}Select information type to show in ride/attraction list
STR_1845    :{MONTHYEAR}
STR_1846    :{COMMA16} guests
STR_1847    :{INLINE_SPRITE}{11}{20}{00}{00}{COMMA16} guests
STR_1848    :{INLINE_SPRITE}{10}{20}{00}{00}{COMMA16} guests
STR_1849    :{WINDOW_COLOUR_2}Play music
STR_1850    :{SMALLFONT}{BLACK}Select whether music should be played for this ride
STR_1851    :{WINDOW_COLOUR_2}Running cost: {BLACK}{CURRENCY2DP} per hour
STR_1852    :{WINDOW_COLOUR_2}Running cost: {BLACK}Unknown
STR_1853    :{WINDOW_COLOUR_2}Built: {BLACK}This Year
STR_1854    :{WINDOW_COLOUR_2}Built: {BLACK}Last Year
STR_1855    :{WINDOW_COLOUR_2}Built: {BLACK}{COMMA16} Years Ago
STR_1856    :{WINDOW_COLOUR_2}Profit per item sold: {BLACK}{CURRENCY2DP}
STR_1857    :{WINDOW_COLOUR_2}Loss per item sold: {BLACK}{CURRENCY2DP}
STR_1858    :{WINDOW_COLOUR_2}Cost: {BLACK}{CURRENCY2DP} per month
STR_1859    :Handymen
STR_1860    :Mechanics
STR_1861    :Security Guards
STR_1862    :Entertainers
STR_1863    :Handyman
STR_1864    :Mechanic
STR_1865    :Security Guard
STR_1866    :Entertainer
STR_1867    :{BLACK}{COMMA16} {STRINGID}
STR_1868    :Can't change number of rotations...
STR_1869    :{WINDOW_COLOUR_2}Number of rotations:
STR_1870    :{SMALLFONT}{BLACK}Number of complete rotations
STR_1871    :{POP16}{POP16}{POP16}{POP16}{POP16}{POP16}{POP16}{POP16}{POP16}{COMMA16}
STR_1872    :{COMMA16}
STR_1873    :{WINDOW_COLOUR_2}Income: {BLACK}{CURRENCY2DP} per hour
STR_1874    :{WINDOW_COLOUR_2}Profit: {BLACK}{CURRENCY2DP} per hour
STR_1875    :{BLACK} {SPRITE}{BLACK} {STRINGID}
STR_1876    :{WINDOW_COLOUR_2}{INLINE_SPRITE}{251}{19}{00}{00}Inspect Rides
STR_1877    :{WINDOW_COLOUR_2}{INLINE_SPRITE}{252}{19}{00}{00}Fix Rides
STR_1878    :{WINDOW_COLOUR_2}Inspection:
STR_1879    :Every 10 minutes
STR_1880    :Every 20 minutes
STR_1881    :Every 30 minutes
STR_1882    :Every 45 minutes
STR_1883    :Every hour
STR_1884    :Every 2 hours
STR_1885    :Never
STR_1886    :Inspecting {STRINGID}
STR_1887    :{WINDOW_COLOUR_2}Time since last inspection: {BLACK}{COMMA16} minutes
STR_1888    :{WINDOW_COLOUR_2}Time since last inspection: {BLACK}more than 4 hours
STR_1889    :{WINDOW_COLOUR_2}Down-Time: {MOVE_X}{255}{BLACK}{COMMA16}%
STR_1890    :{SMALLFONT}{BLACK}Select how often a mechanic should check this ride
STR_1891    :No {STRINGID} in park yet!
# The following two strings were used to display an error when the disc was missing.
# This has been replaced in OpenRCT2.
STR_1892    :<removed string - do not use>
STR_1893    :<removed string - do not use>
STR_1894    :{WINDOW_COLOUR_2}{STRINGID} sold: {BLACK}{COMMA32}
STR_1895    :{SMALLFONT}{BLACK}Build new ride/attraction
STR_1896    :{WINDOW_COLOUR_2}Expenditure/Income
STR_1897    :{WINDOW_COLOUR_2}Ride construction
STR_1898    :{WINDOW_COLOUR_2}Ride running costs
STR_1899    :{WINDOW_COLOUR_2}Land purchase
STR_1900    :{WINDOW_COLOUR_2}Landscaping
STR_1901    :{WINDOW_COLOUR_2}Park entrance tickets
STR_1902    :{WINDOW_COLOUR_2}Ride tickets
STR_1903    :{WINDOW_COLOUR_2}Shop sales
STR_1904    :{WINDOW_COLOUR_2}Shop stock
STR_1905    :{WINDOW_COLOUR_2}Food/drink sales
STR_1906    :{WINDOW_COLOUR_2}Food/drink stock
STR_1907    :{WINDOW_COLOUR_2}Staff wages
STR_1908    :{WINDOW_COLOUR_2}Marketing
STR_1909    :{WINDOW_COLOUR_2}Research
STR_1910    :{WINDOW_COLOUR_2}Loan interest
STR_1911    :{BLACK} at {COMMA16}% per year
STR_1912    :{MONTH}
STR_1913    :{BLACK}+{CURRENCY2DP}
STR_1914    :{BLACK}{CURRENCY2DP}
STR_1915    :{RED}{CURRENCY2DP}
STR_1916    :{WINDOW_COLOUR_2}Loan:
STR_1917    :{POP16}{POP16}{POP16}{CURRENCY}
STR_1918    :Can't borrow any more money!
STR_1919    :Not enough cash available!
STR_1920    :Can't pay back loan!
STR_1921    :{SMALLFONT}{BLACK}Start a new game
STR_1922    :{SMALLFONT}{BLACK}Continue playing a saved game
STR_1923    :<removed string - do not use>
STR_1924    :{SMALLFONT}{BLACK}Exit
STR_1925    :Can't place person here...
STR_1926    :{SMALLFONT}
STR_1927    :{YELLOW}{STRINGID} has broken down
STR_1928    :{RED}{STRINGID} has crashed!
STR_1929    :{RED}{STRINGID} still hasn't been fixed{NEWLINE}Check where your mechanics are and consider organizing them better
STR_1930    :{SMALLFONT}{BLACK}Turn on/off tracking information for this guest - (If tracking is on, guest's movements will be reported in the message area)
STR_1931    :{STRINGID} has joined the queue line for {STRINGID}
STR_1932    :{STRINGID} is on {STRINGID}
STR_1933    :{STRINGID} is in {STRINGID}
STR_1934    :{STRINGID} has left {STRINGID}
STR_1935    :{STRINGID} has left the park
STR_1936    :{STRINGID} has bought {STRINGID}
STR_1937    :{SMALLFONT}{BLACK}Show information about the subject of this message
STR_1938    :{SMALLFONT}{BLACK}Show view of guest
STR_1939    :{SMALLFONT}{BLACK}Show view of staff member
STR_1940    :{SMALLFONT}{BLACK}Show happiness, energy, hunger etc. for this guest
STR_1941    :{SMALLFONT}{BLACK}Show which rides this guest has been on
STR_1942    :{SMALLFONT}{BLACK}Show financial information about this guest
STR_1943    :{SMALLFONT}{BLACK}Show guest's recent thoughts
STR_1944    :{SMALLFONT}{BLACK}Show items guest is carrying
STR_1945    :{SMALLFONT}{BLACK}Show orders and options for this staff member
STR_1946    :{SMALLFONT}{BLACK}Select costume for this entertainer
STR_1947    :{SMALLFONT}{BLACK}Show areas patrolled by selected staff type, and locate the nearest staff member
STR_1948    :{SMALLFONT}{BLACK}Hire a new staff member of the selected type
STR_1949    :Financial Summary
STR_1950    :Financial Graph
STR_1951    :Park Value Graph
STR_1952    :Profit Graph
STR_1953    :Marketing
STR_1954    :Research Funding
STR_1955    :{WINDOW_COLOUR_2}Number of circuits:
STR_1956    :{SMALLFONT}{BLACK}Number of circuits of track per ride
STR_1957    :{POP16}{POP16}{POP16}{POP16}{POP16}{POP16}{POP16}{POP16}{POP16}{POP16}{POP16}{COMMA16}
STR_1958    :{COMMA16}
STR_1959    :Can't change number of circuits...
STR_1960    :{WINDOW_COLOUR_2}Balloon price:
STR_1961    :{WINDOW_COLOUR_2}Cuddly Toy price:
STR_1962    :{WINDOW_COLOUR_2}Park Map price:
STR_1963    :{WINDOW_COLOUR_2}On-Ride Photo price:
STR_1964    :{WINDOW_COLOUR_2}Umbrella price:
STR_1965    :{WINDOW_COLOUR_2}Drink price:
STR_1966    :{WINDOW_COLOUR_2}Burger price:
STR_1967    :{WINDOW_COLOUR_2}Chips price:
STR_1968    :{WINDOW_COLOUR_2}Ice Cream price:
STR_1969    :{WINDOW_COLOUR_2}Candyfloss price:
STR_1970    :{WINDOW_COLOUR_2}
STR_1971    :{WINDOW_COLOUR_2}
STR_1972    :{WINDOW_COLOUR_2}
STR_1973    :{WINDOW_COLOUR_2}Pizza price:
STR_1974    :{WINDOW_COLOUR_2}
STR_1975    :{WINDOW_COLOUR_2}Popcorn price:
STR_1976    :{WINDOW_COLOUR_2}Hot Dog price:
STR_1977    :{WINDOW_COLOUR_2}Tentacle price:
STR_1978    :{WINDOW_COLOUR_2}Hat price:
STR_1979    :{WINDOW_COLOUR_2}Toffee Apple price:
STR_1980    :{WINDOW_COLOUR_2}T-Shirt price:
STR_1981    :{WINDOW_COLOUR_2}Doughnut price:
STR_1982    :{WINDOW_COLOUR_2}Coffee price:
STR_1983    :{WINDOW_COLOUR_2}
STR_1984    :{WINDOW_COLOUR_2}Fried Chicken price:
STR_1985    :{WINDOW_COLOUR_2}Lemonade price:
STR_1986    :{WINDOW_COLOUR_2}
STR_1987    :{WINDOW_COLOUR_2}
STR_1988    :Balloon
STR_1989    :Cuddly Toy
STR_1990    :Park Map
STR_1991    :On-Ride Photo
STR_1992    :Umbrella
STR_1993    :Drink
STR_1994    :Burger
STR_1995    :Chips
STR_1996    :Ice Cream
STR_1997    :Candyfloss
STR_1998    :Empty Can
STR_1999    :Rubbish
STR_2000    :Empty Burger Box
STR_2001    :Pizza
STR_2002    :Voucher
STR_2003    :Popcorn
STR_2004    :Hot Dog
STR_2005    :Tentacle
STR_2006    :Hat
STR_2007    :Toffee Apple
STR_2008    :T-Shirt
STR_2009    :Doughnut
STR_2010    :Coffee
STR_2011    :Empty Cup
STR_2012    :Fried Chicken
STR_2013    :Lemonade
STR_2014    :Empty Box
STR_2015    :Empty Bottle
STR_2016    :Balloons
STR_2017    :Cuddly Toys
STR_2018    :Park Maps
STR_2019    :On-Ride Photos
STR_2020    :Umbrellas
STR_2021    :Drinks
STR_2022    :Burgers
STR_2023    :Chips
STR_2024    :Ice Creams
STR_2025    :Candyfloss
STR_2026    :Empty Cans
STR_2027    :Rubbish
STR_2028    :Empty Burger Boxes
STR_2029    :Pizzas
STR_2030    :Vouchers
STR_2031    :Popcorn
STR_2032    :Hot Dogs
STR_2033    :Tentacles
STR_2034    :Hats
STR_2035    :Toffee Apples
STR_2036    :T-Shirts
STR_2037    :Doughnuts
STR_2038    :Coffees
STR_2039    :Empty Cups
STR_2040    :Fried Chicken
STR_2041    :Lemonade
STR_2042    :Empty Boxes
STR_2043    :Empty Bottles
STR_2044    :a Balloon
STR_2045    :a Cuddly Toy
STR_2046    :a Park Map
STR_2047    :an On-Ride Photo
STR_2048    :an Umbrella
STR_2049    :a Drink
STR_2050    :a Burger
STR_2051    :some Chips
STR_2052    :an Ice Cream
STR_2053    :some Candyfloss
STR_2054    :an Empty Can
STR_2055    :some Rubbish
STR_2056    :an Empty Burger Box
STR_2057    :a Pizza
STR_2058    :a Voucher
STR_2059    :some Popcorn
STR_2060    :a Hot Dog
STR_2061    :a Tentacle
STR_2062    :a Hat
STR_2063    :a Toffee Apple
STR_2064    :a T-Shirt
STR_2065    :a Doughnut
STR_2066    :a Coffee
STR_2067    :an Empty Cup
STR_2068    :some Fried Chicken
STR_2069    :some Lemonade
STR_2070    :an Empty Box
STR_2071    :an Empty Bottle
STR_2072    :{OPENQUOTES}{STRINGID}{ENDQUOTES} Balloon
STR_2073    :{OPENQUOTES}{STRINGID}{ENDQUOTES} Cuddly Toy
STR_2074    :Map of {STRINGID}
STR_2075    :On-Ride Photo of {STRINGID}
STR_2076    :{OPENQUOTES}{STRINGID}{ENDQUOTES} Umbrella
STR_2077    :Drink
STR_2078    :Burger
STR_2079    :Chips
STR_2080    :Ice Cream
STR_2081    :Candyfloss
STR_2082    :Empty Can
STR_2083    :Rubbish
STR_2084    :Empty Burger Box
STR_2085    :Pizza
STR_2086    :Voucher for {STRINGID}
STR_2087    :Popcorn
STR_2088    :Hot Dog
STR_2089    :Tentacle
STR_2090    :{OPENQUOTES}{STRINGID}{ENDQUOTES} Hat
STR_2091    :Toffee Apple
STR_2092    :{OPENQUOTES}{STRINGID}{ENDQUOTES} T-Shirt
STR_2093    :Doughnut
STR_2094    :Coffee
STR_2095    :Empty Cup
STR_2096    :Fried Chicken
STR_2097    :Lemonade
STR_2098    :Empty Box
STR_2099    :Empty Bottle
STR_2100    :{WINDOW_COLOUR_2}On-Ride Photo price:
STR_2101    :{WINDOW_COLOUR_2}On-Ride Photo price:
STR_2102    :{WINDOW_COLOUR_2}On-Ride Photo price:
STR_2103    :{WINDOW_COLOUR_2}Pretzel price:
STR_2104    :{WINDOW_COLOUR_2}Hot Chocolate price:
STR_2105    :{WINDOW_COLOUR_2}Iced Tea price:
STR_2106    :{WINDOW_COLOUR_2}Funnel Cake price:
STR_2107    :{WINDOW_COLOUR_2}Sunglasses price:
STR_2108    :{WINDOW_COLOUR_2}Beef Noodles price:
STR_2109    :{WINDOW_COLOUR_2}Fried Rice Noodles price:
STR_2110    :{WINDOW_COLOUR_2}Wonton Soup price:
STR_2111    :{WINDOW_COLOUR_2}Meatball Soup price:
STR_2112    :{WINDOW_COLOUR_2}Fruit Juice price:
STR_2113    :{WINDOW_COLOUR_2}Soybean Milk price:
STR_2114    :{WINDOW_COLOUR_2}Sujongkwa price:
STR_2115    :{WINDOW_COLOUR_2}Sub Sandwich price:
STR_2116    :{WINDOW_COLOUR_2}Cookie price:
STR_2117    :{WINDOW_COLOUR_2}
STR_2118    :{WINDOW_COLOUR_2}
STR_2119    :{WINDOW_COLOUR_2}
STR_2120    :{WINDOW_COLOUR_2}Roast Sausage price:
STR_2121    :{WINDOW_COLOUR_2}
STR_2122    :On-Ride Photo
STR_2123    :On-Ride Photo
STR_2124    :On-Ride Photo
STR_2125    :Pretzel
STR_2126    :Hot Chocolate
STR_2127    :Iced Tea
STR_2128    :Funnel Cake
STR_2129    :Sunglasses
STR_2130    :Beef Noodles
STR_2131    :Fried Rice Noodles
STR_2132    :Wonton Soup
STR_2133    :Meatball Soup
STR_2134    :Fruit Juice
STR_2135    :Soybean Milk
STR_2136    :Sujongkwa
STR_2137    :Sub Sandwich
STR_2138    :Cookie
STR_2139    :Empty Bowl
STR_2140    :Empty Drink Carton
STR_2141    :Empty Juice Cup
STR_2142    :Roast Sausage
STR_2143    :Empty Bowl
STR_2144    :On-Ride Photos
STR_2145    :On-Ride Photos
STR_2146    :On-Ride Photos
STR_2147    :Pretzels
STR_2148    :Hot Chocolates
STR_2149    :Iced Teas
STR_2150    :Funnel Cakes
STR_2151    :Sunglasses
STR_2152    :Beef Noodles
STR_2153    :Fried Rice Noodles
STR_2154    :Wonton Soups
STR_2155    :Meatball Soups
STR_2156    :Fruit Juices
STR_2157    :Soybean Milks
STR_2158    :Sujongkwa
STR_2159    :Sub Sandwiches
STR_2160    :Cookies
STR_2161    :Empty Bowls
STR_2162    :Empty Drink Cartons
STR_2163    :Empty Juice cups
STR_2164    :Roast Sausages
STR_2165    :Empty Bowls
STR_2166    :an On-Ride Photo
STR_2167    :an On-Ride Photo
STR_2168    :an On-Ride Photo
STR_2169    :a Pretzel
STR_2170    :a Hot Chocolate
STR_2171    :an Iced Tea
STR_2172    :a Funnel Cake
STR_2173    :a pair of Sunglasses
STR_2174    :some Beef Noodles
STR_2175    :some Fried Rice Noodles
STR_2176    :some Wonton Soup
STR_2177    :some Meatball Soup
STR_2178    :a Fruit Juice
STR_2179    :some Soybean Milk
STR_2180    :some Sujongkwa
STR_2181    :a Sub Sandwich
STR_2182    :a Cookie
STR_2183    :an Empty Bowl
STR_2184    :an Empty Drink Carton
STR_2185    :an Empty Juice Cup
STR_2186    :a Roast Sausage
STR_2187    :an Empty Bowl
STR_2188    :On-Ride Photo of {STRINGID}
STR_2189    :On-Ride Photo of {STRINGID}
STR_2190    :On-Ride Photo of {STRINGID}
STR_2191    :Pretzel
STR_2192    :Hot Chocolate
STR_2193    :Iced Tea
STR_2194    :Funnel Cake
STR_2195    :Sunglasses
STR_2196    :Beef Noodles
STR_2197    :Fried Rice Noodles
STR_2198    :Wonton Soup
STR_2199    :Meatball Soup
STR_2200    :Fruit Juice
STR_2201    :Soybean Milk
STR_2202    :Sujongkwa
STR_2203    :Sub Sandwich
STR_2204    :Cookie
STR_2205    :Empty Bowl
STR_2206    :Empty Drink Carton
STR_2207    :Empty Juice Cup
STR_2208    :Roast Sausage
STR_2209    :Empty Bowl
STR_2210    :{SMALLFONT}{BLACK}Show list of handymen in park
STR_2211    :{SMALLFONT}{BLACK}Show list of mechanics in park
STR_2212    :{SMALLFONT}{BLACK}Show list of security guards in park
STR_2213    :{SMALLFONT}{BLACK}Show list of entertainers in park
STR_2214    :Construction not possible while game is paused!
STR_2215    :{STRINGID}{NEWLINE}({STRINGID})
STR_2216    :{WINDOW_COLOUR_2}{COMMA16}{DEGREE}C
STR_2217    :{WINDOW_COLOUR_2}{COMMA16}{DEGREE}F
STR_2218    :{RED}{STRINGID} on {STRINGID} hasn't returned to the {STRINGID} yet!{NEWLINE}Check whether it is stuck or has stalled
STR_2219    :{RED}{COMMA16} people have died in an accident on {STRINGID}
STR_2220    :{WINDOW_COLOUR_2}Park Rating: {BLACK}{COMMA16}
STR_2221    :{SMALLFONT}{BLACK}Park Rating: {COMMA16}
STR_2222    :{SMALLFONT}{BLACK}{STRINGID}
STR_2223    :{WINDOW_COLOUR_2}Guests in park: {BLACK}{COMMA16}
STR_2224    :{WINDOW_COLOUR_2}Cash: {BLACK}{CURRENCY2DP}
STR_2225    :{WINDOW_COLOUR_2}Cash: {RED}{CURRENCY2DP}
STR_2226    :{WINDOW_COLOUR_2}Park value: {BLACK}{CURRENCY}
STR_2227    :{WINDOW_COLOUR_2}Company value: {BLACK}{CURRENCY}
STR_2228    :{WINDOW_COLOUR_2}Last month's profit from food/drink and{NEWLINE}merchandise sales: {BLACK}{CURRENCY}
STR_2229    :Slope up to vertical
STR_2230    :Vertical track
STR_2231    :Holding brake for drop
STR_2232    :Cable lift hill
STR_2233    :{SMALLFONT}{BLACK}Park information
STR_2234    :Recent Messages
STR_2235    :{SMALLFONT}{STRINGID} {STRINGID}
STR_2236    :January
STR_2237    :February
STR_2238    :March
STR_2239    :April
STR_2240    :May
STR_2241    :June
STR_2242    :July
STR_2243    :August
STR_2244    :September
STR_2245    :October
STR_2246    :November
STR_2247    :December
STR_2248    :Can't demolish ride/attraction...
STR_2249    :{BABYBLUE}New ride/attraction now available:{NEWLINE}{STRINGID}
STR_2250    :{BABYBLUE}New scenery/theming now available:{NEWLINE}{STRINGID}
STR_2251    :Can only be built on paths!
STR_2252    :Can only be built across paths!
STR_2253    :Transport Rides
STR_2254    :Gentle Rides
STR_2255    :Roller Coasters
STR_2256    :Thrill Rides
STR_2257    :Water Rides
STR_2258    :Shops & Stalls
STR_2259    :Scenery & Theming
STR_2260    :No funding
STR_2261    :Minimum funding
STR_2262    :Normal funding
STR_2263    :Maximum funding
STR_2264    :Research funding
STR_2265    :{WINDOW_COLOUR_2}Cost: {BLACK}{CURRENCY} per month
STR_2266    :Research priorities
STR_2267    :Currently in development
STR_2268    :Last development
STR_2269    :{WINDOW_COLOUR_2}Type: {BLACK}{STRINGID}
STR_2270    :{WINDOW_COLOUR_2}Progress: {BLACK}{STRINGID}
STR_2271    :{WINDOW_COLOUR_2}Expected: {BLACK}{STRINGID}
STR_2272    :{WINDOW_COLOUR_2}Ride/attraction:{NEWLINE}{BLACK}{STRINGID}
STR_2273    :{WINDOW_COLOUR_2}Scenery/theming:{NEWLINE}{BLACK}{STRINGID}
STR_2274    :{SMALLFONT}{BLACK}Show details of this invention or development
STR_2275    :{SMALLFONT}{BLACK}Show funding and options for research & development
STR_2276    :{SMALLFONT}{BLACK}Show research & development status
STR_2277    :Unknown
STR_2278    :Transport Ride
STR_2279    :Gentle Ride
STR_2280    :Roller Coaster
STR_2281    :Thrill Ride
STR_2282    :Water Ride
STR_2283    :Shop/Stall
STR_2284    :Scenery/Theming
STR_2285    :Initial research
STR_2286    :Designing
STR_2287    :Completing design
STR_2288    :Unknown
STR_2289    :{STRINGID} {STRINGID}
STR_2290    :<removed string - do not use>
STR_2291    :Select scenario for new game
STR_2292    :{WINDOW_COLOUR_2}Rides been on:
STR_2293    :{BLACK} Nothing
STR_2294    :{SMALLFONT}{BLACK}Change base land style
STR_2295    :{SMALLFONT}{BLACK}Change vertical edges of land
STR_2296    :{BLACK}{CURRENCY2DP}{WINDOW_COLOUR_2} paid to enter park
STR_2297    :{BLACK}{CURRENCY2DP}{WINDOW_COLOUR_2} spent on {BLACK}{COMMA16} ride
STR_2298    :{BLACK}{CURRENCY2DP}{WINDOW_COLOUR_2} spent on {BLACK}{COMMA16} rides
STR_2299    :{BLACK}{CURRENCY2DP}{WINDOW_COLOUR_2} spent on {BLACK}{COMMA16} item of food
STR_2300    :{BLACK}{CURRENCY2DP}{WINDOW_COLOUR_2} spent on {BLACK}{COMMA16} items of food
STR_2301    :{BLACK}{CURRENCY2DP}{WINDOW_COLOUR_2} spent on {BLACK}{COMMA16} drink
STR_2302    :{BLACK}{CURRENCY2DP}{WINDOW_COLOUR_2} spent on {BLACK}{COMMA16} drinks
STR_2303    :{BLACK}{CURRENCY2DP}{WINDOW_COLOUR_2} spent on {BLACK}{COMMA16} souvenir
STR_2304    :{BLACK}{CURRENCY2DP}{WINDOW_COLOUR_2} spent on {BLACK}{COMMA16} souvenirs
STR_2305    :Track design files
STR_2306    :Save track design
STR_2307    :Select {STRINGID} design
STR_2308    :{STRINGID} Track Designs
STR_2309    :Install New Track Design
STR_2310    :Build custom design
STR_2311    :{WINDOW_COLOUR_2}Excitement rating: {BLACK}{COMMA2DP32} (approx.)
STR_2312    :{WINDOW_COLOUR_2}Intensity rating: {BLACK}{COMMA2DP32} (approx.)
STR_2313    :{WINDOW_COLOUR_2}Nausea rating: {BLACK}{COMMA2DP32} (approx.)
STR_2314    :{WINDOW_COLOUR_2}Ride length: {BLACK}{STRINGID}
STR_2315    :{WINDOW_COLOUR_2}Cost: {BLACK}around {CURRENCY}
STR_2316    :{WINDOW_COLOUR_2}Space required: {BLACK}{COMMA16} x {COMMA16} blocks
STR_2317    :<removed string - do not use>
STR_2318    :<removed string - do not use>
STR_2319    :<removed string - do not use>
STR_2320    :<removed string - do not use>
STR_2321    :{WINDOW_COLOUR_2}Number of rides/attractions: {BLACK}{COMMA16}
STR_2322    :{WINDOW_COLOUR_2}Staff: {BLACK}{COMMA16}
STR_2323    :{WINDOW_COLOUR_2}Park size: {BLACK}{COMMA32}m{SQUARED}
STR_2324    :{WINDOW_COLOUR_2}Park size: {BLACK}{COMMA32}sq.ft.
STR_2325    :{SMALLFONT}{BLACK}Buy land to extend park
STR_2326    :{SMALLFONT}{BLACK}Buy construction rights to allow construction above or below land outside the park
STR_2327    :Options
STR_2328    :{WINDOW_COLOUR_2}Currency:
STR_2329    :{WINDOW_COLOUR_2}Distance and Speed:
STR_2330    :{WINDOW_COLOUR_2}Temperature:
STR_2331    :{WINDOW_COLOUR_2}Height Labels:
STR_2332    :Units
STR_2333    :Sound effects
STR_2334    :Pounds ({POUND})
STR_2335    :Dollars ($)
STR_2336    :Franc (F)
STR_2337    :Deutschmark (DM)
STR_2338    :Yen ({YEN})
STR_2339    :Peseta (Pts)
STR_2340    :Lira (L)
STR_2341    :Guilders (fl.)
STR_2342    :Krona (kr)
STR_2343    :Euros ({EURO})
STR_2344    :Imperial
STR_2345    :Metric
STR_2346    :Display
STR_2347    :{RED}{STRINGID} has drowned!
STR_2348    :{SMALLFONT}{BLACK}Show statistics for this staff member
STR_2349    :{WINDOW_COLOUR_2}Wages: {BLACK}{CURRENCY} per month
STR_2350    :{WINDOW_COLOUR_2}Employed: {BLACK}{MONTHYEAR}
STR_2351    :{WINDOW_COLOUR_2}Lawns mown: {BLACK}{COMMA16}
STR_2352    :{WINDOW_COLOUR_2}Gardens watered: {BLACK}{COMMA16}
STR_2353    :{WINDOW_COLOUR_2}Litter swept: {BLACK}{COMMA16}
STR_2354    :{WINDOW_COLOUR_2}Bins emptied: {BLACK}{COMMA16}
STR_2355    :{WINDOW_COLOUR_2}Rides fixed: {BLACK}{COMMA16}
STR_2356    :{WINDOW_COLOUR_2}Rides inspected: {BLACK}{COMMA16}
STR_2357    :House
STR_2358    :Units
STR_2359    :Real Values
STR_2360    :Display Resolution:
STR_2361    :Landscape Smoothing
STR_2362    :{SMALLFONT}{BLACK}Toggle landscape tile edge smoothing on/off
STR_2363    :Gridlines on Landscape
STR_2364    :{SMALLFONT}{BLACK}Toggle gridlines on landscape on/off
STR_2365    :The bank refuses to increase your loan!
STR_2366    :Celsius ({DEGREE}C)
STR_2367    :Fahrenheit ({DEGREE}F)
STR_2368    :None
STR_2369    :Low
STR_2370    :Average
STR_2371    :High
STR_2372    :Low
STR_2373    :Medium
STR_2374    :High
STR_2375    :Very high
STR_2376    :Extreme
STR_2377    :Ultra-Extreme
STR_2378    :{SMALLFONT}{BLACK}Adjust smaller area of land
STR_2379    :{SMALLFONT}{BLACK}Adjust larger area of land
STR_2380    :{SMALLFONT}{BLACK}Adjust smaller area of water
STR_2381    :{SMALLFONT}{BLACK}Adjust larger area of water
STR_2382    :Land
STR_2383    :Water
STR_2384    :{WINDOW_COLOUR_2}Your objective:
STR_2385    :{BLACK}None
STR_2386    :{BLACK}To have at least {COMMA16} guests in your park at the end of {MONTHYEAR}, with a park rating of at least 600
STR_2387    :{BLACK}To achieve a park value of at least {POP16}{POP16}{CURRENCY} at the end of {PUSH16}{PUSH16}{PUSH16}{MONTHYEAR}
STR_2388    :{BLACK}Have Fun!
STR_2389    :{BLACK}Build the best {STRINGID} you can!
STR_2390    :{BLACK}To have 10 different types of roller coasters operating in your park, each with an excitement value of at least 6.00
STR_2391    :{BLACK}To have at least {COMMA16} guests in your park. You must not let the park rating drop below 700 at any time!
STR_2392    :{BLACK}To achieve a monthly income from ride tickets of at least {POP16}{POP16}{CURRENCY}
STR_2393    :{BLACK}To have 10 different types of roller coasters operating in your park, each with a minimum length of {LENGTH}, and an excitement rating of at least 7.00
STR_2394    :{BLACK}To finish building all 5 of the partially built roller coasters in this park, designing them to achieve excitement ratings of at least {POP16}{POP16}{COMMA2DP32} each
STR_2395    :{BLACK}To repay your loan and achieve a park value of at least {POP16}{POP16}{CURRENCY}
STR_2396    :{BLACK}To achieve a monthly profit from food, drink and merchandise sales of at least {POP16}{POP16}{CURRENCY}
STR_2397    :None
STR_2398    :Number of guests at a given date
STR_2399    :Park value at a given date
STR_2400    :Have fun
STR_2401    :Build the best ride you can
STR_2402    :Build 10 roller coasters
STR_2403    :Number of guests in park
STR_2404    :Monthly income from ride tickets
STR_2405    :Build 10 roller coasters of a given length
STR_2406    :Finish building 5 roller coasters
STR_2407    :Repay loan and achieve a given park value
STR_2408    :Monthly profit from food/merchandise
STR_2409    :{WINDOW_COLOUR_2}Marketing campaigns in operation
STR_2410    :{BLACK}None
STR_2411    :{WINDOW_COLOUR_2}Marketing campaigns available
STR_2412    :{SMALLFONT}{BLACK}Start this marketing campaign
STR_2413    :{BLACK}({CURRENCY2DP} per week)
STR_2414    :(Not Selected)
STR_2415    :{WINDOW_COLOUR_2}Ride:
STR_2416    :{WINDOW_COLOUR_2}Item:
STR_2417    :{WINDOW_COLOUR_2}Length of time:
STR_2418    :Free entry to {STRINGID}
STR_2419    :Free ride on {STRINGID}
STR_2420    :Half-price entry to {STRINGID}
STR_2421    :Free {STRINGID}
STR_2422    :Advertising campaign for {STRINGID}
STR_2423    :Advertising campaign for {STRINGID}
STR_2424    :{WINDOW_COLOUR_2}Vouchers for free entry to the park
STR_2425    :{WINDOW_COLOUR_2}Vouchers for free rides on a particular ride
STR_2426    :{WINDOW_COLOUR_2}Vouchers for half-price entry to the park
STR_2427    :{WINDOW_COLOUR_2}Vouchers for free food or drink
STR_2428    :{WINDOW_COLOUR_2}Advertising campaign for the park
STR_2429    :{WINDOW_COLOUR_2}Advertising campaign for a particular ride
STR_2430    :{BLACK}Vouchers for free entry to {STRINGID}
STR_2431    :{BLACK}Vouchers for free ride on {STRINGID}
STR_2432    :{BLACK}Vouchers for half-price entry to {STRINGID}
STR_2433    :{BLACK}Vouchers for free {STRINGID}
STR_2434    :{BLACK}Advertising campaign for {STRINGID}
STR_2435    :{BLACK}Advertising campaign for {STRINGID}
STR_2436    :1 week
STR_2437    :<removed string - do not use>
STR_2438    :<removed string - do not use>
STR_2439    :<removed string - do not use>
STR_2440    :<removed string - do not use>
STR_2441    :<removed string - do not use>
STR_2442    :<removed string - do not use>
STR_2443    :{WINDOW_COLOUR_2}Cost per week: {BLACK}{CURRENCY2DP}
STR_2444    :{WINDOW_COLOUR_2}Total cost: {BLACK}{CURRENCY2DP}
STR_2445    :Start this marketing campaign
STR_2446    :{YELLOW}Your marketing campaign for free entry to the park has finished
STR_2447    :{YELLOW}Your marketing campaign for free rides on {STRINGID} has finished
STR_2448    :{YELLOW}Your marketing campaign for half-price entry to the park has finished
STR_2449    :{YELLOW}Your marketing campaign for free {STRINGID} has finished
STR_2450    :{YELLOW}Your advertising campaign for the park has finished
STR_2451    :{YELLOW}Your advertising campaign for {STRINGID} has finished
STR_2452    :{WINDOW_COLOUR_2}Cash (less loan): {BLACK}{CURRENCY2DP}
STR_2453    :{WINDOW_COLOUR_2}Cash (less loan): {RED}{CURRENCY2DP}
STR_2454    :{SMALLFONT}{BLACK}{CURRENCY2DP} -
STR_2455    :{SMALLFONT}{BLACK}+{CURRENCY2DP} -
STR_2456    :{SMALLFONT}{BLACK}{CURRENCY2DP} -
STR_2457    :{SMALLFONT}{BLACK}Show financial accounts
STR_2458    :{SMALLFONT}{BLACK}Show graph of cash (less loan) over time
STR_2459    :{SMALLFONT}{BLACK}Show graph of park value over time
STR_2460    :{SMALLFONT}{BLACK}Show graph of weekly profit
STR_2461    :{SMALLFONT}{BLACK}Show marketing campaigns
STR_2462    :{SMALLFONT}{BLACK}Show view of park entrance
STR_2463    :{SMALLFONT}{BLACK}Show graph of park ratings over time
STR_2464    :{SMALLFONT}{BLACK}Show graph of guest numbers over time
STR_2465    :{SMALLFONT}{BLACK}Show park entrance price and information
STR_2466    :{SMALLFONT}{BLACK}Show park statistics
STR_2467    :{SMALLFONT}{BLACK}Show objectives for this game
STR_2468    :{SMALLFONT}{BLACK}Show recent awards this park has received
STR_2469    :{SMALLFONT}{BLACK}Select level of research & development
STR_2470    :{SMALLFONT}{BLACK}Research new transport rides
STR_2471    :{SMALLFONT}{BLACK}Research new gentle rides
STR_2472    :{SMALLFONT}{BLACK}Research new roller coasters
STR_2473    :{SMALLFONT}{BLACK}Research new thrill rides
STR_2474    :{SMALLFONT}{BLACK}Research new water rides
STR_2475    :{SMALLFONT}{BLACK}Research new shops and stalls
STR_2476    :{SMALLFONT}{BLACK}Research new scenery and theming
STR_2477    :{SMALLFONT}{BLACK}Select operating mode for this ride/attraction
STR_2478    :{SMALLFONT}{BLACK}Show graph of velocity against time
STR_2479    :{SMALLFONT}{BLACK}Show graph of altitude against time
STR_2480    :{SMALLFONT}{BLACK}Show graph of vertical acceleration against time
STR_2481    :{SMALLFONT}{BLACK}Show graph of lateral acceleration against time
STR_2482    :{SMALLFONT}{BLACK}Profit: {CURRENCY} per week,  Park Value: {CURRENCY}
STR_2483    :{WINDOW_COLOUR_2}Weekly profit: {BLACK}+{CURRENCY2DP}
STR_2484    :{WINDOW_COLOUR_2}Weekly profit: {RED}{CURRENCY2DP}
STR_2485    :Controls
STR_2486    :General
STR_2487    :Show 'real' names of guests
STR_2488    :{SMALLFONT}{BLACK}Toggle between showing 'real' names of guests and guest numbers
STR_2489    :Shortcut keys...
STR_2490    :Keyboard shortcuts
STR_2491    :Reset keys
STR_2492    :{SMALLFONT}{BLACK}Set all keyboard shortcuts back to default settings
STR_2493    :Close top-most window
STR_2494    :Close all floating windows
STR_2495    :Cancel construction mode
STR_2496    :Pause game
STR_2497    :Zoom view out
STR_2498    :Zoom view in
STR_2499    :Rotate view clockwise
STR_2500    :Rotate construction object
STR_2501    :Underground view toggle
STR_2502    :Hide base land toggle
STR_2503    :Hide vertical land toggle
STR_2504    :See-through rides toggle
STR_2505    :See-through scenery toggle
STR_2506    :Invisible supports toggle
STR_2507    :Invisible people toggle
STR_2508    :Height marks on land toggle
STR_2509    :Height marks on ride tracks toggle
STR_2510    :Height marks on paths toggle
STR_2511    :Adjust land
STR_2512    :Adjust water
STR_2513    :Build scenery
STR_2514    :Build paths
STR_2515    :Build new ride
STR_2516    :Show financial information
STR_2517    :Show research information
STR_2518    :Show rides list
STR_2519    :Show park information
STR_2520    :Show guest list
STR_2521    :Show staff list
STR_2522    :Show recent messages
STR_2523    :Show map
STR_2524    :Screenshot
### The following need to be reordered to match SDL_keycode layout.
STR_2525    :???
STR_2526    :???
STR_2527    :???
STR_2528    :???
STR_2529    :???
STR_2530    :???
STR_2531    :???
STR_2532    :???
STR_2533    :Backspace
STR_2534    :Tab
STR_2535    :???
STR_2536    :???
STR_2537    :Clear
STR_2538    :Return
STR_2539    :???
STR_2540    :???
STR_2541    :???
STR_2542    :???
STR_2543    :Alt/Menu
STR_2544    :Pause
STR_2545    :Caps
STR_2546    :???
STR_2547    :???
STR_2548    :???
STR_2549    :???
STR_2550    :???
STR_2551    :???
STR_2552    :Escape
STR_2553    :???
STR_2554    :???
STR_2555    :???
STR_2556    :???
STR_2557    :Spacebar
STR_2558    :PgUp
STR_2559    :PgDn
STR_2560    :End
STR_2561    :Home
STR_2562    :Left
STR_2563    :Up
STR_2564    :Right
STR_2565    :Down
STR_2566    :Select
STR_2567    :Print
STR_2568    :Execute
STR_2569    :Snapshot
STR_2570    :Insert
STR_2571    :Delete
STR_2572    :Help
STR_2573    :0
STR_2574    :1
STR_2575    :2
STR_2576    :3
STR_2577    :4
STR_2578    :5
STR_2579    :6
STR_2580    :7
STR_2581    :8
STR_2582    :9
STR_2583    :???
STR_2584    :???
STR_2585    :???
STR_2586    :???
STR_2587    :???
STR_2588    :???
STR_2589    :???
STR_2590    :A
STR_2591    :B
STR_2592    :C
STR_2593    :D
STR_2594    :E
STR_2595    :F
STR_2596    :G
STR_2597    :H
STR_2598    :I
STR_2599    :J
STR_2600    :K
STR_2601    :L
STR_2602    :M
STR_2603    :N
STR_2604    :O
STR_2605    :P
STR_2606    :Q
STR_2607    :R
STR_2608    :S
STR_2609    :T
STR_2610    :U
STR_2611    :V
STR_2612    :W
STR_2613    :X
STR_2614    :Y
STR_2615    :Z
STR_2616    :???
STR_2617    :???
STR_2618    :Menu
STR_2619    :???
STR_2620    :???
STR_2621    :NumPad 0
STR_2622    :NumPad 1
STR_2623    :NumPad 2
STR_2624    :NumPad 3
STR_2625    :NumPad 4
STR_2626    :NumPad 5
STR_2627    :NumPad 6
STR_2628    :NumPad 7
STR_2629    :NumPad 8
STR_2630    :NumPad 9
STR_2631    :NumPad *
STR_2632    :NumPad +
STR_2633    :???
STR_2634    :NumPad -
STR_2635    :NumPad .
STR_2636    :NumPad /
STR_2637    :F1
STR_2638    :F2
STR_2639    :F3
STR_2640    :F4
STR_2641    :F5
STR_2642    :F6
STR_2643    :F7
STR_2644    :F8
STR_2645    :F9
STR_2646    :F10
STR_2647    :F11
STR_2648    :F12
STR_2649    :F13
STR_2650    :F14
STR_2651    :F15
STR_2652    :F16
STR_2653    :F17
STR_2654    :F18
STR_2655    :F19
STR_2656    :F20
STR_2657    :F21
STR_2658    :F22
STR_2659    :F23
STR_2660    :F24
STR_2661    :???
STR_2662    :???
STR_2663    :???
STR_2664    :???
STR_2665    :???
STR_2666    :???
STR_2667    :???
STR_2668    :???
STR_2669    :NumLock
STR_2670    :Scroll
STR_2671    :???
STR_2672    :???
STR_2673    :???
STR_2674    :???
STR_2675    :???
STR_2676    :???
STR_2677    :???
STR_2678    :???
STR_2679    :???
STR_2680    :All research complete
STR_2681    :{MEDIUMFONT}{BLACK}Increases your money by {CURRENCY}
STR_2682    :<removed string - do not use>
STR_2683    :<removed string - do not use>
STR_2684    :{SMALLFONT}{BLACK}Large group of guests arrive
STR_2685    :Simplex Noise Parameters
STR_2686    :Low:
STR_2687    :High:
STR_2688    :Base Frequency:
STR_2689    :Octaves:
STR_2690    :Map Generation
STR_2691    :Base height:
STR_2692    :Water level:
STR_2693    :Terrain:
STR_2694    :Generate
STR_2695    :Random terrain
STR_2696    :Place trees
STR_2697    :???
STR_2698    :???
STR_2699    :???
STR_2700    :Autosave frequency:
STR_2701    :Every minute
STR_2702    :Every 5 minutes
STR_2703    :Every 15 minutes
STR_2704    :Every 30 minutes
STR_2705    :Every hour
STR_2706    :Never
STR_2707    :Use system dialog window
STR_2708    :{WINDOW_COLOUR_1}Are you sure you want to overwrite {STRINGID}?
STR_2709    :Overwrite
STR_2710    :Type the name of the file.
STR_2711    :;
STR_2712    :=
STR_2713    :,
STR_2714    :-
STR_2715    :.
STR_2716    :/
STR_2717    :'
STR_2718    :Up
STR_2719    :New file
STR_2720    :{UINT16}sec
STR_2721    :{UINT16}secs
STR_2722    :{UINT16}min:{UINT16}sec
STR_2723    :{UINT16}min:{UINT16}secs
STR_2724    :{UINT16}mins:{UINT16}sec
STR_2725    :{UINT16}mins:{UINT16}secs
STR_2726    :{UINT16}min
STR_2727    :{UINT16}mins
STR_2728    :{UINT16}hour:{UINT16}min
STR_2729    :{UINT16}hour:{UINT16}mins
STR_2730    :{UINT16}hours:{UINT16}min
STR_2731    :{UINT16}hours:{UINT16}mins
STR_2732    :{COMMA16}ft
STR_2733    :{COMMA16}m
STR_2734    :{COMMA16}mph
STR_2735    :{COMMA16}km/h
STR_2736    :{MONTH}, Year {COMMA16}
STR_2737    :{STRINGID} {MONTH}, Year {COMMA16}
STR_2738    :Title screen music:
STR_2739    :None
STR_2740    :RollerCoaster Tycoon 1
STR_2741    :RollerCoaster Tycoon 2
STR_2742    :css50.dat not found
STR_2743    :Copy 'data/css17.dat' from your RCT1 installation to 'data/css50.dat' in your RCT2 installation, or make sure the path to RCT1 in the Miscellaneous tab is correct.
STR_2744    :[
STR_2745    :\
STR_2746    :]
STR_2747    :{ENDQUOTES}
STR_2748    :Bar
STR_2749    :My new scenario
# New strings used in the cheats window previously these were ???
STR_2750    :Move all items to top
STR_2751    :Move all items to bottom
STR_2752    :Clear grass
STR_2753    :Mowed grass
STR_2754    :Water plants
STR_2755    :Fix vandalism
STR_2756    :Remove litter
STR_2757    :<removed string - do not use>
STR_2758    :<removed string - do not use>
STR_2759    :Zero Clearance
STR_2760    :+{CURRENCY}
STR_2761    :<removed string - do not use>
STR_2762    :<removed string - do not use>
STR_2763    :???
STR_2764    :<removed string - do not use>
STR_2765    :Large Tram
STR_2766    :Win scenario
STR_2767    :Freeze Climate
STR_2768    :Unfreeze Climate
STR_2769    :Open Park
STR_2770    :Close Park
STR_2771    :Slower Gamespeed
STR_2772    :Faster Gamespeed
STR_2773    :Windowed
STR_2774    :Fullscreen
STR_2775    :Fullscreen (borderless window)
STR_2776    :Language:
STR_2777    :{MOVE_X}{10}{STRING}
STR_2778    :{RIGHTGUILLEMET}{MOVE_X}{10}{STRING}
STR_2779    :Viewport #{COMMA16}
STR_2780    :Extra viewport
# End of new strings
STR_2781    :{STRINGID}:{MOVE_X}{255}{STRINGID}
STR_2782    :SHIFT + 
STR_2783    :CTRL + 
STR_2784    :Change keyboard shortcut
STR_2785    :{WINDOW_COLOUR_2}Press new shortcut key for:{NEWLINE}{OPENQUOTES}{STRINGID}{ENDQUOTES}
STR_2786    :{SMALLFONT}{BLACK}Click on shortcut description to select new key
STR_2787    :{WINDOW_COLOUR_2}Park value: {BLACK}{CURRENCY}
STR_2788    :{WINDOW_COLOUR_2}Congratulations !{NEWLINE}{BLACK}You achieved your objective with a company value of {CURRENCY} !
STR_2789    :{WINDOW_COLOUR_2}You have failed your objective !
STR_2790    :Enter name into scenario chart
STR_2791    :Enter name
STR_2792    :Please enter your name for the scenario chart:
STR_2793    :{SMALLFONT}(Completed by {STRINGID})
STR_2794    :{WINDOW_COLOUR_2}Completed by: {BLACK}{STRINGID}{NEWLINE}{WINDOW_COLOUR_2} with a company value of: {BLACK}{CURRENCY}
STR_2795    :Sort
STR_2796    :{SMALLFONT}{BLACK}Sort the ride list into order using the information type displayed
STR_2797    :Scroll view when pointer at screen edge
STR_2798    :{SMALLFONT}{BLACK}Scroll the view when the mouse pointer is at the screen edge
STR_2799    :{SMALLFONT}{BLACK}View or change control key assignments
STR_2800    :{WINDOW_COLOUR_2}Total admissions: {BLACK}{COMMA32}
STR_2801    :{WINDOW_COLOUR_2}Income from admissions: {BLACK}{CURRENCY2DP}
STR_2802    :Map
STR_2803    :{SMALLFONT}{BLACK}Show these guests highlighted on map
STR_2804    :{SMALLFONT}{BLACK}Show these staff members highlighted on map
STR_2805    :{SMALLFONT}{BLACK}Show map of park
STR_2806    :{RED}Guests are complaining about the disgusting state of the paths in your park{NEWLINE}Check where your handymen are and consider organising them better
STR_2807    :{RED}Guests are complaining about the amount of litter in your park{NEWLINE}Check where your handymen are and consider organising them better
STR_2808    :{RED}Guests are complaining about the vandalism in your park{NEWLINE}Check where your security guards are and consider organising them better
STR_2809    :{RED}Guests are hungry and can't find anywhere to buy food
STR_2810    :{RED}Guests are thirsty and can't find anywhere to buy drinks
STR_2811    :{RED}Guests are complaining because they can't find the toilets in your park
STR_2812    :{RED}Guests are getting lost or stuck{NEWLINE}Check whether the layout of your footpaths needs improving to help the guests find their way around
STR_2813    :{RED}Your park entrance fee is too high!{NEWLINE}Reduce your entrance fee or improve the value of the park to attract more guests
STR_2814    :{WINDOW_COLOUR_2}Most untidy park award
STR_2815    :{WINDOW_COLOUR_2}Tidiest park award
STR_2816    :{WINDOW_COLOUR_2}Award for the park with the best roller coasters
STR_2817    :{WINDOW_COLOUR_2}Best value park award
STR_2818    :{WINDOW_COLOUR_2}Most beautiful park award
STR_2819    :{WINDOW_COLOUR_2}Worst value park award
STR_2820    :{WINDOW_COLOUR_2}Safest park award
STR_2821    :{WINDOW_COLOUR_2}Best staff award
STR_2822    :{WINDOW_COLOUR_2}Best park food award
STR_2823    :{WINDOW_COLOUR_2}Worst park food award
STR_2824    :{WINDOW_COLOUR_2}Best park toilets award
STR_2825    :{WINDOW_COLOUR_2}Most disappointing park award
STR_2826    :{WINDOW_COLOUR_2}Best water rides award
STR_2827    :{WINDOW_COLOUR_2}Best custom-designed rides award
STR_2828    :{WINDOW_COLOUR_2}Most dazzling ride colour schemes award
STR_2829    :{WINDOW_COLOUR_2}Most confusing park layout award
STR_2830    :{WINDOW_COLOUR_2}Best gentle ride award
STR_2831    :{TOPAZ}Your park has received an award for being 'The most untidy park in the country'!
STR_2832    :{TOPAZ}Your park has received an award for being 'The tidiest park in the country'!
STR_2833    :{TOPAZ}Your park has received an award for being 'The park with the best roller coasters'!
STR_2834    :{TOPAZ}Your park has received an award for being 'The best value park in the country'!
STR_2835    :{TOPAZ}Your park has received an award for being 'The most beautiful park in the country'!
STR_2836    :{TOPAZ}Your park has received an award for being 'The worst value park in the country'!
STR_2837    :{TOPAZ}Your park has received an award for being 'The safest park in the country'!
STR_2838    :{TOPAZ}Your park has received an award for being 'The park with the best staff'!
STR_2839    :{TOPAZ}Your park has received an award for being 'The park with the best food in the country'!
STR_2840    :{TOPAZ}Your park has received an award for being 'The park with the worst food in the country'!
STR_2841    :{TOPAZ}Your park has received an award for being 'The park with the best toilet facilities in the country'!
STR_2842    :{TOPAZ}Your park has received an award for being 'The most disappointing park in the country'!
STR_2843    :{TOPAZ}Your park has received an award for being 'The park with the best water rides in the country'!
STR_2844    :{TOPAZ}Your park has received an award for being 'The park with the best custom-designed rides'!
STR_2845    :{TOPAZ}Your park has received an award for being 'The park with the most dazzling choice of colour schemes'!
STR_2846    :{TOPAZ}Your park has received an award for being 'The park with the most confusing layout'!
STR_2847    :{TOPAZ}Your park has received an award for being 'The park with the best gentle rides'!
STR_2848    :{WINDOW_COLOUR_2}No recent awards
STR_2849    :New scenario installed successfully
STR_2850    :New track design installed successfully
STR_2851    :Scenario already installed
STR_2852    :Track design already installed
STR_2853    :Forbidden by the local authority!
STR_2854    :{RED}Guests can't get to the entrance of {STRINGID} !{NEWLINE}Construct a path to the entrance
STR_2855    :{RED}{STRINGID} has no path leading from its exit !{NEWLINE}Construct a path from the ride exit
STR_2856    :<removed string - do not use>
STR_2857    :<removed string - do not use>
STR_2858    :Can't start marketing campaign...
STR_2859    :Another instance of OpenRCT2 is already running
STR_2860    :<removed string - do not use>
STR_2861    :{WINDOW_COLOUR_2}Licensed to Infogrames Interactive Inc.
STR_2862    :Music acknowledgements...
STR_2863    :Music acknowledgements
STR_2864    :{WINDOW_COLOUR_2}March - Children of the Regiment:   (Fucik) non copyright
STR_2865    :{WINDOW_COLOUR_2}Heyken's Serenade:   (J.Heyken) British Standard Music Coy; GEMA, BRITICO
STR_2866    :{WINDOW_COLOUR_2}La Belle Espagnole:   (Robert Vollstedt) non copyright
STR_2867    :{WINDOW_COLOUR_2}Wedding Journey:   (Traditional)
STR_2868    :{WINDOW_COLOUR_2}Tales from the Vienna Woods:   (Johann Strauss) non copyright
STR_2869    :{WINDOW_COLOUR_2}Slavonic Dance:   (Traditional)
STR_2870    :{WINDOW_COLOUR_2}Das Alpenhorn:   (Traditional)
STR_2871    :{WINDOW_COLOUR_2}The Blond Sailor:   (Traditional)
STR_2872    :{WINDOW_COLOUR_2}Overture - Poet and Peasant:   (Suppe) non copyright
STR_2873    :{WINDOW_COLOUR_2}Waltz Medley:   (Johann Strauss) non copyright
STR_2874    :{WINDOW_COLOUR_2}Bella Bella Bimba:   (Traditional)
STR_2875    :{WINDOW_COLOUR_2}Original recordings (P) 1976 C.J.Mears Organization, used with consent
STR_2876    :{WINDOW_COLOUR_2}RollerCoaster Tycoon 2 Title Music:   (Allister Brimble) copyright {COPYRIGHT} Chris Sawyer
STR_2877    :{WINDOW_COLOUR_2}Dodgems Beat:   (Allister Brimble) copyright {COPYRIGHT} Chris Sawyer
STR_2878    :{WINDOW_COLOUR_2}Mid Summer's Heat:   (Allister Brimble) copyright {COPYRIGHT} Chris Sawyer
STR_2879    :{WINDOW_COLOUR_2}Pharaoh's Tomb:   (Allister Brimble) copyright {COPYRIGHT} Chris Sawyer
STR_2880    :{WINDOW_COLOUR_2}Caesar's March:   (Allister Brimble) copyright {COPYRIGHT} Chris Sawyer
STR_2881    :{WINDOW_COLOUR_2}Drifting To Heaven:   (Allister Brimble) copyright {COPYRIGHT} Chris Sawyer
STR_2882    :{WINDOW_COLOUR_2}Invaders:   (Allister Brimble) copyright {COPYRIGHT} Chris Sawyer
STR_2883    :{WINDOW_COLOUR_2}Eternal Toybox:   (Allister Brimble) copyright {COPYRIGHT} Chris Sawyer
STR_2884    :{WINDOW_COLOUR_2}Jungle Juice:   (Allister Brimble) copyright {COPYRIGHT} Chris Sawyer
STR_2885    :{WINDOW_COLOUR_2}Ninja's Noodles:   (Allister Brimble) copyright {COPYRIGHT} Chris Sawyer
STR_2886    :{WINDOW_COLOUR_2}Voyage to Andromeda:   (Allister Brimble) copyright {COPYRIGHT} Chris Sawyer
STR_2887    :{WINDOW_COLOUR_2}Brimble's Beat:   (Allister Brimble) copyright {COPYRIGHT} Chris Sawyer
STR_2888    :{WINDOW_COLOUR_2}Atlantis:   (Allister Brimble) copyright {COPYRIGHT} Chris Sawyer
STR_2889    :{WINDOW_COLOUR_2}Wild West Kid:   (Allister Brimble) copyright {COPYRIGHT} Chris Sawyer
STR_2890    :{WINDOW_COLOUR_2}Vampire's Lair:   (Allister Brimble) copyright {COPYRIGHT} Chris Sawyer
STR_2891    :{WINDOW_COLOUR_2}Blockbuster:   (Allister Brimble) copyright {COPYRIGHT} Chris Sawyer
STR_2892    :{WINDOW_COLOUR_2}Airtime Rock:   (Allister Brimble) copyright {COPYRIGHT} Chris Sawyer
STR_2893    :{WINDOW_COLOUR_2}Searchlight Rag:   (Scott Joplin/Allister Brimble) copyright {COPYRIGHT} Chris Sawyer
STR_2894    :{WINDOW_COLOUR_2}Flight of Fantasy:   (Steve Blenkinsopp) copyright {COPYRIGHT} Chris Sawyer
STR_2895    :{WINDOW_COLOUR_2}Big Rock:   (Allister Brimble) copyright {COPYRIGHT} Chris Sawyer
STR_2896    :{WINDOW_COLOUR_2}Hypothermia:   (Allister Brimble) copyright {COPYRIGHT} Chris Sawyer
STR_2897    :{WINDOW_COLOUR_2}Last Sleigh Ride:   (Allister Brimble) copyright {COPYRIGHT} Chris Sawyer
STR_2898    :{WINDOW_COLOUR_2}Pipes of Glencairn:   (Allister Brimble) copyright {COPYRIGHT} Chris Sawyer
STR_2899    :{WINDOW_COLOUR_2}Traffic Jam:   (Allister Brimble) copyright {COPYRIGHT} Chris Sawyer
STR_2900    :<removed string - do not use>
STR_2901    :{WINDOW_COLOUR_2}(Samples courtesy of Spectrasonics {ENDQUOTES}Liquid Grooves{ENDQUOTES})
STR_2902    :{WINDOW_COLOUR_2}Toccata:   (C.M.Widor, played by Peter James Adcock) recording {COPYRIGHT} Chris Sawyer
STR_2903    :{WINDOW_COLOUR_2}Space Rock:   (Allister Brimble) copyright {COPYRIGHT} Chris Sawyer
STR_2904    :{WINDOW_COLOUR_2}Manic Mechanic:   (Allister Brimble) copyright {COPYRIGHT} Chris Sawyer
STR_2905    :{WINDOW_COLOUR_2}Techno Torture:   (Allister Brimble) copyright {COPYRIGHT} Chris Sawyer
STR_2906    :{WINDOW_COLOUR_2}Sweat Dreams:   (Allister Brimble) copyright {COPYRIGHT} Chris Sawyer
STR_2907    :{WINDOW_COLOUR_2}What shall we do with the Drunken Sailor:   (Anon/Allister Brimble) copyright {COPYRIGHT} Chris Sawyer
STR_2908    :<removed string - do not use>
STR_2909    :<removed string - do not use>
STR_2910    :<removed string - do not use>
STR_2911    :<removed string - do not use>
STR_2912    :<removed string - do not use>
STR_2913    :<removed string - do not use>
STR_2914    :<removed string - do not use>
STR_2915    :<removed string - do not use>
STR_2916    :<removed string - do not use>
STR_2917    :<removed string - do not use>
STR_2918    :<removed string - do not use>
STR_2919    :<removed string - do not use>
STR_2920    :<removed string - do not use>
STR_2921    :<removed string - do not use>
STR_2922    :<removed string - do not use>
STR_2923    :<removed string - do not use>
STR_2924    :<removed string - do not use>
STR_2925    :<removed string - do not use>
STR_2926    :<removed string - do not use>
STR_2927    :<removed string - do not use>
STR_2928    :<removed string - do not use>
STR_2929    :<removed string - do not use>
STR_2930    :<removed string - do not use>
STR_2931    :{WINDOW_COLOUR_2}
STR_2932    :{WINDOW_COLOUR_2}
STR_2933    :{WINDOW_COLOUR_2}
STR_2934    :{WINDOW_COLOUR_2}
STR_2935    :{WINDOW_COLOUR_2}
STR_2936    :{WINDOW_COLOUR_2}
STR_2937    :{WINDOW_COLOUR_2}
STR_2938    :{WINDOW_COLOUR_2}
STR_2939    :{WINDOW_COLOUR_2}
STR_2940    :{WINDOW_COLOUR_2}
STR_2941    :{WINDOW_COLOUR_2}
STR_2942    :{WINDOW_COLOUR_2}
STR_2943    :{WINDOW_COLOUR_2}
STR_2944    :{WINDOW_COLOUR_2}
STR_2945    :{WINDOW_COLOUR_2}
STR_2946    :{WINDOW_COLOUR_2}
STR_2947    :{WINDOW_COLOUR_2}
STR_2948    :{WINDOW_COLOUR_2}
STR_2949    :{WINDOW_COLOUR_2}
STR_2950    :{WINDOW_COLOUR_2}
STR_2951    :{WINDOW_COLOUR_2}
STR_2952    :{WINDOW_COLOUR_2}
STR_2953    :{WINDOW_COLOUR_2}
STR_2954    :{WINDOW_COLOUR_2}
STR_2955    :{WINDOW_COLOUR_2}
STR_2956    :{WINDOW_COLOUR_2}
STR_2957    :{WINDOW_COLOUR_2}
STR_2958    :{WINDOW_COLOUR_2}
STR_2959    :{WINDOW_COLOUR_2}
STR_2960    :{WINDOW_COLOUR_2}
STR_2961    :{WINDOW_COLOUR_2}
STR_2962    :{WINDOW_COLOUR_2}
STR_2963    :{WINDOW_COLOUR_2}
STR_2964    :{WINDOW_COLOUR_2}
STR_2965    :{WINDOW_COLOUR_2}
STR_2966    :
STR_2967    :
STR_2968    :
STR_2969    :<removed string - do not use>
STR_2970    :<removed string - do not use>
STR_2971    :Main colour scheme
STR_2972    :Alternative colour scheme 1
STR_2973    :Alternative colour scheme 2
STR_2974    :Alternative colour scheme 3
STR_2975    :{SMALLFONT}{BLACK}Select which colour scheme to change, or paint ride with
STR_2976    :{SMALLFONT}{BLACK}Paint an individual area of this ride using the selected colour scheme
STR_2977    :Staff member name
STR_2978    :Enter new name for this member of staff:
STR_2979    :Can't name staff member...
STR_2980    :Too many banners in game
STR_2981    :{RED}No entry - - 
STR_2982    :Banner text
STR_2983    :Enter new text for this banner:
STR_2984    :Can't set new text for banner...
STR_2985    :Banner
STR_2986    :{SMALLFONT}{BLACK}Change text on banner
STR_2987    :{SMALLFONT}{BLACK}Set this banner as a 'no-entry' sign for guests
STR_2988    :{SMALLFONT}{BLACK}Demolish this banner
STR_2989    :{SMALLFONT}{BLACK}Select main colour
STR_2990    :{SMALLFONT}{BLACK}Select text colour
STR_2991    :Sign
STR_2992    :Sign text
STR_2993    :Enter new text for this sign:
STR_2994    :{SMALLFONT}{BLACK}Change text on sign
STR_2995    :{SMALLFONT}{BLACK}Demolish this sign
STR_2996    :{BLACK}ABC
STR_2997    :{GREY}ABC
STR_2998    :{WHITE}ABC
STR_2999    :{RED}ABC
STR_3000    :{GREEN}ABC
STR_3001    :{YELLOW}ABC
STR_3002    :{TOPAZ}ABC
STR_3003    :{CELADON}ABC
STR_3004    :{BABYBLUE}ABC
STR_3005    :{PALELAVENDER}ABC
STR_3006    :{PALEGOLD}ABC
STR_3007    :{LIGHTPINK}ABC
STR_3008    :{PEARLAQUA}ABC
STR_3009    :{PALESILVER}ABC
STR_3010    :Unable to load file...
STR_3011    :File contains invalid data
STR_3012    :Dodgems beat style
STR_3013    :Fairground organ style
STR_3014    :Roman fanfare style
STR_3015    :Oriental style
STR_3016    :Martian style
STR_3017    :Jungle drums style
STR_3018    :Egyptian style
STR_3019    :Toyland style
STR_3020    :
STR_3021    :Space style
STR_3022    :Horror style
STR_3023    :Techno style
STR_3024    :Gentle style
STR_3025    :Summer style
STR_3026    :Water style
STR_3027    :Wild west style
STR_3028    :Jurassic style
STR_3029    :Rock style
STR_3030    :Ragtime style
STR_3031    :Fantasy style
STR_3032    :Rock style 2
STR_3033    :Ice style
STR_3034    :Snow style
STR_3035    :Custom music 1
STR_3036    :Custom music 2
STR_3037    :Medieval style
STR_3038    :Urban style
STR_3039    :Organ style
STR_3040    :Mechanical style
STR_3041    :Modern style
STR_3042    :Pirates style
STR_3043    :Rock style 3
STR_3044    :Candy style
STR_3045    :{SMALLFONT}{BLACK}Select style of music to play
STR_3046    :This ride cannot be modified
STR_3047    :Local authority forbids demolition or modifications to this ride
STR_3048    :Marketing campaigns forbidden by local authority
STR_3049    :Golf hole A
STR_3050    :Golf hole B
STR_3051    :Golf hole C
STR_3052    :Golf hole D
STR_3053    :Golf hole E
STR_3054    :Loading...
STR_3055    :<removed string - do not use>
STR_3056    :<removed string - do not use>
STR_3057    :<removed string - do not use>
STR_3058    :Brick walls
STR_3059    :Hedges
STR_3060    :Ice blocks
STR_3061    :Wooden fences
STR_3062    :{SMALLFONT}{BLACK}Standard roller coaster track
STR_3063    :{SMALLFONT}{BLACK}Water channel (track submerged)
STR_3064    :Beginner Parks
STR_3065    :Challenging Parks
STR_3066    :Expert Parks
STR_3067    :{OPENQUOTES}Real{ENDQUOTES} Parks
STR_3068    :Other Parks
STR_3069    :Top Section
STR_3070    :Slope to Level
STR_3071    :{WINDOW_COLOUR_2}Same price throughout park
STR_3072    :{SMALLFONT}{BLACK}Select whether this price is used throughout the entire park
STR_3073    :{RED}WARNING: Your park rating has dropped below 700 !{NEWLINE}If you haven't raised the park rating in 4 weeks, your park will be closed down
STR_3074    :{RED}WARNING: Your park rating is still below 700 !{NEWLINE}You have 3 weeks to raise the park rating
STR_3075    :{RED}WARNING: Your park rating is still below 700 !{NEWLINE}You have only 2 weeks to raise the park rating, or your park will be closed down
STR_3076    :{RED}FINAL WARNING: Your park rating is still below 700 !{NEWLINE}In just 7 days your park will be closed down unless you can raise the rating
STR_3077    :{RED}CLOSURE NOTICE: Your park has been closed down !
STR_3078    :Plain entrance
STR_3079    :Wooden entrance
STR_3080    :Canvas tent entrance
STR_3081    :Castle entrance (grey)
STR_3082    :Castle entrance (brown)
STR_3083    :Jungle entrance
STR_3084    :Log cabin entrance
STR_3085    :Classical/Roman entrance
STR_3086    :Abstract entrance
STR_3087    :Snow/Ice entrance
STR_3088    :Pagoda entrance
STR_3089    :Space entrance
STR_3090    :{SMALLFONT}{BLACK}Select style of entrance, exit, and station
STR_3091    :You are not allowed to remove this section!
STR_3092    :You are not allowed to move or modify the station for this ride!
STR_3093    :{WINDOW_COLOUR_2}Favourite: {BLACK}{STRINGID}
STR_3094    :N/A
STR_3095    :{WINDOW_COLOUR_2}Lift hill chain speed:
STR_3096    :{POP16}{POP16}{POP16}{POP16}{POP16}{POP16}{POP16}{POP16}{POP16}{POP16}{VELOCITY}
STR_3097    :{SMALLFONT}{BLACK}Select lift hill chain speed
STR_3098    :Can't change lift hill speed...
STR_3099    :{SMALLFONT}{BLACK}Select colour
STR_3100    :{SMALLFONT}{BLACK}Select second colour
STR_3101    :{SMALLFONT}{BLACK}Select third colour
STR_3102    :{SMALLFONT}{BLACK}Re-paint coloured scenery on landscape
STR_3103    :Can't re-paint this...
STR_3104    :{SMALLFONT}{BLACK}List rides
STR_3105    :{SMALLFONT}{BLACK}List shops and stalls
STR_3106    :{SMALLFONT}{BLACK}List information kiosks and other guest facilities
STR_3107    :Close
STR_3108    :Test
STR_3109    :Open
STR_3110    :{WINDOW_COLOUR_2}Block Sections: {BLACK}{COMMA16}
STR_3111    :{SMALLFONT}{BLACK}Click on design to build it
STR_3112    :{SMALLFONT}{BLACK}Click on design to rename or delete it
STR_3113    :Select a different design
STR_3114    :{SMALLFONT}{BLACK}Go back to design selection window
STR_3115    :{SMALLFONT}{BLACK}Save track design
STR_3116    :{SMALLFONT}{BLACK}Save track design (Not possible until ride has been tested and statistics have been generated)
STR_3117    :{BLACK}Calling mechanic...
STR_3118    :{BLACK}{STRINGID} is heading for the ride
STR_3119    :{BLACK}{STRINGID} is fixing the ride
STR_3120    :{SMALLFONT}{BLACK}Locate nearest available mechanic, or mechanic fixing ride
STR_3121    :Unable to locate mechanic, or all nearby mechanics are busy
STR_3122    :{WINDOW_COLOUR_2}Favourite ride of: {BLACK}{COMMA16} guest
STR_3123    :{WINDOW_COLOUR_2}Favourite ride of: {BLACK}{COMMA16} guests
STR_3124    :Broken {STRINGID}
STR_3125    :{WINDOW_COLOUR_2}Excitement Factor: {BLACK}+{COMMA16}%
STR_3126    :{WINDOW_COLOUR_2}Intensity Factor: {BLACK}+{COMMA16}%
STR_3127    :{WINDOW_COLOUR_2}Nausea Factor: {BLACK}+{COMMA16}%
STR_3128    :Save Track Design
STR_3129    :Save Track Design with Scenery
STR_3130    :Save
STR_3131    :Cancel
STR_3132    :{BLACK}Click items of scenery to select them to be saved with track design...
STR_3133    :Unable to build this on a slope
STR_3134    :{RED}(Design includes scenery which is unavailable)
STR_3135    :{RED}(Vehicle design unavailable - Ride performance may be affected)
STR_3136    :Warning: This design will be built with an alternative vehicle type and may not perform as expected
STR_3137    :Select Nearby Scenery
STR_3138    :Reset Selection
STR_3139    :Cable lift unable to work in this operating mode
STR_3140    :Cable lift hill must start immediately after station
STR_3141    :Multi-circuit per ride not possible with cable lift hill
STR_3142    :{WINDOW_COLOUR_2}Capacity: {BLACK}{STRINGID}
STR_3143    :{SMALLFONT}{BLACK}Show people on map
STR_3144    :{SMALLFONT}{BLACK}Show rides and stalls on map
STR_3145    :{SMALLFONT}{BLACK}Scroll {STRINGID} left
STR_3146    :{SMALLFONT}{BLACK}Scroll {STRINGID} right
STR_3147    :{SMALLFONT}{BLACK}Scroll {STRINGID} left fast
STR_3148    :{SMALLFONT}{BLACK}Scroll {STRINGID} right fast
STR_3149    :{SMALLFONT}{BLACK}Scroll {STRINGID} left/right
STR_3150    :{SMALLFONT}{BLACK}Scroll {STRINGID} up
STR_3151    :{SMALLFONT}{BLACK}Scroll {STRINGID} down
STR_3152    :{SMALLFONT}{BLACK}Scroll {STRINGID} up fast
STR_3153    :{SMALLFONT}{BLACK}Scroll {STRINGID} down fast
STR_3154    :{SMALLFONT}{BLACK}Scroll {STRINGID} up/down
STR_3155    :
STR_3156    :
STR_3157    :map
STR_3158    :graph
STR_3159    :list
STR_3160    :{SMALLFONT}{BLACK}Select the number of circuits per ride
STR_3161    :<removed string - do not use>
STR_3162    :Unable to allocate enough memory
STR_3163    :Installing new data: 
STR_3164    :{BLACK}{COMMA16} selected (maximum {COMMA16})
STR_3165    :
STR_3166    :{BLACK}(ID: 
STR_3167    :{WINDOW_COLOUR_2}Includes: {BLACK}{COMMA16} objects
STR_3168    :{WINDOW_COLOUR_2}Text: {BLACK}{STRINGID}
STR_3169    :Data for the following object not found: 
STR_3170    :Not enough space for graphics
STR_3171    :Too many objects of this type selected
STR_3172    :The following object must be selected first: {STRING}
STR_3173    :This object is currently in use
STR_3174    :This object is required by another object
STR_3175    :This object is always required
STR_3176    :Unable to select this object
STR_3177    :Unable to de-select this object
STR_3178    :At least one path object must be selected
STR_3179    :At least one ride vehicle/attraction object must be selected
STR_3180    :Invalid selection of objects
STR_3181    :Object Selection - {STRINGID}
STR_3182    :Park entrance type must be selected
STR_3183    :Water type must be selected
STR_3184    :Ride Vehicles/Attractions
STR_3185    :Small Scenery
STR_3186    :Large Scenery
STR_3187    :Walls/Fences
STR_3188    :Path Signs
STR_3189    :Footpaths
STR_3190    :Path Extras
STR_3191    :Scenery Groups
STR_3192    :Park Entrance
STR_3193    :Water
STR_3194    :Scenario Description
STR_3195    :Invention List
STR_3196    :{WINDOW_COLOUR_2}Research Group: {BLACK}{STRINGID}
STR_3197    :{WINDOW_COLOUR_2}Items pre-invented at start of game:
STR_3198    :{WINDOW_COLOUR_2}Items to invent during game:
STR_3199    :Random Shuffle
STR_3200    :{SMALLFONT}{BLACK}Randomly shuffle the list of items to invent during the game
STR_3201    :Object Selection
STR_3202    :Landscape Editor
STR_3203    :Invention List Set Up
STR_3204    :Options Selection
STR_3205    :Objective Selection
STR_3206    :Save Scenario
STR_3207    :Track Designer
STR_3208    :Track Designs Manager
STR_3209    :Back to Previous Step:
STR_3210    :Forward to Next Step:
STR_3211    :Map size:
STR_3212    :{POP16}{COMMA16} x {PUSH16}{COMMA16}
STR_3213    :Can't decrease map size any further
STR_3214    :Can't increase map size any further
STR_3215    :Too close to edge of map
STR_3216    :{SMALLFONT}{BLACK}Select park-owned land etc.
STR_3217    :Land Owned
STR_3218    :Construction Rights Owned
STR_3219    :Land For Sale
STR_3220    :Construction Rights For Sale
STR_3221    :{SMALLFONT}{BLACK}Set land to be owned by the park
STR_3222    :{SMALLFONT}{BLACK}Set construction rights only to be owned by the park
STR_3223    :{SMALLFONT}{BLACK}Set land to be available to purchase by the park
STR_3224    :{SMALLFONT}{BLACK}Set construction rights to be available to purchase by the park
STR_3225    :{SMALLFONT}{BLACK}Toggle on/off building a random cluster of objects around the selected position
STR_3226    :{SMALLFONT}{BLACK}Build park entrance
STR_3227    :Too many park entrances!
STR_3228    :{SMALLFONT}{BLACK}Set starting positions for people
STR_3229    :Block Brakes cannot be used directly after station
STR_3230    :Block Brakes cannot be used directly after each other
STR_3231    :Block Brakes cannot be used directly after the top of this lift hill
STR_3232    :Options - Financial
STR_3233    :Options - Guests
STR_3234    :Options - Park
STR_3235    :{SMALLFONT}{BLACK}Show financial options
STR_3236    :{SMALLFONT}{BLACK}Show guest options
STR_3237    :{SMALLFONT}{BLACK}Show park options
STR_3238    :No Money
STR_3239    :{SMALLFONT}{BLACK}Make this park a 'no money' park with no financial restrictions
STR_3240    :{WINDOW_COLOUR_2}Initial cash:
STR_3241    :{WINDOW_COLOUR_2}Initial loan:
STR_3242    :{WINDOW_COLOUR_2}Maximum loan size:
STR_3243    :{WINDOW_COLOUR_2}Annual interest rate:
STR_3244    :Forbid marketing campaigns
STR_3245    :{SMALLFONT}{BLACK}Forbid advertising, promotional schemes, and other marketing campaigns
STR_3246    :{WINDOW_COLOUR_2}{CURRENCY}
STR_3247    :{WINDOW_COLOUR_2}{COMMA16}%
STR_3248    :Can't increase initial cash any further!
STR_3249    :Can't reduce initial cash any further!
STR_3250    :Can't increase initial loan any further!
STR_3251    :Can't reduce initial loan any further!
STR_3252    :Can't increase maximum loan size any further!
STR_3253    :Can't reduce maximum loan size any further!
STR_3254    :Can't increase interest rate any further!
STR_3255    :Can't reduce interest rate any further!
STR_3256    :Guests prefer less intense rides
STR_3257    :{SMALLFONT}{BLACK}Select whether guests should generally prefer less intense rides only
STR_3258    :Guests prefer more intense rides
STR_3259    :{SMALLFONT}{BLACK}Select whether guests should generally prefer more intense rides only
STR_3260    :{WINDOW_COLOUR_2}Cash per guest (average):
STR_3261    :{WINDOW_COLOUR_2}Guests initial happiness:
STR_3262    :{WINDOW_COLOUR_2}Guests initial hunger:
STR_3263    :{WINDOW_COLOUR_2}Guests initial thirst:
STR_3264    :Can't increase this any further!
STR_3265    :Can't reduce this any further!
STR_3266    :{SMALLFONT}{BLACK}Select how this park charges for entrance and rides
STR_3267    :Forbid tree removal
STR_3268    :{SMALLFONT}{BLACK}Forbid tall trees being removed
STR_3269    :Forbid landscape changes
STR_3270    :{SMALLFONT}{BLACK}Forbid any changes to the landscape
STR_3271    :Forbid high construction
STR_3272    :{SMALLFONT}{BLACK}Forbid any tall construction
STR_3273    :Park rating is harder to increase and maintain
STR_3274    :{SMALLFONT}{BLACK}Make the park rating value more challenging
STR_3275    :Guests are more difficult to attract
STR_3276    :{SMALLFONT}{BLACK}Make it more difficult to attract guests to the park
STR_3277    :{WINDOW_COLOUR_2}Cost to buy land:
STR_3278    :{WINDOW_COLOUR_2}Cost to buy construction rights:
STR_3279    :Free park entry / Pay per ride
STR_3280    :Pay to enter park / Free rides
STR_3281    :{WINDOW_COLOUR_2}Entry price:
STR_3282    :{SMALLFONT}{BLACK}Select objective and park name
STR_3283    :{SMALLFONT}{BLACK}Select rides to be preserved
STR_3284    :Objective Selection
STR_3285    :Preserved Rides
STR_3286    :{SMALLFONT}{BLACK}Select objective for this scenario
STR_3287    :{WINDOW_COLOUR_2}Objective:
STR_3288    :{SMALLFONT}{BLACK}Select climate
STR_3289    :{WINDOW_COLOUR_2}Climate:
STR_3290    :Cool and wet
STR_3291    :Warm
STR_3292    :Hot and dry
STR_3293    :Cold
STR_3294    :Change...
STR_3295    :{SMALLFONT}{BLACK}Change name of park
STR_3296    :{SMALLFONT}{BLACK}Change name of scenario
STR_3297    :{SMALLFONT}{BLACK}Change detail notes about park / scenario
STR_3298    :{WINDOW_COLOUR_2}Park Name: {BLACK}{STRINGID}
STR_3299    :{WINDOW_COLOUR_2}Park/Scenario Details:
STR_3300    :{WINDOW_COLOUR_2}Scenario Name: {BLACK}{STRINGID}
STR_3301    :{WINDOW_COLOUR_2}Objective Date:
STR_3302    :{WINDOW_COLOUR_2}{MONTHYEAR}
STR_3303    :{WINDOW_COLOUR_2}Number of guests:
STR_3304    :{WINDOW_COLOUR_2}Park value:
STR_3305    :{WINDOW_COLOUR_2}Monthly income:
STR_3306    :{WINDOW_COLOUR_2}Monthly profit:
STR_3307    :{WINDOW_COLOUR_2}Minimum length:
STR_3308    :{WINDOW_COLOUR_2}Excitement rating:
STR_3309    :{WINDOW_COLOUR_2}{COMMA16}
STR_3310    :{WINDOW_COLOUR_2}{LENGTH}
STR_3311    :{WINDOW_COLOUR_2}{COMMA2DP32}
STR_3312    :{WINDOW_COLOUR_2}Rides/attractions under a preservation order:
STR_3313    :Scenario Name
STR_3314    :Enter name for scenario:
STR_3315    :Park/Scenario Details
STR_3316    :Enter description of this scenario:
STR_3317    :No details yet
STR_3318    :{SMALLFONT}{BLACK}Select which group this scenario appears in
STR_3319    :{WINDOW_COLOUR_2}Scenario Group:
STR_3320    :Unable to save scenario file...
STR_3321    :New objects installed successfully
STR_3322    :{WINDOW_COLOUR_2}Objective: {BLACK}{STRINGID}
STR_3323    :Missing object data, ID: 
STR_3324    :Requires Add-On Pack: {STRINGID}
STR_3325    :Requires an Add-On Pack
STR_3326    :{WINDOW_COLOUR_2}(no image)
STR_3327    :Starting positions for people not set
STR_3328    :Can't advance to next editor stage...
STR_3329    :Park entrance not yet built
STR_3330    :Park must own some land
STR_3331    :Path from park entrance to map edge either not complete or too complex - Path must be single-width with as few junctions and corners as possible
STR_3332    :Park entrance is the wrong way round or has no path leading to the map edge
STR_3333    :Export plug-in objects with saved games
STR_3334    :{SMALLFONT}{BLACK}Select whether to save any additional plug-in object data required (add-in data not supplied with the main product) in saved game or scenario files, allowing them to be loaded by someone who doesn't have the additional object data
STR_3335    :Track Designer - Select Ride Types & Vehicles
STR_3336    :Track Designs Manager - Select Ride Type
STR_3337    :<removed string - do not use>
STR_3338    :{BLACK}Custom-designed layout
STR_3339    :{BLACK}{COMMA16} design available, or custom-designed layout
STR_3340    :{BLACK}{COMMA16} designs available, or custom-designed layout
STR_3341    :{SMALLFONT}{BLACK}Game tools
STR_3342    :Scenario Editor
STR_3343    :Convert Saved Game to Scenario
STR_3344    :Track Designer
STR_3345    :Track Designs Manager
STR_3346    :Can't save track design...
STR_3347    :Ride is too large, contains too many elements, or scenery is too spread out
STR_3348    :Rename
STR_3349    :Delete
STR_3350    :Track design name
STR_3351    :Enter new name for this track design:
STR_3352    :Can't rename track design...
STR_3353    :New name contains invalid characters
STR_3354    :Another file exists with this name, or file is write-protected
STR_3355    :File is write-protected or locked
STR_3356    :Delete File
STR_3357    :{WINDOW_COLOUR_2}Are you sure you want to permanently delete {STRING} ?
STR_3358    :Can't delete track design...
STR_3359    :{BLACK}No track designs of this type
STR_3360    :Warning!
STR_3361    :Too many track designs of this type - Some will not be listed.
STR_3362    :<removed string - do not use>
STR_3363    :<removed string - do not use>
STR_3364    :Advanced
STR_3365    :{SMALLFONT}{BLACK}Allow selection of individual items of scenery in addition to scenery groups
STR_3366    :{BLACK}= Ride
STR_3367    :{BLACK}= Food Stall
STR_3368    :{BLACK}= Drink Stall
STR_3369    :{BLACK}= Souvenir Stall
STR_3370    :{BLACK}= Info. Kiosk
STR_3371    :{BLACK}= First Aid
STR_3372    :{BLACK}= Cash Machine
STR_3373    :{BLACK}= Toilet
STR_3374    :Warning: Too many objects selected!
STR_3375    :Not all objects in this scenery group could be selected
STR_3376    :Install new
STR_3377    :{SMALLFONT}{BLACK}Install a new track design file
STR_3378    :Install
STR_3379    :Cancel
STR_3380    :Unable to install this track design...
STR_3381    :File is not compatible or contains invalid data
STR_3382    :File copy failed
STR_3383    :Select new name for track design
STR_3384    :An existing track design already has this name - Please select a new name for this design:
STR_3385    :<removed string - do not use>
STR_3386    :<removed string - do not use>
STR_3387    :<removed string - do not use>
STR_3388    :Unable to switch to selected mode
STR_3389    :Unable to select additional item of scenery...
STR_3390    :Too many items selected
STR_3391    :<removed string - do not use>
STR_3392    :<removed string - do not use>
STR_3393    :<removed string - do not use>
STR_3394    :<removed string - do not use>
STR_3395    :<removed string - do not use>
STR_3396    :<removed string - do not use>
STR_3397    :<removed string - do not use>
STR_3398    :<removed string - do not use>
STR_3399    :<removed string - do not use>
STR_3400    :<removed string - do not use>
STR_3401    :<removed string - do not use>
STR_3402    :<removed string - do not use>
STR_3403    :<removed string - do not use>
STR_3404    :<removed string - do not use>
STR_3405    :<removed string - do not use>
STR_3406    :<removed string - do not use>
STR_3407    :<removed string - do not use>
STR_3408    :<removed string - do not use>
STR_3409    :<removed string - do not use>
STR_3410    :<removed string - do not use>
STR_3411    :<removed string - do not use>
STR_3412    :<removed string - do not use>
STR_3413    :<removed string - do not use>
STR_3414    :<removed string - do not use>
STR_3415    :<removed string - do not use>
STR_3416    :<removed string - do not use>
STR_3417    :<removed string - do not use>
STR_3418    :<removed string - do not use>
STR_3419    :<removed string - do not use>
STR_3420    :<removed string - do not use>
STR_3421    :<removed string - do not use>
STR_3422    :<removed string - do not use>
STR_3423    :<removed string - do not use>
STR_3424    :<removed string - do not use>
STR_3425    :<removed string - do not use>
STR_3426    :<removed string - do not use>
STR_3427    :<removed string - do not use>
STR_3428    :<removed string - do not use>
STR_3429    :<removed string - do not use>
STR_3430    :<removed string - do not use>
STR_3431    :<removed string - do not use>
STR_3432    :<removed string - do not use>
STR_3433    :<removed string - do not use>
STR_3434    :<removed string - do not use>
STR_3435    :<removed string - do not use>
STR_3436    :<removed string - do not use>
STR_3437    :{SMALLFONT}{BLACK}Clear large areas of scenery from landscape
STR_3438    :Unable to remove all scenery from here...
STR_3439    :Clear Scenery
STR_3440    :Page 1
STR_3441    :Page 2
STR_3442    :Page 3
STR_3443    :Page 4
STR_3444    :Page 5
STR_3445    :Set Patrol Area
STR_3446    :Cancel Patrol Area

# New strings, cleaner
STR_5120    :Finances
STR_5121    :Research
STR_5122    :Select rides by track type (like in RCT1)
STR_5123    :Renew rides
STR_5124    :<removed string - do not use>
STR_5125    :All destructible
STR_5126    :Random title music
STR_5127    :{SMALLFONT}{BLACK}While dragging, paint landscape instead of changing elevation
STR_5128    :Selection size
STR_5129    :Enter selection size between {COMMA16} and {COMMA16}
STR_5130    :Map size
STR_5131    :Enter map size between {COMMA16} and {COMMA16}
STR_5132    :Fix all rides
STR_5133    :{SMALLFONT}{BLACK}Adjust smaller area of land rights
STR_5134    :{SMALLFONT}{BLACK}Adjust larger area of land rights
STR_5135    :{SMALLFONT}{BLACK}Buy land rights and construction rights
STR_5136    :Land rights
STR_5137    :Unlock operating limits
STR_5138    :{SMALLFONT}{WINDOW_COLOUR_2}{STRINGID}
STR_5139    :{WHITE}{STRINGID}
STR_5140    :Disable brakes failure
STR_5141    :Disable all breakdowns
STR_5142    :Normal Speed
STR_5143    :Quick Speed
STR_5144    :Fast Speed
STR_5145    :Turbo Speed
STR_5146    :Hyper Speed
STR_5147    :Cheats
STR_5148    :{SMALLFONT}{BLACK}Change the game speed
STR_5149    :{SMALLFONT}{BLACK}Show cheat options
STR_5150    :Enable debugging tools
STR_5151    :,
STR_5152    :.
STR_5153    :Edit Themes...
STR_5154    :Hardware display
STR_5155    :Allow testing of unfinished tracks
STR_5156    :{SMALLFONT}{BLACK}Allows testing of most ride types even when the track is unfinished, does not apply to block sectioned modes
STR_5157    :<removed string - do not use>
STR_5158    :Quit to menu
STR_5159    :Exit OpenRCT2
STR_5160    :{POP16}{MONTH} {PUSH16}{PUSH16}{STRINGID}, Year {POP16}{COMMA16}
STR_5161    :Date Format:
STR_5162    :Day/Month/Year
STR_5163    :Month/Day/Year
STR_5164    :Twitch Channel name
STR_5165    :Name guests after followers
STR_5166    :{SMALLFONT}{BLACK}Name guests after channel's{NEWLINE}Twitch followers
STR_5167    :Track follower guests
STR_5168    :{SMALLFONT}{BLACK}Enable tracking information for guests named after channel's Twitch followers
STR_5169    :Name guests after people in Twitch chat
STR_5170    :{SMALLFONT}{BLACK}Name guests after people in Twitch chat
STR_5171    :Track chat guests
STR_5172    :{SMALLFONT}{BLACK}Enable tracking information for guests named after Twitch chat participants
STR_5173    :Pull Twitch chat as news
STR_5174    :{SMALLFONT}{BLACK}Use Twitch chat messages preceded by !news for in game notifications
STR_5175    :Input the name of your Twitch channel
STR_5176    :Enable Twitch integration
STR_5177    :Screen mode:
STR_5178    :{SMALLFONT}{BLACK}Show financial cheats
STR_5179    :{SMALLFONT}{BLACK}Show guest cheats
STR_5180    :{SMALLFONT}{BLACK}Show park cheats
STR_5181    :{SMALLFONT}{BLACK}Show ride cheats
STR_5182    :{INT32}
STR_5183    :Base height
STR_5184    :Enter base height between {COMMA16} and {COMMA16}
STR_5185    :Water level
STR_5186    :Enter water level between {COMMA16} and {COMMA16} 
STR_5187    :Finances
STR_5188    :New Campaign
STR_5189    :Research
STR_5190    :Map
STR_5191    :Viewport
STR_5192    :Recent News
STR_5193    :Land
STR_5194    :Water
STR_5195    :Clear Scenery
STR_5196    :Land Rights
STR_5197    :Scenery
STR_5198    :Footpath
STR_5199    :Ride Construction
STR_5200    :Track Design Place
STR_5201    :New Ride
STR_5202    :Track Design Selection
STR_5203    :Ride
STR_5204    :Ride List
STR_5205    :Guest
STR_5206    :Guest List
STR_5207    :Staff
STR_5208    :Staff List
STR_5209    :Banner
STR_5210    :Object Selection
STR_5211    :Invention List
STR_5212    :Scenario Options
STR_5213    :Objective Options
STR_5214    :Map Generation
STR_5215    :Track Design Manager
STR_5216    :Track Design Manager List
STR_5217    :Cheats
STR_5218    :Themes
STR_5219    :Options
STR_5220    :Keyboard Shortcuts
STR_5221    :Change Keyboard Shortcut
STR_5222    :Load/Save
STR_5223    :Save Prompt
STR_5224    :Demolish Ride Prompt
STR_5225    :Fire Staff Prompt
STR_5226    :Track Delete Prompt
STR_5227    :Save Overwrite Prompt
STR_5228    :{SMALLFONT}{BLACK}Main UI
STR_5229    :{SMALLFONT}{BLACK}Park
STR_5230    :{SMALLFONT}{BLACK}Tools
STR_5231    :{SMALLFONT}{BLACK}Rides and Guests
STR_5232    :{SMALLFONT}{BLACK}Editors
STR_5233    :{SMALLFONT}{BLACK}Miscellaneous
STR_5234    :{SMALLFONT}{BLACK}Prompts
STR_5235    :{SMALLFONT}{BLACK}Settings
STR_5236    :Window:
STR_5237    :Palette:
STR_5238    :Current Theme:
STR_5239    :Duplicate
STR_5240    :Enter a name for the theme
STR_5241    :Can't change this theme
STR_5242    :Theme name already exists
STR_5243    :Invalid characters used
STR_5244    :Themes
STR_5245    :Top Toolbar
STR_5246    :Bottom Toolbar
STR_5247    :Track Editor Bottom Toolbar
STR_5248    :Scenario Editor Bottom Toolbar
STR_5249    :Title Menu Buttons
STR_5250    :Title Exit Button
STR_5251    :Title Options Button
STR_5252    :Title Scenario Selection
STR_5253    :Park Information
STR_5254    :Create
STR_5255    :{SMALLFONT}{BLACK}Create a new title sequence from scratch
STR_5256    :Create a new theme to make changes to
STR_5257    :{SMALLFONT}{BLACK}Create a new theme based on the current one
STR_5258    :{SMALLFONT}{BLACK}Delete the current theme
STR_5259    :{SMALLFONT}{BLACK}Rename the current theme
STR_5260    :Giant Screenshot
STR_5261    :Filter
STR_5262    :Wacky Worlds
STR_5263    :Time Twister
STR_5264    :Custom
STR_5265    :{SMALLFONT}{BLACK}Select which content sources are visible
STR_5266    :{SMALLFONT}{BLACK}Display
STR_5267    :{SMALLFONT}{BLACK}Culture and Units
STR_5268    :{SMALLFONT}{BLACK}Audio
STR_5269    :{SMALLFONT}{BLACK}Controls and interface
STR_5270    :{SMALLFONT}{BLACK}Miscellaneous
STR_5271    :{SMALLFONT}{BLACK}Twitch
STR_5272    :{SMALLFONT}{BLACK}Small Scenery
STR_5273    :{SMALLFONT}{BLACK}Large Scenery
STR_5274    :{SMALLFONT}{BLACK}Footpath
STR_5275    :Search for Objects
STR_5276    :Enter the name of an object to search for
STR_5277    :Clear
STR_5278    :Sandbox mode
STR_5279    :Sandbox mode off
STR_5280    :{SMALLFONT}{BLACK}Allow editing land ownership settings through the Map window and other options that are normally restricted to the Scenario Editor
STR_5281    :{SMALLFONT}{BLACK}Features
STR_5282    :RCT1 Ride Open/Close Lights
STR_5283    :RCT1 Park Open/Close Lights
STR_5284    :RCT1 Scenario Selection Font
STR_5285    :EXPLODE!!!
STR_5286    :{SMALLFONT}{BLACK}Makes some guests explode
STR_5287    :Ride is already broken down
STR_5288    :Ride is closed
STR_5289    :No breakdowns available for this ride
STR_5290    :Fix ride
STR_5291    :Can't force breakdown
STR_5292    :{SMALLFONT}{BLACK}Force a breakdown
STR_5293    :{SMALLFONT}{BLACK}Close ride/attraction
STR_5294    :{SMALLFONT}{BLACK}Test ride/attraction
STR_5295    :{SMALLFONT}{BLACK}Open ride/attraction
STR_5296    :{SMALLFONT}{BLACK}Close park
STR_5297    :{SMALLFONT}{BLACK}Open park
STR_5298    :{RED}{STRINGID}
STR_5299    :{LIGHTPINK}{STRINGID}
STR_5300    :{SMALLFONT}{BLACK}Quick fire staff
STR_5301    :{MEDIUMFONT}{BLACK}Clear your loan
STR_5302    :Clear loan
STR_5303    :Allow building in pause mode
STR_5304    :Title Sequence:
STR_5305    :RollerCoaster Tycoon 1
STR_5306    :RollerCoaster Tycoon 1 (AA)
STR_5307    :RollerCoaster Tycoon 1 (AA + LL)
STR_5308    :RollerCoaster Tycoon 2
STR_5309    :OpenRCT2
STR_5310    :Random
STR_5311    :{SMALLFONT}{BLACK}Debug tools
STR_5312    :Show console
STR_5313    :Show tile inspector
STR_5314    :Tile inspector
STR_5315    :Grass
STR_5316    :Sand
STR_5317    :Dirt
STR_5318    :Rock
STR_5319    :Martian
STR_5320    :Checkerboard
STR_5321    :Grass clumps
STR_5322    :Ice
STR_5323    :Grid (red)
STR_5324    :Grid (yellow)
STR_5325    :Grid (blue)
STR_5326    :Grid (green)
STR_5327    :Sand (dark)
STR_5328    :Sand (light)
STR_5329    :Checkerboard (inverted)
STR_5330    :Underground view
STR_5331    :Rock
STR_5332    :Wood (red)
STR_5333    :Wood (black)
STR_5334    :Ice
STR_5335    :Ride entrance
STR_5336    :Ride exit
STR_5337    :Park entrance
STR_5338    :Element type
STR_5339    :{SMALLFONT}{BLACK}Base height
STR_5340    :{SMALLFONT}{BLACK}Clearance height
STR_5341    :<removed string - do not use>
STR_5342    :<removed string - do not use>
STR_5343    :Automatically place staff
STR_5344    :Changelog
STR_5345    :Financial cheats
STR_5346    :Guest cheats
STR_5347    :Park cheats
STR_5348    :Ride cheats
STR_5349    :{SMALLFONT}{BLACK}All Rides
STR_5350    :Max
STR_5351    :Min
STR_5352    :{BLACK}Happiness:
STR_5353    :{BLACK}Energy:
STR_5354    :{BLACK}Hunger:
STR_5355    :{BLACK}Thirst:
STR_5356    :{BLACK}Nausea:
STR_5357    :{BLACK}Nausea tolerance:
STR_5358    :{BLACK}Toilet:
STR_5359    :Remove guests
STR_5360    :{SMALLFONT}{BLACK}Removes all guests from the map
STR_5361    :Give all guests:
STR_5362    :{BLACK}Set all guests' preferred ride intensity to:
STR_5363    :More than 1
STR_5364    :Less than 15
STR_5365    :{BLACK}Staff speed:
STR_5366    :Normal
STR_5367    :Fast
STR_5368    :Reset crash status
STR_5369    :Park parameters...
STR_5370    :{SMALLFONT}{BLACK}Click this button to modify park{NEWLINE}parameters like restrictions,{NEWLINE}guest generation and money.
STR_5371    :Object selection
STR_5372    :Invert right mouse dragging
STR_5373    :Name {STRINGID}
STR_5374    :Date {STRINGID}
STR_5375    :{UP}
STR_5376    :{DOWN}
STR_5377    :{SMALLFONT}{BLACK}Saves
STR_5378    :{SMALLFONT}{BLACK}Script
STR_5379    :{SMALLFONT}{BLACK}Skip to next wait command
STR_5380    :{SMALLFONT}{BLACK}Start playing title sequence
STR_5381    :{SMALLFONT}{BLACK}Stop playing title sequence
STR_5382    :{SMALLFONT}{BLACK}Restart title sequence
STR_5383    :{SMALLFONT}{BLACK}Create a new title sequence based on the current one
STR_5384    :{SMALLFONT}{BLACK}Delete the current title sequence
STR_5385    :{SMALLFONT}{BLACK}Rename the current title sequence
STR_5386    :{SMALLFONT}{BLACK}Insert a new command
STR_5387    :{SMALLFONT}{BLACK}Edit the selected command
STR_5388    :{SMALLFONT}{BLACK}Delete the selected command
STR_5389    :{SMALLFONT}{BLACK}Skip to the selected command in the title sequence
STR_5390    :{SMALLFONT}{BLACK}Move the selected command down
STR_5391    :{SMALLFONT}{BLACK}Move the selected command up
STR_5392    :{SMALLFONT}{BLACK}Add a save to the title sequence
STR_5393    :{SMALLFONT}{BLACK}Remove the selected save from the title sequence
STR_5394    :{SMALLFONT}{BLACK}Rename the selected save
STR_5395    :{SMALLFONT}{BLACK}Load the selected save in game
STR_5396    :{SMALLFONT}{BLACK}Reload the title sequence if changes have been made to it outside of the game
STR_5397    :Can only be used on the title screen
STR_5398    :Cannot edit title sequence while it's playing
STR_5399    :Press the stop button to continue editing
STR_5400    :Can't change this title sequence
STR_5401    :Create a new title sequence to make changes to
STR_5402    :Failed to load title sequence
STR_5403    :There may be no Load or Wait command or a save may be invalid
STR_5404    :Name already exists
STR_5405    :Enter a name for the save
STR_5406    :Enter a name for the title sequence
STR_5407    :Add
STR_5408    :Remove
STR_5409    :Insert
STR_5410    :Edit
STR_5411    :Reload
STR_5412    :Skip to
STR_5413    :Load
STR_5414    :Load{MOVE_X}{87}Six Flags Magic Mountain.SC6
STR_5415    :Load{MOVE_X}{87}{STRING}
STR_5416    :Load{MOVE_X}{87}No save selected
STR_5417    :Location
STR_5418    :Location{MOVE_X}{87}{COMMA16}   {COMMA16}
STR_5419    :Rotate
STR_5420    :Rotate{MOVE_X}{87}{COMMA16}
STR_5421    :Zoom
STR_5422    :Zoom{MOVE_X}{87}{COMMA16}
STR_5423    :Wait
STR_5424    :Wait{MOVE_X}{87}{UINT16}
STR_5425    :Restart
STR_5426    :End
STR_5427    :Coordinates:
STR_5428    :Anticlockwise rotations:
STR_5429    :Zoom level:
STR_5430    :Milliseconds to wait:
STR_5431    :Save to load:
STR_5432    :Command:
STR_5433    :Title Sequences
STR_5434    :Command Editor
STR_5435    :Rename save
STR_5436    :Edit Title Sequences...
STR_5437    :No save selected
STR_5438    :Can't make changes while command editor is open
STR_5439    :A wait command with at least 4 seconds is required with a restart command
STR_5440    :Minimise fullscreen on focus loss
STR_5441    :{SMALLFONT}{BLACK}Identifies rides by track type{NEWLINE}so vehicles can be changed{NEWLINE}afterwards (RCT1 behaviour)
STR_5442    :Force park rating:
STR_5443    :Speed{MOVE_X}{87}{STRINGID}
STR_5444    :Speed:
STR_5445    :Speed
STR_5446    :Get
STR_5447    :Type {STRINGID}
STR_5448    :Ride / Vehicle {STRINGID}
STR_5449    :Reduce game speed
STR_5450    :Increase game speed
STR_5451    :Open cheats window
STR_5452    :Toggle visibility of toolbars
STR_5453    :Select another ride
STR_5454    :Uncap FPS
STR_5455    :Enable sandbox mode
STR_5456    :Disable clearance checks
STR_5457    :Disable support limits
STR_5458    :Rotate clockwise
STR_5459    :Rotate anti-clockwise
STR_5460    :Rotate view anti-clockwise
STR_5461    :Set guests' parameters
STR_5462    :{CURRENCY}
STR_5463    :Goal: Have fun!
STR_5464    :General
STR_5465    :Climate
STR_5466    :Staff
STR_5467    :ALT + 
STR_5468    :Recent messages
STR_5469    :Scroll map up
STR_5470    :Scroll map left
STR_5471    :Scroll map down
STR_5472    :Scroll map right
STR_5473    :Cycle day / night
STR_5474    :Display text on banners in uppercase
STR_5475    :{COMMA16} weeks
STR_5476    :Hardware
STR_5477    :Map rendering
STR_5478    :Controls
STR_5479    :Toolbar
STR_5480    :Show toolbar buttons for:
STR_5481    :Themes
STR_5482    :{WINDOW_COLOUR_2}Time since last inspection: {BLACK}1 minute
STR_5483    :{BLACK}({COMMA16} weeks remaining)
STR_5484    :{BLACK}({COMMA16} week remaining)
STR_5485    :{SMALLFONT}{STRING}
STR_5486    :{BLACK}{COMMA16}
STR_5487    :{SMALLFONT}{BLACK}Show recent messages
STR_5488    :No entrance (OpenRCT2 only!)
STR_5489    :{SMALLFONT}{BLACK}Show only tracked guests
STR_5490    :Disable audio on focus loss
STR_5491    :Inventions list
STR_5492    :Scenario options
STR_5493    :Send Message
STR_5494    :<removed string - do not use>
STR_5495    :Player List
STR_5496    :Player:
STR_5497    :Ping:
STR_5498    :Server List
STR_5499    :Player Name:
STR_5500    :Add Server
STR_5501    :Start Server
STR_5502    :Multiplayer
STR_5503    :Enter hostname or IP address:
STR_5504    :{SMALLFONT}{BLACK}Show multiplayer status
STR_5505    :Unable to connect to server.
STR_5506    :Guests ignore intensities
STR_5507    :<removed string - do not use>
STR_5508    :Allow loading files with incorrect checksums
STR_5509    :{SMALLFONT}{BLACK}Allows loading scenarios and saves{NEWLINE}that have an incorrect checksum,{NEWLINE}like the scenarios from the demo{NEWLINE}or damaged saves.
STR_5510    :Default sound device
STR_5511    :(UNKNOWN)
STR_5512    :Save Game As
STR_5513    :(Quick) save game
STR_5514    :Disable vandalism
STR_5515    :{SMALLFONT}{BLACK}Stops guests from vandalising your park when they're angry
STR_5516    :{SMALLFONT}{BLACK}Black
STR_5517    :{SMALLFONT}{BLACK}Grey
STR_5518    :{SMALLFONT}{BLACK}White
STR_5519    :{SMALLFONT}{BLACK}Dark purple
STR_5520    :{SMALLFONT}{BLACK}Light purple
STR_5521    :{SMALLFONT}{BLACK}Bright purple
STR_5522    :{SMALLFONT}{BLACK}Dark blue
STR_5523    :{SMALLFONT}{BLACK}Light blue
STR_5524    :{SMALLFONT}{BLACK}Icy blue
STR_5525    :{SMALLFONT}{BLACK}Dark water
STR_5526    :{SMALLFONT}{BLACK}Light water
STR_5527    :{SMALLFONT}{BLACK}Saturated green
STR_5528    :{SMALLFONT}{BLACK}Dark green
STR_5529    :{SMALLFONT}{BLACK}Moss green
STR_5530    :{SMALLFONT}{BLACK}Bright green
STR_5531    :{SMALLFONT}{BLACK}Olive green
STR_5532    :{SMALLFONT}{BLACK}Dark olive green
STR_5533    :{SMALLFONT}{BLACK}Bright yellow
STR_5534    :{SMALLFONT}{BLACK}Yellow
STR_5535    :{SMALLFONT}{BLACK}Dark yellow
STR_5536    :{SMALLFONT}{BLACK}Light orange
STR_5537    :{SMALLFONT}{BLACK}Dark orange
STR_5538    :{SMALLFONT}{BLACK}Light brown
STR_5539    :{SMALLFONT}{BLACK}Saturated brown
STR_5540    :{SMALLFONT}{BLACK}Dark brown
STR_5541    :{SMALLFONT}{BLACK}Salmon pink
STR_5542    :{SMALLFONT}{BLACK}Bordeaux red
STR_5543    :{SMALLFONT}{BLACK}Saturated red
STR_5544    :{SMALLFONT}{BLACK}Bright red
STR_5545    :{SMALLFONT}{BLACK}Dark pink
STR_5546    :{SMALLFONT}{BLACK}Bright pink
STR_5547    :{SMALLFONT}{BLACK}Light pink
STR_5548    :Show all operating modes
STR_5549    :Year/Month/Day
STR_5550    :{POP16}{POP16}Year {COMMA16}, {PUSH16}{PUSH16}{MONTH} {PUSH16}{PUSH16}{STRINGID}
STR_5551    :Year/Day/Month
STR_5552    :{POP16}{POP16}Year {COMMA16}, {PUSH16}{PUSH16}{PUSH16}{STRINGID} {MONTH}
STR_5553    :Pause game when Steam overlay is open
STR_5554    :{SMALLFONT}{BLACK}Enable mountain tool
STR_5555    :Show vehicles from other track types
STR_5556    :{SMALLFONT}{BLACK}Kick player
STR_5557    :Stay connected after desynchronisation (Multiplayer)
STR_5558    :A restart is required for this setting to take effect
STR_5559    :10 min. inspections
STR_5560    :{SMALLFONT}{BLACK}Sets the inspection time to 'Every 10 minutes' on all rides
STR_5561    :Failed to load language
STR_5562    :WARNING!
STR_5563    :This feature is currently unstable, take extra caution.
STR_5564    :Insert Corrupt Element
STR_5565    :{SMALLFONT}{BLACK}Inserts a corrupt map element at top of tile. This will hide any element above the corrupt element.
STR_5566    :Password:
STR_5567    :Advertise
STR_5568    :Password Required
STR_5569    :This server requires a password
STR_5570    :Fetch Servers
STR_5571    :Join Game
STR_5572    :Add To Favourites
STR_5573    :Remove From Favourites
STR_5574    :Server Name:
STR_5575    :Max Players:
STR_5576    :Port:
STR_5577    :South Korean Won (W)
STR_5578    :Russian Rouble (R)
STR_5579    :Window scale factor:
STR_5580    :Czech koruna (Kc)
STR_5581    :Show FPS
STR_5582    :Trap mouse cursor in window
STR_5583    :{COMMA1DP16}ms{POWERNEGATIVEONE}
STR_5584    :SI
STR_5585    :{SMALLFONT}{BLACK}Unlocks ride operation limits, allowing for things like {VELOCITY} lift hills
STR_5586    :Automatically open shops and stalls
STR_5587    :{SMALLFONT}{BLACK}Shops and stalls will be automatically opened after building them
STR_5588    :{SMALLFONT}{BLACK}Play with other players
STR_5589    :Notification Settings
STR_5590    :Park awards
STR_5591    :Marketing campaign has finished
STR_5592    :Park warnings
STR_5593    :Park rating warnings
STR_5594    :Ride has broken down
STR_5595    :Ride has crashed
STR_5596    :Ride warnings
STR_5597    :Ride / scenery researched
STR_5598    :Guest warnings
STR_5599    :Guest is lost
STR_5600    :Guest has left the park
STR_5601    :Guest is queuing for ride
STR_5602    :Guest is on ride
STR_5603    :Guest has left ride
STR_5604    :Guest has bought item
STR_5605    :Guest has used facility
STR_5606    :Guest has died
STR_5607    :{SMALLFONT}{BLACK}Forcefully remove selected map element.
STR_5608    :BH
STR_5609    :CH
STR_5610    :{SMALLFONT}{BLACK}Remove the currently selected map element. This will forcefully remove it, so no cash will be used/gained. Use with caution.
STR_5611    :G
STR_5612    :{SMALLFONT}{BLACK}Ghost flag
STR_5613    :B
STR_5614    :{SMALLFONT}{BLACK}Broken flag
STR_5615    :L
STR_5616    :{SMALLFONT}{BLACK}Last element for tile flag
STR_5617    :{SMALLFONT}{BLACK}Move selected element up.
STR_5618    :{SMALLFONT}{BLACK}Move selected element down.
STR_5619    :RollerCoaster Tycoon
STR_5620    :Added Attractions
STR_5621    :Loopy Landscapes
STR_5622    :RollerCoaster Tycoon 2
STR_5623    :Wacky Worlds
STR_5624    :Time Twister
STR_5625    :{OPENQUOTES}Real{ENDQUOTES} Parks
STR_5626    :Other Parks
STR_5627    :Group scenario list by:
STR_5628    :Source game
STR_5629    :Difficulty level
STR_5630    :Enable progressive unlocking
STR_5631    :Original DLC Parks
STR_5632    :Build your own...
STR_5633    :CMD + 
STR_5634    :OPTION + 
STR_5635    :{WINDOW_COLOUR_2}Money spent: {BLACK}{CURRENCY2DP}
STR_5636    :{WINDOW_COLOUR_2}Commands ran: {BLACK}{COMMA16}
STR_5637    :Can't do this...
STR_5638    :Permission denied
STR_5639    :{SMALLFONT}{BLACK}Show list of players
STR_5640    :{SMALLFONT}{BLACK}Manage groups
STR_5641    :Default Group:
STR_5642    :Group:
STR_5643    :Add Group
STR_5644    :Remove Group
STR_5645    :Chat
STR_5646    :Terraform
STR_5647    :Toggle Pause
STR_5648    :Set Water Level
STR_5649    :Create Ride
STR_5650    :Remove Ride
STR_5651    :Build Ride
STR_5652    :Ride Properties
STR_5653    :Scenery
STR_5654    :Path
STR_5655    :Guest
STR_5656    :Staff
STR_5657    :Park Properties
STR_5658    :Park Funding
STR_5659    :Kick Player
STR_5660    :Modify Groups
STR_5661    :Set Player Group
STR_5662    :N/A
STR_5663    :Clear Landscape
STR_5664    :Cheat
STR_5665    :Toggle Scenery Cluster
STR_5666    :Passwordless Login
STR_5701    :{WINDOW_COLOUR_2}Last action: {BLACK}{STRINGID}
STR_5702    :{SMALLFONT}{BLACK}Locate player's most recent action
STR_5703    :Can't kick the host
STR_5704    :Last Action:
STR_5705    :Can't set to this group
STR_5706    :Can't remove group that players belong to
STR_5707    :This group cannot be modified
STR_5708    :Can't change the group that the host belongs to
STR_5709    :Rename Group
STR_5710    :Group name
STR_5711    :Enter new name for this group:
STR_5712    :Can't modify permission that you do not have yourself
STR_5713    :Kick Player
STR_5714    :Show options window
STR_5715    :New Game
STR_5716    :Not allowed in multiplayer mode
# For identifying client network version in server list window
STR_5717    :Network version: {STRING}
STR_5718    :{SMALLFONT}{BLACK}Network version: {STRING}
STR_5719    :Sunny
STR_5720    :Partially Cloudy
STR_5721    :Cloudy
STR_5722    :Rain
STR_5723    :Heavy Rain
STR_5724    :Thunderstorm
STR_5725    :{BLACK}Force weather:
STR_5726    :{SMALLFONT}{BLACK}Sets the current weather in park
STR_5727    :Scaling quality:
STR_5728    :Requires hardware display option
STR_5729    :{SMALLFONT}{BLACK}Requires hardware display option
STR_5730    :<removed string - do not use>
STR_5731    :Linear
STR_5732    :<removed string - do not use>
STR_5733    :<removed string - do not use>
# tooltip for tab in options window
STR_5734    :{SMALLFONT}{BLACK}Rendering
STR_5735    :Network Status
STR_5736    :Player
STR_5737    :Closed, {COMMA16} person still on ride
STR_5738    :Closed, {COMMA16} people still on ride
STR_5739    :{WINDOW_COLOUR_2}Customers on ride: {BLACK}{COMMA16}
STR_5740    :Never-ending marketing campaigns
STR_5741    :{SMALLFONT}{BLACK}Marketing campaigns never end
STR_5742    :Authenticating ...
STR_5743    :Connecting ...
STR_5744    :Resolving ...
STR_5745    :Network desync detected
STR_5746    :Disconnected
STR_5747    :Disconnected: {STRING}
STR_5748    :Kicked
STR_5749    :Get out of the server!
STR_5750    :Connection Closed
STR_5751    :No Data
STR_5752    :{OUTLINE}{RED}{STRING} has disconnected
STR_5753    :{OUTLINE}{RED}{STRING} has disconnected ({STRING})
STR_5754    :Bad Player Name
STR_5755    :Incorrect Software Version (Server is using {STRING})
STR_5756    :Bad Password
STR_5757    :Server Full
STR_5758    :{OUTLINE}{GREEN}{STRING} has joined the game
STR_5759    :Downloading map ... ({INT32} / {INT32}) KiB
STR_5760    :Hong Kong Dollars (HK$)
STR_5761    :New Taiwan Dollar (NT$)
STR_5762    :Chinese Yuan (CN{YEN})
STR_5763    :All files
STR_5764    :Invalid ride type
STR_5765    :Cannot edit rides of invalid type
STR_5766    :<available string id>
STR_5767    :Income
STR_5768    :Total customers
STR_5769    :Total profit
STR_5770    :Customers per hour
STR_5771    :Running cost
STR_5772    :Age
STR_5773    :Total customers: {COMMA32}
STR_5774    :Total profit: {CURRENCY2DP}
STR_5775    :Customers: {COMMA32} per hour
STR_5776    :Built: This Year
STR_5777    :Built: Last Year
STR_5778    :Built: {COMMA16} Years Ago
STR_5779    :Income: {CURRENCY2DP} per hour
STR_5780    :Running cost: {CURRENCY2DP} per hour
STR_5781    :Running cost: Unknown
STR_5782    :You are now connected. Press '{STRING}' to chat.
STR_5783    :{WINDOW_COLOUR_2}Scenario Locked
STR_5784    :{BLACK}Complete earlier scenarios to unlock this scenario.
STR_5785    :Can't rename group...
STR_5786    :Invalid group name
STR_5787    :{COMMA32} players online
STR_5788    :Default inspection interval:
STR_5789    :Disable lightning effect
STR_5790    :{SMALLFONT}{BLACK}Toggles RCT1-style pricing{NEWLINE}(e.g. both ride price and entrance price)
STR_5791    :{SMALLFONT}{BLACK}Sets the reliability of all rides to 100%{NEWLINE}and resets their built date to {OPENQUOTES}this year{ENDQUOTES}
STR_5792    :{SMALLFONT}{BLACK}Fixes all broken down rides
STR_5793    :{SMALLFONT}{BLACK}Resets the crash history of a ride,{NEWLINE}so guests will not complain that its unsafe
STR_5794    :{SMALLFONT}{BLACK}Some scenarios disable editing of some{NEWLINE}of the rides already in the park.{NEWLINE}This cheat lifts the restriction
STR_5795    :{SMALLFONT}{BLACK}Guests ride every attraction in the park{NEWLINE}even if the intensity is extremely high
STR_5796    :{SMALLFONT}{BLACK}Forces the park to close or open
STR_5797    :{SMALLFONT}{BLACK}Disables weather changes and{NEWLINE}freezes the selected weather
STR_5798    :{SMALLFONT}{BLACK}Allows building actions in pause mode
STR_5799    :{SMALLFONT}{BLACK}Disables ride breakdowns and crashes due to brake failure
STR_5800    :{SMALLFONT}{BLACK}Prevents rides from breaking down
STR_5801    :Disable littering
STR_5802    :{SMALLFONT}{BLACK}Stops guests from littering and vomiting
STR_5803    :{SMALLFONT}{BLACK}Rotate selected map element
STR_5804    :Mute sound
STR_5805    :{SMALLFONT}{BLACK}If checked, your server will be added to the{NEWLINE}public server list so everyone can find it
STR_5806    :Toggle windowed mode
STR_5807    :{WINDOW_COLOUR_2}Number of rides: {BLACK}{COMMA16}
STR_5808    :{WINDOW_COLOUR_2}Number of shops and stalls: {BLACK}{COMMA16}
STR_5809    :{WINDOW_COLOUR_2}Number of information kiosks and other facilities: {BLACK}{COMMA16}
STR_5810    :Disable vehicle limits
STR_5811    :{SMALLFONT}{BLACK}If checked, you can have up to{NEWLINE}255 cars per train and 31{NEWLINE}trains per ride
STR_5812    :Show multiplayer window
STR_5813    :{OPENQUOTES}{STRING}{ENDQUOTES}
STR_5814    :{WINDOW_COLOUR_1}{OPENQUOTES}{STRING}{ENDQUOTES}

#tooltips
STR_5815    :{SMALLFONT}{BLACK}Display FPS counter in-game
STR_5816    :{SMALLFONT}{BLACK}Sets ratio to scale the game by.{NEWLINE}Most useful when playing in{NEWLINE}high resolutions
STR_5817    :{SMALLFONT}{BLACK}Sets UI scaling type. Requires hardware display to be used.{NEWLINE}Linear scaling is smooth, but blurry. Smooth Nearest Neighbour scaling is sharp, but can cause a minor performance hit.
STR_5818    :<removed string - do not use>
STR_5819    :{SMALLFONT}{BLACK}[Requires hardware display]{NEWLINE}Pause the game if Steam{NEWLINE}in-game overlay is opened
STR_5820    :{SMALLFONT}{BLACK}Minimise the game if focus is{NEWLINE}lost while in fullscreen mode
STR_5821    :<removed string - do not use>
STR_5822    :{SMALLFONT}{BLACK}Cycle between day and night.{NEWLINE}Full cycle takes one in-game month
STR_5823    :{SMALLFONT}{BLACK}Display banners in uppercase (RCT1 behaviour)
STR_5824    :{SMALLFONT}{BLACK}Disables lightning effect{NEWLINE}during a thunderstorm
STR_5825    :{SMALLFONT}{BLACK}Keep the mouse cursor in the window
STR_5826    :{SMALLFONT}{BLACK}Invert right mouse dragging of the viewport
STR_5827    :{SMALLFONT}{BLACK}Sets the colour scheme used for the GUI
STR_5828    :{SMALLFONT}{BLACK}Changes what measurement format is used for distances, speed, etc.
STR_5829    :{SMALLFONT}{BLACK}Changes what currency format is used. Purely visual, there is no exact exchange rate implementation
STR_5830    :{SMALLFONT}{BLACK}Changes what language is used
STR_5831    :{SMALLFONT}{BLACK}Changes what format the{NEWLINE}temperature is displayed in
STR_5832    :{SMALLFONT}{BLACK}Show height as generic units instead of measurement format set under {OPENQUOTES}Distance and Speed{ENDQUOTES}
STR_5833    :{SMALLFONT}{BLACK}Changes what date format is used
STR_5834    :{SMALLFONT}{BLACK}Select which audio device OpenRCT2 will use
STR_5835    :{SMALLFONT}{BLACK}Mute the game if the window loses focus
STR_5836    :{SMALLFONT}{BLACK}Select music to use on the main menu.{NEWLINE}Selecting RCT1 theme requires that you copy 'data/css17.dat' from your RCT1 game folder to 'data/css50.dat' in your RCT2 folder, or set the path to RCT1 in the Miscellaneous tab.
STR_5837    :{SMALLFONT}{BLACK}Create and manage custom UI themes
STR_5838    :{SMALLFONT}{BLACK}Show a separate button for the finance window in the toolbar
STR_5839    :{SMALLFONT}{BLACK}Show a separate button for the research and development window in the toolbar
STR_5840    :{SMALLFONT}{BLACK}Show a separate button for the cheats window in the toolbar
STR_5841    :{SMALLFONT}{BLACK}Show a separate button for the recent news window in the toolbar
STR_5842    :{SMALLFONT}{BLACK}Sort scenarios into tabs by their difficulty (RCT2 behaviour) or their source game (RCT1 behaviour)
STR_5843    :{SMALLFONT}{BLACK}Enables progressive unlocking of scenarios (RCT1 behaviour)
STR_5844    :{SMALLFONT}{BLACK}Stay connected to a multiplayer server{NEWLINE}even if a desync or error occurs
STR_5845    :{SMALLFONT}{BLACK}Adds a button for{NEWLINE}debugging tools to the toolbar.{NEWLINE}Enables keyboard shortcut for developer console
STR_5846    :{SMALLFONT}{BLACK}Set how often OpenRCT2 automatically saves
STR_5847    :{SMALLFONT}{BLACK}Select park sequence used on the title screen.{NEWLINE}Title sequences from RCT1/2 require imported scenarios to function
STR_5848    :{SMALLFONT}{BLACK}Create and manage custom title sequences
STR_5849    :{SMALLFONT}{BLACK}Automatically place{NEWLINE}newly hired staff members
STR_5850    :<not used anymore>
STR_5851    :{SMALLFONT}{BLACK}Sets the default inspection interval{NEWLINE}on newly built rides
STR_5852    :{SMALLFONT}{BLACK}Set the name of the TwitchTV channel that will be used for Twitch integration
STR_5853    :{SMALLFONT}{BLACK}Toggle sound effects on/off
STR_5854    :{SMALLFONT}{BLACK}Toggle ride music on/off
STR_5855    :{SMALLFONT}{BLACK}Set regular fullscreen, borderless fullscreen{NEWLINE}or windowed display
STR_5856    :{SMALLFONT}{BLACK}Set game resolution when in fullscreen mode
STR_5857    :{SMALLFONT}{BLACK}Game options
STR_5858    :{SMALLFONT}{BLACK}Use GPU for displaying instead of CPU. Improves compatibility with screen capture software. May slightly decrease performance.
STR_5859    :{SMALLFONT}{BLACK}Enables frame tweening for visually{NEWLINE}smoother gameplay. When disabled,{NEWLINE}the game will run at 40 FPS.
STR_5860    :Toggle original/decompiled track drawing
STR_5861    :Key verification failure.
STR_5862    :Block unknown players.
STR_5863    :{SMALLFONT}{BLACK}Only allow players with known keys to join.
STR_5864    :This server only allows whitelisted players to connect.
STR_5865    :Log chat history
STR_5866    :{SMALLFONT}{BLACK}Logs all chat history to files in your user directory.
STR_5867    :{WINDOW_COLOUR_2}Provider Name: {BLACK}{STRING}
STR_5868    :{WINDOW_COLOUR_2}Provider E-mail: {BLACK}{STRING}
STR_5869    :{WINDOW_COLOUR_2}Provider Website: {BLACK}{STRING}
STR_5870    :{SMALLFONT}{BLACK}Show server information
STR_5871    :Plants don't age
STR_5872    :{SMALLFONT}{BLACK}Disable plant ageing such that they don't wilt.
STR_5873    :Allow chain lifts on all track pieces
STR_5874    :{SMALLFONT}{BLACK}Allows any piece of track to be made into a chain lift
STR_5875    :Drawing Engine:
STR_5876    :{SMALLFONT}{BLACK}The engine to use for drawing the game.
STR_5877    :Software
STR_5878    :Software (hardware display)
STR_5879    :OpenGL (experimental)
STR_5880    :Selected only
STR_5881    :Non-selected only
STR_5882    :Custom currency
STR_5883    :Custom currency configuration
STR_5884    :{WINDOW_COLOUR_2}Exchange rate: 
STR_5885    :{WINDOW_COLOUR_2}is equivalent to {COMMA32} GBP (£)
STR_5886    :{WINDOW_COLOUR_2}Currency symbol:
STR_5887    :Prefix
STR_5888    :Suffix
STR_5889    :Custom currency symbol
STR_5890    :Enter the currency symbol to display
STR_5891    :Default
STR_5892    :{SMALLFONT}{BLACK}Go to the default directory
STR_5893    :Exchange Rate
STR_5894    :Enter the exchange rate
STR_5895    :Save Track
STR_5896    :Track save failed!
STR_5897    :<removed string - do not use>
STR_5898    :{BLACK}Can't load the track, the file might be {newline}corrupted, broken or missing!
STR_5899    :Toggle paint debug window
STR_5900    :Use original drawing code
STR_5901    :Show segment heights
STR_5902    :Show bounding boxes
STR_5903    :Show paint debug window
STR_5904    :Reset date
STR_5905    :{SMALLFONT}{BLACK}A map generation tool that automatically creates a custom landscape
STR_5906    :Zoom to cursor position
STR_5907    :{SMALLFONT}{BLACK}When enabled, zooming in will centre around the cursor, as opposed to the screen centre.
STR_5908    :Allow arbitrary ride type changes
STR_5909    :{SMALLFONT}{BLACK}Allows changing ride type freely. May cause crashes.
STR_5910    :Apply
STR_5911    :See-Through Paths
STR_5912    :See-through paths toggle
STR_5913    :Chat
STR_5914    :Unknown ride
STR_5915    :Player
STR_5916    :{COMMA16} player
STR_5917    :{COMMA16} players
STR_5918    :{POP16}{POP16}{POP16}{POP16}{POP16}{POP16}{POP16}{POP16}{POP16}{COMMA16}
STR_5919    :{COMMA16}
STR_5920    :Render weather effects
STR_5921    :{SMALLFONT}{BLACK}If enabled, rain and gloomy colours will be rendered during storms.
STR_5922    :{POP16}{POP16}{POP16}{POP16}{POP16}{POP16}{SMALLFONT}{BLACK}Max {STRINGID}
STR_5923    :{POP16}{POP16}{POP16}{POP16}{POP16}{POP16}{POP16}{POP16}{SMALLFONT}{BLACK}Max {COMMA16} {STRINGID} per train
STR_5924    :Surface details
STR_5925    :Path details
STR_5926    :Track details
STR_5927    :Scenery details
STR_5928    :Entrance details
STR_5929    :Wall details
STR_5930    :Large scenery details
STR_5931    :Banner details
STR_5932    :Corrupt element details
STR_5933    :Properties
STR_5934    :{WINDOW_COLOUR_2}Terrain texture: {BLACK}{STRINGID}
STR_5935    :{WINDOW_COLOUR_2}Terrain edge: {BLACK}{STRINGID}
STR_5936    :{WINDOW_COLOUR_2}Land ownership: {BLACK}{STRINGID}
STR_5937    :Not owned and not for sale
STR_5938    :{WINDOW_COLOUR_2}Water level: {BLACK}{COMMA16}
STR_5939    :Remove park fences
STR_5940    :Restore park fences
STR_5941    :{WINDOW_COLOUR_2}Base height:
STR_5942    :{WINDOW_COLOUR_2}Path name: {BLACK}{STRINGID}
STR_5943    :{WINDOW_COLOUR_2}Additions: {BLACK}{STRINGID}
STR_5944    :{WINDOW_COLOUR_2}Additions: {BLACK}None
STR_5945    :{WINDOW_COLOUR_2}Connected edges:
STR_5946    :{WINDOW_COLOUR_2}Ride type: {BLACK}{STRINGID}
STR_5947    :{WINDOW_COLOUR_2}Ride ID: {BLACK}{COMMA16}
STR_5948    :{WINDOW_COLOUR_2}Ride name: {BLACK}{STRINGID}
STR_5949    :{WINDOW_COLOUR_2}Chain lift
STR_5950    :{WINDOW_COLOUR_2}Apply changes to entire track piece
STR_5951    :{WINDOW_COLOUR_2}Track piece ID: {BLACK}{COMMA16}
STR_5952    :{WINDOW_COLOUR_2}Sequence number: {BLACK}{COMMA16}
STR_5953    :{SMALLFONT}{BLACK}Sort the map elements on the current tile based on their base height.
STR_5954    :{WINDOW_COLOUR_2}Scenery age: {BLACK}{COMMA16}
STR_5955    :{WINDOW_COLOUR_2}Quadrant placement: {BLACK}{STRINGID}
STR_5956    :Southwest
STR_5957    :Northwest
STR_5958    :Northeast
STR_5959    :Southeast
STR_5960    :{WINDOW_COLOUR_2}Quadrant placement:
STR_5961    :{WINDOW_COLOUR_2}Entry index: {BLACK}{COMMA16}
STR_5962    :{WINDOW_COLOUR_2}Collision detection:
STR_5963    :{WINDOW_COLOUR_2}Raised Corners:
STR_5964    :{WINDOW_COLOUR_2}Diagonal
STR_5965    :{WINDOW_COLOUR_2}Entrance type: {BLACK}{STRINGID}
STR_5966    :{WINDOW_COLOUR_2}Park entrance part: {BLACK}{STRINGID}
STR_5967    :Middle
STR_5968    :Left
STR_5969    :Right
STR_5970    :{WINDOW_COLOUR_2}Entrance ID: {BLACK}{COMMA16}
STR_5971    :{WINDOW_COLOUR_2}Exit ID: {BLACK}{COMMA16}
STR_5972    :{WINDOW_COLOUR_2}Ride ID: {BLACK}{COMMA16}
STR_5973    :Clamp to next
STR_5974    :{SMALLFONT}{BLACK}Changes the base- and clearance height so that it's at the same as the next element on the current tile. Doing this makes it easier to build on this tile.
STR_5975    :Slope:
STR_5976    :Flat
STR_5977    :Right side up
STR_5978    :Left side up
STR_5979    :{WINDOW_COLOUR_2}Wall type: {BLACK}{COMMA16}
STR_5980    :{WINDOW_COLOUR_2}Banner text: {BLACK}{STRINGID}
STR_5981    :{WINDOW_COLOUR_2}Not a banner
STR_5982    :{WINDOW_COLOUR_2}Large scenery type: {BLACK}{COMMA16}
STR_5983    :{WINDOW_COLOUR_2}Large scenery piece ID: {BLACK}{COMMA16}
STR_5984    :Blocked paths:
STR_5985    :New folder
STR_5986    :Type the name of the new folder.
STR_5987    :Unable to create folder
STR_5988    :{SMALLFONT}{BLACK}No remaining land rights for sale
STR_5989    :{SMALLFONT}{BLACK}No remaining construction rights for sale
STR_5990    :{SMALLFONT}{BLACK}No remaining land rights or construction rights for sale
STR_5991    :Can't paste element...
STR_5992    :The map elements limit has been reached
STR_5993    :{SMALLFONT}{BLACK}Copy selected element
STR_5994    :{SMALLFONT}{BLACK}Paste copied element
STR_5995    :Booster
STR_5996    :Booster speed
STR_5997    :Add/set money
STR_5998    :Add money
STR_5999    :Set money
STR_6000    :Enter new value
STR_6001    :Enable lighting effects (experimental)
STR_6002    :{SMALLFONT}{BLACK}Lamps and rides will be lit up at night.{NEWLINE}Requires rendering engine to be set to hardware display.
STR_6003    :Cut-away View
STR_6004    :Cut-away View
STR_6005    :Enable cut-away view
STR_6006    :{SMALLFONT}{BLACK}Cut-away view only displays map elements at or below the cut height
STR_6007    :Cut height
STR_6008    :{SMALLFONT}{BLACK}Click to toggle raw value<->value in measurement units
STR_6009    :{SMALLFONT}{BLACK}Select cut height
STR_6010    :{COMMA2DP32}m
STR_6011    :{COMMA1DP16}ft
STR_6012    :{COMMA1DP16}
STR_6013    :{SMALLFONT}{BLACK}Guests will only pay the ticket to enter the park and services.{NEWLINE}Ride entry is free.
STR_6014    :{SMALLFONT}{BLACK}Guests will only pay entrance tickets for rides and services.{NEWLINE}They won't pay anything to enter the park.
STR_6015    :Sloped
STR_6016    :Modify Tile
STR_6017    :Please slow down
STR_6018    :Ride construction - Turn left
STR_6019    :Ride construction - Turn right
STR_6020    :Ride construction - Use default track
STR_6021    :Ride construction - Slope down
STR_6022    :Ride construction - Slope up
STR_6023    :Ride construction - Toggle chain lift
STR_6024    :Ride construction - Bank left
STR_6025    :Ride construction - Bank right
STR_6026    :Ride construction - Previous track
STR_6027    :Ride construction - Next track
STR_6028    :Ride construction - Build current
STR_6029    :Ride construction - Demolish current
STR_6030    :{SMALLFONT}{BLACK}Scenery picker. Click any scenery on the map to select the same piece for construction.
STR_6031    :Server Description:
STR_6032    :Server Greeting:
STR_6033    :Path to RCT1 installation:
STR_6034    :{SMALLFONT}{BLACK}{STRING}
STR_6035    :Please select your RCT1 directory
STR_6036    :{SMALLFONT}{BLACK}Clear
STR_6037    :Please select a valid RCT1 directory
STR_6038    :{SMALLFONT}{BLACK}If you have RCT1 installed, set this option to its directory to load scenarios, music, etc.
STR_6039    :{SMALLFONT}{BLACK}Quick demolish ride
STR_6040    :Edit Scenario Options
STR_6041    :{BLACK}No mechanics are hired!
STR_6042    :Load height map
STR_6043    :Select height map
STR_6044    :Smooth height map
STR_6045    :Strength
STR_6046    :Normalise height map
STR_6047    :Smooth tiles
STR_6048    :Height map error
STR_6049    :Error reading PNG
STR_6050    :Error reading bitmap
STR_6051    :The width and height need to match
STR_6052    :The heightmap is too big, and will be cut off
STR_6053    :The heightmap cannot be normalised
STR_6054    :Only 24-bit bitmaps are supported
STR_6055    :OpenRCT2 Heightmap File
STR_6056    :{SMALLFONT}{BLACK}Mute
STR_6057    :{SMALLFONT}{BLACK}Show a separate button for the Mute Option in the toolbar
STR_6058    :Mute
STR_6059    :{RIGHTGUILLEMET}
STR_6060    :Show guest purchases as animation
STR_6061    :{SMALLFONT}{BLACK}Show animated money effect{NEWLINE}when guests make purchases.
STR_6062    :{OUTLINE}{GREEN}+ {CURRENCY2DP}
STR_6063    :{OUTLINE}{RED}- {CURRENCY2DP}
STR_6064    :Own all land
STR_6065    :Log user actions
STR_6066    :{SMALLFONT}{BLACK}Logs all user actions to files in your user directory.
STR_6067    :Server started.
STR_6068    :Server shutdown.
STR_6069    :{STRING} was kicked from the server by {STRING}.
STR_6070    :{STRING} was set to group '{STRING}' by {STRING}.
STR_6071    :{STRING} created new player group '{STRING}'.
STR_6072    :{STRING} deleted player group '{String}'.
STR_6073    :{STRING} edited permissions for player group '{String}'.
STR_6074    :{STRING} changed player group name from '{String}' to '{String}'.
STR_6075    :{STRING} changed the default player group to '{String}'.
STR_6076    :{STRING} used/toggled cheat '{STRING}'.
STR_6077    :Add Money
STR_6078    :{STRING} created ride '{STRING}'.
STR_6079    :{STRING} demolished ride '{STRING}'.
STR_6080    :{STRING} changed the appearance of ride '{STRING}'.
STR_6081    :{STRING} changed the status of ride '{STRING}' to closed.
STR_6082    :{STRING} changed the status of ride '{STRING}' to open.
STR_6083    :{STRING} changed the status of ride '{STRING}' to testing.
STR_6084    :{STRING} changed the vehicle settings of ride '{STRING}'.
STR_6085    :{STRING} changed the ride settings of ride '{STRING}'.
STR_6086    :{STRING} renamed the ride '{STRING}' to '{STRING}'.
STR_6087    :{STRING} changed the price of ride '{STRING}' to {STRING}
STR_6088    :{STRING} changed the secondary price of ride '{STRING}' to {STRING}
STR_6089    :{STRING} renamed the park from '{STRING}' to '{STRING}'.
STR_6090    :{STRING} opened the park.
STR_6091    :{STRING} closed the park.
STR_6092    :{STRING} changed the park entrance fee to {STRING}
STR_6093    :{STRING} placed new scenery.
STR_6094    :{STRING} removed scenery.
STR_6095    :{STRING} edited scenery.
STR_6096    :{STRING} set sign name to '{STRING}'.
STR_6097    :{STRING} placed a track of ride '{STRING}'.
STR_6098    :{STRING} removed a track of ride.
STR_6099    :You connected to the server.
STR_6100    :You disconnected from the server.
STR_6101    :Rides don't decrease in value over time
STR_6102    :{SMALLFONT}{BLACK}The value of a ride won't decrease over time, so guests will not suddenly think that a ride is too expensive.
STR_6103    :{SMALLFONT}{BLACK}This option is disabled during network play.
STR_6104    :Corkscrew Roller Coaster
STR_6105    :Hypercoaster
STR_6106    :Car Ride
STR_6107    :Monster Trucks
STR_6108    :Steel Twister
STR_6109    :Hyper-Twister
STR_6110    :Junior Roller Coaster
STR_6111    :Classic Mini Roller Coaster
STR_6112    :A compact steel-tracked roller coaster where the train travels through corkscrews and loops
STR_6113    :A tall non-inverting roller coaster with large drops, high speed, and comfortable trains with only lap bar restraints
STR_6114    :Riders travel slowly in powered vehicles along a track-based route
STR_6115    :Powered giant 4 x 4 trucks which can climb steep slopes
STR_6116    :Wide roller coaster trains glide along smooth steel track, travelling through a variety of inversions
STR_6117    :Sitting in comfortable trains with only simple lap restraints riders enjoy giant smooth drops and twisting track as well as plenty of 'air time' over the hills
STR_6118    :A gentle roller coaster for people who haven't yet got the courage to face the larger rides
STR_6119    :A cheap and easy to build roller coaster, but with a limited height
STR_6120    :{BABYBLUE}New vehicle now available for {STRINGID}:{NEWLINE}{STRINGID}
STR_6121    :{SMALLFONT}{BLACK}Extends the park's land rights all the way to the edges of the map
STR_6122    :There are not enough roller coasters in this scenario!
STR_6123    :Error loading objects for park
STR_6124    :Object name
STR_6125    :Object type
STR_6126    :Unknown type
STR_6127    :File: {STRING}
STR_6128    :The file could not be loaded as some of the objects referenced in it are missing or corrupt. A list of these objects is given below.
STR_6129    :Copy selected item to clipboard
STR_6130    :Copy entire list to clipboard
STR_6131    :Object source
STR_6132    :Ignore research status
STR_6133    :{SMALLFONT}{BLACK}Access rides and scenery that have not yet been invented
STR_6134    :Clear Scenery
STR_6135    :Client sent invalid request
STR_6136    :Server sent invalid request
STR_6137    :OpenRCT2, a free and open source clone of Roller Coaster Tycoon 2.
STR_6138    :OpenRCT2 is the work of many authors, a full list can be found in {OPENQUOTES}contributors.md{ENDQUOTES}. For more information, visit http://github.com/OpenRCT2/OpenRCT2
STR_6139    :All product and company names belong to their respective holders. Use of them does not imply any affiliation with or endorsement by them.
STR_6140    :Changelog...
STR_6141    :RCT1 Bottom Toolbar
STR_6142    :{WINDOW_COLOUR_2}Track name: {BLACK}{STRING}
STR_6143    :{WINDOW_COLOUR_2}Ride type: {BLACK}{STRINGID}
STR_6144    :Show dirty visuals
STR_6145    :{SMALLFONT}{BLACK}Set speed limit for boosters
STR_6146    :Enable all drawable track pieces
STR_6147    :{SMALLFONT}{BLACK}Enables all track pieces the ride type is capable of in the construction window, regardless of whether the vehicle supports them.
STR_6148    :Connecting to master server...
STR_6149    :Unable to connect to master server
STR_6150    :Invalid response from master server (no JSON number)
STR_6151    :Master server failed to return servers
STR_6152    :Invalid response from master server (no JSON array)
STR_6153    :Pay to enter park / Pay per ride
STR_6154    :It is not recommended to run OpenRCT2 with elevated permissions.
STR_6155    :Neither KDialog nor Zenity are installed. Please install one, or configure from the command line.
STR_6156    :Name is reserved
STR_6157    :Console
STR_6158    :Failed to load this file...{NEWLINE}Incompatible RCTC version: {COMMA16}
STR_6159    :Smooth Nearest Neighbour
STR_6160    :{WINDOW_COLOUR_2}Available vehicles: {BLACK}{STRING}
STR_6161    :Gridlines display toggle
STR_6162    :Spinning Wild Mouse
STR_6163    :Mouse shaped cars speed through tight corners and short drops, gently spinning around to disorientate the riders
STR_6164    :{WHITE}{CROSS}
STR_6165    :Use vertical sync
STR_6166    :{SMALLFONT}{BLACK}Synchronises each frame displayed to the monitor's refresh rate, preventing screen tearing.
STR_6167    :{SMALLFONT}{BLACK}Advanced
STR_6168    :Title Sequence
STR_6169    :Scenario selection
STR_6170    :Tweaks
STR_6171    :Search
STR_6172    :{SMALLFONT}{BLACK}Search
STR_6173    :Please provide the name to search:
STR_6174    :Load Save
STR_6175    :Load Scenario
STR_6176    :Scenario to load:
STR_6177    :Load{MOVE_X}{87}No scenario selected
STR_6178    :Load{MOVE_X}{87}{RED}Missing scenario
STR_6179    :Select
STR_6180    :No scenario selected
STR_6181    :{RED}Missing scenario
STR_6182    :Follow{MOVE_X}{87}{STRING}
STR_6183    :Follow{MOVE_X}{87}No sprite selected
STR_6184    :Follow Sprite
STR_6185    :Select Sprite
STR_6186    :No sprite selected
STR_6187    :{MEDIUMFONT}{OUTLINE}{WINDOW_COLOUR_2}{STRING}
STR_6188    :Vomit
STR_6189    :Duck
STR_6190    :{SMALLFONT}{BLACK}You cannot select a sprite while the main title screen is active.
STR_6191    :Surface
STR_6192    :Wall
STR_6193    :{COMMA16} guest
STR_6194    :{INLINE_SPRITE}{11}{20}{00}{00}{COMMA16} guest
STR_6195    :{INLINE_SPRITE}{10}{20}{00}{00}{COMMA16} guest
STR_6196    :{BLACK}Year:
STR_6197    :{BLACK}Month:
STR_6198    :{BLACK}Day:
STR_6199    :Set date
STR_6200    :Reset date
STR_6201    :{MONTH}
STR_6202    :Enable virtual floor
STR_6203    :{SMALLFONT}{BLACK}When enabled, a virtual floor will be rendered when holding Ctrl or Shift to ease vertical placement of elements.
STR_6204    :Brick
STR_6205    :Iron
STR_6206    :Grey stucco
STR_6207    :Yellow stucco
STR_6208    :Red stucco
STR_6209    :Purple stucco
STR_6210    :Green stucco
STR_6211    :Brown sandstone
STR_6212    :Grey sandstone
STR_6213    :Skyscraper A
STR_6214    :Skyscraper B
<<<<<<< HEAD
STR_6215    :{SMALLFONT}{BLACK}Speedrunning
STR_6216    :Enable speedrunning mode
STR_6217    :{SMALLFONT}{BLACK}Enables speedrunning mode (see description)
STR_6218    :Speedrunning mode disables all cheats and changes the rules of the game. Scenario objectives are considered complete at the earliest time their requirements have been met before the deadline. Scenarios are completed consecutively within their respective games/expansions. Cheats are disabled. You may choose to run with or without enabling game speed changes. Navigate back to the main menu to choose a category. The first level in each group has the option to start a run of that group. It's recommended to use the default game sorting to organize scenarios into groups.
STR_6219    :{SMALLFONT}{BLACK}Run all levels in this group
STR_6220    :{SMALLFONT}{BLACK}Run of this level only
STR_6221    :Start speedrun
STR_6222    :Start IL speedrun
STR_6223    :Next level
STR_6224    :Quit to menu
STR_6225    :Cheats have been used, times will not be recorded!
STR_6226    :{WINDOW_COLOUR_2}Days:
STR_6227    :{WINDOW_COLOUR_2}Time:
STR_6228    :{BLACK}{COMMA32}
STR_6229    :{BLACK}{UINT16}m{UINT16}.{INT32}s
=======
STR_6215    :Construction
STR_6216    :Operation
STR_6217    :Ride / track availability
STR_6218    :OpenRCT2 Official
STR_6219    :Highlight path issues
STR_6220    :Make Usable
STR_6221    :{SMALLFONT}{BLACK}This will set the ride's known entrance or exit location to the currently selected tile. Only one entrance and exit location can be made usable per stations.
>>>>>>> 2da0f86b

#############
# Scenarios #
################
# RCT Original #
################
<Forest Frontiers>
STR_SCNR    :Forest Frontiers
STR_PARK    :Forest Frontiers
STR_DTLS    :Deep in the forest, build a thriving theme park in a large cleared area

<Dynamite Dunes>
STR_SCNR    :Dynamite Dunes
STR_PARK    :Dynamite Dunes
STR_DTLS    :Built in the middle of the desert, this theme park contains just one roller coaster but has space for expansion

<Leafy Lake>
STR_SCNR    :Leafy Lake
STR_PARK    :Leafy Lake
STR_DTLS    :Starting from scratch, build a theme park around a large lake

<Diamond Heights>
STR_SCNR    :Diamond Heights
STR_PARK    :Diamond Heights
STR_DTLS    :Diamond Heights is already a successful theme park with great rides - develop it to double its value

<Evergreen Gardens>
STR_SCNR    :Evergreen Gardens
STR_PARK    :Evergreen Gardens
STR_DTLS    :Convert the beautiful Evergreen Gardens into a thriving theme park

<Bumbly Beach>
STR_SCNR    :Bumbly Beach
STR_PARK    :Bumbly Beach
STR_DTLS    :Develop Bumbly Beach's small amusement park into a thriving theme park

<Trinity Islands>
STR_SCNR    :Trinity Islands
STR_PARK    :Trinity Islands
STR_DTLS    :Several islands form the basis for this new park

<Katie's Dreamland>
STR_SCNR    :Katie's Dreamland
STR_PARK    :Katie's Dreamland
STR_DTLS    :A small theme park with a few rides and room for expansion - Your aim is to double the park value

<Pokey Park>
STR_SCNR    :Pokey Park
STR_PARK    :Pokey Park
STR_DTLS    :A small, cramped amusement park which requires major expansion

<White Water Park>
STR_SCNR    :White Water Park
STR_PARK    :White Water Park
STR_DTLS    :A park with some excellent water-based rides requires expansion

<Millennium Mines>
STR_SCNR    :Millennium Mines
STR_PARK    :Millennium Mines
STR_DTLS    :Convert a large abandoned mine from a tourist attraction into a theme park

<Karts & Coasters>
STR_SCNR    :Karts & Coasters
STR_PARK    :Karts & Coasters
STR_DTLS    :A large park hidden in the forest, with only go-kart tracks and wooden roller coasters

<Mel's World>
STR_SCNR    :Mel's World
STR_PARK    :Mel's World
STR_DTLS    :This theme park has some well-designed modern rides, but plenty of space for expansion

<Mystic Mountain>
STR_SCNR    :Mystic Mountain
STR_PARK    :Mystic Mountain
STR_DTLS    :In the hilly forests of Mystic Mountain, build a theme park from scratch

<Pacific Pyramids>
STR_SCNR    :Pacific Pyramids
STR_PARK    :Pacific Pyramids
STR_DTLS    :Convert the Egyptian Ruins tourist attraction into a thriving theme park

<Crumbly Woods>
STR_SCNR    :Crumbly Woods
STR_PARK    :Crumbly Woods
STR_DTLS    :A large park with well-designed but rather old rides - Replace the old rides or add new rides to make the park more popular

<Paradise Pier>
STR_SCNR    :Paradise Pier
STR_PARK    :Paradise Pier
STR_DTLS    :Convert this sleepy town's pier into a thriving attraction

<Lightning Peaks>
STR_SCNR    :Lightning Peaks
STR_PARK    :Lightning Peaks
STR_DTLS    :The beautiful mountains of Lightning Peaks are popular with walkers and sightseers - Use the available land to attract a new thrill-seeking clientele

<Ivory Towers>
STR_SCNR    :Ivory Towers
STR_PARK    :Ivory Towers
STR_DTLS    :A well-established park, which has a few problems

<Rainbow Valley>
STR_SCNR    :Rainbow Valley
STR_PARK    :Rainbow Valley
STR_DTLS    :Rainbow Valley's local authority won't allow any landscape changes or large tree removal, but you must develop the area into a large theme park

<Thunder Rock>
STR_SCNR    :Thunder Rock
STR_PARK    :Thunder Rock
STR_DTLS    :Thunder Rock stands in the middle of a desert and attracts many tourists - Use the available space to build rides to attract more people

<Mega Park>
STR_SCNR    :Mega Park
STR_PARK    :Mega Park
STR_DTLS    :Just for fun!

## Added Attractions
<Whispering Cliffs>
STR_SCNR    :Whispering Cliffs
STR_PARK    :Whispering Cliffs
STR_DTLS    :Develop the seaside cliffs into a thriving amusement park

<Three Monkeys Park>
STR_SCNR    :Three Monkeys Park
STR_PARK    :Three Monkeys Park
STR_DTLS    :Central to this large developing park is a giant triple-track racing/duelling steel coaster

<Canary Mines>
STR_SCNR    :Canary Mines
STR_PARK    :Canary Mines
STR_DTLS    :This abandoned mine already has the makings of a tourist attraction with its miniature railway and a pair of vertical drop roller coasters

<Barony Bridge>
STR_SCNR    :Barony Bridge
STR_PARK    :Barony Bridge
STR_DTLS    :An old redundant bridge is yours to develop into an amusement park

<Funtopia>
STR_SCNR    :Funtopia
STR_PARK    :Funtopia
STR_DTLS    :Covering land both sides of a highway, this park has several rides already operating

<Haunted Harbour>
STR_SCNR    :Haunted Harbour
STR_PARK    :Haunted Harbour
STR_DTLS    :The local authority has agreed to sell nearby land cheaply to this small seaside park, on the condition that certain rides are preserved

<Fun Fortress>
STR_SCNR    :Fun Fortress
STR_PARK    :Fun Fortress
STR_DTLS    :This castle is all yours to turn into a theme park

<Future World>
STR_SCNR    :Future World
STR_PARK    :Future World
STR_DTLS    :This futuristic park has plenty of space for new rides on its alien landscape

<Gentle Glen>
STR_SCNR    :Gentle Glen
STR_PARK    :Gentle Glen
STR_DTLS    :The local population prefer gentle and relaxing rides, so it is your job to expand this park to suit their tastes

<Jolly Jungle>
STR_SCNR    :Jolly Jungle
STR_PARK    :Jolly Jungle
STR_DTLS    :Deep in the jungle lies a large area of land ready to be turned into a theme park

<Hydro Hills>
STR_SCNR    :Hydro Hills
STR_PARK    :Hydro Hills
STR_DTLS    :A series of stepped lakes form the basis for this new park

<Sprightly Park>
STR_SCNR    :Sprightly Park
STR_PARK    :Sprightly Park
STR_DTLS    :This elderly park has many historical rides but is badly in debt

<Magic Quarters>
STR_SCNR    :Magic Quarters
STR_PARK    :Magic Quarters
STR_DTLS    :A large area of land has been cleared and partially themed ready for you to develop into a landscaped theme park

<Fruit Farm>
STR_SCNR    :Fruit Farm
STR_PARK    :Fruit Farm
STR_DTLS    :A thriving fruit farm has built a railroad to boost its income, your job is to develop it into a full-blown amusement park

<Butterfly Dam>
STR_SCNR    :Butterfly Dam
STR_PARK    :Butterfly Dam
STR_DTLS    :The area around a dam is available for you to develop into an amusement park

<Coaster Canyon>
STR_SCNR    :Coaster Canyon
STR_PARK    :Coaster Canyon
STR_DTLS    :A vast canyon is yours to turn into a theme park

<Thunderstorm Park>
STR_SCNR    :Thunderstorm Park
STR_PARK    :Thunderstorm Park
STR_DTLS    :The weather is so wet here that a giant pyramid has been built to allow some rides to be built under cover

<Harmonic Hills>
STR_SCNR    :Harmonic Hills
STR_PARK    :Harmonic Hills
STR_DTLS    :The local authority won't allow you to build above tree height in this park

<Roman Village>
STR_SCNR    :Roman Village
STR_PARK    :Roman Village
STR_DTLS    :Develop this Roman-themed park by adding rides and roller coasters

<Swamp Cove>
STR_SCNR    :Swamp Cove
STR_PARK    :Swamp Cove
STR_DTLS    :Built partly on a series of small islands, this park already has a pair of large roller coasters as its centrepiece

<Adrenaline Heights>
STR_SCNR    :Adrenaline Heights
STR_PARK    :Adrenaline Heights
STR_DTLS    :Build a park to appeal to the high-intensity thrill-seeking local people

<Utopia Park>
STR_SCNR    :Utopia Park
STR_PARK    :Utopia Park
STR_DTLS    :An oasis in the middle of the desert provides an unusual opportunity to build an amusement park

<Rotting Heights>
STR_SCNR    :Rotting Heights
STR_PARK    :Rotting Heights
STR_DTLS    :Overgrown and dilapidated, can you resurrect this once-great amusement park?

<Fiasco Forest>
STR_SCNR    :Fiasco Forest
STR_PARK    :Fiasco Forest
STR_DTLS    :Full of badly designed and dangerous rides, you have a very limited budget and time to fix the problems and turn the park around

<Pickle Park>
STR_SCNR    :Pickle Park
STR_PARK    :Pickle Park
STR_DTLS    :The local authority will not allow any kind of advertising or promotion, so this park must succeed by reputation only

<Giggle Downs>
STR_SCNR    :Giggle Downs
STR_PARK    :Giggle Downs
STR_DTLS    :A four lane steeplechase ride is the centrepiece of this expanding park

<Mineral Park>
STR_SCNR    :Mineral Park
STR_PARK    :Mineral Park
STR_DTLS    :Turn this abandoned stone quarry into a place to attract thrill-seeking tourists

<Coaster Crazy>
STR_SCNR    :Coaster Crazy
STR_PARK    :Coaster Crazy
STR_DTLS    :You have limited funds but unlimited time to turn this mountainside area into a vast roller coaster park

<Urban Park>
STR_SCNR    :Urban Park
STR_PARK    :Urban Park
STR_DTLS    :A tiny park has done a deal with the nearby town to allow expansion through the town itself

<Geoffrey Gardens>
STR_SCNR    :Geoffrey Gardens
STR_PARK    :Geoffrey Gardens
STR_DTLS    :A large garden park needs turning into a thriving theme park


## Loopy Landscapes
<Iceberg Islands>
STR_SCNR    :Iceberg Islands
STR_PARK    :Iceberg Islands
STR_DTLS    :A collection of icebergs make a cold setting for this ambitious theme park

<Volcania>
STR_SCNR    :Volcania
STR_PARK    :Volcania
STR_DTLS    :A dormant volcano is the setting of this coaster-building challenge

<Arid Heights>
STR_SCNR    :Arid Heights
STR_PARK    :Arid Heights
STR_DTLS    :Free of any financial limits, your challenge is to develop this desert park while keeping the guests happy

<Razor Rocks>
STR_SCNR    :Razor Rocks
STR_PARK    :Razor Rocks
STR_DTLS    :Your task is to build a massive coaster-filled park in amongst Razor Rocks

<Crater Lake>
STR_SCNR    :Crater Lake
STR_PARK    :Crater Lake
STR_DTLS    :A large lake in an ancient crater is the setting for this park

<Vertigo Views>
STR_SCNR    :Vertigo Views
STR_PARK    :Vertigo Views
STR_DTLS    :This large park already has an excellent hyper-coaster, but your task is to massively increase its profit

<Paradise Pier 2>
STR_SCNR    :Paradise Pier 2
STR_PARK    :Paradise Pier 2
STR_DTLS    :Paradise Pier has expanded its network of walkways over the sea, and your task is to expand the park to use the extra space

<Dragon's Cove>
STR_SCNR    :Dragon's Cove
STR_PARK    :Dragon's Cove
STR_DTLS    :This sea-side cove is the setting for this coaster-building challenge

<Good Knight Park>
STR_SCNR    :Good Knight Park
STR_PARK    :Good Knight Park
STR_DTLS    :A castle with a pair of roller coasters needs developing into a larger theme park

<Wacky Warren>
STR_SCNR    :Wacky Warren
STR_PARK    :Wacky Warren
STR_DTLS    :A park which has much of its footpaths and coasters underground

<Grand Glacier>
STR_SCNR    :Grand Glacier
STR_PARK    :Grand Glacier
STR_DTLS    :A glacier-filled valley is yours to develop into a theme park

<Crazy Craters>
STR_SCNR    :Crazy Craters
STR_PARK    :Crazy Craters
STR_DTLS    :In a far-off world where money is not needed, you must build an entertainment centre to keep the people happy

<Dusty Desert>
STR_SCNR    :Dusty Desert
STR_PARK    :Dusty Desert
STR_DTLS    :Five coasters require completion in this desert park

<Woodworm Park>
STR_SCNR    :Woodworm Park
STR_PARK    :Woodworm Park
STR_DTLS    :This historical park is only allowed to build older-styled rides

<Icarus Park>
STR_SCNR    :Icarus Park
STR_PARK    :Icarus Park
STR_DTLS    :Develop this alien park to maximise its profit

<Sunny Swamps>
STR_SCNR    :Sunny Swamps
STR_PARK    :Sunny Swamps
STR_DTLS    :This well-themed amusement park already has several rides, but has plenty of space for expansion

<Frightmare Hills>
STR_SCNR    :Frightmare Hills
STR_PARK    :Frightmare Hills
STR_DTLS    :A scary park with a giant centrepiece coaster

<Thunder Rocks>
STR_SCNR    :Thunder Rocks
STR_PARK    :Thunder Rocks
STR_DTLS    :Two large hunks of rock stick out of the sand, upon which the beginnings of a theme park are constructed

<Octagon Park>
STR_SCNR    :Octagon Park
STR_PARK    :Octagon Park
STR_DTLS    :In this large park you must design and build ten large coasters

<Pleasure Island>
STR_SCNR    :Pleasure Island
STR_PARK    :Pleasure Island
STR_DTLS    :A long thin island makes a challenging setting to build a selection of coasters

<Icicle Worlds>
STR_SCNR    :Icicle Worlds
STR_PARK    :Icicle Worlds
STR_DTLS    :An icy landscape needs turning into a thriving theme park

<Southern Sands>
STR_SCNR    :Southern Sands
STR_PARK    :Southern Sands
STR_DTLS    :A desert park with some cleverly designed coasters is yours to expand

<Tiny Towers>
STR_SCNR    :Tiny Towers
STR_PARK    :Tiny Towers
STR_DTLS    :In this tiny park you must finish building the five existing coasters

<Nevermore Park>
STR_SCNR    :Nevermore Park
STR_PARK    :Nevermore Park
STR_DTLS    :A large park with a novel transportation system around its edge

<Pacifica>
STR_SCNR    :Pacifica
STR_PARK    :Pacifica
STR_DTLS    :This large island is all yours to develop as an amusement park

<Urban Jungle>
STR_SCNR    :Urban Jungle
STR_PARK    :Urban Jungle
STR_DTLS    :A giant abandoned skyscraper is a unique opportunity for a theme park developer

<Terror Town>
STR_SCNR    :Terror Town
STR_PARK    :Terror Town
STR_DTLS    :This urban area is all yours to develop into an amusement park

<Megaworld Park>
STR_SCNR    :Megaworld Park
STR_PARK    :Megaworld Park
STR_DTLS    :A giant park already packed full of rides needs improving

<Venus Ponds>
STR_SCNR    :Venus Ponds
STR_PARK    :Venus Ponds
STR_DTLS    :On a far-away planet this area of land needs turning into a theme park

<Micro Park>
STR_SCNR    :Micro Park
STR_PARK    :Micro Park
STR_DTLS    :Try to create the world's smallest profitable park

## Real Parks from RCT1
# None of them had details
<Alton Towers>
STR_SCNR    :Alton Towers
STR_PARK    :Alton Towers
STR_DTLS    :

<Heide-Park>
STR_SCNR    :Heide-Park
STR_PARK    :Heide-Park
STR_DTLS    :

<Blackpool Pleasure Beach>
STR_SCNR    :Blackpool Pleasure Beach
STR_PARK    :Blackpool Pleasure Beach
STR_DTLS    :

## Misc parks from RCT1
# Had no details
<Fort Anachronism>
STR_SCNR    :Fort Anachronism
STR_PARK    :Fort Anachronism
STR_DTLS    :

#####################
# Rides/attractions #
#####################

#RCT2
[TOPSP1]
STR_NAME    :Top Spin
STR_DESC    :Passengers ride in a gondola suspended by large rotating arms, rotating forwards and backwards head-over-heels
STR_CPTY    :8 passengers

[BMSD]
STR_NAME    :Twister Trains
STR_DESC    :A spacious train with shoulder restraints

[BMSU]
STR_NAME    :Stand-up Twister Trains
STR_DESC    :A train with shoulder restraints, in which the riders stand up

[BMFL]
STR_NAME    :Floorless Twister Trains
STR_DESC    :A spacious train with shoulder restraints and no floor, making for a more exciting ride

[WMMINE]
STR_NAME    :Mine Cars
STR_DESC    :Cars shaped like an old mine cart

[WMOUSE]
STR_NAME    :Mouse Cars
STR_DESC    :Indivual cars shaped like a mouse

[STEEP1]
STR_NAME    :Horses
STR_DESC    :Single cars shaped like a horse

[STEEP2]
STR_NAME    :Motorbikes
STR_DESC    :Single cars shaped like a motorbike

[SBOX]
STR_NAME    :Soap boxes
STR_DESC    :Single cars shaped like a soap box

[BOB1]
STR_NAME    :Bobsleigh Trains
STR_DESC    :A train consisting of 2-seater cars where the riders are behind each other

[INTBOB]
STR_NAME    :6-seater Bobsleighs
STR_DESC    :Bobsleighs with three seating rows, with room for two people on each

[LIFT1]
STR_NAME    :Lift Cabin
STR_DESC    :Steel lift cabin

[ARRT1]
STR_NAME    :Corkscrew Roller Coaster Trains
STR_DESC    :Roller coaster train with shoulder restraints

[ARRT2]
STR_NAME    :Hypercoaster Trains
STR_DESC    :Comfortable trains with only lap bar restraints

[MONBK]
STR_NAME    :Bicycles

[OBS1]
STR_NAME    :Single-deck Cabin

[OBS2]
STR_NAME    :Double-deck Cabin

[GTC]
STR_NAME    :Ghost Train Cars

[HMCAR]
STR_NAME    :Haunted Mansion Cars

[VREEL]
STR_NAME    :Virginia Reel tubs

[WMSPIN]
STR_NAME    :Spinning Mouse Cars

[AMT1]
STR_NAME    :Mine Trains

[SLCT]
STR_NAME    :Compact Inverted Coaster Trains

[SLCFO]
STR_NAME    :Face-off Cars

[VEKDV]
STR_NAME    :Vertical Shuttle Cars

[THCAR]
STR_NAME    :Air Powered Vertical Coaster Trains

[SSC1]
STR_NAME    :Launched Freefall car

[DING1]
STR_NAME    :Dinghies

[LFB1]
STR_NAME    :Logs

[RFTBOAT]
STR_NAME    :Rafts

[IVMC1]
STR_NAME    :Four-seater Cars

[SPDRCR]
STR_NAME    :Spiral Roller Coaster Trains

[TOGST]
STR_NAME    :Stand-up Roller Coaster Trains

[PREMT1]
STR_NAME    :LIM Launched Roller Coaster Trains

[PMT1]
STR_NAME    :Powered mine train

[BMAIR]
STR_NAME    :Flying Roller Coaster Trains

[INTINV]
STR_NAME    :Impulse Trains

[INTST]
STR_NAME    :Giga Coaster Trains

[NEMT]
STR_NAME    :4-across Inverted Roller Coaster Trains

[VEKST]
STR_NAME    :Lay-down Roller Coaster Trains

[REVCAR]
STR_NAME    :Reverser Cars
STR_DESC    :Bogied cars capable of turning around on special reversing sections

[SKYTR]
STR_NAME    :Lay-down Cars

[BMVD]
STR_NAME    :Six-seater Twister Trains

[SUBMAR]
STR_NAME    :Submarines

#WW
[CONDORRD]
STR_NAME    :Condor Trains
STR_DESC    :Riding in special harnesses below the track, riders experience the feeling of flight as they swoop through the air in Condor-shaped trains
STR_CPTY    :4 passengers per car

#WW
[CONGAEEL]
STR_NAME    :Conger Eel Trains
STR_DESC    :Trains with shoulder restraints, in the shape of a Conger Eel.

#WW
[MINELIFT]
STR_NAME    :Mine Lift Cabin
STR_DESC    :A steel lift cabin commonly used in mines

#WW
[ANACONDA]
STR_NAME    :Anaconda Trains

#WW
[CROCFLUM]
STR_NAME    :Crocodile boats

#WW
[WHICGRUB]
STR_NAME    :Witchity Grub Trains

#WW
[GRATWHTE]
STR_NAME    :Great White Shark Trains
STR_DESC    :Trains with shoulder restraints, in the shape of a Great White Shark

#WW
[BOMERANG]
STR_NAME    :Boomerang Trains

#WW
[KOLARIDE]
STR_NAME    :Koala car

#WW
[MANTARAY]
STR_NAME    :Manta Ray boats
STR_DESC    :Coaster boats in the shape of a Manta Ray

#WW
[TUTLBOAT]
STR_NAME    :Turtle boats

#WW, for the Wooden RC
[MINECART]
STR_NAME    :Mine Cart Trains

#WW
[LIONRIDE]
STR_NAME    :Lion Cars

#WW
[RHINORID]
STR_NAME    :Rhino Trains

#WW
[OSTRICH]
STR_NAME    :Ostrich Trains

#WW
[GORILLA]
STR_NAME    :Gorilla Trains

#WW
[FOOTBALL]
STR_NAME    :Football Trains

#WW
[TIGRTWST]
STR_NAME    :Bengal Tiger Cars

#WW
[TAXICSTR]
STR_NAME    :Yellow Taxi Trains

#WW
[OUTRIGGR]
STR_NAME    :Outrigger canoes

#WW
[SANFTRAM]
STR_NAME    :San Francisco Trams

#WW
[PENGUINB]
STR_NAME    :Penguin Trains

#WW
[POLARBER]
STR_NAME    :Polar Bear Trains

#WW
[LONDONBS]
STR_NAME    :Routemaster buses
STR_DESC    :Replicas of the famous London Routemaster bus

#WW
[BLACKCAB]
STR_NAME    :Black Cabs

#WW
[TGVTRAIN]
STR_NAME    :TGV Trains

#WW
[ROCKET]
STR_NAME    :1950's Rockets

#WW
[SPUTNIKR]
STR_NAME    :Sputnik Cars

#WW
[DHOWWATR]
STR_NAME    :Dhow boats

#WW
[SURFBRDC]
STR_NAME    :Surfing Trains

#WW
[KILLWHAL]
STR_NAME    :Killer Whale Submarines

#WW
[HIPPORID]
STR_NAME    :Hippo Submarines

#WW
[DOLPHINR]
STR_NAME    :Dolphin boats

#WW
[MANDARIN]
STR_NAME    :Mandarin Duck Boats
STR_DESC    :Duck shaped boat, propelled by the pedalling front seat passengers

#TT
[BATTRRAM]
STR_NAME    :Battering Ram Trains

#TT
[BLCKDETH]
STR_NAME    :Black Death Trains

#TT
[JOUSTING]
STR_NAME    :Jousting Knights

#TT
[OAKBAREL]
STR_NAME    :Oak Barrels

#TT
[STAMPHRD]
STR_NAME    :Stampeding Herd Trains

#TT
[DRAGNFLY]
STR_NAME    :Dragonfly Cars

#TT
[PTERODAC]
STR_NAME    :Pterodactyl Trains

#TT
[PEGASUSX]
STR_NAME    :Pegasus Cars

#TT
[CERBERUS]
STR_NAME    :Cerberus Trains

#TT
[HARPIESX]
STR_NAME    :Harpies Trains

#TT
[VALKYRIE]
STR_NAME    :Valkyries Trains

#TT
[RIVRSTYX]
STR_NAME    :River Styx boats

#TT
[TELEPTER]
STR_NAME    :Teleporter Cabin

#TT
[HOVERCAR]
STR_NAME    :Hover Cars

#TT
[HOVRBORD]
STR_NAME    :Hoverboards

#TT
[HOVERBKE]
STR_NAME    :Hover Bikes

#TT, Reverser RC
[POLICECR]
STR_NAME    :Police Cars

#TT, Looping RC
[POLCHASE]
STR_NAME    :Police Car Trains

#TT
[GANSTRCR]
STR_NAME    :Gangster Cars

#TT
[SEAPLANE]
STR_NAME    :Suspended Seaplane Cars

#TT
[BARNSTRM]
STR_NAME    :BarnStorming Cars

#TT
[FLYGBOAT]
STR_NAME    :Flying boats

#TT
[BMVOCTPS]
STR_NAME    :Blob from Outer Space

#TT
[JETPLANE]
STR_NAME    :Jet Plane Cars

#TT
[HOTRODXX]
STR_NAME    :Hot Rod Cars

###########
# Scenery #
###########

#Bulrushes was spelt incorrectly
[TBR]
STR_NAME    :Bulrushes

## Start OpenRCT2 Official
[XXBBBR01]
STR_NAME    :Base Block

[TTRFTL02]
STR_NAME    :Roof

[TTRFTL03]
STR_NAME    :Roof

[TTRFTL04]
STR_NAME    :Roof

[TTRFTL07]
STR_NAME    :Roof

[TTRFTL08]
STR_NAME    :Roof

[TTPIRF02]
STR_NAME    :Roof

[TTPIRF03]
STR_NAME    :Roof

[TTPIRF04]
STR_NAME    :Roof

[TTPIRF05]
STR_NAME    :Roof

[TTPIRF07]
STR_NAME    :Roof

[TTPIRF08]
STR_NAME    :Roof

[MG-PRAR]
STR_NAME    :Wall with Passageway

[TTRFWD01]
STR_NAME    :Roof

[TTRFWD02]
STR_NAME    :Roof

[TTRFWD03]
STR_NAME    :Roof

[TTRFWD04]
STR_NAME    :Roof

[TTRFWD05]
STR_NAME    :Roof

[TTRFWD06]
STR_NAME    :Roof

[TTRFWD07]
STR_NAME    :Roof

[TTRFWD08]
STR_NAME    :Roof

[TTRFGL01]
STR_NAME    :Glass Roof

[TTRFGL02]
STR_NAME    :Glass Roof

[TTRFGL03]
STR_NAME    :Glass Roof

[ACWW33]
STR_NAME    :Wooden Post Wall

[ACWWF32]
STR_NAME    :Wooden Post Wall

## End OpenRCT2 Official<|MERGE_RESOLUTION|>--- conflicted
+++ resolved
@@ -4521,23 +4521,6 @@
 STR_6212    :Grey sandstone
 STR_6213    :Skyscraper A
 STR_6214    :Skyscraper B
-<<<<<<< HEAD
-STR_6215    :{SMALLFONT}{BLACK}Speedrunning
-STR_6216    :Enable speedrunning mode
-STR_6217    :{SMALLFONT}{BLACK}Enables speedrunning mode (see description)
-STR_6218    :Speedrunning mode disables all cheats and changes the rules of the game. Scenario objectives are considered complete at the earliest time their requirements have been met before the deadline. Scenarios are completed consecutively within their respective games/expansions. Cheats are disabled. You may choose to run with or without enabling game speed changes. Navigate back to the main menu to choose a category. The first level in each group has the option to start a run of that group. It's recommended to use the default game sorting to organize scenarios into groups.
-STR_6219    :{SMALLFONT}{BLACK}Run all levels in this group
-STR_6220    :{SMALLFONT}{BLACK}Run of this level only
-STR_6221    :Start speedrun
-STR_6222    :Start IL speedrun
-STR_6223    :Next level
-STR_6224    :Quit to menu
-STR_6225    :Cheats have been used, times will not be recorded!
-STR_6226    :{WINDOW_COLOUR_2}Days:
-STR_6227    :{WINDOW_COLOUR_2}Time:
-STR_6228    :{BLACK}{COMMA32}
-STR_6229    :{BLACK}{UINT16}m{UINT16}.{INT32}s
-=======
 STR_6215    :Construction
 STR_6216    :Operation
 STR_6217    :Ride / track availability
@@ -4545,7 +4528,21 @@
 STR_6219    :Highlight path issues
 STR_6220    :Make Usable
 STR_6221    :{SMALLFONT}{BLACK}This will set the ride's known entrance or exit location to the currently selected tile. Only one entrance and exit location can be made usable per stations.
->>>>>>> 2da0f86b
+STR_6222    :{SMALLFONT}{BLACK}Speedrunning
+STR_6224    :Enable speedrunning mode
+STR_6225    :{SMALLFONT}{BLACK}Enables speedrunning mode (see description)
+STR_6226    :Speedrunning mode disables all cheats and changes the rules of the game. Scenario objectives are considered complete at the earliest time their requirements have been met before the deadline. Scenarios are completed consecutively within their respective games/expansions. Cheats are disabled. You may choose to run with or without enabling game speed changes. Navigate back to the main menu to choose a category. The first level in each group has the option to start a run of that group. It's recommended to use the default game sorting to organize scenarios into groups.
+STR_6227    :{SMALLFONT}{BLACK}Run all levels in this group
+STR_6228    :{SMALLFONT}{BLACK}Run of this level only
+STR_6229    :Start speedrun
+STR_6230    :Start IL speedrun
+STR_6231    :Next level
+STR_6232    :Quit to menu
+STR_6233    :Cheats have been used, times will not be recorded!
+STR_6234    :{WINDOW_COLOUR_2}Days:
+STR_6235    :{WINDOW_COLOUR_2}Time:
+STR_6236    :{BLACK}{COMMA32}
+STR_6237    :{BLACK}{UINT16}m{UINT16}.{INT32}s
 
 #############
 # Scenarios #
