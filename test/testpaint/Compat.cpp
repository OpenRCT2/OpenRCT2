/*****************************************************************************
 * Copyright (c) 2014-2018 OpenRCT2 developers
 *
 * For a complete list of all authors, please refer to contributors.md
 * Interested in contributing? Visit https://github.com/OpenRCT2/OpenRCT2
 *
 * OpenRCT2 is licensed under the GNU General Public License version 3.
 *****************************************************************************/

#include "Addresses.h"

#include <openrct2/config/Config.h>
#include <openrct2/interface/Colour.h>
#include <openrct2/interface/Viewport.h>
#include <openrct2/object/Object.h>
#include <openrct2/paint/tile_element/Paint.TileElement.h>
#include <openrct2/ride/Ride.h>
#include <openrct2/ride/Track.h>
#include <openrct2/world/Location.hpp>
#include <openrct2/world/Sprite.h>
#include <openrct2/world/Surface.h>

class StationObject;

#define gRideEntries RCT2_ADDRESS(0x009ACFA4, rct_ride_entry*)
#define gTileElementTilePointers RCT2_ADDRESS(0x013CE9A4, TileElement*)
rct_sprite* sprite_list = RCT2_ADDRESS(0x010E63BC, rct_sprite);

Ride gRideList[MAX_RIDES];
int16_t gMapSizeUnits;
int16_t gMapBaseZ;
bool gTrackDesignSaveMode = false;
uint8_t gTrackDesignSaveRideIndex = RIDE_ID_NULL;
uint8_t gClipHeight = 255;
LocationXY8 gClipSelectionA = { 0, 0 };
LocationXY8 gClipSelectionB = { MAXIMUM_MAP_SIZE_TECHNICAL - 1, MAXIMUM_MAP_SIZE_TECHNICAL - 1 };
uint32_t gScenarioTicks;
uint8_t gCurrentRotation;

// clang-format off
const CoordsXY CoordsDirectionDelta[] = {
    { -32, 0 },
    { 0, +32 },
    { +32, 0 },
    { 0, -32 },
    { -32, +32 },
    { +32, +32 },
    { +32, -32 },
    { -32, -32 },
};

const TileCoordsXY TileDirectionDelta[] = {
    { -1, 0 },
    { 0, +1 },
    { +1, 0 },
    { 0, -1 },
    { -1, +1 },
    { +1, +1 },
    { +1, -1 },
    { -1, -1 },
};
// clang-format on

TileCoordsXYZD ride_get_entrance_location(const Ride* ride, const int32_t stationIndex);
TileCoordsXYZD ride_get_exit_location(const Ride* ride, const int32_t stationIndex);

uint8_t get_current_rotation()
{
    return gCurrentRotation & 3;
}

const uint32_t construction_markers[] = {
    COLOUR_DARK_GREEN << 19 | COLOUR_GREY << 24 | IMAGE_TYPE_REMAP, // White
    2 << 19 | 0b110000 << 19 | IMAGE_TYPE_TRANSPARENT,              // Translucent
};

int object_entry_group_counts[] = {
    128, // rides
    252, // small scenery
    128, // large scenery
    128, // walls
    32,  // banners
    16,  // paths
    15,  // path bits
    19,  // scenery sets
    1,   // park entrance
    1,   // water
    1    // scenario text
};

GeneralConfiguration gConfigGeneral;
uint16_t gMapSelectFlags;
uint16_t gMapSelectType;
CoordsXY gMapSelectPositionA;
CoordsXY gMapSelectPositionB;
LocationXYZ16 gMapSelectArrowPosition;
uint8_t gMapSelectArrowDirection;

void entrance_paint(paint_session* session, uint8_t direction, int height, const TileElement* tile_element)
{
}
void banner_paint(paint_session* session, uint8_t direction, int height, const TileElement* tile_element)
{
}
void surface_paint(paint_session* session, uint8_t direction, uint16_t height, const TileElement* tileElement)
{
}
void path_paint(paint_session* session, uint16_t height, const TileElement* tileElement)
{
}
void scenery_paint(paint_session* session, uint8_t direction, int height, const TileElement* tileElement)
{
}
void fence_paint(paint_session* session, uint8_t direction, int height, const TileElement* tileElement)
{
}
void large_scenery_paint(paint_session* session, uint8_t direction, uint16_t height, const TileElement* tileElement)
{
}

Ride* get_ride(ride_id_t index)
{
    if (index >= RCT12_MAX_RIDES_IN_PARK)
    {
        log_error("invalid index %d for ride", index);
        return nullptr;
    }
    return &gRideList[index];
}

rct_ride_entry* get_ride_entry(int index)
{
    if (index < 0 || index >= object_entry_group_counts[OBJECT_TYPE_RIDE])
    {
        log_error("invalid index %d for ride type", index);
        return nullptr;
    }

    return gRideEntries[index];
}

rct_ride_entry* Ride::GetRideEntry() const
{
    rct_ride_entry* rideEntry = get_ride_entry(subtype);
    if (rideEntry == nullptr)
    {
        log_error("Invalid ride subtype for ride");
    }
    return rideEntry;
}

rct_sprite* get_sprite(size_t sprite_idx)
{
    assert(sprite_idx < MAX_SPRITES);
    return &sprite_list[sprite_idx];
}

bool TileElementBase::IsLastForTile() const
{
    return (this->flags & TILE_ELEMENT_FLAG_LAST_TILE) != 0;
}

void TileElementBase::SetLastForTile(bool on)
{
    if (on)
        flags |= TILE_ELEMENT_FLAG_LAST_TILE;
    else
        flags &= ~TILE_ELEMENT_FLAG_LAST_TILE;
}

uint8_t TileElementBase::GetType() const
{
    return this->type & TILE_ELEMENT_TYPE_MASK;
}

bool TileElementBase::IsGhost() const
{
    return (this->flags & TILE_ELEMENT_FLAG_GHOST) != 0;
}

bool TrackElement::BlockBrakeClosed() const
{
    return (flags & TILE_ELEMENT_FLAG_BLOCK_BRAKE_CLOSED) != 0;
}

TileElement* map_get_first_element_at(const CoordsXY& elementPos)
{
    if (elementPos.x < 0 || elementPos.y < 0 || elementPos.x > 255 || elementPos.y > 255)
    {
        log_error("Trying to access element outside of range");
        return nullptr;
    }
    auto tileElementPos = TileCoordsXY{ elementPos };
    return gTileElementTilePointers[tileElementPos.x + tileElementPos.y * 256];
}

bool ride_type_has_flag(int rideType, uint32_t flag)
{
    return (RideProperties[rideType].flags & flag) != 0;
}

int16_t get_height_marker_offset()
{
    return 0;
}

bool is_csg_loaded()
{
    return false;
}

uint8_t TrackElement::GetSeatRotation() const
{
    return ColourScheme >> 4;
}

void TrackElement::SetSeatRotation(uint8_t newSeatRotation)
{
    ColourScheme &= ~TRACK_ELEMENT_COLOUR_SEAT_ROTATION_MASK;
    ColourScheme |= (newSeatRotation << 4);
}

bool TrackElement::IsTakingPhoto() const
{
    return OnridePhotoBits != 0;
}

void TrackElement::SetPhotoTimeout()
{
    OnridePhotoBits = 3;
}

void TrackElement::SetPhotoTimeout(uint8_t value)
{
    OnridePhotoBits = value;
}

uint8_t TrackElement::GetPhotoTimeout() const
{
    return OnridePhotoBits;
}

void TrackElement::DecrementPhotoTimeout()
{
    OnridePhotoBits = std::max(0, OnridePhotoBits - 1);
}

uint16_t TrackElement::GetMazeEntry() const
{
    return MazeEntry;
}

void TrackElement::SetMazeEntry(uint16_t newMazeEntry)
{
    MazeEntry = newMazeEntry;
}

void TrackElement::MazeEntryAdd(uint16_t addVal)
{
    MazeEntry |= addVal;
}

void TrackElement::MazeEntrySubtract(uint16_t subVal)
{
    MazeEntry &= ~subVal;
}

track_type_t TrackElement::GetTrackType() const
{
    return TrackType;
}

void TrackElement::SetTrackType(track_type_t newType)
{
    TrackType = newType;
}

uint8_t TrackElement::GetSequenceIndex() const
{
    return Sequence;
}

void TrackElement::SetSequenceIndex(uint8_t newSequenceIndex)
{
    Sequence = newSequenceIndex;
}

uint8_t TrackElement::GetStationIndex() const
{
    return StationIndex;
}

void TrackElement::SetStationIndex(uint8_t newStationIndex)
{
    StationIndex = newStationIndex;
}

uint8_t TrackElement::GetDoorAState() const
{
    return (ColourScheme & TRACK_ELEMENT_COLOUR_DOOR_A_MASK) >> 2;
}

uint8_t TrackElement::GetDoorBState() const
{
    return (ColourScheme & TRACK_ELEMENT_COLOUR_DOOR_B_MASK) >> 5;
}

ride_idnew_t TrackElement::GetRideIndex() const
{
    return RideIndex;
}

void TrackElement::SetRideIndex(ride_idnew_t newRideIndex)
{
    RideIndex = newRideIndex;
}

uint8_t TrackElement::GetColourScheme() const
{
    return ColourScheme & TRACK_ELEMENT_COLOUR_SCHEME_MASK;
}

void TrackElement::SetColourScheme(uint8_t newColourScheme)
{
    ColourScheme &= ~TRACK_ELEMENT_COLOUR_SCHEME_MASK;
    ColourScheme |= (newColourScheme & TRACK_ELEMENT_COLOUR_SCHEME_MASK);
}

bool TrackElement::HasCableLift() const
{
    return Flags2 & TRACK_ELEMENT_FLAGS2_CABLE_LIFT;
}

void TrackElement::SetHasCableLift(bool on)
{
    Flags2 &= ~TRACK_ELEMENT_FLAGS2_CABLE_LIFT;
    if (on)
        Flags2 |= TRACK_ELEMENT_FLAGS2_CABLE_LIFT;
}

bool TrackElement::IsInverted() const
{
    return Flags2 & TRACK_ELEMENT_FLAGS2_INVERTED;
}

void TrackElement::SetInverted(bool inverted)
{
    if (inverted)
    {
        Flags2 |= TRACK_ELEMENT_FLAGS2_INVERTED;
    }
    else
    {
        Flags2 &= ~TRACK_ELEMENT_FLAGS2_INVERTED;
    }
}

uint8_t TrackElement::GetBrakeBoosterSpeed() const
{
    return BrakeBoosterSpeed << 1;
}

void TrackElement::SetBrakeBoosterSpeed(uint8_t speed)
{
    BrakeBoosterSpeed = (speed >> 1);
}

bool TrackElement::HasGreenLight() const
{
    return (Flags2 & TRACK_ELEMENT_FLAGS2_HAS_GREEN_LIGHT) != 0;
}

void TrackElement::SetHasGreenLight(bool on)
{
    Flags2 &= ~TRACK_ELEMENT_FLAGS2_HAS_GREEN_LIGHT;
    if (on)
    {
        Flags2 |= TRACK_ELEMENT_FLAGS2_HAS_GREEN_LIGHT;
    }
}

bool TrackElement::HasChain() const
{
    return (Flags2 & TRACK_ELEMENT_FLAGS2_CHAIN_LIFT) != 0;
}

void TrackElement::SetHasChain(bool on)
{
    if (on)
    {
        Flags2 |= TRACK_ELEMENT_FLAGS2_CHAIN_LIFT;
    }
    else
    {
        Flags2 &= ~TRACK_ELEMENT_FLAGS2_CHAIN_LIFT;
    }
}

TileCoordsXYZD ride_get_entrance_location(const Ride* ride, const int32_t stationIndex)
{
    return ride->stations[stationIndex].Entrance;
}

TileCoordsXYZD ride_get_exit_location(const Ride* ride, const int32_t stationIndex)
{
    return ride->stations[stationIndex].Exit;
}

void TileElementBase::SetType(uint8_t newType)
{
    this->type &= ~TILE_ELEMENT_TYPE_MASK;
    this->type |= (newType & TILE_ELEMENT_TYPE_MASK);
}

uint8_t TileElementBase::GetDirection() const
{
    return this->type & TILE_ELEMENT_DIRECTION_MASK;
}

uint8_t TileElementBase::GetDirectionWithOffset(uint8_t offset) const
{
    return ((this->type & TILE_ELEMENT_DIRECTION_MASK) + offset) & TILE_ELEMENT_DIRECTION_MASK;
}

uint8_t SurfaceElement::GetSlope() const
{
    return Slope;
}

uint32_t SurfaceElement::GetWaterHeight() const
{
    return WaterHeight;
}

bool TrackElement::IsHighlighted() const
{
    return (Flags2 & TRACK_ELEMENT_FLAGS2_HIGHLIGHT);
}

uint8_t PathElement::GetEdges() const
{
    return edges & 0xF;
}

StationObject* ride_get_station_object(const Ride* ride)
{
    return nullptr;
}

bool rct_vehicle::IsGhost() const
{
    auto r = get_ride(ride);
    return r != nullptr && r->status == RIDE_STATUS_SIMULATING;
}

uint8_t TileElementBase::GetOccupiedQuadrants() const
{
    return flags & TILE_ELEMENT_OCCUPIED_QUADRANTS_MASK;
}

void TileElementBase::SetOccupiedQuadrants(uint8_t quadrants)
{
    flags &= ~TILE_ELEMENT_OCCUPIED_QUADRANTS_MASK;
    flags |= (quadrants & TILE_ELEMENT_OCCUPIED_QUADRANTS_MASK);
}

int32_t TileElementBase::GetBaseZ() const
{
    return base_height * 8;
}

void TileElementBase::SetBaseZ(int32_t newZ)
{
    base_height = (newZ / 8);
}

int32_t TileElementBase::GetClearanceZ() const
{
    return clearance_height * 8;
}

<<<<<<< HEAD
int32_t RideStation::GetBaseZ() const
{
    return Height * 8;
}

void RideStation::SetBaseZ(int32_t newZ)
{
    Height = newZ / 8;
}

CoordsXYZ RideStation::GetStart() const
{
    TileCoordsXYZ stationTileCoords{ Start.x, Start.y, Height };
    return stationTileCoords.ToCoordsXYZ();
=======
void TileElementBase::SetClearanceZ(int32_t newZ)
{
    clearance_height = (newZ / 8);
>>>>>>> 8ca0cf52
}<|MERGE_RESOLUTION|>--- conflicted
+++ resolved
@@ -479,7 +479,11 @@
     return clearance_height * 8;
 }
 
-<<<<<<< HEAD
+void TileElementBase::SetClearanceZ(int32_t newZ)
+{
+    clearance_height = (newZ / 8);
+}
+
 int32_t RideStation::GetBaseZ() const
 {
     return Height * 8;
@@ -494,9 +498,4 @@
 {
     TileCoordsXYZ stationTileCoords{ Start.x, Start.y, Height };
     return stationTileCoords.ToCoordsXYZ();
-=======
-void TileElementBase::SetClearanceZ(int32_t newZ)
-{
-    clearance_height = (newZ / 8);
->>>>>>> 8ca0cf52
 }