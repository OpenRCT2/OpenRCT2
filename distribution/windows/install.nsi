!define APPNAME             "OpenRCT2"
!define APPVERSION          "${APPV_MAIN}${APPV_EXTRA}"
!define APPVERSIONINTERNAL  "${APPV_MAIN}.0"
!define APPNAMEANDVERSION   "${APPNAME} ${APPVERSION}"
!define APPURLLINK          "https://github.com/OpenRCT2/OpenRCT2"
!define OPENRCT2_EXE        "openrct2.exe"
!define OPENRCT2_COM        "openrct2.com"

!if "${PLATFORM}" == "Win32"
    !define APPBITS         32
    !define APPARCH         "win32"

    InstallDir "$PROGRAMFILES32\OpenRCT2\"
!else
    !define APPBITS         64
    !define APPARCH         "win64"

    InstallDir "$PROGRAMFILES64\OpenRCT2\"
!endif

!define SUPPORTED_OS        "Windows 7 and later"

; Define root variable relative to installer
!define PATH_ROOT "..\..\"
!define BINARY_DIR      "${PATH_ROOT}bin"

!define MUI_ICON "${PATH_ROOT}resources\logo\icon.ico"
!define MUI_UNICON "${PATH_ROOT}resources\logo\icon.ico"
!define MUI_WELCOMEFINISHPAGE_BITMAP "welcome.bmp"
!define MUI_HEADERIMAGE
!define MUI_HEADERIMAGE_BITMAP "top.bmp"

BrandingText "OpenRCT2 Installer"
SetCompressor LZMA

; Version Info
VIProductVersion "${APPVERSIONINTERNAL}"
VIAddVersionKey "ProductName" "OpenRCT2 ${PLATFORM} Installer for ${SUPPORTED_OS}"
VIAddVersionKey "Comments" "Installs ${APPNAMEANDVERSION}"
VIAddVersionKey "CompanyName" "OpenRCT2 Developers"
VIAddVersionKey "FileDescription" "Installs ${APPNAMEANDVERSION}"
VIAddVersionKey "ProductVersion" "${APPVERSION}"
VIAddVersionKey "InternalName" "InstOpenRCT2-${APPARCH}"
VIAddVersionKey "FileVersion" "${APPVERSION}-${APPARCH}"
VIAddVersionKey "LegalCopyright" " "
; Main Install settings
Name "${APPNAMEANDVERSION} ${PLATFORM} for ${SUPPORTED_OS}"

; NOTE: Keep trailing backslash!
InstallDirRegKey HKLM "SOFTWARE\Microsoft\Windows\CurrentVersion\Uninstall\OpenRCT2" "Install Folder"
!ifndef OUTFILE
    !define OUTFILE "openrct2-install.exe"
!endif
OutFile "${OUTFILE}"
CRCCheck force

ShowInstDetails show
ShowUninstDetails show

RequestExecutionLevel user

Var SHORTCUTS

; Modern interface settings
!include "MUI2.nsh"
!include "InstallOptions.nsh"
!include "WinVer.nsh"
!include "x64.nsh"
!include "UAC.nsh"

!define MUI_ABORTWARNING
!define MUI_WELCOMEPAGE_TITLE_3LINES
!insertmacro MUI_PAGE_WELCOME
!insertmacro MUI_PAGE_LICENSE "..\..\licence.txt"

!define MUI_COMPONENTSPAGE_SMALLDESC
!insertmacro MUI_PAGE_COMPONENTS

!insertmacro MUI_PAGE_DIRECTORY

ManifestDPIAware true

;Start Menu Folder Page Configuration
!define MUI_STARTMENUPAGE_DEFAULTFOLDER $SHORTCUTS
!define MUI_STARTMENUPAGE_REGISTRY_ROOT "HKEY_LOCAL_MACHINE"
!define MUI_STARTMENUPAGE_REGISTRY_KEY "Software\Microsoft\Windows\CurrentVersion\Uninstall\OpenRCT2"
!define MUI_STARTMENUPAGE_REGISTRY_VALUENAME "Shortcut Folder"

!insertmacro MUI_PAGE_STARTMENU "OpenRCT2" $SHORTCUTS

!insertmacro MUI_PAGE_INSTFILES

!define MUI_FINISHPAGE_TITLE_3LINES
!define MUI_FINISHPAGE_RUN_TEXT "Run ${APPNAMEANDVERSION} now!"
!define MUI_FINISHPAGE_RUN
!define MUI_FINISHPAGE_RUN_FUNCTION PageFinishRun
!define MUI_FINISHPAGE_LINK "Visit the OpenRCT2 site for more information"
!define MUI_FINISHPAGE_LINK_LOCATION "${APPURLLINK}"
!define MUI_FINISHPAGE_NOREBOOTSUPPORT
!define MUI_FINISHPAGE_SHOWREADME "$INSTDIR\readme.txt"
!define MUI_FINISHPAGE_SHOWREADME_NOTCHECKED
!define MUI_WELCOMEFINISHPAGE_CUSTOMFUNCTION_INIT DisableBack

!insertmacro MUI_PAGE_FINISH
!define MUI_PAGE_HEADER_TEXT "Uninstall ${APPNAMEANDVERSION}"
!insertmacro MUI_UNPAGE_CONFIRM
!insertmacro MUI_UNPAGE_INSTFILES

; Set languages (first is default language)
!insertmacro MUI_LANGUAGE "English"
!insertmacro MUI_RESERVEFILE_LANGDLL

!macro Init thing
uac_tryagain:
!insertmacro UAC_RunElevated
${Switch} $0
${Case} 0
	${IfThen} $1 = 1 ${|} Quit ${|} ;we are the outer process, the inner process has done its work, we are done
	${IfThen} $3 <> 0 ${|} ${Break} ${|} ;we are admin, let the show go on
	${If} $1 = 3 ;RunAs completed successfully, but with a non-admin user
		MessageBox mb_YesNo|mb_IconExclamation|mb_TopMost|mb_SetForeground "This ${thing} requires admin privileges, try again" /SD IDNO IDYES uac_tryagain IDNO 0
	${EndIf}
	;fall-through and die
${Case} 1223
	MessageBox mb_IconStop|mb_TopMost|mb_SetForeground "This ${thing} requires admin privileges, aborting!"
	Quit
${Case} 1062
	MessageBox mb_IconStop|mb_TopMost|mb_SetForeground "Logon service not running, aborting!"
	Quit
${Default}
	MessageBox mb_IconStop|mb_TopMost|mb_SetForeground "Unable to elevate, error $0"
	Quit
${EndSwitch}

SetShellVarContext all
!macroend

Function PageFinishRun
!insertmacro UAC_AsUser_ExecShell "" "$INSTDIR\${OPENRCT2_EXE}" "" "" ""
FunctionEnd

;--------------------------------------------------------------
; (Core) OpenRCT2 install section. Copies all internal game data
Section "!OpenRCT2" Section1
    ; Make sure to be upgraded OpenRCT2 is not running
    Call CheckOpenRCT2Running

    ; Overwrite files by default, but don't complain on failure
    SetOverwrite try

    SetShellVarContext all

    ; Copy data files
    SetOutPath "$INSTDIR\data\"
    File /r ${PATH_ROOT}bin\data\*

    ; Copy the rest of the stuff
    SetOutPath "$INSTDIR\"

    ; Copy text files
    File ..\changelog.txt
    Push "$INSTDIR\changelog.txt"
    Call unix2dos
    File ..\..\licence.txt
    Push "$INSTDIR\licence.txt"
    Call unix2dos
    File ..\readme.txt
    Push "$INSTDIR\readme.txt"
    Call unix2dos
    File ..\..\contributors.md
    Push "$INSTDIR\contributors.md"
    Call unix2dos
    File ..\..\PRIVACY.md
    Push "$INSTDIR\PRIVACY.md"
    Call unix2dos
    File ..\scripting.md
    Push "$INSTDIR\scripting.md"
    Call unix2dos
    File ..\openrct2.d.ts
    Push "$INSTDIR\openrct2.d.ts"
    Call unix2dos

    ; Copy executable
    File /oname=${OPENRCT2_EXE} ${BINARY_DIR}\${OPENRCT2_EXE}
    File /oname=${OPENRCT2_COM} ${BINARY_DIR}\${OPENRCT2_COM}

    ; Create the Registry Entries
    WriteRegStr HKEY_LOCAL_MACHINE "SOFTWARE\Microsoft\Windows\CurrentVersion\Uninstall\OpenRCT2" "Comments" "Visit ${APPURLLINK}"
    WriteRegStr HKEY_LOCAL_MACHINE "SOFTWARE\Microsoft\Windows\CurrentVersion\Uninstall\OpenRCT2" "DisplayIcon" "$INSTDIR\${OPENRCT2_EXE},0"
    WriteRegStr HKEY_LOCAL_MACHINE "SOFTWARE\Microsoft\Windows\CurrentVersion\Uninstall\OpenRCT2" "DisplayName" "OpenRCT2 ${APPVERSION}"
    WriteRegStr HKEY_LOCAL_MACHINE "SOFTWARE\Microsoft\Windows\CurrentVersion\Uninstall\OpenRCT2" "DisplayVersion" "${APPVERSION}"
    WriteRegStr HKEY_LOCAL_MACHINE "SOFTWARE\Microsoft\Windows\CurrentVersion\Uninstall\OpenRCT2" "HelpLink" "${APPURLLINK}"
    WriteRegStr HKEY_LOCAL_MACHINE "SOFTWARE\Microsoft\Windows\CurrentVersion\Uninstall\OpenRCT2" "Install Folder" "$INSTDIR"
    WriteRegStr HKEY_LOCAL_MACHINE "SOFTWARE\Microsoft\Windows\CurrentVersion\Uninstall\OpenRCT2" "Publisher" "OpenRCT2"
    WriteRegStr HKEY_LOCAL_MACHINE "SOFTWARE\Microsoft\Windows\CurrentVersion\Uninstall\OpenRCT2" "Shortcut Folder" "$SHORTCUTS"
    WriteRegStr HKEY_LOCAL_MACHINE "SOFTWARE\Microsoft\Windows\CurrentVersion\Uninstall\OpenRCT2" "UninstallString" "$INSTDIR\uninstall.exe"
    WriteRegStr HKEY_LOCAL_MACHINE "SOFTWARE\Microsoft\Windows\CurrentVersion\Uninstall\OpenRCT2" "URLInfoAbout" "${APPURLLINK}"
    ; This key sets the Version DWORD that new installers will check against
    WriteRegStr HKEY_LOCAL_MACHINE "SOFTWARE\Microsoft\Windows\CurrentVersion\Uninstall\OpenRCT2" "Version" "${APPVERSIONINTERNAL}"

    !insertmacro MUI_STARTMENU_WRITE_BEGIN "OpenRCT2"
    CreateShortCut "$DESKTOP\OpenRCT2.lnk" "$INSTDIR\${OPENRCT2_EXE}"
    CreateDirectory "$SMPROGRAMS\$SHORTCUTS"
    CreateShortCut "$SMPROGRAMS\$SHORTCUTS\OpenRCT2.lnk" "$INSTDIR\${OPENRCT2_EXE}"
    CreateShortCut "$SMPROGRAMS\$SHORTCUTS\OpenRCT2-verbose.lnk" "%WINDIR%\System32\cmd.exe" '/C "$INSTDIR\${OPENRCT2_COM}" --verbose'
    CreateShortCut "$SMPROGRAMS\$SHORTCUTS\Uninstall.lnk" "$INSTDIR\uninstall.exe"
    CreateShortCut "$SMPROGRAMS\$SHORTCUTS\Readme.lnk" "$INSTDIR\Readme.txt"
    CreateShortCut "$SMPROGRAMS\$SHORTCUTS\Changelog.lnk" "$INSTDIR\Changelog.txt"
    CreateShortCut "$SMPROGRAMS\$SHORTCUTS\Contributors.lnk" "$INSTDIR\contributors.md"
    CreateShortCut "$SMPROGRAMS\$SHORTCUTS\Privacy Policy.lnk" "$INSTDIR\PRIVACY.md"
    !insertmacro MUI_STARTMENU_WRITE_END
SectionEnd

;-------------------------------------------
; Install the uninstaller (option is hidden)
Section -FinishSection
    WriteUninstaller "$INSTDIR\uninstall.exe"
SectionEnd

; Modern install component descriptions
!insertmacro MUI_FUNCTION_DESCRIPTION_BEGIN
    !insertmacro MUI_DESCRIPTION_TEXT ${Section1} "Minimal OpenRCT2 installation in English. You must have RollerCoaster Tycoon 2 installed."
!insertmacro MUI_FUNCTION_DESCRIPTION_END

;-----------------------------------------------
; Uninstall section, deletes all installed files
Section "Uninstall"
    SetShellVarContext all

    ; Remove from registry...
    !insertmacro MUI_STARTMENU_GETFOLDER "OpenRCT2" $SHORTCUTS
    ReadRegStr $SHORTCUTS HKEY_LOCAL_MACHINE "SOFTWARE\Microsoft\Windows\CurrentVersion\Uninstall\OpenRCT2" "Shortcut Folder"

    DeleteRegKey HKLM "Software\Microsoft\Windows\CurrentVersion\Uninstall\OpenRCT2"

    ; Delete self
    Delete "$INSTDIR\uninstall.exe"

    ; Delete Shortcuts
    Delete "$DESKTOP\OpenRCT2.lnk"
    Delete "$SMPROGRAMS\$SHORTCUTS\OpenRCT2.lnk"
    Delete "$SMPROGRAMS\$SHORTCUTS\OpenRCT2-verbose.lnk"
    Delete "$SMPROGRAMS\$SHORTCUTS\Uninstall.lnk"
    Delete "$SMPROGRAMS\$SHORTCUTS\Readme.lnk"
    Delete "$SMPROGRAMS\$SHORTCUTS\Changelog.lnk"
    Delete "$SMPROGRAMS\$SHORTCUTS\Contributors.lnk"
    Delete "$SMPROGRAMS\$SHORTCUTS\Privacy Policy.lnk"

    ; Clean up OpenRCT2 dir
    Delete "$INSTDIR\changelog.txt"
    Delete "$INSTDIR\licence.txt"
    Delete "$INSTDIR\readme.txt"
    Delete "$INSTDIR\contributors.md"
<<<<<<< HEAD
    Delete "$INSTDIR\known_issues.txt"
=======
    Delete "$INSTDIR\PRIVACY.md"
>>>>>>> f788b603
    Delete "$INSTDIR\scripting.md"
    Delete "$INSTDIR\openrct2.d.ts"
    Delete "$INSTDIR\OGLdpf.log"
    Delete "$INSTDIR\curl-ca-bundle.crt"
    Delete "$INSTDIR\${OPENRCT2_EXE}"
    Delete "$INSTDIR\${OPENRCT2_COM}"
    Delete "$INSTDIR\INSTALL.LOG"

    ; Remove data files
    RMDir /r "$INSTDIR\data"

    ; Remove remaining directories
    RMDir "$SMPROGRAMS\$SHORTCUTS"
    RMDir "$INSTDIR"

SectionEnd

;-------------------------------------------------------------------------------
; Determine windows version, returns "win9x" if Win9x/Me/2000/XP SP2- or "winnt" for the rest on the stack
Function GetWindowsVersion
    ClearErrors
    StrCpy $R0 "win9x"

    ${If} ${RunningX64}
        goto WinNT
    ${EndIf}

    ${If} ${IsNT}
        ${If} ${IsWinXP}
        ${AndIf} ${AtLeastServicePack} 3
        ${OrIf} ${AtLeastWin2003}
            GoTo WinNT
        ${EndIf}
    ${EndIf}
    GoTo Done
WinNT:
    StrCpy $R0 "winnt"
Done:
    Push $R0
FunctionEnd

;-------------------------------------------------------------------------------
; Check whether we're not running an installer for 64 bits on 32 bits and vice versa
Function CheckProcessorArchitecture
    ClearErrors
    ${If} ${RunningX64}
        IntCmp ${APPBITS} 64 Done 0
        MessageBox MB_YESNO|MB_ICONINFORMATION "You are trying to install the 32-bit OpenRCT2 on a 64-bit operating system. This is not advised, but will work with reduced capabilities. We suggest that you download the correct version. Do you really want to continue?" IDYES Done IDNO Abort
    ${Else}
        IntCmp ${APPBITS} 64 0 Done
        MessageBox MB_YESNO|MB_ICONSTOP "You are trying to install the 64-bit OpenRCT2 on a 32-bit operating system. This is not going to work. Please download the correct version. Do you really want to continue?" IDYES Done IDNO Abort
    ${EndIf}
    GoTo Done
Abort:
    Quit
Done:
FunctionEnd

;-------------------------------------------------------------------------------
; Check whether we're not running an installer for NT on 9x and vice versa
Function CheckWindowsVersion
    Call GetWindowsVersion
    Pop $R0
    StrCmp $R0 "win9x" 0 WinNT
    ClearErrors
    StrCmp ${APPARCH} "win9x" Done 0
    MessageBox MB_YESNO|MB_ICONSTOP "You are trying to install the Windows XP SP3, Vista, 7 and 8.1 version on Windows 95, 98, ME, 2000 and XP without SP3. This is will not work. Please download the correct version. Do you really want to continue?" IDYES Done IDNO Abort
    GoTo Done
WinNT:
    ClearErrors
    StrCmp ${APPARCH} "win9x" 0 Done
    MessageBox MB_YESNO|MB_ICONEXCLAMATION "You are trying to install the Windows 95, 98, 2000 and XP without SP3 version on Windows XP SP3, Vista, 7 and 8.1. This is not advised, but will work with reduced capabilities. We suggest that you download the correct version. Do you really want to continue?" IDYES Done IDNO Abort
Abort:
    Quit
Done:
FunctionEnd

;-------------------------------------------------------------------------------
; Check whether OpenRCT2 is running
Function CheckOpenRCT2Running
    IfFileExists "$INSTDIR\${OPENRCT2_EXE}" 0 Done
Retry:
    FindProcDLL::FindProc "${OPENRCT2_EXE}"
    Pop $R0
    IntCmp $R0 1 0 Done
    ClearErrors
    Delete "$INSTDIR\${OPENRCT2_EXE}"
    IfErrors 0 Done
    ClearErrors
    MessageBox MB_RETRYCANCEL|MB_ICONEXCLAMATION "OpenRCT2 is running. Please close it and retry." IDRETRY Retry
    Abort
Done:
FunctionEnd

;-------------------------------------------------------------------------------
; strips all CRs
; and then converts all LFs into CRLFs
; (this is roughly equivalent to "cat file | dos2unix | unix2dos")
;
; usage:
;    Push "infile"
;    Call unix2dos
;
; beware that this function destroys $0 $1 $2
Function unix2dos
    ClearErrors

    Pop $2
    Rename $2 $2.U2D
    FileOpen $1 $2 w

    FileOpen $0 $2.U2D r

    Push $2 ; save name for deleting

    IfErrors unix2dos_done

    ; $0 = file input (opened for reading)
    ; $1 = file output (opened for writing)

unix2dos_loop:
    ; read a byte (stored in $2)
    FileReadByte $0 $2
    IfErrors unix2dos_done ; EOL
    ; skip CR
    StrCmp $2 13 unix2dos_loop
    ; if LF write an extra CR
    StrCmp $2 10 unix2dos_cr unix2dos_write

unix2dos_cr:
    FileWriteByte $1 13

unix2dos_write:
    ; write byte
    FileWriteByte $1 $2
    ; read next byte
    Goto unix2dos_loop

unix2dos_done:
    ; close files
    FileClose $0
    FileClose $1

    ; delete original
    Pop $0
    Delete $0.U2D

FunctionEnd

;-----------------------------------------------------------------------------------
; Properly compare 2 versions
; syntax:
;    ${VersionCompare} "[Version1]" "[Version2]" $var
; output:
;    $var=0  Versions are equal
;    $var=1  Version1 is newer
;    $var=2  Version2 is newer
Function VersionCompare
    !define VersionCompare `!insertmacro VersionCompareCall`

    !macro VersionCompareCall _VER1 _VER2 _RESULT
        Push `${_VER1}`
        Push `${_VER2}`
        Call VersionCompare
        Pop ${_RESULT}
    !macroend

    Exch $1
    Exch
    Exch $0
    Exch
    Push $2
    Push $3
    Push $4
    Push $5
    Push $6
    Push $7

    begin:
    StrCpy $2 -1
    IntOp $2 $2 + 1
    StrCpy $3 $0 1 $2
    StrCmp $3 '' +2
    StrCmp $3 '.' 0 -3
    StrCpy $4 $0 $2
    IntOp $2 $2 + 1
    StrCpy $0 $0 '' $2

    StrCpy $2 -1
    IntOp $2 $2 + 1
    StrCpy $3 $1 1 $2
    StrCmp $3 '' +2
    StrCmp $3 '.' 0 -3
    StrCpy $5 $1 $2
    IntOp $2 $2 + 1
    StrCpy $1 $1 '' $2

    StrCmp $4$5 '' equal

    StrCpy $6 -1
    IntOp $6 $6 + 1
    StrCpy $3 $4 1 $6
    StrCmp $3 '0' -2
    StrCmp $3 '' 0 +2
    StrCpy $4 0

    StrCpy $7 -1
    IntOp $7 $7 + 1
    StrCpy $3 $5 1 $7
    StrCmp $3 '0' -2
    StrCmp $3 '' 0 +2
    StrCpy $5 0

    StrCmp $4 0 0 +2
    StrCmp $5 0 begin newer2
    StrCmp $5 0 newer1
    IntCmp $6 $7 0 newer1 newer2

    StrCpy $4 '1$4'
    StrCpy $5 '1$5'
    IntCmp $4 $5 begin newer2 newer1

    equal:
    StrCpy $0 0
    goto end
    newer1:
    StrCpy $0 1
    goto end
    newer2:
    StrCpy $0 2

    end:
    Pop $7
    Pop $6
    Pop $5
    Pop $4
    Pop $3
    Pop $2
    Pop $1
    Exch $0
FunctionEnd


Var OLDVERSION
Var UninstallString

;-----------------------------------------------------------------------------------
; NSIS Initialize function, determine if we are going to install/upgrade or uninstall
Function .onInit
    !insertmacro Init "installer"
    StrCpy $SHORTCUTS "OpenRCT2"

    SectionSetFlags 0 17

ShowWelcomeMessage:
    IfSilent FinishCallback
    ReadRegStr $R8 HKLM "SOFTWARE\Microsoft\Windows\CurrentVersion\Uninstall\OpenRCT2" "Version"
    IfErrors FinishCallback

WelcomeToSetup:
    ; An older version was found.  Let's let the user know there's an upgrade that will take place.
    ReadRegStr $OLDVERSION HKEY_LOCAL_MACHINE "SOFTWARE\Microsoft\Windows\CurrentVersion\Uninstall\OpenRCT2" "DisplayVersion"
    ; Gets the older version then displays it in a message box
    MessageBox MB_OK|MB_ICONINFORMATION \
        "Welcome to ${APPNAMEANDVERSION} Setup.$\nThis will allow you to upgrade from version $OLDVERSION."
    Goto FinishCallback

FinishCallback:
    ClearErrors
    ; Call CheckProcessorArchitecture
    ; Call CheckWindowsVersion
FunctionEnd

Function un.onInit
!insertmacro Init "uninstaller"
FunctionEnd
; eof<|MERGE_RESOLUTION|>--- conflicted
+++ resolved
@@ -251,11 +251,8 @@
     Delete "$INSTDIR\licence.txt"
     Delete "$INSTDIR\readme.txt"
     Delete "$INSTDIR\contributors.md"
-<<<<<<< HEAD
     Delete "$INSTDIR\known_issues.txt"
-=======
     Delete "$INSTDIR\PRIVACY.md"
->>>>>>> f788b603
     Delete "$INSTDIR\scripting.md"
     Delete "$INSTDIR\openrct2.d.ts"
     Delete "$INSTDIR\OGLdpf.log"
