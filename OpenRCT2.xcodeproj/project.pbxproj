// !$*UTF8*$!
{
	archiveVersion = 1;
	classes = {
	};
	objectVersion = 51;
	objects = {

/* Begin PBXAggregateTarget section */
		C68B2D431EC790690020651C /* Download Libraries */ = {
			isa = PBXAggregateTarget;
			buildConfigurationList = C68B2D461EC790690020651C /* Build configuration list for PBXAggregateTarget "Download Libraries" */;
			buildPhases = (
				C68B2D471EC790710020651C /* Download Libraries */,
			);
			dependencies = (
			);
			name = "Download Libraries";
			productName = "Download Libraries";
		};
/* End PBXAggregateTarget section */

/* Begin PBXBuildFile section */
		01C6F0C222FD519E0057E2F7 /* TrackImporter.cpp in Sources */ = {isa = PBXBuildFile; fileRef = 01C6F0C022FD519E0057E2F7 /* TrackImporter.cpp */; };
		01C6F0C422FD51B70057E2F7 /* T4Importer.cpp in Sources */ = {isa = PBXBuildFile; fileRef = 01C6F0C322FD51B70057E2F7 /* T4Importer.cpp */; };
		01C6F0C822FD51FC0057E2F7 /* T6Exporter.cpp in Sources */ = {isa = PBXBuildFile; fileRef = 01C6F0C522FD51FC0057E2F7 /* T6Exporter.cpp */; };
		01C6F0C922FD51FC0057E2F7 /* T6Importer.cpp in Sources */ = {isa = PBXBuildFile; fileRef = 01C6F0C622FD51FC0057E2F7 /* T6Importer.cpp */; };
		01DDFE6522FD608500221318 /* Window_internal.cpp in Sources */ = {isa = PBXBuildFile; fileRef = 01DDFE6422FD608500221318 /* Window_internal.cpp */; };
		20DE495F25DA8C6B00F2DF6D /* TileElementBase.cpp in Sources */ = {isa = PBXBuildFile; fileRef = 20DE495E25DA8C6B00F2DF6D /* TileElementBase.cpp */; };
		2A1F4FE1221FF4B0003CA045 /* Audio.cpp in Sources */ = {isa = PBXBuildFile; fileRef = F76C83571EC4E7CC00FA49E2 /* Audio.cpp */; };
		2A1F4FE2221FF4B0003CA045 /* macos.mm in Sources */ = {isa = PBXBuildFile; fileRef = F76C845D1EC4E7CC00FA49E2 /* macos.mm */; };
		2ADE2F27224418B2002598AF /* Random.hpp in Headers */ = {isa = PBXBuildFile; fileRef = 2ADE2F21224418B1002598AF /* Random.hpp */; };
		2ADE2F28224418B2002598AF /* DataSerialiserTag.h in Headers */ = {isa = PBXBuildFile; fileRef = 2ADE2F22224418B1002598AF /* DataSerialiserTag.h */; };
		2ADE2F29224418B2002598AF /* Numerics.hpp in Headers */ = {isa = PBXBuildFile; fileRef = 2ADE2F23224418B1002598AF /* Numerics.hpp */; };
		2ADE2F2A224418B2002598AF /* Meta.hpp in Headers */ = {isa = PBXBuildFile; fileRef = 2ADE2F24224418B2002598AF /* Meta.hpp */; };
		2ADE2F2C224418B2002598AF /* FileIndex.hpp in Headers */ = {isa = PBXBuildFile; fileRef = 2ADE2F26224418B2002598AF /* FileIndex.hpp */; };
		2ADE2F2E224418E7002598AF /* ConversionTables.h in Headers */ = {isa = PBXBuildFile; fileRef = 2ADE2F2D224418E7002598AF /* ConversionTables.h */; };
		2ADE2F3122441905002598AF /* DiscordService.h in Headers */ = {isa = PBXBuildFile; fileRef = 2ADE2F2F22441905002598AF /* DiscordService.h */; };
		2ADE2F3222441905002598AF /* DiscordService.cpp in Sources */ = {isa = PBXBuildFile; fileRef = 2ADE2F3022441905002598AF /* DiscordService.cpp */; };
		2ADE2F342244191E002598AF /* VirtualFloor.h in Headers */ = {isa = PBXBuildFile; fileRef = 2ADE2F332244191E002598AF /* VirtualFloor.h */; };
		2ADE2F3622441960002598AF /* RideTypes.h in Headers */ = {isa = PBXBuildFile; fileRef = 2ADE2F352244195F002598AF /* RideTypes.h */; };
		2ADE2F382244198B002598AF /* SpriteBase.h in Headers */ = {isa = PBXBuildFile; fileRef = 2ADE2F372244198A002598AF /* SpriteBase.h */; };
		304FE95023A2996600470197 /* SceneryScatter.cpp in Sources */ = {isa = PBXBuildFile; fileRef = 304FE94F23A2996600470197 /* SceneryScatter.cpp */; };
		4C1EE63D24AB4A2700D7177F /* HybridCoaster.cpp in Sources */ = {isa = PBXBuildFile; fileRef = 4C1EE63C24AB4A2700D7177F /* HybridCoaster.cpp */; };
		4C255958244A328B00CE7E45 /* CustomMenu.cpp in Sources */ = {isa = PBXBuildFile; fileRef = 4C25594F244A328A00CE7E45 /* CustomMenu.cpp */; };
		4C255959244A328B00CE7E45 /* UiExtensions.cpp in Sources */ = {isa = PBXBuildFile; fileRef = 4C255954244A328A00CE7E45 /* UiExtensions.cpp */; };
		4C25595A244A328B00CE7E45 /* CustomWindow.cpp in Sources */ = {isa = PBXBuildFile; fileRef = 4C255957244A328B00CE7E45 /* CustomWindow.cpp */; };
		4C29DEB3218C6AE500E8707F /* RCT12.cpp in Sources */ = {isa = PBXBuildFile; fileRef = 4C29DEB2218C6AE500E8707F /* RCT12.cpp */; };
		4C2BF6C4258FF2FB005CD9A0 /* SingleRailRollerCoaster.cpp in Sources */ = {isa = PBXBuildFile; fileRef = 4C2BF6C3258FF2FB005CD9A0 /* SingleRailRollerCoaster.cpp */; };
		4C358E5221C445F700ADE6BC /* ReplayManager.cpp in Sources */ = {isa = PBXBuildFile; fileRef = 4C358E5021C445F700ADE6BC /* ReplayManager.cpp */; };
		4C3B4236205914F7000C5BB7 /* InGameConsole.cpp in Sources */ = {isa = PBXBuildFile; fileRef = 4C3B4234205914F7000C5BB7 /* InGameConsole.cpp */; };
		4C724B2221F0AD790012ADD0 /* BenchSpriteSort.cpp in Sources */ = {isa = PBXBuildFile; fileRef = 4C724B2121F0AD790012ADD0 /* BenchSpriteSort.cpp */; };
		4C81F7E124672C4D000E61BF /* CustomListView.cpp in Sources */ = {isa = PBXBuildFile; fileRef = 4C81F7DF24672C4D000E61BF /* CustomListView.cpp */; };
		4C882FBA25FEA80E0039D1C4 /* TrainManager.cpp in Sources */ = {isa = PBXBuildFile; fileRef = 4C882FB825FEA80D0039D1C4 /* TrainManager.cpp */; };
		4C8A6FF323EB5326001A8255 /* Http.cURL.cpp in Sources */ = {isa = PBXBuildFile; fileRef = 4C8A6FF223EB5326001A8255 /* Http.cURL.cpp */; };
		4C8BB67925533D4C005C8830 /* FileStream.cpp in Sources */ = {isa = PBXBuildFile; fileRef = 4C8BB67825533D4C005C8830 /* FileStream.cpp */; };
		4C8BB67C25533D59005C8830 /* JobPool.cpp in Sources */ = {isa = PBXBuildFile; fileRef = 4C8BB67B25533D59005C8830 /* JobPool.cpp */; };
		4C8BB68125533D65005C8830 /* StringBuilder.cpp in Sources */ = {isa = PBXBuildFile; fileRef = 4C8BB67D25533D64005C8830 /* StringBuilder.cpp */; };
		4C8BB68225533D65005C8830 /* StringReader.cpp in Sources */ = {isa = PBXBuildFile; fileRef = 4C8BB67E25533D64005C8830 /* StringReader.cpp */; };
		4C8BB68525533DB9005C8830 /* ZoomLevel.cpp in Sources */ = {isa = PBXBuildFile; fileRef = 4C8BB68425533DB9005C8830 /* ZoomLevel.cpp */; };
		4C8BF07723EDD145002D1F7F /* ParkFile.cpp in Sources */ = {isa = PBXBuildFile; fileRef = 4C8BF07623EDD145002D1F7F /* ParkFile.cpp */; };
		4C91FD5F25AE476700CA5DA4 /* MusicObject.cpp in Sources */ = {isa = PBXBuildFile; fileRef = 4C91FD5D25AE476700CA5DA4 /* MusicObject.cpp */; };
		4C91FD6225AE483700CA5DA4 /* RideAudio.cpp in Sources */ = {isa = PBXBuildFile; fileRef = 4C91FD6025AE483600CA5DA4 /* RideAudio.cpp */; };
<<<<<<< HEAD
		4C976BC0263976D2002DEBD5 /* Crypt.OpenRCT2.cpp in Sources */ = {isa = PBXBuildFile; fileRef = 4C976BBF263976D2002DEBD5 /* Crypt.OpenRCT2.cpp */; };
		4C976BC5263976F0002DEBD5 /* FootpathSurfaceObject.cpp in Sources */ = {isa = PBXBuildFile; fileRef = 4C976BC1263976F0002DEBD5 /* FootpathSurfaceObject.cpp */; };
		4C976BC6263976F0002DEBD5 /* FootpathRailingsObject.cpp in Sources */ = {isa = PBXBuildFile; fileRef = 4C976BC2263976F0002DEBD5 /* FootpathRailingsObject.cpp */; };
=======
		4CA23D64263C91D800077AA1 /* ChecksumStream.cpp in Sources */ = {isa = PBXBuildFile; fileRef = 4CA23D62263C91D700077AA1 /* ChecksumStream.cpp */; };
		4CA23DB2263C920900077AA1 /* Entity.cpp in Sources */ = {isa = PBXBuildFile; fileRef = 4CA23DB1263C920900077AA1 /* Entity.cpp */; };
>>>>>>> efd5d7df
		4CA39E512513F8A00094066B /* RTL.ICU.cpp in Sources */ = {isa = PBXBuildFile; fileRef = 4CA39E4E2513F8A00094066B /* RTL.ICU.cpp */; };
		4CA39E522513F8A00094066B /* RTL.FriBidi.cpp in Sources */ = {isa = PBXBuildFile; fileRef = 4CA39E502513F8A00094066B /* RTL.FriBidi.cpp */; };
		4CB1375621C2E9F80029FCDA /* SimulateCommands.cpp in Sources */ = {isa = PBXBuildFile; fileRef = 4CB1375521C2E9F80029FCDA /* SimulateCommands.cpp */; };
		4CB2716A24195B45000CF9EE /* VehicleSubpositionData.cpp in Sources */ = {isa = PBXBuildFile; fileRef = 4CB2716824195B45000CF9EE /* VehicleSubpositionData.cpp */; };
		4CB30179249E382B0034A7F6 /* RCT2.cpp in Sources */ = {isa = PBXBuildFile; fileRef = 4CB30178249E382B0034A7F6 /* RCT2.cpp */; };
		4CB991C525CEE53B00C692B4 /* InputManager.cpp in Sources */ = {isa = PBXBuildFile; fileRef = 4CB991C425CEE53A00C692B4 /* InputManager.cpp */; };
		4CB991CB25CEE54500C692B4 /* ShortcutManager.cpp in Sources */ = {isa = PBXBuildFile; fileRef = 4CB991C625CEE54400C692B4 /* ShortcutManager.cpp */; };
		4CB991CC25CEE54500C692B4 /* Shortcuts.cpp in Sources */ = {isa = PBXBuildFile; fileRef = 4CB991C725CEE54500C692B4 /* Shortcuts.cpp */; };
		4CB991CD25CEE54500C692B4 /* ShortcutInput.cpp in Sources */ = {isa = PBXBuildFile; fileRef = 4CB991C925CEE54500C692B4 /* ShortcutInput.cpp */; };
		4CC5258223A19C2900D4366D /* TrackDesignAction.cpp in Sources */ = {isa = PBXBuildFile; fileRef = 4CC5258123A19C2800D4366D /* TrackDesignAction.cpp */; };
		4CF67197206B7E720034ADDD /* object in Resources */ = {isa = PBXBuildFile; fileRef = 4CF67196206B7E720034ADDD /* object */; };
		631D7A3625F590A100EA2B45 /* openrct2.icns in Resources */ = {isa = PBXBuildFile; fileRef = 631D7A3525F590A100EA2B45 /* openrct2.icns */; };
		6341F4E12400AA0F0052902B /* Drawing.Sprite.RLE.cpp in Sources */ = {isa = PBXBuildFile; fileRef = 6341F4DF2400AA0E0052902B /* Drawing.Sprite.RLE.cpp */; };
		6341F4E22400AA0F0052902B /* Drawing.Sprite.BMP.cpp in Sources */ = {isa = PBXBuildFile; fileRef = 6341F4E02400AA0F0052902B /* Drawing.Sprite.BMP.cpp */; };
		6691257925FD2C4900B038E1 /* libbrotlicommon.1.dylib in Frameworks */ = {isa = PBXBuildFile; fileRef = 6691254625FD2C1300B038E1 /* libbrotlicommon.1.dylib */; };
		6691257A25FD2C4900B038E1 /* libbrotlidec.1.dylib in Frameworks */ = {isa = PBXBuildFile; fileRef = 6691254125FD2C1300B038E1 /* libbrotlidec.1.dylib */; };
		6691257B25FD2C4900B038E1 /* libbrotlienc.1.dylib in Frameworks */ = {isa = PBXBuildFile; fileRef = 6691254825FD2C1300B038E1 /* libbrotlienc.1.dylib */; };
		6691257C25FD2C4900B038E1 /* libbz2.1.0.dylib in Frameworks */ = {isa = PBXBuildFile; fileRef = 6691254525FD2C1300B038E1 /* libbz2.1.0.dylib */; };
		6691257E25FD2C4900B038E1 /* libdiscord-rpc.dylib in Frameworks */ = {isa = PBXBuildFile; fileRef = 6691254925FD2C1300B038E1 /* libdiscord-rpc.dylib */; };
		6691257F25FD2C4900B038E1 /* libduktape.2.dylib in Frameworks */ = {isa = PBXBuildFile; fileRef = 6691254225FD2C1300B038E1 /* libduktape.2.dylib */; };
		6691258025FD2C4900B038E1 /* libfreetype.6.dylib in Frameworks */ = {isa = PBXBuildFile; fileRef = 6691254F25FD2C1400B038E1 /* libfreetype.6.dylib */; };
		6691258125FD2C4900B038E1 /* libicudata.67.dylib in Frameworks */ = {isa = PBXBuildFile; fileRef = 6691254725FD2C1300B038E1 /* libicudata.67.dylib */; };
		6691258225FD2C4900B038E1 /* libicui18n.67.dylib in Frameworks */ = {isa = PBXBuildFile; fileRef = 6691254425FD2C1300B038E1 /* libicui18n.67.dylib */; };
		6691258325FD2C4900B038E1 /* libicuio.67.dylib in Frameworks */ = {isa = PBXBuildFile; fileRef = 6691254A25FD2C1300B038E1 /* libicuio.67.dylib */; };
		6691258425FD2C4900B038E1 /* libicutu.67.dylib in Frameworks */ = {isa = PBXBuildFile; fileRef = 6691255125FD2C1400B038E1 /* libicutu.67.dylib */; };
		6691258525FD2C4900B038E1 /* libicuuc.67.dylib in Frameworks */ = {isa = PBXBuildFile; fileRef = 6691254025FD2C1300B038E1 /* libicuuc.67.dylib */; };
		6691258625FD2C4900B038E1 /* libpng16.16.dylib in Frameworks */ = {isa = PBXBuildFile; fileRef = 6691254B25FD2C1400B038E1 /* libpng16.16.dylib */; };
		6691258825FD2C4900B038E1 /* libspeexdsp.1.dylib in Frameworks */ = {isa = PBXBuildFile; fileRef = 6691254D25FD2C1400B038E1 /* libspeexdsp.1.dylib */; };
		6691258925FD2C4900B038E1 /* libssl.1.1.dylib in Frameworks */ = {isa = PBXBuildFile; fileRef = 6691254E25FD2C1400B038E1 /* libssl.1.1.dylib */; };
		6691258A25FD2C4900B038E1 /* libz.1.dylib in Frameworks */ = {isa = PBXBuildFile; fileRef = 6691255025FD2C1400B038E1 /* libz.1.dylib */; };
		6691258B25FD2C4900B038E1 /* libzip.5.dylib in Frameworks */ = {isa = PBXBuildFile; fileRef = 6691255225FD2C1400B038E1 /* libzip.5.dylib */; };
		6691258C25FD2C5200B038E1 /* libbrotlicommon.1.dylib in Embed Frameworks */ = {isa = PBXBuildFile; fileRef = 6691254625FD2C1300B038E1 /* libbrotlicommon.1.dylib */; settings = {ATTRIBUTES = (CodeSignOnCopy, ); }; };
		6691258D25FD2C5200B038E1 /* libbrotlidec.1.dylib in Embed Frameworks */ = {isa = PBXBuildFile; fileRef = 6691254125FD2C1300B038E1 /* libbrotlidec.1.dylib */; settings = {ATTRIBUTES = (CodeSignOnCopy, ); }; };
		6691258E25FD2C5200B038E1 /* libbrotlienc.1.dylib in Embed Frameworks */ = {isa = PBXBuildFile; fileRef = 6691254825FD2C1300B038E1 /* libbrotlienc.1.dylib */; settings = {ATTRIBUTES = (CodeSignOnCopy, ); }; };
		6691258F25FD2C5200B038E1 /* libbz2.1.0.dylib in Embed Frameworks */ = {isa = PBXBuildFile; fileRef = 6691254525FD2C1300B038E1 /* libbz2.1.0.dylib */; settings = {ATTRIBUTES = (CodeSignOnCopy, ); }; };
		6691259125FD2C5200B038E1 /* libdiscord-rpc.dylib in Embed Frameworks */ = {isa = PBXBuildFile; fileRef = 6691254925FD2C1300B038E1 /* libdiscord-rpc.dylib */; settings = {ATTRIBUTES = (CodeSignOnCopy, ); }; };
		6691259225FD2C5200B038E1 /* libduktape.2.dylib in Embed Frameworks */ = {isa = PBXBuildFile; fileRef = 6691254225FD2C1300B038E1 /* libduktape.2.dylib */; settings = {ATTRIBUTES = (CodeSignOnCopy, ); }; };
		6691259325FD2C5200B038E1 /* libfreetype.6.dylib in Embed Frameworks */ = {isa = PBXBuildFile; fileRef = 6691254F25FD2C1400B038E1 /* libfreetype.6.dylib */; settings = {ATTRIBUTES = (CodeSignOnCopy, ); }; };
		6691259425FD2C5200B038E1 /* libicudata.67.dylib in Embed Frameworks */ = {isa = PBXBuildFile; fileRef = 6691254725FD2C1300B038E1 /* libicudata.67.dylib */; settings = {ATTRIBUTES = (CodeSignOnCopy, ); }; };
		6691259525FD2C5200B038E1 /* libicui18n.67.dylib in Embed Frameworks */ = {isa = PBXBuildFile; fileRef = 6691254425FD2C1300B038E1 /* libicui18n.67.dylib */; settings = {ATTRIBUTES = (CodeSignOnCopy, ); }; };
		6691259625FD2C5200B038E1 /* libicuio.67.dylib in Embed Frameworks */ = {isa = PBXBuildFile; fileRef = 6691254A25FD2C1300B038E1 /* libicuio.67.dylib */; settings = {ATTRIBUTES = (CodeSignOnCopy, ); }; };
		6691259725FD2C5200B038E1 /* libicutu.67.dylib in Embed Frameworks */ = {isa = PBXBuildFile; fileRef = 6691255125FD2C1400B038E1 /* libicutu.67.dylib */; settings = {ATTRIBUTES = (CodeSignOnCopy, ); }; };
		6691259825FD2C5200B038E1 /* libicuuc.67.dylib in Embed Frameworks */ = {isa = PBXBuildFile; fileRef = 6691254025FD2C1300B038E1 /* libicuuc.67.dylib */; settings = {ATTRIBUTES = (CodeSignOnCopy, ); }; };
		6691259925FD2C5200B038E1 /* libpng16.16.dylib in Embed Frameworks */ = {isa = PBXBuildFile; fileRef = 6691254B25FD2C1400B038E1 /* libpng16.16.dylib */; settings = {ATTRIBUTES = (CodeSignOnCopy, ); }; };
		6691259B25FD2C5200B038E1 /* libspeexdsp.1.dylib in Embed Frameworks */ = {isa = PBXBuildFile; fileRef = 6691254D25FD2C1400B038E1 /* libspeexdsp.1.dylib */; settings = {ATTRIBUTES = (CodeSignOnCopy, ); }; };
		6691259C25FD2C5200B038E1 /* libssl.1.1.dylib in Embed Frameworks */ = {isa = PBXBuildFile; fileRef = 6691254E25FD2C1400B038E1 /* libssl.1.1.dylib */; settings = {ATTRIBUTES = (CodeSignOnCopy, ); }; };
		6691259D25FD2C5200B038E1 /* libz.1.dylib in Embed Frameworks */ = {isa = PBXBuildFile; fileRef = 6691255025FD2C1400B038E1 /* libz.1.dylib */; settings = {ATTRIBUTES = (CodeSignOnCopy, ); }; };
		6691259E25FD2C5200B038E1 /* libzip.5.dylib in Embed Frameworks */ = {isa = PBXBuildFile; fileRef = 6691255225FD2C1400B038E1 /* libzip.5.dylib */; settings = {ATTRIBUTES = (CodeSignOnCopy, ); }; };
		669125A225FD2C7C00B038E1 /* libcrypto.1.1.dylib in Frameworks */ = {isa = PBXBuildFile; fileRef = 669125A125FD2C7C00B038E1 /* libcrypto.1.1.dylib */; };
		669125A325FD2C9100B038E1 /* libcrypto.1.1.dylib in Embed Frameworks */ = {isa = PBXBuildFile; fileRef = 669125A125FD2C7C00B038E1 /* libcrypto.1.1.dylib */; settings = {ATTRIBUTES = (CodeSignOnCopy, ); }; };
		669125A725FD2CBF00B038E1 /* libSDL2-2.0.dylib in Frameworks */ = {isa = PBXBuildFile; fileRef = 669125A625FD2CBF00B038E1 /* libSDL2-2.0.dylib */; };
		669125A825FD2CD200B038E1 /* libSDL2-2.0.dylib in Embed Frameworks */ = {isa = PBXBuildFile; fileRef = 669125A625FD2CBF00B038E1 /* libSDL2-2.0.dylib */; settings = {ATTRIBUTES = (CodeSignOnCopy, ); }; };
		669125AB25FD2DF400B038E1 /* libdiscord-rpc.dylib in Frameworks */ = {isa = PBXBuildFile; fileRef = 6691254925FD2C1300B038E1 /* libdiscord-rpc.dylib */; };
		669125AC25FD2DFD00B038E1 /* libcrypto.1.1.dylib in Frameworks */ = {isa = PBXBuildFile; fileRef = 669125A125FD2C7C00B038E1 /* libcrypto.1.1.dylib */; };
		669125AD25FD2E0400B038E1 /* libfreetype.6.dylib in Frameworks */ = {isa = PBXBuildFile; fileRef = 6691254F25FD2C1400B038E1 /* libfreetype.6.dylib */; };
		669125AE25FD2E0800B038E1 /* libpng16.16.dylib in Frameworks */ = {isa = PBXBuildFile; fileRef = 6691254B25FD2C1400B038E1 /* libpng16.16.dylib */; };
		669125AF25FD2E1000B038E1 /* libspeexdsp.1.dylib in Frameworks */ = {isa = PBXBuildFile; fileRef = 6691254D25FD2C1400B038E1 /* libspeexdsp.1.dylib */; };
		669125B025FD2E1500B038E1 /* libzip.5.dylib in Frameworks */ = {isa = PBXBuildFile; fileRef = 6691255225FD2C1400B038E1 /* libzip.5.dylib */; };
		669125B125FD2E4200B038E1 /* libcrypto.1.1.dylib in Embed Frameworks */ = {isa = PBXBuildFile; fileRef = 669125A125FD2C7C00B038E1 /* libcrypto.1.1.dylib */; settings = {ATTRIBUTES = (CodeSignOnCopy, ); }; };
		669125B225FD2E4200B038E1 /* libdiscord-rpc.dylib in Embed Frameworks */ = {isa = PBXBuildFile; fileRef = 6691254925FD2C1300B038E1 /* libdiscord-rpc.dylib */; settings = {ATTRIBUTES = (CodeSignOnCopy, ); }; };
		669125B325FD2E4200B038E1 /* libfreetype.6.dylib in Embed Frameworks */ = {isa = PBXBuildFile; fileRef = 6691254F25FD2C1400B038E1 /* libfreetype.6.dylib */; settings = {ATTRIBUTES = (CodeSignOnCopy, ); }; };
		669125B425FD2E4200B038E1 /* libpng16.16.dylib in Embed Frameworks */ = {isa = PBXBuildFile; fileRef = 6691254B25FD2C1400B038E1 /* libpng16.16.dylib */; settings = {ATTRIBUTES = (CodeSignOnCopy, ); }; };
		669125B525FD2E4200B038E1 /* libspeexdsp.1.dylib in Embed Frameworks */ = {isa = PBXBuildFile; fileRef = 6691254D25FD2C1400B038E1 /* libspeexdsp.1.dylib */; settings = {ATTRIBUTES = (CodeSignOnCopy, ); }; };
		669125B625FD2E4200B038E1 /* libzip.5.dylib in Embed Frameworks */ = {isa = PBXBuildFile; fileRef = 6691255225FD2C1400B038E1 /* libzip.5.dylib */; settings = {ATTRIBUTES = (CodeSignOnCopy, ); }; };
		66A10EA2257F1DE100DD651A /* BalloonPressAction.cpp in Sources */ = {isa = PBXBuildFile; fileRef = 66A10EA0257F1DE000DD651A /* BalloonPressAction.cpp */; };
		66A10EA3257F1DE100DD651A /* BalloonPressAction.h in Headers */ = {isa = PBXBuildFile; fileRef = 66A10EA1257F1DE000DD651A /* BalloonPressAction.h */; };
		66A10EC0257F1DF800DD651A /* BannerPlaceAction.cpp in Sources */ = {isa = PBXBuildFile; fileRef = 66A10EA6257F1DF600DD651A /* BannerPlaceAction.cpp */; };
		66A10EC1257F1DF800DD651A /* FootpathAdditionRemoveAction.h in Headers */ = {isa = PBXBuildFile; fileRef = 66A10EA7257F1DF600DD651A /* FootpathAdditionRemoveAction.h */; };
		66A10EC2257F1DF800DD651A /* FootpathRemoveAction.h in Headers */ = {isa = PBXBuildFile; fileRef = 66A10EA8257F1DF600DD651A /* FootpathRemoveAction.h */; };
		66A10EC3257F1DF800DD651A /* FootpathPlaceFromTrackAction.cpp in Sources */ = {isa = PBXBuildFile; fileRef = 66A10EA9257F1DF600DD651A /* FootpathPlaceFromTrackAction.cpp */; };
		66A10EC4257F1DF800DD651A /* FootpathAdditionPlaceAction.cpp in Sources */ = {isa = PBXBuildFile; fileRef = 66A10EAA257F1DF600DD651A /* FootpathAdditionPlaceAction.cpp */; };
		66A10EC5257F1DF800DD651A /* BannerSetNameAction.cpp in Sources */ = {isa = PBXBuildFile; fileRef = 66A10EAB257F1DF600DD651A /* BannerSetNameAction.cpp */; };
		66A10EC6257F1DF800DD651A /* FootpathPlaceAction.h in Headers */ = {isa = PBXBuildFile; fileRef = 66A10EAC257F1DF600DD651A /* FootpathPlaceAction.h */; };
		66A10EC7257F1DF800DD651A /* FootpathRemoveAction.cpp in Sources */ = {isa = PBXBuildFile; fileRef = 66A10EAD257F1DF700DD651A /* FootpathRemoveAction.cpp */; };
		66A10EC8257F1DF800DD651A /* BannerPlaceAction.h in Headers */ = {isa = PBXBuildFile; fileRef = 66A10EAE257F1DF700DD651A /* BannerPlaceAction.h */; };
		66A10EC9257F1DF800DD651A /* CustomAction.h in Headers */ = {isa = PBXBuildFile; fileRef = 66A10EAF257F1DF700DD651A /* CustomAction.h */; };
		66A10ECA257F1DF800DD651A /* ClimateSetAction.h in Headers */ = {isa = PBXBuildFile; fileRef = 66A10EB0257F1DF700DD651A /* ClimateSetAction.h */; };
		66A10ECB257F1DF800DD651A /* BannerSetStyleAction.cpp in Sources */ = {isa = PBXBuildFile; fileRef = 66A10EB1257F1DF700DD651A /* BannerSetStyleAction.cpp */; };
		66A10ECC257F1DF800DD651A /* ClearAction.cpp in Sources */ = {isa = PBXBuildFile; fileRef = 66A10EB2257F1DF700DD651A /* ClearAction.cpp */; };
		66A10ECD257F1DF800DD651A /* BannerRemoveAction.cpp in Sources */ = {isa = PBXBuildFile; fileRef = 66A10EB3257F1DF700DD651A /* BannerRemoveAction.cpp */; };
		66A10ECE257F1DF800DD651A /* BannerSetNameAction.h in Headers */ = {isa = PBXBuildFile; fileRef = 66A10EB4257F1DF700DD651A /* BannerSetNameAction.h */; };
		66A10ECF257F1DF800DD651A /* ClimateSetAction.cpp in Sources */ = {isa = PBXBuildFile; fileRef = 66A10EB5257F1DF700DD651A /* ClimateSetAction.cpp */; };
		66A10ED0257F1DF800DD651A /* BannerSetColourAction.h in Headers */ = {isa = PBXBuildFile; fileRef = 66A10EB6257F1DF700DD651A /* BannerSetColourAction.h */; };
		66A10ED1257F1DF800DD651A /* CustomAction.cpp in Sources */ = {isa = PBXBuildFile; fileRef = 66A10EB7257F1DF700DD651A /* CustomAction.cpp */; };
		66A10ED2257F1DF800DD651A /* FootpathAdditionRemoveAction.cpp in Sources */ = {isa = PBXBuildFile; fileRef = 66A10EB8257F1DF700DD651A /* FootpathAdditionRemoveAction.cpp */; };
		66A10ED3257F1DF800DD651A /* BannerRemoveAction.h in Headers */ = {isa = PBXBuildFile; fileRef = 66A10EB9257F1DF700DD651A /* BannerRemoveAction.h */; };
		66A10ED4257F1DF800DD651A /* ClearAction.h in Headers */ = {isa = PBXBuildFile; fileRef = 66A10EBA257F1DF700DD651A /* ClearAction.h */; };
		66A10ED5257F1DF800DD651A /* BannerSetStyleAction.h in Headers */ = {isa = PBXBuildFile; fileRef = 66A10EBB257F1DF700DD651A /* BannerSetStyleAction.h */; };
		66A10ED6257F1DF800DD651A /* FootpathPlaceAction.cpp in Sources */ = {isa = PBXBuildFile; fileRef = 66A10EBC257F1DF800DD651A /* FootpathPlaceAction.cpp */; };
		66A10ED7257F1DF800DD651A /* FootpathPlaceFromTrackAction.h in Headers */ = {isa = PBXBuildFile; fileRef = 66A10EBD257F1DF800DD651A /* FootpathPlaceFromTrackAction.h */; };
		66A10ED8257F1DF800DD651A /* BannerSetColourAction.cpp in Sources */ = {isa = PBXBuildFile; fileRef = 66A10EBE257F1DF800DD651A /* BannerSetColourAction.cpp */; };
		66A10ED9257F1DF800DD651A /* FootpathAdditionPlaceAction.h in Headers */ = {isa = PBXBuildFile; fileRef = 66A10EBF257F1DF800DD651A /* FootpathAdditionPlaceAction.h */; };
		66A10F4C257F1E1700DD651A /* PlaceParkEntranceAction.h in Headers */ = {isa = PBXBuildFile; fileRef = 66A10EDC257F1E1000DD651A /* PlaceParkEntranceAction.h */; };
		66A10F4D257F1E1700DD651A /* StaffSetNameAction.h in Headers */ = {isa = PBXBuildFile; fileRef = 66A10EDD257F1E1000DD651A /* StaffSetNameAction.h */; };
		66A10F4E257F1E1700DD651A /* PauseToggleAction.h in Headers */ = {isa = PBXBuildFile; fileRef = 66A10EDE257F1E1000DD651A /* PauseToggleAction.h */; };
		66A10F4F257F1E1700DD651A /* ParkSetDateAction.h in Headers */ = {isa = PBXBuildFile; fileRef = 66A10EDF257F1E1000DD651A /* ParkSetDateAction.h */; };
		66A10F50257F1E1700DD651A /* ParkEntranceRemoveAction.h in Headers */ = {isa = PBXBuildFile; fileRef = 66A10EE0257F1E1000DD651A /* ParkEntranceRemoveAction.h */; };
		66A10F51257F1E1700DD651A /* RideDemolishAction.h in Headers */ = {isa = PBXBuildFile; fileRef = 66A10EE1257F1E1100DD651A /* RideDemolishAction.h */; };
		66A10F52257F1E1700DD651A /* StaffSetCostumeAction.cpp in Sources */ = {isa = PBXBuildFile; fileRef = 66A10EE2257F1E1100DD651A /* StaffSetCostumeAction.cpp */; };
		66A10F53257F1E1700DD651A /* LandLowerAction.h in Headers */ = {isa = PBXBuildFile; fileRef = 66A10EE3257F1E1100DD651A /* LandLowerAction.h */; };
		66A10F54257F1E1700DD651A /* RideSetAppearanceAction.h in Headers */ = {isa = PBXBuildFile; fileRef = 66A10EE4257F1E1100DD651A /* RideSetAppearanceAction.h */; };
		66A10F55257F1E1700DD651A /* SurfaceSetStyleAction.cpp in Sources */ = {isa = PBXBuildFile; fileRef = 66A10EE5257F1E1100DD651A /* SurfaceSetStyleAction.cpp */; };
		66A10F56257F1E1700DD651A /* SmallSceneryRemoveAction.h in Headers */ = {isa = PBXBuildFile; fileRef = 66A10EE6257F1E1100DD651A /* SmallSceneryRemoveAction.h */; };
		66A10F57257F1E1700DD651A /* RideSetAppearanceAction.cpp in Sources */ = {isa = PBXBuildFile; fileRef = 66A10EE7257F1E1100DD651A /* RideSetAppearanceAction.cpp */; };
		66A10F58257F1E1700DD651A /* StaffSetNameAction.cpp in Sources */ = {isa = PBXBuildFile; fileRef = 66A10EE8257F1E1100DD651A /* StaffSetNameAction.cpp */; };
		66A10F59257F1E1700DD651A /* SetCheatAction.cpp in Sources */ = {isa = PBXBuildFile; fileRef = 66A10EE9257F1E1100DD651A /* SetCheatAction.cpp */; };
		66A10F5A257F1E1700DD651A /* GuestSetNameAction.h in Headers */ = {isa = PBXBuildFile; fileRef = 66A10EEA257F1E1100DD651A /* GuestSetNameAction.h */; };
		66A10F5B257F1E1700DD651A /* GuestSetNameAction.cpp in Sources */ = {isa = PBXBuildFile; fileRef = 66A10EEB257F1E1100DD651A /* GuestSetNameAction.cpp */; };
		66A10F5C257F1E1700DD651A /* SetParkEntranceFeeAction.h in Headers */ = {isa = PBXBuildFile; fileRef = 66A10EEC257F1E1100DD651A /* SetParkEntranceFeeAction.h */; };
		66A10F5D257F1E1700DD651A /* RideSetStatusAction.h in Headers */ = {isa = PBXBuildFile; fileRef = 66A10EED257F1E1100DD651A /* RideSetStatusAction.h */; };
		66A10F5E257F1E1700DD651A /* LargeSceneryRemoveAction.h in Headers */ = {isa = PBXBuildFile; fileRef = 66A10EEE257F1E1100DD651A /* LargeSceneryRemoveAction.h */; };
		66A10F5F257F1E1700DD651A /* SmallScenerySetColourAction.h in Headers */ = {isa = PBXBuildFile; fileRef = 66A10EEF257F1E1200DD651A /* SmallScenerySetColourAction.h */; };
		66A10F60257F1E1700DD651A /* ParkEntranceRemoveAction.cpp in Sources */ = {isa = PBXBuildFile; fileRef = 66A10EF0257F1E1200DD651A /* ParkEntranceRemoveAction.cpp */; };
		66A10F61257F1E1700DD651A /* PlaceParkEntranceAction.cpp in Sources */ = {isa = PBXBuildFile; fileRef = 66A10EF1257F1E1200DD651A /* PlaceParkEntranceAction.cpp */; };
		66A10F62257F1E1700DD651A /* SurfaceSetStyleAction.h in Headers */ = {isa = PBXBuildFile; fileRef = 66A10EF2257F1E1200DD651A /* SurfaceSetStyleAction.h */; };
		66A10F63257F1E1700DD651A /* PlayerKickAction.h in Headers */ = {isa = PBXBuildFile; fileRef = 66A10EF3257F1E1200DD651A /* PlayerKickAction.h */; };
		66A10F64257F1E1700DD651A /* LandRaiseAction.cpp in Sources */ = {isa = PBXBuildFile; fileRef = 66A10EF4257F1E1200DD651A /* LandRaiseAction.cpp */; };
		66A10F65257F1E1700DD651A /* TileModifyAction.h in Headers */ = {isa = PBXBuildFile; fileRef = 66A10EF5257F1E1200DD651A /* TileModifyAction.h */; };
		66A10F66257F1E1700DD651A /* RideSetVehicleAction.cpp in Sources */ = {isa = PBXBuildFile; fileRef = 66A10EF6257F1E1200DD651A /* RideSetVehicleAction.cpp */; };
		66A10F67257F1E1700DD651A /* RideEntranceExitPlaceAction.h in Headers */ = {isa = PBXBuildFile; fileRef = 66A10EF7257F1E1200DD651A /* RideEntranceExitPlaceAction.h */; };
		66A10F68257F1E1800DD651A /* NetworkModifyGroupAction.h in Headers */ = {isa = PBXBuildFile; fileRef = 66A10EF8257F1E1200DD651A /* NetworkModifyGroupAction.h */; };
		66A10F69257F1E1800DD651A /* ParkSetLoanAction.h in Headers */ = {isa = PBXBuildFile; fileRef = 66A10EF9257F1E1200DD651A /* ParkSetLoanAction.h */; };
		66A10F6A257F1E1800DD651A /* LargeScenerySetColourAction.cpp in Sources */ = {isa = PBXBuildFile; fileRef = 66A10EFA257F1E1200DD651A /* LargeScenerySetColourAction.cpp */; };
		66A10F6B257F1E1800DD651A /* ParkSetLoanAction.cpp in Sources */ = {isa = PBXBuildFile; fileRef = 66A10EFB257F1E1200DD651A /* ParkSetLoanAction.cpp */; };
		66A10F6C257F1E1800DD651A /* LoadOrQuitAction.cpp in Sources */ = {isa = PBXBuildFile; fileRef = 66A10EFC257F1E1200DD651A /* LoadOrQuitAction.cpp */; };
		66A10F6D257F1E1800DD651A /* ParkSetParameterAction.cpp in Sources */ = {isa = PBXBuildFile; fileRef = 66A10EFD257F1E1200DD651A /* ParkSetParameterAction.cpp */; };
		66A10F6E257F1E1800DD651A /* LandRaiseAction.h in Headers */ = {isa = PBXBuildFile; fileRef = 66A10EFE257F1E1200DD651A /* LandRaiseAction.h */; };
		66A10F6F257F1E1800DD651A /* RideEntranceExitPlaceAction.cpp in Sources */ = {isa = PBXBuildFile; fileRef = 66A10EFF257F1E1200DD651A /* RideEntranceExitPlaceAction.cpp */; };
		66A10F70257F1E1800DD651A /* ParkSetDateAction.cpp in Sources */ = {isa = PBXBuildFile; fileRef = 66A10F00257F1E1300DD651A /* ParkSetDateAction.cpp */; };
		66A10F71257F1E1800DD651A /* StaffSetColourAction.cpp in Sources */ = {isa = PBXBuildFile; fileRef = 66A10F01257F1E1300DD651A /* StaffSetColourAction.cpp */; };
		66A10F72257F1E1800DD651A /* PlacePeepSpawnAction.h in Headers */ = {isa = PBXBuildFile; fileRef = 66A10F02257F1E1300DD651A /* PlacePeepSpawnAction.h */; };
		66A10F73257F1E1800DD651A /* LandSetHeightAction.h in Headers */ = {isa = PBXBuildFile; fileRef = 66A10F03257F1E1300DD651A /* LandSetHeightAction.h */; };
		66A10F74257F1E1800DD651A /* RideEntranceExitRemoveAction.h in Headers */ = {isa = PBXBuildFile; fileRef = 66A10F04257F1E1300DD651A /* RideEntranceExitRemoveAction.h */; };
		66A10F75257F1E1800DD651A /* RideSetPriceAction.cpp in Sources */ = {isa = PBXBuildFile; fileRef = 66A10F05257F1E1300DD651A /* RideSetPriceAction.cpp */; };
		66A10F76257F1E1800DD651A /* SmallSceneryRemoveAction.cpp in Sources */ = {isa = PBXBuildFile; fileRef = 66A10F06257F1E1300DD651A /* SmallSceneryRemoveAction.cpp */; };
		66A10F77257F1E1800DD651A /* StaffSetOrdersAction.h in Headers */ = {isa = PBXBuildFile; fileRef = 66A10F07257F1E1300DD651A /* StaffSetOrdersAction.h */; };
		66A10F78257F1E1800DD651A /* StaffSetColourAction.h in Headers */ = {isa = PBXBuildFile; fileRef = 66A10F08257F1E1300DD651A /* StaffSetColourAction.h */; };
		66A10F79257F1E1800DD651A /* RideCreateAction.cpp in Sources */ = {isa = PBXBuildFile; fileRef = 66A10F09257F1E1300DD651A /* RideCreateAction.cpp */; };
		66A10F7A257F1E1800DD651A /* RideSetSettingAction.cpp in Sources */ = {isa = PBXBuildFile; fileRef = 66A10F0A257F1E1300DD651A /* RideSetSettingAction.cpp */; };
		66A10F7B257F1E1800DD651A /* MazeSetTrackAction.h in Headers */ = {isa = PBXBuildFile; fileRef = 66A10F0B257F1E1300DD651A /* MazeSetTrackAction.h */; };
		66A10F7C257F1E1800DD651A /* StaffHireNewAction.cpp in Sources */ = {isa = PBXBuildFile; fileRef = 66A10F0C257F1E1300DD651A /* StaffHireNewAction.cpp */; };
		66A10F7D257F1E1800DD651A /* ParkSetNameAction.cpp in Sources */ = {isa = PBXBuildFile; fileRef = 66A10F0D257F1E1300DD651A /* ParkSetNameAction.cpp */; };
		66A10F7E257F1E1800DD651A /* RideSetColourSchemeAction.cpp in Sources */ = {isa = PBXBuildFile; fileRef = 66A10F0E257F1E1300DD651A /* RideSetColourSchemeAction.cpp */; };
		66A10F7F257F1E1800DD651A /* MazePlaceTrackAction.cpp in Sources */ = {isa = PBXBuildFile; fileRef = 66A10F0F257F1E1300DD651A /* MazePlaceTrackAction.cpp */; };
		66A10F80257F1E1800DD651A /* NetworkModifyGroupAction.cpp in Sources */ = {isa = PBXBuildFile; fileRef = 66A10F10257F1E1400DD651A /* NetworkModifyGroupAction.cpp */; };
		66A10F81257F1E1800DD651A /* RideSetVehicleAction.h in Headers */ = {isa = PBXBuildFile; fileRef = 66A10F11257F1E1400DD651A /* RideSetVehicleAction.h */; };
		66A10F82257F1E1800DD651A /* PlayerSetGroupAction.cpp in Sources */ = {isa = PBXBuildFile; fileRef = 66A10F12257F1E1400DD651A /* PlayerSetGroupAction.cpp */; };
		66A10F83257F1E1800DD651A /* PlayerSetGroupAction.h in Headers */ = {isa = PBXBuildFile; fileRef = 66A10F13257F1E1400DD651A /* PlayerSetGroupAction.h */; };
		66A10F84257F1E1800DD651A /* StaffSetPatrolAreaAction.h in Headers */ = {isa = PBXBuildFile; fileRef = 66A10F14257F1E1400DD651A /* StaffSetPatrolAreaAction.h */; };
		66A10F85257F1E1800DD651A /* LandSetHeightAction.cpp in Sources */ = {isa = PBXBuildFile; fileRef = 66A10F15257F1E1400DD651A /* LandSetHeightAction.cpp */; };
		66A10F86257F1E1800DD651A /* LoadOrQuitAction.h in Headers */ = {isa = PBXBuildFile; fileRef = 66A10F16257F1E1400DD651A /* LoadOrQuitAction.h */; };
		66A10F87257F1E1800DD651A /* SmallSceneryPlaceAction.h in Headers */ = {isa = PBXBuildFile; fileRef = 66A10F17257F1E1400DD651A /* SmallSceneryPlaceAction.h */; };
		66A10F88257F1E1800DD651A /* SignSetNameAction.h in Headers */ = {isa = PBXBuildFile; fileRef = 66A10F18257F1E1400DD651A /* SignSetNameAction.h */; };
		66A10F89257F1E1800DD651A /* PauseToggleAction.cpp in Sources */ = {isa = PBXBuildFile; fileRef = 66A10F19257F1E1400DD651A /* PauseToggleAction.cpp */; };
		66A10F8A257F1E1800DD651A /* ParkSetResearchFundingAction.h in Headers */ = {isa = PBXBuildFile; fileRef = 66A10F1A257F1E1400DD651A /* ParkSetResearchFundingAction.h */; };
		66A10F8B257F1E1800DD651A /* LandSmoothAction.h in Headers */ = {isa = PBXBuildFile; fileRef = 66A10F1B257F1E1400DD651A /* LandSmoothAction.h */; };
		66A10F8C257F1E1800DD651A /* RideCreateAction.h in Headers */ = {isa = PBXBuildFile; fileRef = 66A10F1C257F1E1400DD651A /* RideCreateAction.h */; };
		66A10F8D257F1E1800DD651A /* GuestSetFlagsAction.h in Headers */ = {isa = PBXBuildFile; fileRef = 66A10F1D257F1E1400DD651A /* GuestSetFlagsAction.h */; };
		66A10F8E257F1E1800DD651A /* LandSetRightsAction.h in Headers */ = {isa = PBXBuildFile; fileRef = 66A10F1E257F1E1400DD651A /* LandSetRightsAction.h */; };
		66A10F8F257F1E1800DD651A /* StaffSetCostumeAction.h in Headers */ = {isa = PBXBuildFile; fileRef = 66A10F1F257F1E1500DD651A /* StaffSetCostumeAction.h */; };
		66A10F90257F1E1800DD651A /* MazePlaceTrackAction.h in Headers */ = {isa = PBXBuildFile; fileRef = 66A10F20257F1E1500DD651A /* MazePlaceTrackAction.h */; };
		66A10F91257F1E1800DD651A /* StaffHireNewAction.h in Headers */ = {isa = PBXBuildFile; fileRef = 66A10F21257F1E1500DD651A /* StaffHireNewAction.h */; };
		66A10F92257F1E1800DD651A /* ParkSetParameterAction.h in Headers */ = {isa = PBXBuildFile; fileRef = 66A10F22257F1E1500DD651A /* ParkSetParameterAction.h */; };
		66A10F93257F1E1800DD651A /* LandSmoothAction.cpp in Sources */ = {isa = PBXBuildFile; fileRef = 66A10F23257F1E1500DD651A /* LandSmoothAction.cpp */; };
		66A10F94257F1E1800DD651A /* StaffSetOrdersAction.cpp in Sources */ = {isa = PBXBuildFile; fileRef = 66A10F24257F1E1500DD651A /* StaffSetOrdersAction.cpp */; };
		66A10F95257F1E1800DD651A /* GuestSetFlagsAction.cpp in Sources */ = {isa = PBXBuildFile; fileRef = 66A10F25257F1E1500DD651A /* GuestSetFlagsAction.cpp */; };
		66A10F96257F1E1800DD651A /* SignSetStyleAction.h in Headers */ = {isa = PBXBuildFile; fileRef = 66A10F26257F1E1500DD651A /* SignSetStyleAction.h */; };
		66A10F97257F1E1800DD651A /* SetCheatAction.h in Headers */ = {isa = PBXBuildFile; fileRef = 66A10F27257F1E1500DD651A /* SetCheatAction.h */; };
		66A10F98257F1E1800DD651A /* PlacePeepSpawnAction.cpp in Sources */ = {isa = PBXBuildFile; fileRef = 66A10F28257F1E1500DD651A /* PlacePeepSpawnAction.cpp */; };
		66A10F99257F1E1800DD651A /* LargeScenerySetColourAction.h in Headers */ = {isa = PBXBuildFile; fileRef = 66A10F29257F1E1500DD651A /* LargeScenerySetColourAction.h */; };
		66A10F9A257F1E1800DD651A /* StaffFireAction.h in Headers */ = {isa = PBXBuildFile; fileRef = 66A10F2A257F1E1500DD651A /* StaffFireAction.h */; };
		66A10F9B257F1E1800DD651A /* ParkSetResearchFundingAction.cpp in Sources */ = {isa = PBXBuildFile; fileRef = 66A10F2B257F1E1500DD651A /* ParkSetResearchFundingAction.cpp */; };
		66A10F9C257F1E1800DD651A /* PeepPickupAction.cpp in Sources */ = {isa = PBXBuildFile; fileRef = 66A10F2C257F1E1500DD651A /* PeepPickupAction.cpp */; };
		66A10F9D257F1E1800DD651A /* StaffFireAction.cpp in Sources */ = {isa = PBXBuildFile; fileRef = 66A10F2D257F1E1500DD651A /* StaffFireAction.cpp */; };
		66A10F9E257F1E1800DD651A /* ParkMarketingAction.cpp in Sources */ = {isa = PBXBuildFile; fileRef = 66A10F2E257F1E1600DD651A /* ParkMarketingAction.cpp */; };
		66A10F9F257F1E1800DD651A /* LandBuyRightsAction.h in Headers */ = {isa = PBXBuildFile; fileRef = 66A10F2F257F1E1600DD651A /* LandBuyRightsAction.h */; };
		66A10FA0257F1E1800DD651A /* StaffSetPatrolAreaAction.cpp in Sources */ = {isa = PBXBuildFile; fileRef = 66A10F30257F1E1600DD651A /* StaffSetPatrolAreaAction.cpp */; };
		66A10FA1257F1E1800DD651A /* SmallScenerySetColourAction.cpp in Sources */ = {isa = PBXBuildFile; fileRef = 66A10F31257F1E1600DD651A /* SmallScenerySetColourAction.cpp */; };
		66A10FA2257F1E1800DD651A /* LargeSceneryPlaceAction.h in Headers */ = {isa = PBXBuildFile; fileRef = 66A10F32257F1E1600DD651A /* LargeSceneryPlaceAction.h */; };
		66A10FA3257F1E1800DD651A /* LandLowerAction.cpp in Sources */ = {isa = PBXBuildFile; fileRef = 66A10F33257F1E1600DD651A /* LandLowerAction.cpp */; };
		66A10FA4257F1E1800DD651A /* RideSetNameAction.cpp in Sources */ = {isa = PBXBuildFile; fileRef = 66A10F34257F1E1600DD651A /* RideSetNameAction.cpp */; };
		66A10FA5257F1E1800DD651A /* RideSetPriceAction.h in Headers */ = {isa = PBXBuildFile; fileRef = 66A10F35257F1E1600DD651A /* RideSetPriceAction.h */; };
		66A10FA6257F1E1800DD651A /* ParkMarketingAction.h in Headers */ = {isa = PBXBuildFile; fileRef = 66A10F36257F1E1600DD651A /* ParkMarketingAction.h */; };
		66A10FA7257F1E1800DD651A /* PeepPickupAction.h in Headers */ = {isa = PBXBuildFile; fileRef = 66A10F37257F1E1600DD651A /* PeepPickupAction.h */; };
		66A10FA8257F1E1800DD651A /* RideEntranceExitRemoveAction.cpp in Sources */ = {isa = PBXBuildFile; fileRef = 66A10F38257F1E1600DD651A /* RideEntranceExitRemoveAction.cpp */; };
		66A10FA9257F1E1800DD651A /* ParkSetNameAction.h in Headers */ = {isa = PBXBuildFile; fileRef = 66A10F39257F1E1600DD651A /* ParkSetNameAction.h */; };
		66A10FAA257F1E1800DD651A /* SetParkEntranceFeeAction.cpp in Sources */ = {isa = PBXBuildFile; fileRef = 66A10F3A257F1E1600DD651A /* SetParkEntranceFeeAction.cpp */; };
		66A10FAB257F1E1800DD651A /* LandSetRightsAction.cpp in Sources */ = {isa = PBXBuildFile; fileRef = 66A10F3B257F1E1600DD651A /* LandSetRightsAction.cpp */; };
		66A10FAC257F1E1800DD651A /* RideSetSettingAction.h in Headers */ = {isa = PBXBuildFile; fileRef = 66A10F3C257F1E1600DD651A /* RideSetSettingAction.h */; };
		66A10FAD257F1E1800DD651A /* TileModifyAction.cpp in Sources */ = {isa = PBXBuildFile; fileRef = 66A10F3D257F1E1700DD651A /* TileModifyAction.cpp */; };
		66A10FAE257F1E1800DD651A /* SmallSceneryPlaceAction.cpp in Sources */ = {isa = PBXBuildFile; fileRef = 66A10F3E257F1E1700DD651A /* SmallSceneryPlaceAction.cpp */; };
		66A10FAF257F1E1800DD651A /* RideSetNameAction.h in Headers */ = {isa = PBXBuildFile; fileRef = 66A10F3F257F1E1700DD651A /* RideSetNameAction.h */; };
		66A10FB0257F1E1800DD651A /* SignSetStyleAction.cpp in Sources */ = {isa = PBXBuildFile; fileRef = 66A10F40257F1E1700DD651A /* SignSetStyleAction.cpp */; };
		66A10FB1257F1E1800DD651A /* RideDemolishAction.cpp in Sources */ = {isa = PBXBuildFile; fileRef = 66A10F41257F1E1700DD651A /* RideDemolishAction.cpp */; };
		66A10FB2257F1E1800DD651A /* LargeSceneryRemoveAction.cpp in Sources */ = {isa = PBXBuildFile; fileRef = 66A10F42257F1E1700DD651A /* LargeSceneryRemoveAction.cpp */; };
		66A10FB3257F1E1800DD651A /* MazeSetTrackAction.cpp in Sources */ = {isa = PBXBuildFile; fileRef = 66A10F43257F1E1700DD651A /* MazeSetTrackAction.cpp */; };
		66A10FB4257F1E1800DD651A /* ScenarioSetSettingAction.cpp in Sources */ = {isa = PBXBuildFile; fileRef = 66A10F44257F1E1700DD651A /* ScenarioSetSettingAction.cpp */; };
		66A10FB5257F1E1800DD651A /* SignSetNameAction.cpp in Sources */ = {isa = PBXBuildFile; fileRef = 66A10F45257F1E1700DD651A /* SignSetNameAction.cpp */; };
		66A10FB6257F1E1800DD651A /* RideSetColourSchemeAction.h in Headers */ = {isa = PBXBuildFile; fileRef = 66A10F46257F1E1700DD651A /* RideSetColourSchemeAction.h */; };
		66A10FB7257F1E1800DD651A /* LandBuyRightsAction.cpp in Sources */ = {isa = PBXBuildFile; fileRef = 66A10F47257F1E1700DD651A /* LandBuyRightsAction.cpp */; };
		66A10FB8257F1E1800DD651A /* ScenarioSetSettingAction.h in Headers */ = {isa = PBXBuildFile; fileRef = 66A10F48257F1E1700DD651A /* ScenarioSetSettingAction.h */; };
		66A10FB9257F1E1800DD651A /* RideSetStatusAction.cpp in Sources */ = {isa = PBXBuildFile; fileRef = 66A10F49257F1E1700DD651A /* RideSetStatusAction.cpp */; };
		66A10FBA257F1E1800DD651A /* PlayerKickAction.cpp in Sources */ = {isa = PBXBuildFile; fileRef = 66A10F4A257F1E1700DD651A /* PlayerKickAction.cpp */; };
		66A10FBB257F1E1800DD651A /* LargeSceneryPlaceAction.cpp in Sources */ = {isa = PBXBuildFile; fileRef = 66A10F4B257F1E1700DD651A /* LargeSceneryPlaceAction.cpp */; };
		66A10FD0257F1E3000DD651A /* TrackPlaceAction.h in Headers */ = {isa = PBXBuildFile; fileRef = 66A10FBE257F1E2D00DD651A /* TrackPlaceAction.h */; };
		66A10FD1257F1E3000DD651A /* WaterRaiseAction.cpp in Sources */ = {isa = PBXBuildFile; fileRef = 66A10FBF257F1E2D00DD651A /* WaterRaiseAction.cpp */; };
		66A10FD2257F1E3000DD651A /* WallPlaceAction.h in Headers */ = {isa = PBXBuildFile; fileRef = 66A10FC0257F1E2D00DD651A /* WallPlaceAction.h */; };
		66A10FD3257F1E3000DD651A /* TrackRemoveAction.h in Headers */ = {isa = PBXBuildFile; fileRef = 66A10FC1257F1E2D00DD651A /* TrackRemoveAction.h */; };
		66A10FD4257F1E3000DD651A /* TrackSetBrakeSpeedAction.cpp in Sources */ = {isa = PBXBuildFile; fileRef = 66A10FC2257F1E2E00DD651A /* TrackSetBrakeSpeedAction.cpp */; };
		66A10FD5257F1E3000DD651A /* WaterRaiseAction.h in Headers */ = {isa = PBXBuildFile; fileRef = 66A10FC3257F1E2E00DD651A /* WaterRaiseAction.h */; };
		66A10FD6257F1E3000DD651A /* WallRemoveAction.h in Headers */ = {isa = PBXBuildFile; fileRef = 66A10FC4257F1E2E00DD651A /* WallRemoveAction.h */; };
		66A10FD7257F1E3000DD651A /* WaterLowerAction.h in Headers */ = {isa = PBXBuildFile; fileRef = 66A10FC5257F1E2E00DD651A /* WaterLowerAction.h */; };
		66A10FD8257F1E3000DD651A /* TrackRemoveAction.cpp in Sources */ = {isa = PBXBuildFile; fileRef = 66A10FC6257F1E2E00DD651A /* TrackRemoveAction.cpp */; };
		66A10FD9257F1E3000DD651A /* WaterSetHeightAction.cpp in Sources */ = {isa = PBXBuildFile; fileRef = 66A10FC7257F1E2E00DD651A /* WaterSetHeightAction.cpp */; };
		66A10FDA257F1E3000DD651A /* WaterSetHeightAction.h in Headers */ = {isa = PBXBuildFile; fileRef = 66A10FC8257F1E2F00DD651A /* WaterSetHeightAction.h */; };
		66A10FDB257F1E3000DD651A /* WallPlaceAction.cpp in Sources */ = {isa = PBXBuildFile; fileRef = 66A10FC9257F1E2F00DD651A /* WallPlaceAction.cpp */; };
		66A10FDC257F1E3000DD651A /* TrackPlaceAction.cpp in Sources */ = {isa = PBXBuildFile; fileRef = 66A10FCA257F1E2F00DD651A /* TrackPlaceAction.cpp */; };
		66A10FDD257F1E3000DD651A /* WallSetColourAction.h in Headers */ = {isa = PBXBuildFile; fileRef = 66A10FCB257F1E2F00DD651A /* WallSetColourAction.h */; };
		66A10FDE257F1E3000DD651A /* WaterLowerAction.cpp in Sources */ = {isa = PBXBuildFile; fileRef = 66A10FCC257F1E2F00DD651A /* WaterLowerAction.cpp */; };
		66A10FDF257F1E3000DD651A /* TrackSetBrakeSpeedAction.h in Headers */ = {isa = PBXBuildFile; fileRef = 66A10FCD257F1E2F00DD651A /* TrackSetBrakeSpeedAction.h */; };
		66A10FE0257F1E3000DD651A /* WallRemoveAction.cpp in Sources */ = {isa = PBXBuildFile; fileRef = 66A10FCE257F1E2F00DD651A /* WallRemoveAction.cpp */; };
		66A10FE1257F1E3000DD651A /* WallSetColourAction.cpp in Sources */ = {isa = PBXBuildFile; fileRef = 66A10FCF257F1E3000DD651A /* WallSetColourAction.cpp */; };
		9308D9FE209908090079EE96 /* TileElement.cpp in Sources */ = {isa = PBXBuildFile; fileRef = 9308D9FA209908080079EE96 /* TileElement.cpp */; };
		9308D9FF209908090079EE96 /* TileElement.cpp in Sources */ = {isa = PBXBuildFile; fileRef = 9308D9FA209908080079EE96 /* TileElement.cpp */; };
		9308DA00209908090079EE96 /* TileElement.cpp in Sources */ = {isa = PBXBuildFile; fileRef = 9308D9FA209908080079EE96 /* TileElement.cpp */; };
		9308DA01209908090079EE96 /* Surface.cpp in Sources */ = {isa = PBXBuildFile; fileRef = 9308D9FB209908080079EE96 /* Surface.cpp */; };
		9308DA02209908090079EE96 /* Surface.cpp in Sources */ = {isa = PBXBuildFile; fileRef = 9308D9FB209908080079EE96 /* Surface.cpp */; };
		9308DA03209908090079EE96 /* Surface.cpp in Sources */ = {isa = PBXBuildFile; fileRef = 9308D9FB209908080079EE96 /* Surface.cpp */; };
		9308DA04209908090079EE96 /* TileElement.h in Headers */ = {isa = PBXBuildFile; fileRef = 9308D9FC209908080079EE96 /* TileElement.h */; };
		9308DA05209908090079EE96 /* Surface.h in Headers */ = {isa = PBXBuildFile; fileRef = 9308D9FD209908090079EE96 /* Surface.h */; };
		930EEA6A24FC00950070314E /* ScenarioSelect.cpp in Sources */ = {isa = PBXBuildFile; fileRef = 930EEA6924FC00940070314E /* ScenarioSelect.cpp */; };
		9329D520240C17C60054301C /* BenchUpdate.cpp in Sources */ = {isa = PBXBuildFile; fileRef = 9329D51F240C17C60054301C /* BenchUpdate.cpp */; };
		932A211E22D73CFA00C57EDB /* GameActionCompat.cpp in Sources */ = {isa = PBXBuildFile; fileRef = 932A20CF22D73CEE00C57EDB /* GameActionCompat.cpp */; };
		932A211F22D73CFA00C57EDB /* GameActionRegistration.cpp in Sources */ = {isa = PBXBuildFile; fileRef = 932A20D322D73CEF00C57EDB /* GameActionRegistration.cpp */; };
		932A212022D73CFA00C57EDB /* GameAction.cpp in Sources */ = {isa = PBXBuildFile; fileRef = 932A211C22D73CFA00C57EDB /* GameAction.cpp */; };
		93378D01252B4F550077D2D8 /* JsonFwd.hpp in Headers */ = {isa = PBXBuildFile; fileRef = 93378D00252B4F550077D2D8 /* JsonFwd.hpp */; };
		933C55B524B858490057E64B /* SeaDecrypt.cpp in Sources */ = {isa = PBXBuildFile; fileRef = 933C55B424B858490057E64B /* SeaDecrypt.cpp */; };
		933CBDB520CB1ACD00134678 /* Widget.cpp in Sources */ = {isa = PBXBuildFile; fileRef = 933CBDB120CB1ACC00134678 /* Widget.cpp */; };
		933CBDB620CB1ACD00134678 /* Theme.cpp in Sources */ = {isa = PBXBuildFile; fileRef = 933CBDB220CB1ACD00134678 /* Theme.cpp */; };
		933CBDBB20CB1B3F00134678 /* TitleSequencePlayer.cpp in Sources */ = {isa = PBXBuildFile; fileRef = 933CBDB920CB1B3F00134678 /* TitleSequencePlayer.cpp */; };
		933CBDBD20CB1BA900134678 /* ViewportInteraction.cpp in Sources */ = {isa = PBXBuildFile; fileRef = 933CBDBC20CB1BA900134678 /* ViewportInteraction.cpp */; };
		933CBDBF20CB1BCA00134678 /* Window.cpp in Sources */ = {isa = PBXBuildFile; fileRef = 933CBDBE20CB1BCA00134678 /* Window.cpp */; };
		933F2CB720935653001B33FD /* LocalisationService.cpp in Sources */ = {isa = PBXBuildFile; fileRef = 933F2CB620935653001B33FD /* LocalisationService.cpp */; };
		933F2CB820935653001B33FD /* LocalisationService.cpp in Sources */ = {isa = PBXBuildFile; fileRef = 933F2CB620935653001B33FD /* LocalisationService.cpp */; };
		933F2CB920935653001B33FD /* LocalisationService.cpp in Sources */ = {isa = PBXBuildFile; fileRef = 933F2CB620935653001B33FD /* LocalisationService.cpp */; };
		933F2CBB20935668001B33FD /* LocalisationService.h in Headers */ = {isa = PBXBuildFile; fileRef = 933F2CBA20935668001B33FD /* LocalisationService.h */; };
		9344BEF920C1E6180047D165 /* Crypt.h in Headers */ = {isa = PBXBuildFile; fileRef = 9344BEF720C1E6180047D165 /* Crypt.h */; };
		9344BEFA20C1E6180047D165 /* Crypt.OpenSSL.cpp in Sources */ = {isa = PBXBuildFile; fileRef = 9344BEF820C1E6180047D165 /* Crypt.OpenSSL.cpp */; };
		9346F9D8208A191900C77D91 /* Guest.cpp in Sources */ = {isa = PBXBuildFile; fileRef = 9346F9D6208A191900C77D91 /* Guest.cpp */; };
		9346F9D9208A191900C77D91 /* Guest.cpp in Sources */ = {isa = PBXBuildFile; fileRef = 9346F9D6208A191900C77D91 /* Guest.cpp */; };
		9346F9DA208A191900C77D91 /* Guest.cpp in Sources */ = {isa = PBXBuildFile; fileRef = 9346F9D6208A191900C77D91 /* Guest.cpp */; };
		9346F9DB208A191900C77D91 /* GuestPathfinding.cpp in Sources */ = {isa = PBXBuildFile; fileRef = 9346F9D7208A191900C77D91 /* GuestPathfinding.cpp */; };
		9346F9DC208A191900C77D91 /* GuestPathfinding.cpp in Sources */ = {isa = PBXBuildFile; fileRef = 9346F9D7208A191900C77D91 /* GuestPathfinding.cpp */; };
		9346F9DD208A191900C77D91 /* GuestPathfinding.cpp in Sources */ = {isa = PBXBuildFile; fileRef = 9346F9D7208A191900C77D91 /* GuestPathfinding.cpp */; };
		936F412824CE030F00E07BCF /* NetworkClient.h in Headers */ = {isa = PBXBuildFile; fileRef = 936F412424CE030E00E07BCF /* NetworkClient.h */; };
		936F412924CE030F00E07BCF /* NetworkBase.cpp in Sources */ = {isa = PBXBuildFile; fileRef = 936F412524CE030F00E07BCF /* NetworkBase.cpp */; };
		936F412A24CE030F00E07BCF /* NetworkClient.cpp in Sources */ = {isa = PBXBuildFile; fileRef = 936F412624CE030F00E07BCF /* NetworkClient.cpp */; };
		936F412B24CE030F00E07BCF /* NetworkBase.h in Headers */ = {isa = PBXBuildFile; fileRef = 936F412724CE030F00E07BCF /* NetworkBase.h */; };
		939A359A20C12FC800630B3F /* Paint.Litter.cpp in Sources */ = {isa = PBXBuildFile; fileRef = 939A359720C12FC700630B3F /* Paint.Litter.cpp */; };
		939A359B20C12FC800630B3F /* Paint.Misc.cpp in Sources */ = {isa = PBXBuildFile; fileRef = 939A359820C12FC700630B3F /* Paint.Misc.cpp */; };
		939A359C20C12FC800630B3F /* Paint.Sprite.h in Headers */ = {isa = PBXBuildFile; fileRef = 939A359920C12FC700630B3F /* Paint.Sprite.h */; };
		939A359F20C12FDE00630B3F /* Paint.Surface.h in Headers */ = {isa = PBXBuildFile; fileRef = 939A359D20C12FDD00630B3F /* Paint.Surface.h */; };
		939A35A020C12FDE00630B3F /* Paint.TileElement.h in Headers */ = {isa = PBXBuildFile; fileRef = 939A359E20C12FDE00630B3F /* Paint.TileElement.h */; };
		939A35A220C12FFD00630B3F /* InteractiveConsole.h in Headers */ = {isa = PBXBuildFile; fileRef = 939A35A120C12FFD00630B3F /* InteractiveConsole.h */; };
		93AE2389252F948A00CD03C3 /* Formatter.h in Headers */ = {isa = PBXBuildFile; fileRef = 93AE2387252F948A00CD03C3 /* Formatter.h */; };
		93AE238A252F948A00CD03C3 /* Formatter.cpp in Sources */ = {isa = PBXBuildFile; fileRef = 93AE2388252F948A00CD03C3 /* Formatter.cpp */; };
		93B4DC1525487CDF008D63FF /* Formatting.cpp in Sources */ = {isa = PBXBuildFile; fileRef = 93B4DC1325487CDE008D63FF /* Formatting.cpp */; };
		93B4DC1625487CDF008D63FF /* Formatting.h in Headers */ = {isa = PBXBuildFile; fileRef = 93B4DC1425487CDE008D63FF /* Formatting.h */; };
		93CBA4C020A74FF200867D56 /* BitmapReader.cpp in Sources */ = {isa = PBXBuildFile; fileRef = 93CBA4BF20A74FF200867D56 /* BitmapReader.cpp */; };
		93CBA4C320A7502E00867D56 /* Imaging.h in Headers */ = {isa = PBXBuildFile; fileRef = 93CBA4C120A7502D00867D56 /* Imaging.h */; };
		93CBA4C420A7502E00867D56 /* Imaging.cpp in Sources */ = {isa = PBXBuildFile; fileRef = 93CBA4C220A7502E00867D56 /* Imaging.cpp */; };
		93CBA4C520A7502E00867D56 /* Imaging.cpp in Sources */ = {isa = PBXBuildFile; fileRef = 93CBA4C220A7502E00867D56 /* Imaging.cpp */; };
		93CBA4C620A7502E00867D56 /* Imaging.cpp in Sources */ = {isa = PBXBuildFile; fileRef = 93CBA4C220A7502E00867D56 /* Imaging.cpp */; };
		93CBA4C920A7504500867D56 /* ImageImporter.cpp in Sources */ = {isa = PBXBuildFile; fileRef = 93CBA4C720A7504400867D56 /* ImageImporter.cpp */; };
		93CBA4CA20A7504500867D56 /* ImageImporter.cpp in Sources */ = {isa = PBXBuildFile; fileRef = 93CBA4C720A7504400867D56 /* ImageImporter.cpp */; };
		93CBA4CB20A7504500867D56 /* ImageImporter.cpp in Sources */ = {isa = PBXBuildFile; fileRef = 93CBA4C720A7504400867D56 /* ImageImporter.cpp */; };
		93CBA4CC20A7504500867D56 /* ImageImporter.h in Headers */ = {isa = PBXBuildFile; fileRef = 93CBA4C820A7504500867D56 /* ImageImporter.h */; };
		93DE9751209C3C1000FB1CC8 /* GameState.cpp in Sources */ = {isa = PBXBuildFile; fileRef = 93DE974E209C3C0F00FB1CC8 /* GameState.cpp */; };
		93DE9753209C3C1000FB1CC8 /* GameState.h in Headers */ = {isa = PBXBuildFile; fileRef = 93DE974F209C3C0F00FB1CC8 /* GameState.h */; };
		93DFD02E24521BA0001FCBAF /* FileWatcher.h in Headers */ = {isa = PBXBuildFile; fileRef = 93DFD02C24521B9F001FCBAF /* FileWatcher.h */; };
		93DFD02F24521BA0001FCBAF /* FileWatcher.cpp in Sources */ = {isa = PBXBuildFile; fileRef = 93DFD02D24521BA0001FCBAF /* FileWatcher.cpp */; };
		93DFD04424521C1A001FCBAF /* Plugin.h in Headers */ = {isa = PBXBuildFile; fileRef = 93DFD03124521C19001FCBAF /* Plugin.h */; };
		93DFD04524521C1A001FCBAF /* ScObject.hpp in Headers */ = {isa = PBXBuildFile; fileRef = 93DFD03224521C19001FCBAF /* ScObject.hpp */; };
		93DFD04624521C1A001FCBAF /* HookEngine.h in Headers */ = {isa = PBXBuildFile; fileRef = 93DFD03324521C19001FCBAF /* HookEngine.h */; };
		93DFD04724521C1A001FCBAF /* ScNetwork.hpp in Headers */ = {isa = PBXBuildFile; fileRef = 93DFD03424521C19001FCBAF /* ScNetwork.hpp */; };
		93DFD04824521C1A001FCBAF /* HookEngine.cpp in Sources */ = {isa = PBXBuildFile; fileRef = 93DFD03524521C19001FCBAF /* HookEngine.cpp */; };
		93DFD04924521C1A001FCBAF /* ScTile.hpp in Headers */ = {isa = PBXBuildFile; fileRef = 93DFD03624521C19001FCBAF /* ScTile.hpp */; };
		93DFD04A24521C1A001FCBAF /* ScConfiguration.hpp in Headers */ = {isa = PBXBuildFile; fileRef = 93DFD03724521C19001FCBAF /* ScConfiguration.hpp */; };
		93DFD04B24521C1A001FCBAF /* ScriptEngine.cpp in Sources */ = {isa = PBXBuildFile; fileRef = 93DFD03824521C19001FCBAF /* ScriptEngine.cpp */; };
		93DFD04C24521C1A001FCBAF /* ScDisposable.hpp in Headers */ = {isa = PBXBuildFile; fileRef = 93DFD03924521C19001FCBAF /* ScDisposable.hpp */; };
		93DFD04D24521C1A001FCBAF /* ScEntity.hpp in Headers */ = {isa = PBXBuildFile; fileRef = 93DFD03A24521C19001FCBAF /* ScEntity.hpp */; };
		93DFD04E24521C1A001FCBAF /* Duktape.hpp in Headers */ = {isa = PBXBuildFile; fileRef = 93DFD03B24521C19001FCBAF /* Duktape.hpp */; };
		93DFD04F24521C1A001FCBAF /* ScConsole.hpp in Headers */ = {isa = PBXBuildFile; fileRef = 93DFD03C24521C19001FCBAF /* ScConsole.hpp */; };
		93DFD05024521C1A001FCBAF /* ScPark.hpp in Headers */ = {isa = PBXBuildFile; fileRef = 93DFD03D24521C19001FCBAF /* ScPark.hpp */; };
		93DFD05124521C1A001FCBAF /* ScContext.hpp in Headers */ = {isa = PBXBuildFile; fileRef = 93DFD03E24521C19001FCBAF /* ScContext.hpp */; };
		93DFD05224521C1A001FCBAF /* Plugin.cpp in Sources */ = {isa = PBXBuildFile; fileRef = 93DFD03F24521C19001FCBAF /* Plugin.cpp */; };
		93DFD05324521C1A001FCBAF /* ScRide.hpp in Headers */ = {isa = PBXBuildFile; fileRef = 93DFD04024521C19001FCBAF /* ScRide.hpp */; };
		93DFD05424521C1A001FCBAF /* ScDate.hpp in Headers */ = {isa = PBXBuildFile; fileRef = 93DFD04124521C19001FCBAF /* ScDate.hpp */; };
		93DFD05524521C1A001FCBAF /* ScMap.hpp in Headers */ = {isa = PBXBuildFile; fileRef = 93DFD04224521C19001FCBAF /* ScMap.hpp */; };
		93DFD05624521C1A001FCBAF /* ScriptEngine.h in Headers */ = {isa = PBXBuildFile; fileRef = 93DFD04324521C19001FCBAF /* ScriptEngine.h */; };
		93F6004C213DD7DD00EEB83E /* TerrainSurfaceObject.cpp in Sources */ = {isa = PBXBuildFile; fileRef = 93F60049213DD7DC00EEB83E /* TerrainSurfaceObject.cpp */; };
		93F6004D213DD7DD00EEB83E /* TerrainEdgeObject.cpp in Sources */ = {isa = PBXBuildFile; fileRef = 93F6004A213DD7DC00EEB83E /* TerrainEdgeObject.cpp */; };
		93F60050213DD7E400EEB83E /* StationObject.cpp in Sources */ = {isa = PBXBuildFile; fileRef = 93F6004F213DD7E300EEB83E /* StationObject.cpp */; };
		93F76EED20BFF6F900D4512C /* Drawing.Sprite.cpp in Sources */ = {isa = PBXBuildFile; fileRef = 93F76EEB20BFF6F900D4512C /* Drawing.Sprite.cpp */; };
		93F76EEE20BFF6F900D4512C /* Drawing.String.cpp in Sources */ = {isa = PBXBuildFile; fileRef = 93F76EEC20BFF6F900D4512C /* Drawing.String.cpp */; };
		93F76EF020BFF71700D4512C /* InteractiveConsole.cpp in Sources */ = {isa = PBXBuildFile; fileRef = 93F76EEF20BFF71700D4512C /* InteractiveConsole.cpp */; };
		93F76EF220BFF74200D4512C /* Localisation.Date.cpp in Sources */ = {isa = PBXBuildFile; fileRef = 93F76EF120BFF74200D4512C /* Localisation.Date.cpp */; };
		93F76EF520BFF76E00D4512C /* Paint.Peep.cpp in Sources */ = {isa = PBXBuildFile; fileRef = 93F76EF320BFF76D00D4512C /* Paint.Peep.cpp */; };
		93F76EF620BFF76E00D4512C /* Paint.Sprite.cpp in Sources */ = {isa = PBXBuildFile; fileRef = 93F76EF420BFF76D00D4512C /* Paint.Sprite.cpp */; };
		93F76EFF20BFF77B00D4512C /* Paint.Wall.cpp in Sources */ = {isa = PBXBuildFile; fileRef = 93F76EF720BFF77900D4512C /* Paint.Wall.cpp */; };
		93F76F0020BFF77B00D4512C /* Paint.Path.cpp in Sources */ = {isa = PBXBuildFile; fileRef = 93F76EF820BFF77900D4512C /* Paint.Path.cpp */; };
		93F76F0120BFF77B00D4512C /* Paint.LargeScenery.cpp in Sources */ = {isa = PBXBuildFile; fileRef = 93F76EF920BFF77900D4512C /* Paint.LargeScenery.cpp */; };
		93F76F0220BFF77B00D4512C /* Paint.Surface.cpp in Sources */ = {isa = PBXBuildFile; fileRef = 93F76EFA20BFF77900D4512C /* Paint.Surface.cpp */; };
		93F76F0320BFF77B00D4512C /* Paint.SmallScenery.cpp in Sources */ = {isa = PBXBuildFile; fileRef = 93F76EFB20BFF77A00D4512C /* Paint.SmallScenery.cpp */; };
		93F76F0420BFF77B00D4512C /* Paint.Banner.cpp in Sources */ = {isa = PBXBuildFile; fileRef = 93F76EFC20BFF77A00D4512C /* Paint.Banner.cpp */; };
		93F76F0520BFF77B00D4512C /* Paint.TileElement.cpp in Sources */ = {isa = PBXBuildFile; fileRef = 93F76EFD20BFF77A00D4512C /* Paint.TileElement.cpp */; };
		93F76F0620BFF77B00D4512C /* Paint.Entrance.cpp in Sources */ = {isa = PBXBuildFile; fileRef = 93F76EFE20BFF77A00D4512C /* Paint.Entrance.cpp */; };
		93F9DA3820B46F9D00D1BE92 /* ShopItem.cpp in Sources */ = {isa = PBXBuildFile; fileRef = 4CDCB0BC20A9902E00321367 /* ShopItem.cpp */; };
		93F9DA3A20B46FCA00D1BE92 /* SceneryObject.cpp in Sources */ = {isa = PBXBuildFile; fileRef = 4C1A53EC205FD19F000F8EF5 /* SceneryObject.cpp */; };
		93F9DA3B20B4701100D1BE92 /* StdInOutConsole.cpp in Sources */ = {isa = PBXBuildFile; fileRef = 4C3B423720591513000C5BB7 /* StdInOutConsole.cpp */; };
		93FB272124ED3601008241C9 /* Cursors.cpp in Sources */ = {isa = PBXBuildFile; fileRef = 93FB272024ED3601008241C9 /* Cursors.cpp */; };
		C61ADB1F1FB6A0A70024F2EF /* TopToolbar.cpp in Sources */ = {isa = PBXBuildFile; fileRef = C61ADB1E1FB6A0A60024F2EF /* TopToolbar.cpp */; };
		C61ADB211FB7DC060024F2EF /* Scenery.cpp in Sources */ = {isa = PBXBuildFile; fileRef = C61ADB201FB7DC060024F2EF /* Scenery.cpp */; };
		C61ADB231FBBCB8B0024F2EF /* GameBottomToolbar.cpp in Sources */ = {isa = PBXBuildFile; fileRef = C61ADB221FBBCB8A0024F2EF /* GameBottomToolbar.cpp */; };
		C61FB2721FA3E25D0095FB9D /* ObjectLoadError.cpp in Sources */ = {isa = PBXBuildFile; fileRef = C61FB2701FA3E25C0095FB9D /* ObjectLoadError.cpp */; };
		C61FB2731FA3E25D0095FB9D /* TextInput.cpp in Sources */ = {isa = PBXBuildFile; fileRef = C61FB2711FA3E25C0095FB9D /* TextInput.cpp */; };
		C62D83871FCC7D1A008C04F1 /* EditorObjectSelection.cpp in Sources */ = {isa = PBXBuildFile; fileRef = C62D83861FCC7D19008C04F1 /* EditorObjectSelection.cpp */; };
		C62D838A1FD36D6F008C04F1 /* EditorObjectSelectionSession.cpp in Sources */ = {isa = PBXBuildFile; fileRef = C62D83881FD36D6E008C04F1 /* EditorObjectSelectionSession.cpp */; };
		C62D838B1FD36D6F008C04F1 /* EditorObjectSelectionSession.h in Headers */ = {isa = PBXBuildFile; fileRef = C62D83891FD36D6F008C04F1 /* EditorObjectSelectionSession.h */; };
		C632C81F1F8A445700781F6D /* RideList.cpp in Sources */ = {isa = PBXBuildFile; fileRef = C632C81E1F8A445700781F6D /* RideList.cpp */; };
		C6352B841F477022006CCEE3 /* DataSerialiser.h in Headers */ = {isa = PBXBuildFile; fileRef = C6352B811F477022006CCEE3 /* DataSerialiser.h */; };
		C6352B851F477022006CCEE3 /* DataSerialiserTraits.h in Headers */ = {isa = PBXBuildFile; fileRef = C6352B821F477022006CCEE3 /* DataSerialiserTraits.h */; };
		C6352B861F477022006CCEE3 /* Endianness.h in Headers */ = {isa = PBXBuildFile; fileRef = C6352B831F477022006CCEE3 /* Endianness.h */; };
		C64644F81F3FA4120026AC2D /* ClearScenery.cpp in Sources */ = {isa = PBXBuildFile; fileRef = C64644EE1F3FA4120026AC2D /* ClearScenery.cpp */; };
		C64644F91F3FA4120026AC2D /* EditorInventionsList.cpp in Sources */ = {isa = PBXBuildFile; fileRef = C64644EF1F3FA4120026AC2D /* EditorInventionsList.cpp */; };
		C64644FA1F3FA4120026AC2D /* EditorObjectiveOptions.cpp in Sources */ = {isa = PBXBuildFile; fileRef = C64644F01F3FA4120026AC2D /* EditorObjectiveOptions.cpp */; };
		C64644FB1F3FA4120026AC2D /* EditorScenarioOptions.cpp in Sources */ = {isa = PBXBuildFile; fileRef = C64644F11F3FA4120026AC2D /* EditorScenarioOptions.cpp */; };
		C64644FC1F3FA4120026AC2D /* Footpath.cpp in Sources */ = {isa = PBXBuildFile; fileRef = C64644F21F3FA4120026AC2D /* Footpath.cpp */; };
		C64644FD1F3FA4120026AC2D /* Land.cpp in Sources */ = {isa = PBXBuildFile; fileRef = C64644F31F3FA4120026AC2D /* Land.cpp */; };
		C64644FE1F3FA4120026AC2D /* Main.cpp in Sources */ = {isa = PBXBuildFile; fileRef = C64644F41F3FA4120026AC2D /* Main.cpp */; };
		C64644FF1F3FA4120026AC2D /* StaffList.cpp in Sources */ = {isa = PBXBuildFile; fileRef = C64644F51F3FA4120026AC2D /* StaffList.cpp */; };
		C64645001F3FA4120026AC2D /* ViewClipping.cpp in Sources */ = {isa = PBXBuildFile; fileRef = C64644F61F3FA4120026AC2D /* ViewClipping.cpp */; };
		C64645011F3FA4120026AC2D /* Water.cpp in Sources */ = {isa = PBXBuildFile; fileRef = C64644F71F3FA4120026AC2D /* Water.cpp */; };
		C654DF2D1F69C0430040F43D /* Banner.cpp in Sources */ = {isa = PBXBuildFile; fileRef = C654DF1C1F69C0430040F43D /* Banner.cpp */; };
		C654DF2E1F69C0430040F43D /* DemolishRidePrompt.cpp in Sources */ = {isa = PBXBuildFile; fileRef = C654DF1D1F69C0430040F43D /* DemolishRidePrompt.cpp */; };
		C654DF2F1F69C0430040F43D /* Error.cpp in Sources */ = {isa = PBXBuildFile; fileRef = C654DF1E1F69C0430040F43D /* Error.cpp */; };
		C654DF301F69C0430040F43D /* Finances.cpp in Sources */ = {isa = PBXBuildFile; fileRef = C654DF1F1F69C0430040F43D /* Finances.cpp */; };
		C654DF311F69C0430040F43D /* GuestList.cpp in Sources */ = {isa = PBXBuildFile; fileRef = C654DF201F69C0430040F43D /* GuestList.cpp */; };
		C654DF321F69C0430040F43D /* InstallTrack.cpp in Sources */ = {isa = PBXBuildFile; fileRef = C654DF211F69C0430040F43D /* InstallTrack.cpp */; };
		C654DF331F69C0430040F43D /* LoadSave.cpp in Sources */ = {isa = PBXBuildFile; fileRef = C654DF221F69C0430040F43D /* LoadSave.cpp */; };
		C654DF341F69C0430040F43D /* NewCampaign.cpp in Sources */ = {isa = PBXBuildFile; fileRef = C654DF231F69C0430040F43D /* NewCampaign.cpp */; };
		C654DF351F69C0430040F43D /* Park.cpp in Sources */ = {isa = PBXBuildFile; fileRef = C654DF241F69C0430040F43D /* Park.cpp */; };
		C654DF361F69C0430040F43D /* Player.cpp in Sources */ = {isa = PBXBuildFile; fileRef = C654DF251F69C0430040F43D /* Player.cpp */; };
		C654DF371F69C0430040F43D /* Sign.cpp in Sources */ = {isa = PBXBuildFile; fileRef = C654DF261F69C0430040F43D /* Sign.cpp */; };
		C654DF381F69C0430040F43D /* StaffFirePrompt.cpp in Sources */ = {isa = PBXBuildFile; fileRef = C654DF271F69C0430040F43D /* StaffFirePrompt.cpp */; };
		C654DF391F69C0430040F43D /* TitleCommandEditor.cpp in Sources */ = {isa = PBXBuildFile; fileRef = C654DF281F69C0430040F43D /* TitleCommandEditor.cpp */; };
		C654DF3A1F69C0430040F43D /* TitleEditor.cpp in Sources */ = {isa = PBXBuildFile; fileRef = C654DF291F69C0430040F43D /* TitleEditor.cpp */; };
		C654DF3C1F69C0430040F43D /* TrackDesignManage.cpp in Sources */ = {isa = PBXBuildFile; fileRef = C654DF2B1F69C0430040F43D /* TrackDesignManage.cpp */; };
		C654DF3D1F69C0430040F43D /* TrackDesignPlace.cpp in Sources */ = {isa = PBXBuildFile; fileRef = C654DF2C1F69C0430040F43D /* TrackDesignPlace.cpp */; };
		C6607F481FE2B97E00D3FC0D /* Input.cpp in Sources */ = {isa = PBXBuildFile; fileRef = 4CC4B8E81FE00C5D00660D62 /* Input.cpp */; };
		C666ED771F33DBB20061AA04 /* ShortcutKeys.cpp in Sources */ = {isa = PBXBuildFile; fileRef = C666ED751F33DBB20061AA04 /* ShortcutKeys.cpp */; };
		C666EE6B1F37ACB10061AA04 /* About.cpp in Sources */ = {isa = PBXBuildFile; fileRef = C666EE551F37ACB10061AA04 /* About.cpp */; };
		C666EE6C1F37ACB10061AA04 /* Changelog.cpp in Sources */ = {isa = PBXBuildFile; fileRef = C666EE561F37ACB10061AA04 /* Changelog.cpp */; };
		C666EE6D1F37ACB10061AA04 /* Cheats.cpp in Sources */ = {isa = PBXBuildFile; fileRef = C666EE571F37ACB10061AA04 /* Cheats.cpp */; };
		C666EE6E1F37ACB10061AA04 /* CustomCurrency.cpp in Sources */ = {isa = PBXBuildFile; fileRef = C666EE581F37ACB10061AA04 /* CustomCurrency.cpp */; };
		C666EE6F1F37ACB10061AA04 /* DebugPaint.cpp in Sources */ = {isa = PBXBuildFile; fileRef = C666EE591F37ACB10061AA04 /* DebugPaint.cpp */; };
		C666EE701F37ACB10061AA04 /* LandRights.cpp in Sources */ = {isa = PBXBuildFile; fileRef = C666EE5A1F37ACB10061AA04 /* LandRights.cpp */; };
		C666EE711F37ACB10061AA04 /* MapGen.cpp in Sources */ = {isa = PBXBuildFile; fileRef = C666EE5B1F37ACB10061AA04 /* MapGen.cpp */; };
		C666EE721F37ACB10061AA04 /* Multiplayer.cpp in Sources */ = {isa = PBXBuildFile; fileRef = C666EE5C1F37ACB10061AA04 /* Multiplayer.cpp */; };
		C666EE731F37ACB10061AA04 /* MusicCredits.cpp in Sources */ = {isa = PBXBuildFile; fileRef = C666EE5D1F37ACB10061AA04 /* MusicCredits.cpp */; };
		C666EE741F37ACB10061AA04 /* News.cpp in Sources */ = {isa = PBXBuildFile; fileRef = C666EE5E1F37ACB10061AA04 /* News.cpp */; };
		C666EE751F37ACB10061AA04 /* NewsOptions.cpp in Sources */ = {isa = PBXBuildFile; fileRef = C666EE5F1F37ACB10061AA04 /* NewsOptions.cpp */; };
		C666EE761F37ACB10061AA04 /* Options.cpp in Sources */ = {isa = PBXBuildFile; fileRef = C666EE601F37ACB10061AA04 /* Options.cpp */; };
		C666EE771F37ACB10061AA04 /* SavePrompt.cpp in Sources */ = {isa = PBXBuildFile; fileRef = C666EE611F37ACB10061AA04 /* SavePrompt.cpp */; };
		C666EE781F37ACB10061AA04 /* ServerList.cpp in Sources */ = {isa = PBXBuildFile; fileRef = C666EE621F37ACB10061AA04 /* ServerList.cpp */; };
		C666EE791F37ACB10061AA04 /* ServerStart.cpp in Sources */ = {isa = PBXBuildFile; fileRef = C666EE631F37ACB10061AA04 /* ServerStart.cpp */; };
		C666EE7A1F37ACB10061AA04 /* Themes.cpp in Sources */ = {isa = PBXBuildFile; fileRef = C666EE641F37ACB10061AA04 /* Themes.cpp */; };
		C666EE7B1F37ACB10061AA04 /* TitleExit.cpp in Sources */ = {isa = PBXBuildFile; fileRef = C666EE651F37ACB10061AA04 /* TitleExit.cpp */; };
		C666EE7C1F37ACB10061AA04 /* TitleLogo.cpp in Sources */ = {isa = PBXBuildFile; fileRef = C666EE661F37ACB10061AA04 /* TitleLogo.cpp */; };
		C666EE7D1F37ACB10061AA04 /* TitleMenu.cpp in Sources */ = {isa = PBXBuildFile; fileRef = C666EE671F37ACB10061AA04 /* TitleMenu.cpp */; };
		C666EE7E1F37ACB10061AA04 /* TitleOptions.cpp in Sources */ = {isa = PBXBuildFile; fileRef = C666EE681F37ACB10061AA04 /* TitleOptions.cpp */; };
		C666EE7F1F37ACB10061AA04 /* Viewport.cpp in Sources */ = {isa = PBXBuildFile; fileRef = C666EE691F37ACB10061AA04 /* Viewport.cpp */; };
		C67B28152002D67A00109C93 /* Widget.h in Headers */ = {isa = PBXBuildFile; fileRef = C67B28122002D67900109C93 /* Widget.h */; };
		C67B28162002D67A00109C93 /* Window.h in Headers */ = {isa = PBXBuildFile; fileRef = C67B28132002D67900109C93 /* Window.h */; };
		C67B28172002D67A00109C93 /* Viewport.h in Headers */ = {isa = PBXBuildFile; fileRef = C67B28142002D67900109C93 /* Viewport.h */; };
		C67B28192002D7F200109C93 /* Window_internal.h in Headers */ = {isa = PBXBuildFile; fileRef = C67B28182002D7F200109C93 /* Window_internal.h */; };
		C67CCD661FBBCFDB004FAE4C /* EditorBottomToolbar.cpp in Sources */ = {isa = PBXBuildFile; fileRef = C67CCD651FBBCFDB004FAE4C /* EditorBottomToolbar.cpp */; };
		C67CCD681FBBD138004FAE4C /* EditorMain.cpp in Sources */ = {isa = PBXBuildFile; fileRef = C67CCD671FBBD137004FAE4C /* EditorMain.cpp */; };
		C68313C81FDB4ED4006DB3D8 /* MouseInput.cpp in Sources */ = {isa = PBXBuildFile; fileRef = C68313C71FDB4ED4006DB3D8 /* MouseInput.cpp */; };
		C68313CB1FDB4EEC006DB3D8 /* Tooltip.cpp in Sources */ = {isa = PBXBuildFile; fileRef = C68313C91FDB4EEC006DB3D8 /* Tooltip.cpp */; };
		C68313CC1FDB4EEC006DB3D8 /* Dropdown.cpp in Sources */ = {isa = PBXBuildFile; fileRef = C68313CA1FDB4EEC006DB3D8 /* Dropdown.cpp */; };
		C68313D51FDB4F4C006DB3D8 /* Graph.cpp in Sources */ = {isa = PBXBuildFile; fileRef = C68313D11FDB4F4C006DB3D8 /* Graph.cpp */; };
		C68313D61FDB4F4C006DB3D8 /* LandTool.cpp in Sources */ = {isa = PBXBuildFile; fileRef = C68313D31FDB4F4C006DB3D8 /* LandTool.cpp */; };
		C685E5191F8907850090598F /* NewRide.cpp in Sources */ = {isa = PBXBuildFile; fileRef = C685E5141F8907840090598F /* NewRide.cpp */; };
		C685E51A1F8907850090598F /* Staff.cpp in Sources */ = {isa = PBXBuildFile; fileRef = C685E5151F8907840090598F /* Staff.cpp */; };
		C685E51B1F8907850090598F /* Guest.cpp in Sources */ = {isa = PBXBuildFile; fileRef = C685E5161F8907840090598F /* Guest.cpp */; };
		C685E51C1F8907850090598F /* Map.cpp in Sources */ = {isa = PBXBuildFile; fileRef = C685E5171F8907840090598F /* Map.cpp */; };
		C685E51D1F8907850090598F /* Research.cpp in Sources */ = {isa = PBXBuildFile; fileRef = C685E5181F8907840090598F /* Research.cpp */; };
		C6887846202897B30084B384 /* Foundation.framework in Frameworks */ = {isa = PBXBuildFile; fileRef = C688783D202893590084B384 /* Foundation.framework */; };
		C6887847202897B70084B384 /* Cocoa.framework in Frameworks */ = {isa = PBXBuildFile; fileRef = C688783F202893600084B384 /* Cocoa.framework */; };
		C6887848202897D10084B384 /* Foundation.framework in Frameworks */ = {isa = PBXBuildFile; fileRef = C688783D202893590084B384 /* Foundation.framework */; };
		C68878492028982B0084B384 /* Cocoa.framework in Frameworks */ = {isa = PBXBuildFile; fileRef = C688783F202893600084B384 /* Cocoa.framework */; };
		C688784A202899B40084B384 /* input.cpp in Sources */ = {isa = PBXBuildFile; fileRef = C68313C51FDB4EBA006DB3D8 /* input.cpp */; };
		C688784B202899B90084B384 /* Intro.cpp in Sources */ = {isa = PBXBuildFile; fileRef = 4CC4B8EA1FE00C5D00660D62 /* Intro.cpp */; };
		C688784C202899BE0084B384 /* Game.cpp in Sources */ = {isa = PBXBuildFile; fileRef = 4CE4623F1FD0710E0001CD98 /* Game.cpp */; };
		C688784D202899C40084B384 /* Diagnostic.cpp in Sources */ = {isa = PBXBuildFile; fileRef = 4CC4B8E51FE00C4E00660D62 /* Diagnostic.cpp */; };
		C688784E202899CB0084B384 /* Date.cpp in Sources */ = {isa = PBXBuildFile; fileRef = 4C5DFF401FAC69D200CB093A /* Date.cpp */; };
		C688784F202899D00084B384 /* CmdlineSprite.cpp in Sources */ = {isa = PBXBuildFile; fileRef = 4CC4B8E21FE00C4100660D62 /* CmdlineSprite.cpp */; };
		C6887850202899D40084B384 /* Cheats.cpp in Sources */ = {isa = PBXBuildFile; fileRef = 4C6A66901FE14C9500694CB6 /* Cheats.cpp */; };
		C6887851202899EA0084B384 /* Wall.cpp in Sources */ = {isa = PBXBuildFile; fileRef = 4C7B54402007646A00A52E21 /* Wall.cpp */; };
		C6887852202899ED0084B384 /* TileInspector.cpp in Sources */ = {isa = PBXBuildFile; fileRef = 4C7B543E2007646A00A52E21 /* TileInspector.cpp */; };
		C6887853202899F00084B384 /* Sprite.cpp in Sources */ = {isa = PBXBuildFile; fileRef = 4C7B543C2007646A00A52E21 /* Sprite.cpp */; };
		C6887854202899F30084B384 /* SmallScenery.cpp in Sources */ = {isa = PBXBuildFile; fileRef = 4C7B543A2007646A00A52E21 /* SmallScenery.cpp */; };
		C6887855202899F60084B384 /* Particle.cpp in Sources */ = {isa = PBXBuildFile; fileRef = 4C7B54372007646A00A52E21 /* Particle.cpp */; };
		C6887856202899FA0084B384 /* Scenery.cpp in Sources */ = {isa = PBXBuildFile; fileRef = 4C7B54382007646A00A52E21 /* Scenery.cpp */; };
		C6887857202899FD0084B384 /* Park.cpp in Sources */ = {isa = PBXBuildFile; fileRef = 4C7B54352007646A00A52E21 /* Park.cpp */; };
		C688785820289A0A0084B384 /* Balloon.cpp in Sources */ = {isa = PBXBuildFile; fileRef = 4C7B541D2007646A00A52E21 /* Balloon.cpp */; };
		C688785920289A0A0084B384 /* Banner.cpp in Sources */ = {isa = PBXBuildFile; fileRef = 4C7B541E2007646A00A52E21 /* Banner.cpp */; };
		C688785A20289A0A0084B384 /* Climate.cpp in Sources */ = {isa = PBXBuildFile; fileRef = 4C7B54202007646A00A52E21 /* Climate.cpp */; };
		C688785B20289A0A0084B384 /* Duck.cpp in Sources */ = {isa = PBXBuildFile; fileRef = 4C7B54222007646A00A52E21 /* Duck.cpp */; };
		C688785C20289A0A0084B384 /* Entrance.cpp in Sources */ = {isa = PBXBuildFile; fileRef = 4C7B54232007646A00A52E21 /* Entrance.cpp */; };
		C688785D20289A0A0084B384 /* Footpath.cpp in Sources */ = {isa = PBXBuildFile; fileRef = 4C7B54252007646A00A52E21 /* Footpath.cpp */; };
		C688785E20289A0A0084B384 /* Fountain.cpp in Sources */ = {isa = PBXBuildFile; fileRef = 4C7B54272007646A00A52E21 /* Fountain.cpp */; };
		C688785F20289A0A0084B384 /* LargeScenery.cpp in Sources */ = {isa = PBXBuildFile; fileRef = 4C7B54292007646A00A52E21 /* LargeScenery.cpp */; };
		C688786020289A0A0084B384 /* Map.cpp in Sources */ = {isa = PBXBuildFile; fileRef = 4C7B542C2007646A00A52E21 /* Map.cpp */; };
		C688786120289A0A0084B384 /* MapAnimation.cpp in Sources */ = {isa = PBXBuildFile; fileRef = 4C7B542E2007646A00A52E21 /* MapAnimation.cpp */; };
		C688786220289A0A0084B384 /* MapGen.cpp in Sources */ = {isa = PBXBuildFile; fileRef = 4C7B54302007646A00A52E21 /* MapGen.cpp */; };
		C688786320289A0A0084B384 /* MapHelpers.cpp in Sources */ = {isa = PBXBuildFile; fileRef = 4C7B54322007646A00A52E21 /* MapHelpers.cpp */; };
		C688786420289A0A0084B384 /* MoneyEffect.cpp in Sources */ = {isa = PBXBuildFile; fileRef = 4C7B54342007646A00A52E21 /* MoneyEffect.cpp */; };
		C688786520289A400084B384 /* _legacy.cpp in Sources */ = {isa = PBXBuildFile; fileRef = F7B2048E2024E8B30000AD7E /* _legacy.cpp */; };
		C688786620289A430084B384 /* Intent.cpp in Sources */ = {isa = PBXBuildFile; fileRef = C654DF3E1F69C18C0040F43D /* Intent.cpp */; };
		C688786720289A4A0084B384 /* SawyerCoding.cpp in Sources */ = {isa = PBXBuildFile; fileRef = 4C6A668A1FE14C3A00694CB6 /* SawyerCoding.cpp */; };
		C688786820289A4A0084B384 /* Util.cpp in Sources */ = {isa = PBXBuildFile; fileRef = 4C6A668C1FE14C3A00694CB6 /* Util.cpp */; };
		C688786920289A660084B384 /* CableLift.cpp in Sources */ = {isa = PBXBuildFile; fileRef = 4C6AC2101F9E1CB3004324AA /* CableLift.cpp */; };
		C688786C20289A6F0084B384 /* TrackDesign.cpp in Sources */ = {isa = PBXBuildFile; fileRef = 4C4C1E971F58226500560300 /* TrackDesign.cpp */; };
		C688786D20289A6F0084B384 /* TrackPaint.cpp in Sources */ = {isa = PBXBuildFile; fileRef = 4C7B540B20060D8100A52E21 /* TrackPaint.cpp */; };
		C688786E20289A6F0084B384 /* Vehicle.cpp in Sources */ = {isa = PBXBuildFile; fileRef = 4CFE4E831F90AF41005243C2 /* Vehicle.cpp */; };
		C688786F20289A6F0084B384 /* VehicleData.cpp in Sources */ = {isa = PBXBuildFile; fileRef = 4C7B54052005735F00A52E21 /* VehicleData.cpp */; };
		C688787020289A6F0084B384 /* VehiclePaint.cpp in Sources */ = {isa = PBXBuildFile; fileRef = 4C7B54072005736700A52E21 /* VehiclePaint.cpp */; };
		C688787120289A780084B384 /* Ride.cpp in Sources */ = {isa = PBXBuildFile; fileRef = 4C6A66BF1FF9322A00694CB6 /* Ride.cpp */; };
		C688787320289A780084B384 /* RideRatings.cpp in Sources */ = {isa = PBXBuildFile; fileRef = F73E320B2011589E00C4D975 /* RideRatings.cpp */; };
		C688787420289A780084B384 /* TrackDesignSave.cpp in Sources */ = {isa = PBXBuildFile; fileRef = F73E320E2011589F00C4D975 /* TrackDesignSave.cpp */; };
		C688787520289A780084B384 /* RideData.cpp in Sources */ = {isa = PBXBuildFile; fileRef = 4C7B541420060D8E00A52E21 /* RideData.cpp */; };
		C688787720289A780084B384 /* Station.cpp in Sources */ = {isa = PBXBuildFile; fileRef = 4C6AC20D1F9E1693004324AA /* Station.cpp */; };
		C688787820289A780084B384 /* Track.cpp in Sources */ = {isa = PBXBuildFile; fileRef = 4CFE4E8E1F9625B0005243C2 /* Track.cpp */; };
		C688787920289A780084B384 /* TrackData.cpp in Sources */ = {isa = PBXBuildFile; fileRef = 4CFE4E861F950164005243C2 /* TrackData.cpp */; };
		C688787E20289ADE0084B384 /* Drawing.cpp in Sources */ = {isa = PBXBuildFile; fileRef = 4C7B53D520002CA400A52E21 /* Drawing.cpp */; };
		C688787F20289ADE0084B384 /* Font.cpp in Sources */ = {isa = PBXBuildFile; fileRef = 4C7B53D620002CA400A52E21 /* Font.cpp */; };
		C688788020289ADE0084B384 /* LightFX.cpp in Sources */ = {isa = PBXBuildFile; fileRef = 4C7B53D720002CA400A52E21 /* LightFX.cpp */; };
		C688788120289ADE0084B384 /* Line.cpp in Sources */ = {isa = PBXBuildFile; fileRef = 4C7B53CD200029CE00A52E21 /* Line.cpp */; };
		C688788220289ADE0084B384 /* Rect.cpp in Sources */ = {isa = PBXBuildFile; fileRef = 4C7B53CF200029D900A52E21 /* Rect.cpp */; };
		C688788320289ADE0084B384 /* ScrollingText.cpp in Sources */ = {isa = PBXBuildFile; fileRef = 4C7B53D0200029D900A52E21 /* ScrollingText.cpp */; };
		C688788520289ADE0084B384 /* Text.cpp in Sources */ = {isa = PBXBuildFile; fileRef = C651A8D71F30204300443BCA /* Text.cpp */; };
		C688788620289ADE0084B384 /* TTF.cpp in Sources */ = {isa = PBXBuildFile; fileRef = 4C7B53D820002CA400A52E21 /* TTF.cpp */; };
		C688788720289ADE0084B384 /* TTFSDLPort.cpp in Sources */ = {isa = PBXBuildFile; fileRef = 4C7B54682007BF2E00A52E21 /* TTFSDLPort.cpp */; };
		C688788820289ADE0084B384 /* X8DrawingEngine.cpp in Sources */ = {isa = PBXBuildFile; fileRef = 4C8B426E1EEB1ABD00F015CA /* X8DrawingEngine.cpp */; };
		C688788E20289AE70084B384 /* SSE41Drawing.cpp in Sources */ = {isa = PBXBuildFile; fileRef = 4C6A66BB1FED04EE00694CB6 /* SSE41Drawing.cpp */; settings = {COMPILER_FLAGS = "-msse4.1"; }; };
		C688788F20289B140084B384 /* Chat.cpp in Sources */ = {isa = PBXBuildFile; fileRef = 4C7B53DD200143C200A52E21 /* Chat.cpp */; };
		C688789020289B140084B384 /* Colour.cpp in Sources */ = {isa = PBXBuildFile; fileRef = 4C7B53DF200143C200A52E21 /* Colour.cpp */; };
		C688789220289B140084B384 /* FontFamilies.cpp in Sources */ = {isa = PBXBuildFile; fileRef = 4C7B53E4200143C200A52E21 /* FontFamilies.cpp */; };
		C688789320289B140084B384 /* Fonts.cpp in Sources */ = {isa = PBXBuildFile; fileRef = 4C7B53E6200143C200A52E21 /* Fonts.cpp */; };
		C688789420289B140084B384 /* Screenshot.cpp in Sources */ = {isa = PBXBuildFile; fileRef = 4C7B53E8200143C200A52E21 /* Screenshot.cpp */; };
		C688789620289B140084B384 /* Viewport.cpp in Sources */ = {isa = PBXBuildFile; fileRef = 4C7B53EC200143C200A52E21 /* Viewport.cpp */; };
		C688789920289B140084B384 /* Window.cpp in Sources */ = {isa = PBXBuildFile; fileRef = 4C7B53F1200143C200A52E21 /* Window.cpp */; };
		C688789A20289B200084B384 /* ConversionTables.cpp in Sources */ = {isa = PBXBuildFile; fileRef = 4C7B53C61FFF94F900A52E21 /* ConversionTables.cpp */; };
		C688789B20289B200084B384 /* Convert.cpp in Sources */ = {isa = PBXBuildFile; fileRef = 4C7B53AA1FFF935B00A52E21 /* Convert.cpp */; };
		C688789C20289B200084B384 /* Currency.cpp in Sources */ = {isa = PBXBuildFile; fileRef = 4C7B53AB1FFF935B00A52E21 /* Currency.cpp */; };
		C688789E20289B200084B384 /* FormatCodes.cpp in Sources */ = {isa = PBXBuildFile; fileRef = 4C7B53AF1FFF935B00A52E21 /* FormatCodes.cpp */; };
		C688789F20289B200084B384 /* Language.cpp in Sources */ = {isa = PBXBuildFile; fileRef = 4C7B53B11FFF935B00A52E21 /* Language.cpp */; };
		C68878A020289B200084B384 /* LanguagePack.cpp in Sources */ = {isa = PBXBuildFile; fileRef = 4C7B53B31FFF935B00A52E21 /* LanguagePack.cpp */; };
		C68878A120289B200084B384 /* Localisation.cpp in Sources */ = {isa = PBXBuildFile; fileRef = 4C7B53B51FFF935B00A52E21 /* Localisation.cpp */; };
		C68878A220289B200084B384 /* RealNames.cpp in Sources */ = {isa = PBXBuildFile; fileRef = 4C7B53B71FFF935B00A52E21 /* RealNames.cpp */; };
		C68878A420289B200084B384 /* UTF8.cpp in Sources */ = {isa = PBXBuildFile; fileRef = 4C7B53BB1FFF935B00A52E21 /* UTF8.cpp */; };
		C68878A520289B2A0084B384 /* Award.cpp in Sources */ = {isa = PBXBuildFile; fileRef = 4C93F1B01F8E185600A9330D /* Award.cpp */; };
		C68878A620289B2A0084B384 /* Finance.cpp in Sources */ = {isa = PBXBuildFile; fileRef = 4C93F1B21F8E185600A9330D /* Finance.cpp */; };
		C68878A720289B2A0084B384 /* Marketing.cpp in Sources */ = {isa = PBXBuildFile; fileRef = 4C93F1B41F8E185600A9330D /* Marketing.cpp */; };
		C68878A820289B2A0084B384 /* NewsItem.cpp in Sources */ = {isa = PBXBuildFile; fileRef = 4C93F1B61F8E185600A9330D /* NewsItem.cpp */; };
		C68878A920289B2A0084B384 /* Research.cpp in Sources */ = {isa = PBXBuildFile; fileRef = 4C93F1B81F8E185600A9330D /* Research.cpp */; };
		C68878C020289B710084B384 /* ApplyPaletteShader.cpp in Sources */ = {isa = PBXBuildFile; fileRef = F76C85911EC4E82600FA49E2 /* ApplyPaletteShader.cpp */; };
		C68878C120289B710084B384 /* ApplyTransparencyShader.cpp in Sources */ = {isa = PBXBuildFile; fileRef = D45E09161F99CF2F00854B2B /* ApplyTransparencyShader.cpp */; };
		C68878C220289B710084B384 /* DrawLineShader.cpp in Sources */ = {isa = PBXBuildFile; fileRef = F76C85961EC4E82600FA49E2 /* DrawLineShader.cpp */; };
		C68878C320289B710084B384 /* DrawRectShader.cpp in Sources */ = {isa = PBXBuildFile; fileRef = F76C85941EC4E82600FA49E2 /* DrawRectShader.cpp */; };
		C68878C420289B710084B384 /* OpenGLAPI.cpp in Sources */ = {isa = PBXBuildFile; fileRef = F76C859B1EC4E82600FA49E2 /* OpenGLAPI.cpp */; };
		C68878C520289B710084B384 /* OpenGLDrawingEngine.cpp in Sources */ = {isa = PBXBuildFile; fileRef = F76C859D1EC4E82600FA49E2 /* OpenGLDrawingEngine.cpp */; };
		C68878C620289B710084B384 /* OpenGLFramebuffer.cpp in Sources */ = {isa = PBXBuildFile; fileRef = F76C859E1EC4E82600FA49E2 /* OpenGLFramebuffer.cpp */; };
		C68878C720289B710084B384 /* OpenGLShaderProgram.cpp in Sources */ = {isa = PBXBuildFile; fileRef = F76C85A01EC4E82600FA49E2 /* OpenGLShaderProgram.cpp */; };
		C68878C820289B710084B384 /* SwapFramebuffer.cpp in Sources */ = {isa = PBXBuildFile; fileRef = F76C85A21EC4E82600FA49E2 /* SwapFramebuffer.cpp */; };
		C68878C920289B710084B384 /* TextureCache.cpp in Sources */ = {isa = PBXBuildFile; fileRef = F76C85A41EC4E82600FA49E2 /* TextureCache.cpp */; };
		C68878CA20289B710084B384 /* TransparencyDepth.cpp in Sources */ = {isa = PBXBuildFile; fileRef = D4974F1A1FA04A1900F7FD7F /* TransparencyDepth.cpp */; };
		C68878CB20289B710084B384 /* HardwareDisplayDrawingEngine.cpp in Sources */ = {isa = PBXBuildFile; fileRef = 4C8B42711EEB1AE400F015CA /* HardwareDisplayDrawingEngine.cpp */; };
		C68878CC20289B710084B384 /* SoftwareDrawingEngine.cpp in Sources */ = {isa = PBXBuildFile; fileRef = F76C85A61EC4E82600FA49E2 /* SoftwareDrawingEngine.cpp */; };
		C68878CD20289B9B0084B384 /* DefaultObjects.cpp in Sources */ = {isa = PBXBuildFile; fileRef = F7B2048B2024E7800000AD7E /* DefaultObjects.cpp */; };
		C68878CE20289B9B0084B384 /* ObjectList.cpp in Sources */ = {isa = PBXBuildFile; fileRef = 4C7B53A31FFC180400A52E21 /* ObjectList.cpp */; };
		C68878DB20289B9B0084B384 /* Paint.cpp in Sources */ = {isa = PBXBuildFile; fileRef = 4C6A66AE1FE278C900694CB6 /* Paint.cpp */; };
		C68878DC20289B9B0084B384 /* Painter.cpp in Sources */ = {isa = PBXBuildFile; fileRef = 4C6A66B01FE278C900694CB6 /* Painter.cpp */; };
		C68878DD20289B9B0084B384 /* PaintHelpers.cpp in Sources */ = {isa = PBXBuildFile; fileRef = 4C6A66B21FE278C900694CB6 /* PaintHelpers.cpp */; };
		C68878DE20289B9B0084B384 /* Supports.cpp in Sources */ = {isa = PBXBuildFile; fileRef = 4C6A66B31FE278C900694CB6 /* Supports.cpp */; };
		C68878DF20289B9B0084B384 /* VirtualFloor.cpp in Sources */ = {isa = PBXBuildFile; fileRef = 4C7B540020015AC600A52E21 /* VirtualFloor.cpp */; };
		C68878E020289B9B0084B384 /* Peep.cpp in Sources */ = {isa = PBXBuildFile; fileRef = 4CFE4E7B1F90A3F1005243C2 /* Peep.cpp */; };
		C68878E120289B9B0084B384 /* PeepData.cpp in Sources */ = {isa = PBXBuildFile; fileRef = 4CFE4E7D1F90A3F1005243C2 /* PeepData.cpp */; };
		C68878E220289B9B0084B384 /* Staff.cpp in Sources */ = {isa = PBXBuildFile; fileRef = 4CFE4E7E1F90A3F1005243C2 /* Staff.cpp */; };
		C68878E320289B9B0084B384 /* Android.cpp in Sources */ = {isa = PBXBuildFile; fileRef = 4C7B54742010DF3C00A52E21 /* Android.cpp */; };
		C68878E420289B9B0084B384 /* Linux.cpp in Sources */ = {isa = PBXBuildFile; fileRef = 4C7B54762010DF4300A52E21 /* Linux.cpp */; };
		C68878E520289B9B0084B384 /* Platform.Android.cpp in Sources */ = {isa = PBXBuildFile; fileRef = 4CE462441FD161360001CD98 /* Platform.Android.cpp */; };
		C68878E620289B9B0084B384 /* Platform.Linux.cpp in Sources */ = {isa = PBXBuildFile; fileRef = 4CE462461FD1613D0001CD98 /* Platform.Linux.cpp */; };
		C68878E720289B9B0084B384 /* Platform.Posix.cpp in Sources */ = {isa = PBXBuildFile; fileRef = 4CE462481FD1613D0001CD98 /* Platform.Posix.cpp */; };
		C68878E820289B9B0084B384 /* Platform.Win32.cpp in Sources */ = {isa = PBXBuildFile; fileRef = 4CE462491FD1613D0001CD98 /* Platform.Win32.cpp */; };
		C68878E920289B9B0084B384 /* Posix.cpp in Sources */ = {isa = PBXBuildFile; fileRef = 4C7B54782010DF4C00A52E21 /* Posix.cpp */; };
		C68878EA20289B9B0084B384 /* Shared.cpp in Sources */ = {isa = PBXBuildFile; fileRef = 4C7B54792010DF4C00A52E21 /* Shared.cpp */; };
		C68878EB20289B9B0084B384 /* Windows.cpp in Sources */ = {isa = PBXBuildFile; fileRef = 4C7B547A2010DF4C00A52E21 /* Windows.cpp */; };
		C68878EC20289B9B0084B384 /* AirPoweredVerticalCoaster.cpp in Sources */ = {isa = PBXBuildFile; fileRef = 4C93F1181F8B744400A9330D /* AirPoweredVerticalCoaster.cpp */; };
		C68878ED20289B9B0084B384 /* BobsleighCoaster.cpp in Sources */ = {isa = PBXBuildFile; fileRef = 4C93F1191F8B744400A9330D /* BobsleighCoaster.cpp */; };
		C68878EE20289B9B0084B384 /* BolligerMabillardTrack.cpp in Sources */ = {isa = PBXBuildFile; fileRef = 4C93F11B1F8B744400A9330D /* BolligerMabillardTrack.cpp */; };
		C68878EF20289B9B0084B384 /* CompactInvertedCoaster.cpp in Sources */ = {isa = PBXBuildFile; fileRef = 4C93F11C1F8B744400A9330D /* CompactInvertedCoaster.cpp */; };
		C68878F020289B9B0084B384 /* CorkscrewRollerCoaster.cpp in Sources */ = {isa = PBXBuildFile; fileRef = 4C93F11D1F8B744400A9330D /* CorkscrewRollerCoaster.cpp */; };
		C68878F120289B9B0084B384 /* FlyingRollerCoaster.cpp in Sources */ = {isa = PBXBuildFile; fileRef = 4C93F11E1F8B744400A9330D /* FlyingRollerCoaster.cpp */; };
		C68878F220289B9B0084B384 /* GigaCoaster.cpp in Sources */ = {isa = PBXBuildFile; fileRef = 4C93F11F1F8B744400A9330D /* GigaCoaster.cpp */; };
		C68878F320289B9B0084B384 /* HeartlineTwisterCoaster.cpp in Sources */ = {isa = PBXBuildFile; fileRef = 4C93F1201F8B744400A9330D /* HeartlineTwisterCoaster.cpp */; };
		C68878F420289B9B0084B384 /* InvertedHairpinCoaster.cpp in Sources */ = {isa = PBXBuildFile; fileRef = 4C93F1211F8B744400A9330D /* InvertedHairpinCoaster.cpp */; };
		C68878F520289B9B0084B384 /* InvertedImpulseCoaster.cpp in Sources */ = {isa = PBXBuildFile; fileRef = 4C93F1221F8B744400A9330D /* InvertedImpulseCoaster.cpp */; };
		C68878F620289B9B0084B384 /* InvertedRollerCoaster.cpp in Sources */ = {isa = PBXBuildFile; fileRef = 4C93F1231F8B744400A9330D /* InvertedRollerCoaster.cpp */; };
		C68878F720289B9B0084B384 /* JuniorRollerCoaster.cpp in Sources */ = {isa = PBXBuildFile; fileRef = 4C93F1251F8B744400A9330D /* JuniorRollerCoaster.cpp */; };
		C68878F820289B9B0084B384 /* LayDownRollerCoaster.cpp in Sources */ = {isa = PBXBuildFile; fileRef = 4C93F1261F8B744400A9330D /* LayDownRollerCoaster.cpp */; };
		C68878F920289B9B0084B384 /* LimLaunchedRollerCoaster.cpp in Sources */ = {isa = PBXBuildFile; fileRef = 4C93F1271F8B744400A9330D /* LimLaunchedRollerCoaster.cpp */; };
		C68878FA20289B9B0084B384 /* LoopingRollerCoaster.cpp in Sources */ = {isa = PBXBuildFile; fileRef = 4C93F1281F8B744400A9330D /* LoopingRollerCoaster.cpp */; };
		C68878FB20289B9B0084B384 /* MineRide.cpp in Sources */ = {isa = PBXBuildFile; fileRef = 4C93F1291F8B744400A9330D /* MineRide.cpp */; };
		C68878FC20289B9B0084B384 /* MineTrainCoaster.cpp in Sources */ = {isa = PBXBuildFile; fileRef = 4C93F12A1F8B744400A9330D /* MineTrainCoaster.cpp */; };
		C68878FD20289B9B0084B384 /* MiniRollerCoaster.cpp in Sources */ = {isa = PBXBuildFile; fileRef = 4C93F12B1F8B744400A9330D /* MiniRollerCoaster.cpp */; };
		C68878FE20289B9B0084B384 /* MiniSuspendedCoaster.cpp in Sources */ = {isa = PBXBuildFile; fileRef = 4C93F12C1F8B744400A9330D /* MiniSuspendedCoaster.cpp */; };
		C68878FF20289B9B0084B384 /* MultiDimensionRollerCoaster.cpp in Sources */ = {isa = PBXBuildFile; fileRef = 4C93F12D1F8B744400A9330D /* MultiDimensionRollerCoaster.cpp */; };
		C688790020289B9B0084B384 /* ReverseFreefallCoaster.cpp in Sources */ = {isa = PBXBuildFile; fileRef = 4C93F12E1F8B744400A9330D /* ReverseFreefallCoaster.cpp */; };
		C688790120289B9B0084B384 /* ReverserRollerCoaster.cpp in Sources */ = {isa = PBXBuildFile; fileRef = 4C93F12F1F8B744400A9330D /* ReverserRollerCoaster.cpp */; };
		C688790220289B9B0084B384 /* SideFrictionRollerCoaster.cpp in Sources */ = {isa = PBXBuildFile; fileRef = 4C93F1301F8B744400A9330D /* SideFrictionRollerCoaster.cpp */; };
		C688790320289B9B0084B384 /* StandUpRollerCoaster.cpp in Sources */ = {isa = PBXBuildFile; fileRef = 4C93F1311F8B744400A9330D /* StandUpRollerCoaster.cpp */; };
		C688790420289B9B0084B384 /* Steeplechase.cpp in Sources */ = {isa = PBXBuildFile; fileRef = 4C93F1321F8B744400A9330D /* Steeplechase.cpp */; };
		C688790520289B9B0084B384 /* SuspendedSwingingCoaster.cpp in Sources */ = {isa = PBXBuildFile; fileRef = 4C93F1331F8B744400A9330D /* SuspendedSwingingCoaster.cpp */; };
		C688790620289B9B0084B384 /* TwisterRollerCoaster.cpp in Sources */ = {isa = PBXBuildFile; fileRef = 4C93F1341F8B744400A9330D /* TwisterRollerCoaster.cpp */; };
		C688790720289B9B0084B384 /* VerticalDropRollerCoaster.cpp in Sources */ = {isa = PBXBuildFile; fileRef = 4C93F1351F8B744400A9330D /* VerticalDropRollerCoaster.cpp */; };
		C688790820289B9B0084B384 /* VirginiaReel.cpp in Sources */ = {isa = PBXBuildFile; fileRef = 4C93F1361F8B744400A9330D /* VirginiaReel.cpp */; };
		C688790920289B9B0084B384 /* WildMouse.cpp in Sources */ = {isa = PBXBuildFile; fileRef = 4C93F1371F8B744400A9330D /* WildMouse.cpp */; };
		C688790A20289B9B0084B384 /* WoodenRollerCoaster.cpp in Sources */ = {isa = PBXBuildFile; fileRef = 4C93F1381F8B744400A9330D /* WoodenRollerCoaster.cpp */; };
		C688790B20289B9B0084B384 /* WoodenWildMouse.cpp in Sources */ = {isa = PBXBuildFile; fileRef = 4C93F1391F8B744400A9330D /* WoodenWildMouse.cpp */; };
		C688790C20289B9B0084B384 /* CarRide.cpp in Sources */ = {isa = PBXBuildFile; fileRef = 4C93F15A1F8B745700A9330D /* CarRide.cpp */; };
		C688790D20289B9B0084B384 /* Circus.cpp in Sources */ = {isa = PBXBuildFile; fileRef = 4C93F15B1F8B745700A9330D /* Circus.cpp */; };
		C688790E20289B9B0084B384 /* CrookedHouse.cpp in Sources */ = {isa = PBXBuildFile; fileRef = 4C93F15C1F8B745700A9330D /* CrookedHouse.cpp */; };
		C688790F20289B9B0084B384 /* Dodgems.cpp in Sources */ = {isa = PBXBuildFile; fileRef = 4C93F15D1F8B745700A9330D /* Dodgems.cpp */; };
		C688791020289B9B0084B384 /* FerrisWheel.cpp in Sources */ = {isa = PBXBuildFile; fileRef = 4C93F15E1F8B745700A9330D /* FerrisWheel.cpp */; };
		C688791120289B9B0084B384 /* FlyingSaucers.cpp in Sources */ = {isa = PBXBuildFile; fileRef = 4C93F15F1F8B745700A9330D /* FlyingSaucers.cpp */; };
		C688791220289B9B0084B384 /* GhostTrain.cpp in Sources */ = {isa = PBXBuildFile; fileRef = 4C93F1601F8B745700A9330D /* GhostTrain.cpp */; };
		C688791320289B9B0084B384 /* HauntedHouse.cpp in Sources */ = {isa = PBXBuildFile; fileRef = 4C93F1611F8B745700A9330D /* HauntedHouse.cpp */; };
		C688791420289B9B0084B384 /* Maze.cpp in Sources */ = {isa = PBXBuildFile; fileRef = 4C93F1621F8B745700A9330D /* Maze.cpp */; };
		C688791520289B9B0084B384 /* MerryGoRound.cpp in Sources */ = {isa = PBXBuildFile; fileRef = 4C93F1631F8B745700A9330D /* MerryGoRound.cpp */; };
		C688791620289B9B0084B384 /* MiniGolf.cpp in Sources */ = {isa = PBXBuildFile; fileRef = 4C93F1641F8B745700A9330D /* MiniGolf.cpp */; };
		C688791720289B9B0084B384 /* MiniHelicopters.cpp in Sources */ = {isa = PBXBuildFile; fileRef = 4C93F1651F8B745700A9330D /* MiniHelicopters.cpp */; };
		C688791820289B9B0084B384 /* MonorailCycles.cpp in Sources */ = {isa = PBXBuildFile; fileRef = 4C93F1661F8B745700A9330D /* MonorailCycles.cpp */; };
		C688791920289B9B0084B384 /* ObservationTower.cpp in Sources */ = {isa = PBXBuildFile; fileRef = 4C93F1671F8B745700A9330D /* ObservationTower.cpp */; };
		C688791A20289B9B0084B384 /* SpaceRings.cpp in Sources */ = {isa = PBXBuildFile; fileRef = 4C93F1681F8B745700A9330D /* SpaceRings.cpp */; };
		C688791B20289B9B0084B384 /* SpiralSlide.cpp in Sources */ = {isa = PBXBuildFile; fileRef = 4C93F1691F8B745700A9330D /* SpiralSlide.cpp */; };
		C688791C20289B9B0084B384 /* Facility.cpp in Sources */ = {isa = PBXBuildFile; fileRef = 4C93F17A1F8B747300A9330D /* Facility.cpp */; };
		C688791D20289B9B0084B384 /* Shop.cpp in Sources */ = {isa = PBXBuildFile; fileRef = 4C93F17B1F8B747300A9330D /* Shop.cpp */; };
		C688791E20289B9B0084B384 /* 3dCinema.cpp in Sources */ = {isa = PBXBuildFile; fileRef = 4C93F17E1F8B747A00A9330D /* 3dCinema.cpp */; };
		C688791F20289B9B0084B384 /* Enterprise.cpp in Sources */ = {isa = PBXBuildFile; fileRef = 4C93F17F1F8B747A00A9330D /* Enterprise.cpp */; };
		C688792020289B9B0084B384 /* GoKarts.cpp in Sources */ = {isa = PBXBuildFile; fileRef = 4C93F1801F8B747A00A9330D /* GoKarts.cpp */; };
		C688792120289B9B0084B384 /* LaunchedFreefall.cpp in Sources */ = {isa = PBXBuildFile; fileRef = 4C93F1811F8B747A00A9330D /* LaunchedFreefall.cpp */; };
		C688792220289B9B0084B384 /* MagicCarpet.cpp in Sources */ = {isa = PBXBuildFile; fileRef = 4C93F1821F8B747A00A9330D /* MagicCarpet.cpp */; };
		C688792320289B9B0084B384 /* MotionSimulator.cpp in Sources */ = {isa = PBXBuildFile; fileRef = 4C93F1831F8B747A00A9330D /* MotionSimulator.cpp */; };
		C688792420289B9B0084B384 /* SwingingShip.cpp in Sources */ = {isa = PBXBuildFile; fileRef = 4C93F1841F8B747A00A9330D /* SwingingShip.cpp */; };
		C688792520289B9B0084B384 /* RotoDrop.cpp in Sources */ = {isa = PBXBuildFile; fileRef = 4C93F1851F8B747A00A9330D /* RotoDrop.cpp */; };
		C688792620289B9B0084B384 /* SwingingInverterShip.cpp in Sources */ = {isa = PBXBuildFile; fileRef = 4C93F1861F8B747A00A9330D /* SwingingInverterShip.cpp */; };
		C688792720289B9B0084B384 /* TopSpin.cpp in Sources */ = {isa = PBXBuildFile; fileRef = 4C93F1871F8B747A00A9330D /* TopSpin.cpp */; };
		C688792820289B9B0084B384 /* Twist.cpp in Sources */ = {isa = PBXBuildFile; fileRef = 4C93F1881F8B747A00A9330D /* Twist.cpp */; };
		C688792920289B9B0084B384 /* Chairlift.cpp in Sources */ = {isa = PBXBuildFile; fileRef = 4C93F1941F8B748200A9330D /* Chairlift.cpp */; };
		C688792A20289B9B0084B384 /* Lift.cpp in Sources */ = {isa = PBXBuildFile; fileRef = 4C93F1951F8B748200A9330D /* Lift.cpp */; };
		C688792B20289B9B0084B384 /* MiniatureRailway.cpp in Sources */ = {isa = PBXBuildFile; fileRef = 4C93F1961F8B748200A9330D /* MiniatureRailway.cpp */; };
		C688792C20289B9B0084B384 /* Monorail.cpp in Sources */ = {isa = PBXBuildFile; fileRef = 4C93F1971F8B748200A9330D /* Monorail.cpp */; };
		C688792D20289B9B0084B384 /* SuspendedMonorail.cpp in Sources */ = {isa = PBXBuildFile; fileRef = 4C93F1981F8B748200A9330D /* SuspendedMonorail.cpp */; };
		C688792E20289B9B0084B384 /* BoatHire.cpp in Sources */ = {isa = PBXBuildFile; fileRef = 4C93F19E1F8B748900A9330D /* BoatHire.cpp */; };
		C688792F20289B9B0084B384 /* DingySlide.cpp in Sources */ = {isa = PBXBuildFile; fileRef = 4C93F19F1F8B748900A9330D /* DingySlide.cpp */; };
		C688793020289B9B0084B384 /* LogFlume.cpp in Sources */ = {isa = PBXBuildFile; fileRef = 4C93F1A01F8B748900A9330D /* LogFlume.cpp */; };
		C688793120289B9B0084B384 /* RiverRapids.cpp in Sources */ = {isa = PBXBuildFile; fileRef = 4C93F1A11F8B748900A9330D /* RiverRapids.cpp */; };
		C688793220289B9B0084B384 /* SplashBoats.cpp in Sources */ = {isa = PBXBuildFile; fileRef = 4C93F1A21F8B748900A9330D /* SplashBoats.cpp */; };
		C688793320289B9B0084B384 /* SubmarineRide.cpp in Sources */ = {isa = PBXBuildFile; fileRef = 4C93F1A31F8B748900A9330D /* SubmarineRide.cpp */; };
		C688793420289B9B0084B384 /* WaterCoaster.cpp in Sources */ = {isa = PBXBuildFile; fileRef = 4C93F1A41F8B748900A9330D /* WaterCoaster.cpp */; };
		C68879A420289C060084B384 /* Platform.macOS.mm in Sources */ = {isa = PBXBuildFile; fileRef = F7B20489201E91BF0000AD7E /* Platform.macOS.mm */; };
		C68D98BC1FC6B8AB008E8378 /* TileInspector.cpp in Sources */ = {isa = PBXBuildFile; fileRef = C68D98BB1FC6B8AB008E8378 /* TileInspector.cpp */; };
		C6D2BEE21F9BAA6C008B557C /* Ride.cpp in Sources */ = {isa = PBXBuildFile; fileRef = C6D2BEE11F9BAA6C008B557C /* Ride.cpp */; };
		C6D2BEE61F9BAACE008B557C /* TrackList.cpp in Sources */ = {isa = PBXBuildFile; fileRef = C6D2BEE31F9BAACC008B557C /* TrackList.cpp */; };
		C6D2BEE71F9BAACE008B557C /* MapTooltip.cpp in Sources */ = {isa = PBXBuildFile; fileRef = C6D2BEE41F9BAACD008B557C /* MapTooltip.cpp */; };
		C6D2BEE81F9BAACE008B557C /* MazeConstruction.cpp in Sources */ = {isa = PBXBuildFile; fileRef = C6D2BEE51F9BAACD008B557C /* MazeConstruction.cpp */; };
		C6D2BEEA1F9BB83C008B557C /* NetworkStatus.cpp in Sources */ = {isa = PBXBuildFile; fileRef = C6D2BEE91F9BB83B008B557C /* NetworkStatus.cpp */; };
		C6E415511FAFD6DC00D4A52A /* RideConstruction.cpp in Sources */ = {isa = PBXBuildFile; fileRef = C6E415501FAFD6DB00D4A52A /* RideConstruction.cpp */; };
		C9C630B62235A22D009AD16E /* GameStateSnapshots.cpp in Sources */ = {isa = PBXBuildFile; fileRef = C9C630B52235A22C009AD16E /* GameStateSnapshots.cpp */; };
		D41B73EF1C2101890080A7B9 /* libcurl.tbd in Frameworks */ = {isa = PBXBuildFile; fileRef = D41B73EE1C2101890080A7B9 /* libcurl.tbd */; };
		D41B741D1C210A7A0080A7B9 /* libiconv.tbd in Frameworks */ = {isa = PBXBuildFile; fileRef = D41B741C1C210A7A0080A7B9 /* libiconv.tbd */; };
		D43407E21D0E14CE00C2B3D4 /* shaders in Resources */ = {isa = PBXBuildFile; fileRef = D43407E11D0E14CE00C2B3D4 /* shaders */; };
		D47304D51C4FF8250015C0EA /* libz.tbd in Frameworks */ = {isa = PBXBuildFile; fileRef = D47304D41C4FF8250015C0EA /* libz.tbd */; };
		D48AFDB71EF78DBF0081C644 /* BenchGfxCommmands.cpp in Sources */ = {isa = PBXBuildFile; fileRef = D48AFDB61EF78DBF0081C644 /* BenchGfxCommmands.cpp */; };
		D4EC48E61C2637710024B507 /* g2.dat in Resources */ = {isa = PBXBuildFile; fileRef = D4EC48E31C2637710024B507 /* g2.dat */; };
		D4EC48E71C2637710024B507 /* language in Resources */ = {isa = PBXBuildFile; fileRef = D4EC48E41C2637710024B507 /* language */; };
		D4EC48E81C2637710024B507 /* sequence in Resources */ = {isa = PBXBuildFile; fileRef = D4EC48E51C2637710024B507 /* sequence */; };
		F70839931FFC0B61002DCEFA /* Scenario.cpp in Sources */ = {isa = PBXBuildFile; fileRef = F70839911FFC0AFF002DCEFA /* Scenario.cpp */; };
		F76C85B41EC4E88300FA49E2 /* AudioMixer.cpp in Sources */ = {isa = PBXBuildFile; fileRef = F76C835B1EC4E7CC00FA49E2 /* AudioMixer.cpp */; };
		F76C85B71EC4E88300FA49E2 /* NullAudioSource.cpp in Sources */ = {isa = PBXBuildFile; fileRef = F76C835E1EC4E7CC00FA49E2 /* NullAudioSource.cpp */; };
		F76C85BA1EC4E88300FA49E2 /* CommandLine.cpp in Sources */ = {isa = PBXBuildFile; fileRef = F76C83631EC4E7CC00FA49E2 /* CommandLine.cpp */; };
		F76C85BC1EC4E88300FA49E2 /* ConvertCommand.cpp in Sources */ = {isa = PBXBuildFile; fileRef = F76C83651EC4E7CC00FA49E2 /* ConvertCommand.cpp */; };
		F76C85BD1EC4E88300FA49E2 /* RootCommands.cpp in Sources */ = {isa = PBXBuildFile; fileRef = F76C83661EC4E7CC00FA49E2 /* RootCommands.cpp */; };
		F76C85BE1EC4E88300FA49E2 /* ScreenshotCommands.cpp in Sources */ = {isa = PBXBuildFile; fileRef = F76C83671EC4E7CC00FA49E2 /* ScreenshotCommands.cpp */; };
		F76C85BF1EC4E88300FA49E2 /* SpriteCommands.cpp in Sources */ = {isa = PBXBuildFile; fileRef = F76C83681EC4E7CC00FA49E2 /* SpriteCommands.cpp */; };
		F76C85C01EC4E88300FA49E2 /* UriHandler.cpp in Sources */ = {isa = PBXBuildFile; fileRef = F76C83691EC4E7CC00FA49E2 /* UriHandler.cpp */; };
		F76C85C41EC4E88300FA49E2 /* Config.cpp in Sources */ = {isa = PBXBuildFile; fileRef = F76C836E1EC4E7CC00FA49E2 /* Config.cpp */; };
		F76C85C71EC4E88300FA49E2 /* IniReader.cpp in Sources */ = {isa = PBXBuildFile; fileRef = F76C83711EC4E7CC00FA49E2 /* IniReader.cpp */; };
		F76C85C91EC4E88300FA49E2 /* IniWriter.cpp in Sources */ = {isa = PBXBuildFile; fileRef = F76C83731EC4E7CC00FA49E2 /* IniWriter.cpp */; };
		F76C85CC1EC4E88300FA49E2 /* Context.cpp in Sources */ = {isa = PBXBuildFile; fileRef = F76C83761EC4E7CC00FA49E2 /* Context.cpp */; };
		F76C85CF1EC4E88300FA49E2 /* Console.cpp in Sources */ = {isa = PBXBuildFile; fileRef = F76C837A1EC4E7CC00FA49E2 /* Console.cpp */; };
		F76C85D11EC4E88300FA49E2 /* Diagnostics.cpp in Sources */ = {isa = PBXBuildFile; fileRef = F76C837C1EC4E7CC00FA49E2 /* Diagnostics.cpp */; };
		F76C85D41EC4E88300FA49E2 /* File.cpp in Sources */ = {isa = PBXBuildFile; fileRef = F76C837F1EC4E7CC00FA49E2 /* File.cpp */; };
		F76C85D61EC4E88300FA49E2 /* FileScanner.cpp in Sources */ = {isa = PBXBuildFile; fileRef = F76C83811EC4E7CC00FA49E2 /* FileScanner.cpp */; };
		F76C85D91EC4E88300FA49E2 /* Guard.cpp in Sources */ = {isa = PBXBuildFile; fileRef = F76C83841EC4E7CC00FA49E2 /* Guard.cpp */; };
		F76C85DB1EC4E88300FA49E2 /* IStream.cpp in Sources */ = {isa = PBXBuildFile; fileRef = F76C83861EC4E7CC00FA49E2 /* IStream.cpp */; };
		F76C85DD1EC4E88300FA49E2 /* Json.cpp in Sources */ = {isa = PBXBuildFile; fileRef = F76C83881EC4E7CC00FA49E2 /* Json.cpp */; };
		F76C85E11EC4E88300FA49E2 /* MemoryStream.cpp in Sources */ = {isa = PBXBuildFile; fileRef = F76C838C1EC4E7CC00FA49E2 /* MemoryStream.cpp */; };
		F76C85E41EC4E88300FA49E2 /* Path.cpp in Sources */ = {isa = PBXBuildFile; fileRef = F76C838F1EC4E7CC00FA49E2 /* Path.cpp */; };
		F76C85E71EC4E88300FA49E2 /* String.cpp in Sources */ = {isa = PBXBuildFile; fileRef = F76C83921EC4E7CC00FA49E2 /* String.cpp */; };
		F76C85EE1EC4E88300FA49E2 /* Zip.cpp in Sources */ = {isa = PBXBuildFile; fileRef = F76C83991EC4E7CC00FA49E2 /* Zip.cpp */; };
		F76C85F91EC4E88300FA49E2 /* Image.cpp in Sources */ = {isa = PBXBuildFile; fileRef = F76C83A51EC4E7CC00FA49E2 /* Image.cpp */; };
		F76C85FD1EC4E88300FA49E2 /* NewDrawing.cpp in Sources */ = {isa = PBXBuildFile; fileRef = F76C83A91EC4E7CC00FA49E2 /* NewDrawing.cpp */; };
		F76C85FF1EC4E88300FA49E2 /* Weather.cpp in Sources */ = {isa = PBXBuildFile; fileRef = F76C83AB1EC4E7CC00FA49E2 /* Weather.cpp */; };
		F76C86051EC4E88300FA49E2 /* Editor.cpp in Sources */ = {isa = PBXBuildFile; fileRef = F76C83B11EC4E7CC00FA49E2 /* Editor.cpp */; };
		F76C86071EC4E88300FA49E2 /* FileClassifier.cpp in Sources */ = {isa = PBXBuildFile; fileRef = F76C83B31EC4E7CC00FA49E2 /* FileClassifier.cpp */; };
		F76C86491EC4E88300FA49E2 /* NetworkAction.cpp in Sources */ = {isa = PBXBuildFile; fileRef = F76C83FA1EC4E7CC00FA49E2 /* NetworkAction.cpp */; };
		F76C864B1EC4E88300FA49E2 /* NetworkConnection.cpp in Sources */ = {isa = PBXBuildFile; fileRef = F76C83FC1EC4E7CC00FA49E2 /* NetworkConnection.cpp */; };
		F76C864D1EC4E88300FA49E2 /* NetworkGroup.cpp in Sources */ = {isa = PBXBuildFile; fileRef = F76C83FE1EC4E7CC00FA49E2 /* NetworkGroup.cpp */; };
		F76C864F1EC4E88300FA49E2 /* NetworkKey.cpp in Sources */ = {isa = PBXBuildFile; fileRef = F76C84001EC4E7CC00FA49E2 /* NetworkKey.cpp */; };
		F76C86511EC4E88300FA49E2 /* NetworkPacket.cpp in Sources */ = {isa = PBXBuildFile; fileRef = F76C84021EC4E7CC00FA49E2 /* NetworkPacket.cpp */; };
		F76C86531EC4E88300FA49E2 /* NetworkPlayer.cpp in Sources */ = {isa = PBXBuildFile; fileRef = F76C84041EC4E7CC00FA49E2 /* NetworkPlayer.cpp */; };
		F76C86551EC4E88300FA49E2 /* NetworkServerAdvertiser.cpp in Sources */ = {isa = PBXBuildFile; fileRef = F76C84061EC4E7CC00FA49E2 /* NetworkServerAdvertiser.cpp */; };
		F76C86581EC4E88300FA49E2 /* NetworkUser.cpp in Sources */ = {isa = PBXBuildFile; fileRef = F76C84091EC4E7CC00FA49E2 /* NetworkUser.cpp */; };
		F76C865A1EC4E88300FA49E2 /* ServerList.cpp in Sources */ = {isa = PBXBuildFile; fileRef = F76C840B1EC4E7CC00FA49E2 /* ServerList.cpp */; };
		F76C865C1EC4E88300FA49E2 /* Socket.cpp in Sources */ = {isa = PBXBuildFile; fileRef = F76C840D1EC4E7CC00FA49E2 /* Socket.cpp */; };
		F76C86601EC4E88300FA49E2 /* BannerObject.cpp in Sources */ = {isa = PBXBuildFile; fileRef = F76C84121EC4E7CC00FA49E2 /* BannerObject.cpp */; };
		F76C86621EC4E88300FA49E2 /* EntranceObject.cpp in Sources */ = {isa = PBXBuildFile; fileRef = F76C84141EC4E7CC00FA49E2 /* EntranceObject.cpp */; };
		F76C86641EC4E88300FA49E2 /* FootpathItemObject.cpp in Sources */ = {isa = PBXBuildFile; fileRef = F76C84161EC4E7CC00FA49E2 /* FootpathItemObject.cpp */; };
		F76C86661EC4E88300FA49E2 /* FootpathObject.cpp in Sources */ = {isa = PBXBuildFile; fileRef = F76C84181EC4E7CC00FA49E2 /* FootpathObject.cpp */; };
		F76C86681EC4E88300FA49E2 /* ImageTable.cpp in Sources */ = {isa = PBXBuildFile; fileRef = F76C841A1EC4E7CC00FA49E2 /* ImageTable.cpp */; };
		F76C866A1EC4E88300FA49E2 /* LargeSceneryObject.cpp in Sources */ = {isa = PBXBuildFile; fileRef = F76C841C1EC4E7CC00FA49E2 /* LargeSceneryObject.cpp */; };
		F76C866C1EC4E88400FA49E2 /* Object.cpp in Sources */ = {isa = PBXBuildFile; fileRef = F76C841E1EC4E7CC00FA49E2 /* Object.cpp */; };
		F76C866E1EC4E88400FA49E2 /* ObjectFactory.cpp in Sources */ = {isa = PBXBuildFile; fileRef = F76C84201EC4E7CC00FA49E2 /* ObjectFactory.cpp */; };
		F76C86701EC4E88400FA49E2 /* ObjectManager.cpp in Sources */ = {isa = PBXBuildFile; fileRef = F76C84221EC4E7CC00FA49E2 /* ObjectManager.cpp */; };
		F76C86721EC4E88400FA49E2 /* ObjectRepository.cpp in Sources */ = {isa = PBXBuildFile; fileRef = F76C84241EC4E7CC00FA49E2 /* ObjectRepository.cpp */; };
		F76C86741EC4E88400FA49E2 /* RideObject.cpp in Sources */ = {isa = PBXBuildFile; fileRef = F76C84261EC4E7CC00FA49E2 /* RideObject.cpp */; };
		F76C86761EC4E88400FA49E2 /* SceneryGroupObject.cpp in Sources */ = {isa = PBXBuildFile; fileRef = F76C84281EC4E7CC00FA49E2 /* SceneryGroupObject.cpp */; };
		F76C86791EC4E88400FA49E2 /* SmallSceneryObject.cpp in Sources */ = {isa = PBXBuildFile; fileRef = F76C842B1EC4E7CC00FA49E2 /* SmallSceneryObject.cpp */; };
		F76C867D1EC4E88400FA49E2 /* StringTable.cpp in Sources */ = {isa = PBXBuildFile; fileRef = F76C842F1EC4E7CC00FA49E2 /* StringTable.cpp */; };
		F76C867F1EC4E88400FA49E2 /* WallObject.cpp in Sources */ = {isa = PBXBuildFile; fileRef = F76C84311EC4E7CC00FA49E2 /* WallObject.cpp */; };
		F76C86811EC4E88400FA49E2 /* WaterObject.cpp in Sources */ = {isa = PBXBuildFile; fileRef = F76C84331EC4E7CC00FA49E2 /* WaterObject.cpp */; };
		F76C86861EC4E88400FA49E2 /* OpenRCT2.cpp in Sources */ = {isa = PBXBuildFile; fileRef = F76C84381EC4E7CC00FA49E2 /* OpenRCT2.cpp */; };
		F76C869C1EC4E88400FA49E2 /* ParkImporter.cpp in Sources */ = {isa = PBXBuildFile; fileRef = F76C84511EC4E7CC00FA49E2 /* ParkImporter.cpp */; };
		F76C86A31EC4E88400FA49E2 /* Crash.cpp in Sources */ = {isa = PBXBuildFile; fileRef = F76C845A1EC4E7CC00FA49E2 /* Crash.cpp */; };
		F76C86AD1EC4E88400FA49E2 /* PlatformEnvironment.cpp in Sources */ = {isa = PBXBuildFile; fileRef = F76C84641EC4E7CC00FA49E2 /* PlatformEnvironment.cpp */; };
		F76C86AF1EC4E88400FA49E2 /* S4Importer.cpp in Sources */ = {isa = PBXBuildFile; fileRef = F76C84671EC4E7CC00FA49E2 /* S4Importer.cpp */; };
		F76C86B01EC4E88400FA49E2 /* Tables.cpp in Sources */ = {isa = PBXBuildFile; fileRef = F76C84681EC4E7CC00FA49E2 /* Tables.cpp */; };
		F76C86B41EC4E88400FA49E2 /* SawyerChunk.cpp in Sources */ = {isa = PBXBuildFile; fileRef = F76C846D1EC4E7CC00FA49E2 /* SawyerChunk.cpp */; };
		F76C86B61EC4E88400FA49E2 /* SawyerChunkReader.cpp in Sources */ = {isa = PBXBuildFile; fileRef = F76C846F1EC4E7CC00FA49E2 /* SawyerChunkReader.cpp */; };
		F76C86B81EC4E88400FA49E2 /* SawyerChunkWriter.cpp in Sources */ = {isa = PBXBuildFile; fileRef = F76C84711EC4E7CC00FA49E2 /* SawyerChunkWriter.cpp */; };
		F76C86BA1EC4E88400FA49E2 /* SawyerEncoding.cpp in Sources */ = {isa = PBXBuildFile; fileRef = F76C84731EC4E7CC00FA49E2 /* SawyerEncoding.cpp */; };
		F76C86C51EC4E88400FA49E2 /* S6Importer.cpp in Sources */ = {isa = PBXBuildFile; fileRef = F76C847F1EC4E7CC00FA49E2 /* S6Importer.cpp */; };
		F76C871C1EC4E88400FA49E2 /* TrackDesignRepository.cpp in Sources */ = {isa = PBXBuildFile; fileRef = F76C84DC1EC4E7CD00FA49E2 /* TrackDesignRepository.cpp */; };
		F76C87331EC4E88400FA49E2 /* ScenarioRepository.cpp in Sources */ = {isa = PBXBuildFile; fileRef = F76C84F61EC4E7CD00FA49E2 /* ScenarioRepository.cpp */; };
		F76C87351EC4E88400FA49E2 /* ScenarioSources.cpp in Sources */ = {isa = PBXBuildFile; fileRef = F76C84F81EC4E7CD00FA49E2 /* ScenarioSources.cpp */; };
		F76C87381EC4E88400FA49E2 /* TitleScreen.cpp in Sources */ = {isa = PBXBuildFile; fileRef = F76C84FC1EC4E7CD00FA49E2 /* TitleScreen.cpp */; };
		F76C873A1EC4E88400FA49E2 /* TitleSequence.cpp in Sources */ = {isa = PBXBuildFile; fileRef = F76C84FE1EC4E7CD00FA49E2 /* TitleSequence.cpp */; };
		F76C873C1EC4E88400FA49E2 /* TitleSequenceManager.cpp in Sources */ = {isa = PBXBuildFile; fileRef = F76C85001EC4E7CD00FA49E2 /* TitleSequenceManager.cpp */; };
		F76C87451EC4E88400FA49E2 /* Version.cpp in Sources */ = {isa = PBXBuildFile; fileRef = F76C850B1EC4E7CD00FA49E2 /* Version.cpp */; };
		F76C88781EC5324E00FA49E2 /* AudioChannel.cpp in Sources */ = {isa = PBXBuildFile; fileRef = F76C85821EC4E82600FA49E2 /* AudioChannel.cpp */; };
		F76C88791EC5324E00FA49E2 /* AudioContext.cpp in Sources */ = {isa = PBXBuildFile; fileRef = F76C85831EC4E82600FA49E2 /* AudioContext.cpp */; };
		F76C887A1EC5324E00FA49E2 /* AudioMixer.cpp in Sources */ = {isa = PBXBuildFile; fileRef = F76C85861EC4E82600FA49E2 /* AudioMixer.cpp */; };
		F76C887B1EC5324E00FA49E2 /* FileAudioSource.cpp in Sources */ = {isa = PBXBuildFile; fileRef = F76C85871EC4E82600FA49E2 /* FileAudioSource.cpp */; };
		F76C887C1EC5324E00FA49E2 /* MemoryAudioSource.cpp in Sources */ = {isa = PBXBuildFile; fileRef = F76C85881EC4E82600FA49E2 /* MemoryAudioSource.cpp */; };
		F76C887D1EC5324E00FA49E2 /* CursorData.cpp in Sources */ = {isa = PBXBuildFile; fileRef = F76C858A1EC4E82600FA49E2 /* CursorData.cpp */; };
		F76C887E1EC5324E00FA49E2 /* CursorRepository.cpp in Sources */ = {isa = PBXBuildFile; fileRef = F76C858B1EC4E82600FA49E2 /* CursorRepository.cpp */; };
		F76C888A1EC5324E00FA49E2 /* TextComposition.cpp in Sources */ = {isa = PBXBuildFile; fileRef = F76C85A91EC4E82600FA49E2 /* TextComposition.cpp */; };
		F76C888B1EC5324E00FA49E2 /* Ui.cpp in Sources */ = {isa = PBXBuildFile; fileRef = F76C85AB1EC4E82600FA49E2 /* Ui.cpp */; };
		F76C888C1EC5324E00FA49E2 /* UiContext.cpp in Sources */ = {isa = PBXBuildFile; fileRef = F76C85AC1EC4E82600FA49E2 /* UiContext.cpp */; };
		F76C888D1EC5324E00FA49E2 /* UiContext.Linux.cpp in Sources */ = {isa = PBXBuildFile; fileRef = F76C85AE1EC4E82600FA49E2 /* UiContext.Linux.cpp */; };
		F76C888E1EC5324E00FA49E2 /* UiContext.Win32.cpp in Sources */ = {isa = PBXBuildFile; fileRef = F76C85AF1EC4E82600FA49E2 /* UiContext.Win32.cpp */; };
		F76C88921EC539A300FA49E2 /* libopenrct2.a in Frameworks */ = {isa = PBXBuildFile; fileRef = F76C809A1EC4D9FA00FA49E2 /* libopenrct2.a */; };
		F775F5351EE35A89001F00E7 /* DummyUiContext.cpp in Sources */ = {isa = PBXBuildFile; fileRef = F775F5331EE35A6B001F00E7 /* DummyUiContext.cpp */; };
		F775F5381EE3725C001F00E7 /* DummyAudioContext.cpp in Sources */ = {isa = PBXBuildFile; fileRef = F775F5361EE3724F001F00E7 /* DummyAudioContext.cpp */; };
		F79F428F1F3260F1009E42F8 /* changelog.txt in Resources */ = {isa = PBXBuildFile; fileRef = F79F428E1F3260F1009E42F8 /* changelog.txt */; };
		F7C44AF82030E8D3007E099F /* AVX2Drawing.cpp in Sources */ = {isa = PBXBuildFile; fileRef = F7C44AF62030E74B007E099F /* AVX2Drawing.cpp */; settings = {COMPILER_FLAGS = "-mavx2"; }; };
		F7CB863F1EEDA0B50030C877 /* WindowManager.cpp in Sources */ = {isa = PBXBuildFile; fileRef = F7CB863D1EEDA0B50030C877 /* WindowManager.cpp */; };
		F7CB864E1EEDA2050030C877 /* DummyWindowManager.cpp in Sources */ = {isa = PBXBuildFile; fileRef = F7CB864B1EEDA1A80030C877 /* DummyWindowManager.cpp */; };
		F7D7747F1EC61E5100BE6EBC /* UiContext.macOS.mm in Sources */ = {isa = PBXBuildFile; fileRef = F7D7747E1EC61E5100BE6EBC /* UiContext.macOS.mm */; };
		F7D7748D1EC66F8600BE6EBC /* libopenrct2.a in Frameworks */ = {isa = PBXBuildFile; fileRef = F76C809A1EC4D9FA00FA49E2 /* libopenrct2.a */; };
		F7D7748E1EC66FA000BE6EBC /* libiconv.tbd in Frameworks */ = {isa = PBXBuildFile; fileRef = D41B741C1C210A7A0080A7B9 /* libiconv.tbd */; };
		F7D7748F1EC66FA900BE6EBC /* libcurl.tbd in Frameworks */ = {isa = PBXBuildFile; fileRef = D41B73EE1C2101890080A7B9 /* libcurl.tbd */; };
		F7D774901EC66FB000BE6EBC /* libz.tbd in Frameworks */ = {isa = PBXBuildFile; fileRef = D47304D41C4FF8250015C0EA /* libz.tbd */; };
		F7D7749E1EC6713200BE6EBC /* Cli.cpp in Sources */ = {isa = PBXBuildFile; fileRef = F76C857D1EC4E80E00FA49E2 /* Cli.cpp */; };
		F7D774AC1EC6741D00BE6EBC /* language in CopyFiles */ = {isa = PBXBuildFile; fileRef = D4EC48E41C2637710024B507 /* language */; };
		F7D774AD1EC6741D00BE6EBC /* shaders in CopyFiles */ = {isa = PBXBuildFile; fileRef = D43407E11D0E14CE00C2B3D4 /* shaders */; };
		F7D774AE1EC6741D00BE6EBC /* sequence in CopyFiles */ = {isa = PBXBuildFile; fileRef = D4EC48E51C2637710024B507 /* sequence */; };
/* End PBXBuildFile section */

/* Begin PBXContainerItemProxy section */
		C68B2D481EC790970020651C /* PBXContainerItemProxy */ = {
			isa = PBXContainerItemProxy;
			containerPortal = D497D0701C20FD52002BF46A /* Project object */;
			proxyType = 1;
			remoteGlobalIDString = C68B2D431EC790690020651C;
			remoteInfo = "Download Libraries";
		};
		C68B2D4A1EC7909B0020651C /* PBXContainerItemProxy */ = {
			isa = PBXContainerItemProxy;
			containerPortal = D497D0701C20FD52002BF46A /* Project object */;
			proxyType = 1;
			remoteGlobalIDString = C68B2D431EC790690020651C;
			remoteInfo = "Download Libraries";
		};
		C68B2D4C1EC7909E0020651C /* PBXContainerItemProxy */ = {
			isa = PBXContainerItemProxy;
			containerPortal = D497D0701C20FD52002BF46A /* Project object */;
			proxyType = 1;
			remoteGlobalIDString = F76C80991EC4D9FA00FA49E2;
			remoteInfo = libopenrct2;
		};
		F76C888F1EC5325700FA49E2 /* PBXContainerItemProxy */ = {
			isa = PBXContainerItemProxy;
			containerPortal = D497D0701C20FD52002BF46A /* Project object */;
			proxyType = 1;
			remoteGlobalIDString = F76C80991EC4D9FA00FA49E2;
			remoteInfo = libopenrct2;
		};
/* End PBXContainerItemProxy section */

/* Begin PBXCopyFilesBuildPhase section */
		D41B74201C210B190080A7B9 /* Embed Frameworks */ = {
			isa = PBXCopyFilesBuildPhase;
			buildActionMask = 2147483647;
			dstPath = "";
			dstSubfolderSpec = 10;
			files = (
				669125A825FD2CD200B038E1 /* libSDL2-2.0.dylib in Embed Frameworks */,
				669125A325FD2C9100B038E1 /* libcrypto.1.1.dylib in Embed Frameworks */,
				6691258C25FD2C5200B038E1 /* libbrotlicommon.1.dylib in Embed Frameworks */,
				6691258D25FD2C5200B038E1 /* libbrotlidec.1.dylib in Embed Frameworks */,
				6691258E25FD2C5200B038E1 /* libbrotlienc.1.dylib in Embed Frameworks */,
				6691258F25FD2C5200B038E1 /* libbz2.1.0.dylib in Embed Frameworks */,
				6691259125FD2C5200B038E1 /* libdiscord-rpc.dylib in Embed Frameworks */,
				6691259225FD2C5200B038E1 /* libduktape.2.dylib in Embed Frameworks */,
				6691259325FD2C5200B038E1 /* libfreetype.6.dylib in Embed Frameworks */,
				6691259425FD2C5200B038E1 /* libicudata.67.dylib in Embed Frameworks */,
				6691259525FD2C5200B038E1 /* libicui18n.67.dylib in Embed Frameworks */,
				6691259625FD2C5200B038E1 /* libicuio.67.dylib in Embed Frameworks */,
				6691259725FD2C5200B038E1 /* libicutu.67.dylib in Embed Frameworks */,
				6691259825FD2C5200B038E1 /* libicuuc.67.dylib in Embed Frameworks */,
				6691259925FD2C5200B038E1 /* libpng16.16.dylib in Embed Frameworks */,
				6691259B25FD2C5200B038E1 /* libspeexdsp.1.dylib in Embed Frameworks */,
				6691259C25FD2C5200B038E1 /* libssl.1.1.dylib in Embed Frameworks */,
				6691259D25FD2C5200B038E1 /* libz.1.dylib in Embed Frameworks */,
				6691259E25FD2C5200B038E1 /* libzip.5.dylib in Embed Frameworks */,
			);
			name = "Embed Frameworks";
			runOnlyForDeploymentPostprocessing = 0;
		};
		F7D774821EC66CD700BE6EBC /* Embed Frameworks */ = {
			isa = PBXCopyFilesBuildPhase;
			buildActionMask = 12;
			dstPath = "";
			dstSubfolderSpec = 10;
			files = (
				669125B125FD2E4200B038E1 /* libcrypto.1.1.dylib in Embed Frameworks */,
				669125B225FD2E4200B038E1 /* libdiscord-rpc.dylib in Embed Frameworks */,
				669125B325FD2E4200B038E1 /* libfreetype.6.dylib in Embed Frameworks */,
				669125B425FD2E4200B038E1 /* libpng16.16.dylib in Embed Frameworks */,
				669125B525FD2E4200B038E1 /* libspeexdsp.1.dylib in Embed Frameworks */,
				669125B625FD2E4200B038E1 /* libzip.5.dylib in Embed Frameworks */,
			);
			name = "Embed Frameworks";
			runOnlyForDeploymentPostprocessing = 0;
		};
		F7D774AA1EC6740D00BE6EBC /* CopyFiles */ = {
			isa = PBXCopyFilesBuildPhase;
			buildActionMask = 2147483647;
			dstPath = "";
			dstSubfolderSpec = 6;
			files = (
				F7D774AC1EC6741D00BE6EBC /* language in CopyFiles */,
				F7D774AD1EC6741D00BE6EBC /* shaders in CopyFiles */,
				F7D774AE1EC6741D00BE6EBC /* sequence in CopyFiles */,
			);
			runOnlyForDeploymentPostprocessing = 0;
		};
/* End PBXCopyFilesBuildPhase section */

/* Begin PBXFileReference section */
		01C6F0C022FD519E0057E2F7 /* TrackImporter.cpp */ = {isa = PBXFileReference; fileEncoding = 4; lastKnownFileType = sourcecode.cpp.cpp; path = TrackImporter.cpp; sourceTree = "<group>"; };
		01C6F0C122FD519E0057E2F7 /* TrackImporter.h */ = {isa = PBXFileReference; fileEncoding = 4; lastKnownFileType = sourcecode.c.h; path = TrackImporter.h; sourceTree = "<group>"; };
		01C6F0C322FD51B70057E2F7 /* T4Importer.cpp */ = {isa = PBXFileReference; fileEncoding = 4; lastKnownFileType = sourcecode.cpp.cpp; path = T4Importer.cpp; sourceTree = "<group>"; };
		01C6F0C522FD51FC0057E2F7 /* T6Exporter.cpp */ = {isa = PBXFileReference; fileEncoding = 4; lastKnownFileType = sourcecode.cpp.cpp; path = T6Exporter.cpp; sourceTree = "<group>"; };
		01C6F0C622FD51FC0057E2F7 /* T6Importer.cpp */ = {isa = PBXFileReference; fileEncoding = 4; lastKnownFileType = sourcecode.cpp.cpp; path = T6Importer.cpp; sourceTree = "<group>"; };
		01C6F0C722FD51FC0057E2F7 /* T6Exporter.h */ = {isa = PBXFileReference; fileEncoding = 4; lastKnownFileType = sourcecode.c.h; path = T6Exporter.h; sourceTree = "<group>"; };
		01DDFE6422FD608500221318 /* Window_internal.cpp */ = {isa = PBXFileReference; fileEncoding = 4; lastKnownFileType = sourcecode.cpp.cpp; path = Window_internal.cpp; sourceTree = "<group>"; };
		20DE495E25DA8C6B00F2DF6D /* TileElementBase.cpp */ = {isa = PBXFileReference; fileEncoding = 4; lastKnownFileType = sourcecode.cpp.cpp; path = TileElementBase.cpp; sourceTree = "<group>"; };
		2A5354EA22099C7200A5440F /* CircularBuffer.h */ = {isa = PBXFileReference; fileEncoding = 4; lastKnownFileType = sourcecode.c.h; path = CircularBuffer.h; sourceTree = "<group>"; };
		2ADE2F21224418B1002598AF /* Random.hpp */ = {isa = PBXFileReference; fileEncoding = 4; lastKnownFileType = sourcecode.cpp.h; path = Random.hpp; sourceTree = "<group>"; };
		2ADE2F22224418B1002598AF /* DataSerialiserTag.h */ = {isa = PBXFileReference; fileEncoding = 4; lastKnownFileType = sourcecode.c.h; path = DataSerialiserTag.h; sourceTree = "<group>"; };
		2ADE2F23224418B1002598AF /* Numerics.hpp */ = {isa = PBXFileReference; fileEncoding = 4; lastKnownFileType = sourcecode.cpp.h; path = Numerics.hpp; sourceTree = "<group>"; };
		2ADE2F24224418B2002598AF /* Meta.hpp */ = {isa = PBXFileReference; fileEncoding = 4; lastKnownFileType = sourcecode.cpp.h; path = Meta.hpp; sourceTree = "<group>"; };
		2ADE2F26224418B2002598AF /* FileIndex.hpp */ = {isa = PBXFileReference; fileEncoding = 4; lastKnownFileType = sourcecode.cpp.h; path = FileIndex.hpp; sourceTree = "<group>"; };
		2ADE2F2D224418E7002598AF /* ConversionTables.h */ = {isa = PBXFileReference; fileEncoding = 4; lastKnownFileType = sourcecode.c.h; path = ConversionTables.h; sourceTree = "<group>"; };
		2ADE2F2F22441905002598AF /* DiscordService.h */ = {isa = PBXFileReference; fileEncoding = 4; lastKnownFileType = sourcecode.c.h; path = DiscordService.h; sourceTree = "<group>"; };
		2ADE2F3022441905002598AF /* DiscordService.cpp */ = {isa = PBXFileReference; fileEncoding = 4; lastKnownFileType = sourcecode.cpp.cpp; path = DiscordService.cpp; sourceTree = "<group>"; };
		2ADE2F332244191E002598AF /* VirtualFloor.h */ = {isa = PBXFileReference; fileEncoding = 4; lastKnownFileType = sourcecode.c.h; path = VirtualFloor.h; sourceTree = "<group>"; };
		2ADE2F352244195F002598AF /* RideTypes.h */ = {isa = PBXFileReference; fileEncoding = 4; lastKnownFileType = sourcecode.c.h; path = RideTypes.h; sourceTree = "<group>"; };
		2ADE2F372244198A002598AF /* SpriteBase.h */ = {isa = PBXFileReference; fileEncoding = 4; lastKnownFileType = sourcecode.c.h; path = SpriteBase.h; sourceTree = "<group>"; };
		304FE94F23A2996600470197 /* SceneryScatter.cpp */ = {isa = PBXFileReference; fileEncoding = 4; lastKnownFileType = sourcecode.cpp.cpp; path = SceneryScatter.cpp; sourceTree = "<group>"; };
		4C1A53EC205FD19F000F8EF5 /* SceneryObject.cpp */ = {isa = PBXFileReference; fileEncoding = 4; lastKnownFileType = sourcecode.cpp.cpp; path = SceneryObject.cpp; sourceTree = "<group>"; };
		4C1EE63C24AB4A2700D7177F /* HybridCoaster.cpp */ = {isa = PBXFileReference; fileEncoding = 4; lastKnownFileType = sourcecode.cpp.cpp; path = HybridCoaster.cpp; sourceTree = "<group>"; };
		4C25594E244A328A00CE7E45 /* CustomWindow.h */ = {isa = PBXFileReference; fileEncoding = 4; lastKnownFileType = sourcecode.c.h; name = CustomWindow.h; path = scripting/CustomWindow.h; sourceTree = "<group>"; };
		4C25594F244A328A00CE7E45 /* CustomMenu.cpp */ = {isa = PBXFileReference; fileEncoding = 4; lastKnownFileType = sourcecode.cpp.cpp; name = CustomMenu.cpp; path = scripting/CustomMenu.cpp; sourceTree = "<group>"; };
		4C255950244A328A00CE7E45 /* ScUi.hpp */ = {isa = PBXFileReference; fileEncoding = 4; lastKnownFileType = sourcecode.cpp.h; name = ScUi.hpp; path = scripting/ScUi.hpp; sourceTree = "<group>"; };
		4C255951244A328A00CE7E45 /* ScWidget.hpp */ = {isa = PBXFileReference; fileEncoding = 4; lastKnownFileType = sourcecode.cpp.h; name = ScWidget.hpp; path = scripting/ScWidget.hpp; sourceTree = "<group>"; };
		4C255952244A328A00CE7E45 /* ScWindow.hpp */ = {isa = PBXFileReference; fileEncoding = 4; lastKnownFileType = sourcecode.cpp.h; name = ScWindow.hpp; path = scripting/ScWindow.hpp; sourceTree = "<group>"; };
		4C255953244A328A00CE7E45 /* CustomMenu.h */ = {isa = PBXFileReference; fileEncoding = 4; lastKnownFileType = sourcecode.c.h; name = CustomMenu.h; path = scripting/CustomMenu.h; sourceTree = "<group>"; };
		4C255954244A328A00CE7E45 /* UiExtensions.cpp */ = {isa = PBXFileReference; fileEncoding = 4; lastKnownFileType = sourcecode.cpp.cpp; name = UiExtensions.cpp; path = scripting/UiExtensions.cpp; sourceTree = "<group>"; };
		4C255955244A328A00CE7E45 /* ScViewport.hpp */ = {isa = PBXFileReference; fileEncoding = 4; lastKnownFileType = sourcecode.cpp.h; name = ScViewport.hpp; path = scripting/ScViewport.hpp; sourceTree = "<group>"; };
		4C255956244A328B00CE7E45 /* UiExtensions.h */ = {isa = PBXFileReference; fileEncoding = 4; lastKnownFileType = sourcecode.c.h; name = UiExtensions.h; path = scripting/UiExtensions.h; sourceTree = "<group>"; };
		4C255957244A328B00CE7E45 /* CustomWindow.cpp */ = {isa = PBXFileReference; fileEncoding = 4; lastKnownFileType = sourcecode.cpp.cpp; name = CustomWindow.cpp; path = scripting/CustomWindow.cpp; sourceTree = "<group>"; };
		4C25595C244A32E400CE7E45 /* filesystem.hpp */ = {isa = PBXFileReference; fileEncoding = 4; lastKnownFileType = sourcecode.cpp.h; name = filesystem.hpp; path = src/thirdparty/filesystem.hpp; sourceTree = SOURCE_ROOT; };
		4C25595D244A32E400CE7E45 /* linenoise.hpp */ = {isa = PBXFileReference; fileEncoding = 4; lastKnownFileType = sourcecode.cpp.h; name = linenoise.hpp; path = src/thirdparty/linenoise.hpp; sourceTree = SOURCE_ROOT; };
		4C25595F244A330700CE7E45 /* detail_stack.h */ = {isa = PBXFileReference; fileEncoding = 4; lastKnownFileType = sourcecode.c.h; name = detail_stack.h; path = src/thirdparty/dukglue/detail_stack.h; sourceTree = SOURCE_ROOT; };
		4C255960244A330700CE7E45 /* register_class.h */ = {isa = PBXFileReference; fileEncoding = 4; lastKnownFileType = sourcecode.c.h; name = register_class.h; path = src/thirdparty/dukglue/register_class.h; sourceTree = SOURCE_ROOT; };
		4C255961244A330700CE7E45 /* dukvalue.h */ = {isa = PBXFileReference; fileEncoding = 4; lastKnownFileType = sourcecode.c.h; name = dukvalue.h; path = src/thirdparty/dukglue/dukvalue.h; sourceTree = SOURCE_ROOT; };
		4C255962244A330700CE7E45 /* detail_primitive_types.h */ = {isa = PBXFileReference; fileEncoding = 4; lastKnownFileType = sourcecode.c.h; name = detail_primitive_types.h; path = src/thirdparty/dukglue/detail_primitive_types.h; sourceTree = SOURCE_ROOT; };
		4C255963244A330700CE7E45 /* dukglue.h */ = {isa = PBXFileReference; fileEncoding = 4; lastKnownFileType = sourcecode.c.h; name = dukglue.h; path = src/thirdparty/dukglue/dukglue.h; sourceTree = SOURCE_ROOT; };
		4C255964244A330700CE7E45 /* detail_class_proto.h */ = {isa = PBXFileReference; fileEncoding = 4; lastKnownFileType = sourcecode.c.h; name = detail_class_proto.h; path = src/thirdparty/dukglue/detail_class_proto.h; sourceTree = SOURCE_ROOT; };
		4C255965244A330700CE7E45 /* detail_traits.h */ = {isa = PBXFileReference; fileEncoding = 4; lastKnownFileType = sourcecode.c.h; name = detail_traits.h; path = src/thirdparty/dukglue/detail_traits.h; sourceTree = SOURCE_ROOT; };
		4C255966244A330700CE7E45 /* register_function.h */ = {isa = PBXFileReference; fileEncoding = 4; lastKnownFileType = sourcecode.c.h; name = register_function.h; path = src/thirdparty/dukglue/register_function.h; sourceTree = SOURCE_ROOT; };
		4C255967244A330700CE7E45 /* detail_function.h */ = {isa = PBXFileReference; fileEncoding = 4; lastKnownFileType = sourcecode.c.h; name = detail_function.h; path = src/thirdparty/dukglue/detail_function.h; sourceTree = SOURCE_ROOT; };
		4C255968244A330700CE7E45 /* detail_types.h */ = {isa = PBXFileReference; fileEncoding = 4; lastKnownFileType = sourcecode.c.h; name = detail_types.h; path = src/thirdparty/dukglue/detail_types.h; sourceTree = SOURCE_ROOT; };
		4C255969244A330800CE7E45 /* detail_constructor.h */ = {isa = PBXFileReference; fileEncoding = 4; lastKnownFileType = sourcecode.c.h; name = detail_constructor.h; path = src/thirdparty/dukglue/detail_constructor.h; sourceTree = SOURCE_ROOT; };
		4C25596A244A330800CE7E45 /* public_util.h */ = {isa = PBXFileReference; fileEncoding = 4; lastKnownFileType = sourcecode.c.h; name = public_util.h; path = src/thirdparty/dukglue/public_util.h; sourceTree = SOURCE_ROOT; };
		4C25596B244A330800CE7E45 /* detail_refs.h */ = {isa = PBXFileReference; fileEncoding = 4; lastKnownFileType = sourcecode.c.h; name = detail_refs.h; path = src/thirdparty/dukglue/detail_refs.h; sourceTree = SOURCE_ROOT; };
		4C25596C244A330800CE7E45 /* register_property.h */ = {isa = PBXFileReference; fileEncoding = 4; lastKnownFileType = sourcecode.c.h; name = register_property.h; path = src/thirdparty/dukglue/register_property.h; sourceTree = SOURCE_ROOT; };
		4C25596D244A330800CE7E45 /* detail_method.h */ = {isa = PBXFileReference; fileEncoding = 4; lastKnownFileType = sourcecode.c.h; name = detail_method.h; path = src/thirdparty/dukglue/detail_method.h; sourceTree = SOURCE_ROOT; };
		4C25596E244A330800CE7E45 /* dukexception.h */ = {isa = PBXFileReference; fileEncoding = 4; lastKnownFileType = sourcecode.c.h; name = dukexception.h; path = src/thirdparty/dukglue/dukexception.h; sourceTree = SOURCE_ROOT; };
		4C25596F244A330800CE7E45 /* detail_typeinfo.h */ = {isa = PBXFileReference; fileEncoding = 4; lastKnownFileType = sourcecode.c.h; name = detail_typeinfo.h; path = src/thirdparty/dukglue/detail_typeinfo.h; sourceTree = SOURCE_ROOT; };
		4C29DEB2218C6AE500E8707F /* RCT12.cpp */ = {isa = PBXFileReference; fileEncoding = 4; lastKnownFileType = sourcecode.cpp.cpp; path = RCT12.cpp; sourceTree = "<group>"; };
		4C2BF6C3258FF2FB005CD9A0 /* SingleRailRollerCoaster.cpp */ = {isa = PBXFileReference; fileEncoding = 4; lastKnownFileType = sourcecode.cpp.cpp; path = SingleRailRollerCoaster.cpp; sourceTree = "<group>"; };
		4C358E5021C445F700ADE6BC /* ReplayManager.cpp */ = {isa = PBXFileReference; fileEncoding = 4; lastKnownFileType = sourcecode.cpp.cpp; path = ReplayManager.cpp; sourceTree = "<group>"; };
		4C358E5121C445F700ADE6BC /* ReplayManager.h */ = {isa = PBXFileReference; fileEncoding = 4; lastKnownFileType = sourcecode.c.h; path = ReplayManager.h; sourceTree = "<group>"; };
		4C3B4234205914F7000C5BB7 /* InGameConsole.cpp */ = {isa = PBXFileReference; fileEncoding = 4; lastKnownFileType = sourcecode.cpp.cpp; path = InGameConsole.cpp; sourceTree = "<group>"; };
		4C3B4235205914F7000C5BB7 /* InGameConsole.h */ = {isa = PBXFileReference; fileEncoding = 4; lastKnownFileType = sourcecode.c.h; path = InGameConsole.h; sourceTree = "<group>"; };
		4C3B423720591513000C5BB7 /* StdInOutConsole.cpp */ = {isa = PBXFileReference; fileEncoding = 4; lastKnownFileType = sourcecode.cpp.cpp; path = StdInOutConsole.cpp; sourceTree = "<group>"; };
		4C4C1E971F58226500560300 /* TrackDesign.cpp */ = {isa = PBXFileReference; fileEncoding = 4; lastKnownFileType = sourcecode.cpp.cpp; path = TrackDesign.cpp; sourceTree = "<group>"; };
		4C4C1E991F5832AA00560300 /* TrackDesign.h */ = {isa = PBXFileReference; fileEncoding = 4; lastKnownFileType = sourcecode.c.h; path = TrackDesign.h; sourceTree = "<group>"; };
		4C5DFF401FAC69D200CB093A /* Date.cpp */ = {isa = PBXFileReference; fileEncoding = 4; lastKnownFileType = sourcecode.cpp.cpp; path = Date.cpp; sourceTree = "<group>"; };
		4C5DFF411FAC69D200CB093A /* Date.h */ = {isa = PBXFileReference; fileEncoding = 4; lastKnownFileType = sourcecode.c.h; path = Date.h; sourceTree = "<group>"; };
		4C6A668A1FE14C3A00694CB6 /* SawyerCoding.cpp */ = {isa = PBXFileReference; fileEncoding = 4; lastKnownFileType = sourcecode.cpp.cpp; path = SawyerCoding.cpp; sourceTree = "<group>"; };
		4C6A668B1FE14C3A00694CB6 /* SawyerCoding.h */ = {isa = PBXFileReference; fileEncoding = 4; lastKnownFileType = sourcecode.c.h; path = SawyerCoding.h; sourceTree = "<group>"; };
		4C6A668C1FE14C3A00694CB6 /* Util.cpp */ = {isa = PBXFileReference; fileEncoding = 4; lastKnownFileType = sourcecode.cpp.cpp; path = Util.cpp; sourceTree = "<group>"; };
		4C6A668D1FE14C3A00694CB6 /* Util.h */ = {isa = PBXFileReference; fileEncoding = 4; lastKnownFileType = sourcecode.c.h; path = Util.h; sourceTree = "<group>"; };
		4C6A66901FE14C9500694CB6 /* Cheats.cpp */ = {isa = PBXFileReference; fileEncoding = 4; lastKnownFileType = sourcecode.cpp.cpp; path = Cheats.cpp; sourceTree = "<group>"; };
		4C6A66911FE14C9500694CB6 /* Cheats.h */ = {isa = PBXFileReference; fileEncoding = 4; lastKnownFileType = sourcecode.c.h; path = Cheats.h; sourceTree = "<group>"; };
		4C6A66AE1FE278C900694CB6 /* Paint.cpp */ = {isa = PBXFileReference; fileEncoding = 4; lastKnownFileType = sourcecode.cpp.cpp; path = Paint.cpp; sourceTree = "<group>"; };
		4C6A66AF1FE278C900694CB6 /* Paint.h */ = {isa = PBXFileReference; fileEncoding = 4; lastKnownFileType = sourcecode.c.h; path = Paint.h; sourceTree = "<group>"; };
		4C6A66B01FE278C900694CB6 /* Painter.cpp */ = {isa = PBXFileReference; fileEncoding = 4; lastKnownFileType = sourcecode.cpp.cpp; path = Painter.cpp; sourceTree = "<group>"; };
		4C6A66B11FE278C900694CB6 /* Painter.h */ = {isa = PBXFileReference; fileEncoding = 4; lastKnownFileType = sourcecode.c.h; path = Painter.h; sourceTree = "<group>"; };
		4C6A66B21FE278C900694CB6 /* PaintHelpers.cpp */ = {isa = PBXFileReference; fileEncoding = 4; lastKnownFileType = sourcecode.cpp.cpp; path = PaintHelpers.cpp; sourceTree = "<group>"; };
		4C6A66B31FE278C900694CB6 /* Supports.cpp */ = {isa = PBXFileReference; fileEncoding = 4; lastKnownFileType = sourcecode.cpp.cpp; path = Supports.cpp; sourceTree = "<group>"; };
		4C6A66B41FE278C900694CB6 /* Supports.h */ = {isa = PBXFileReference; fileEncoding = 4; lastKnownFileType = sourcecode.c.h; path = Supports.h; sourceTree = "<group>"; };
		4C6A66BB1FED04EE00694CB6 /* SSE41Drawing.cpp */ = {isa = PBXFileReference; fileEncoding = 4; lastKnownFileType = sourcecode.cpp.cpp; path = SSE41Drawing.cpp; sourceTree = "<group>"; };
		4C6A66BF1FF9322A00694CB6 /* Ride.cpp */ = {isa = PBXFileReference; fileEncoding = 4; lastKnownFileType = sourcecode.cpp.cpp; path = Ride.cpp; sourceTree = "<group>"; };
		4C6A66C01FF9322A00694CB6 /* Ride.h */ = {isa = PBXFileReference; fileEncoding = 4; lastKnownFileType = sourcecode.c.h; path = Ride.h; sourceTree = "<group>"; };
		4C6AC20D1F9E1693004324AA /* Station.cpp */ = {isa = PBXFileReference; fileEncoding = 4; lastKnownFileType = sourcecode.cpp.cpp; path = Station.cpp; sourceTree = "<group>"; };
		4C6AC20E1F9E1693004324AA /* Station.h */ = {isa = PBXFileReference; fileEncoding = 4; lastKnownFileType = sourcecode.c.h; path = Station.h; sourceTree = "<group>"; };
		4C6AC2101F9E1CB3004324AA /* CableLift.cpp */ = {isa = PBXFileReference; fileEncoding = 4; lastKnownFileType = sourcecode.cpp.cpp; path = CableLift.cpp; sourceTree = "<group>"; };
		4C6AC2111F9E1CB3004324AA /* CableLift.h */ = {isa = PBXFileReference; fileEncoding = 4; lastKnownFileType = sourcecode.c.h; path = CableLift.h; sourceTree = "<group>"; };
		4C724B2121F0AD790012ADD0 /* BenchSpriteSort.cpp */ = {isa = PBXFileReference; fileEncoding = 4; lastKnownFileType = sourcecode.cpp.cpp; path = BenchSpriteSort.cpp; sourceTree = "<group>"; };
		4C7B53A21FFC15ED00A52E21 /* ObjectLimits.h */ = {isa = PBXFileReference; fileEncoding = 4; lastKnownFileType = sourcecode.c.h; path = ObjectLimits.h; sourceTree = "<group>"; };
		4C7B53A31FFC180400A52E21 /* ObjectList.cpp */ = {isa = PBXFileReference; fileEncoding = 4; lastKnownFileType = sourcecode.cpp.cpp; path = ObjectList.cpp; sourceTree = "<group>"; };
		4C7B53A41FFC180400A52E21 /* ObjectList.h */ = {isa = PBXFileReference; fileEncoding = 4; lastKnownFileType = sourcecode.c.h; path = ObjectList.h; sourceTree = "<group>"; };
		4C7B53AA1FFF935B00A52E21 /* Convert.cpp */ = {isa = PBXFileReference; fileEncoding = 4; lastKnownFileType = sourcecode.cpp.cpp; path = Convert.cpp; sourceTree = "<group>"; };
		4C7B53AB1FFF935B00A52E21 /* Currency.cpp */ = {isa = PBXFileReference; fileEncoding = 4; lastKnownFileType = sourcecode.cpp.cpp; path = Currency.cpp; sourceTree = "<group>"; };
		4C7B53AC1FFF935B00A52E21 /* Currency.h */ = {isa = PBXFileReference; fileEncoding = 4; lastKnownFileType = sourcecode.c.h; path = Currency.h; sourceTree = "<group>"; };
		4C7B53AE1FFF935B00A52E21 /* Date.h */ = {isa = PBXFileReference; fileEncoding = 4; lastKnownFileType = sourcecode.c.h; path = Date.h; sourceTree = "<group>"; };
		4C7B53AF1FFF935B00A52E21 /* FormatCodes.cpp */ = {isa = PBXFileReference; fileEncoding = 4; lastKnownFileType = sourcecode.cpp.cpp; path = FormatCodes.cpp; sourceTree = "<group>"; };
		4C7B53B01FFF935B00A52E21 /* FormatCodes.h */ = {isa = PBXFileReference; fileEncoding = 4; lastKnownFileType = sourcecode.c.h; path = FormatCodes.h; sourceTree = "<group>"; };
		4C7B53B11FFF935B00A52E21 /* Language.cpp */ = {isa = PBXFileReference; fileEncoding = 4; lastKnownFileType = sourcecode.cpp.cpp; path = Language.cpp; sourceTree = "<group>"; };
		4C7B53B31FFF935B00A52E21 /* LanguagePack.cpp */ = {isa = PBXFileReference; fileEncoding = 4; lastKnownFileType = sourcecode.cpp.cpp; path = LanguagePack.cpp; sourceTree = "<group>"; };
		4C7B53B41FFF935B00A52E21 /* LanguagePack.h */ = {isa = PBXFileReference; fileEncoding = 4; lastKnownFileType = sourcecode.c.h; path = LanguagePack.h; sourceTree = "<group>"; };
		4C7B53B51FFF935B00A52E21 /* Localisation.cpp */ = {isa = PBXFileReference; fileEncoding = 4; lastKnownFileType = sourcecode.cpp.cpp; path = Localisation.cpp; sourceTree = "<group>"; };
		4C7B53B61FFF935B00A52E21 /* Localisation.h */ = {isa = PBXFileReference; fileEncoding = 4; lastKnownFileType = sourcecode.c.h; path = Localisation.h; sourceTree = "<group>"; };
		4C7B53B71FFF935B00A52E21 /* RealNames.cpp */ = {isa = PBXFileReference; fileEncoding = 4; lastKnownFileType = sourcecode.cpp.cpp; path = RealNames.cpp; sourceTree = "<group>"; };
		4C7B53B81FFF935B00A52E21 /* StringIds.h */ = {isa = PBXFileReference; fileEncoding = 4; lastKnownFileType = sourcecode.c.h; path = StringIds.h; sourceTree = "<group>"; };
		4C7B53BB1FFF935B00A52E21 /* UTF8.cpp */ = {isa = PBXFileReference; fileEncoding = 4; lastKnownFileType = sourcecode.cpp.cpp; path = UTF8.cpp; sourceTree = "<group>"; };
		4C7B53C61FFF94F900A52E21 /* ConversionTables.cpp */ = {isa = PBXFileReference; fileEncoding = 4; lastKnownFileType = sourcecode.cpp.cpp; path = ConversionTables.cpp; sourceTree = "<group>"; };
		4C7B53C91FFF991000A52E21 /* Language.h */ = {isa = PBXFileReference; fileEncoding = 4; lastKnownFileType = sourcecode.c.h; path = Language.h; sourceTree = "<group>"; };
		4C7B53CB1FFF995100A52E21 /* Font.h */ = {isa = PBXFileReference; fileEncoding = 4; lastKnownFileType = sourcecode.c.h; path = Font.h; sourceTree = "<group>"; };
		4C7B53CD200029CE00A52E21 /* Line.cpp */ = {isa = PBXFileReference; fileEncoding = 4; lastKnownFileType = sourcecode.cpp.cpp; path = Line.cpp; sourceTree = "<group>"; };
		4C7B53CF200029D900A52E21 /* Rect.cpp */ = {isa = PBXFileReference; fileEncoding = 4; lastKnownFileType = sourcecode.cpp.cpp; path = Rect.cpp; sourceTree = "<group>"; };
		4C7B53D0200029D900A52E21 /* ScrollingText.cpp */ = {isa = PBXFileReference; fileEncoding = 4; lastKnownFileType = sourcecode.cpp.cpp; path = ScrollingText.cpp; sourceTree = "<group>"; };
		4C7B53D520002CA400A52E21 /* Drawing.cpp */ = {isa = PBXFileReference; fileEncoding = 4; lastKnownFileType = sourcecode.cpp.cpp; path = Drawing.cpp; sourceTree = "<group>"; };
		4C7B53D620002CA400A52E21 /* Font.cpp */ = {isa = PBXFileReference; fileEncoding = 4; lastKnownFileType = sourcecode.cpp.cpp; path = Font.cpp; sourceTree = "<group>"; };
		4C7B53D720002CA400A52E21 /* LightFX.cpp */ = {isa = PBXFileReference; fileEncoding = 4; lastKnownFileType = sourcecode.cpp.cpp; path = LightFX.cpp; sourceTree = "<group>"; };
		4C7B53D820002CA400A52E21 /* TTF.cpp */ = {isa = PBXFileReference; fileEncoding = 4; lastKnownFileType = sourcecode.cpp.cpp; path = TTF.cpp; sourceTree = "<group>"; };
		4C7B53DD200143C200A52E21 /* Chat.cpp */ = {isa = PBXFileReference; fileEncoding = 4; lastKnownFileType = sourcecode.cpp.cpp; path = Chat.cpp; sourceTree = "<group>"; };
		4C7B53DE200143C200A52E21 /* Chat.h */ = {isa = PBXFileReference; fileEncoding = 4; lastKnownFileType = sourcecode.c.h; path = Chat.h; sourceTree = "<group>"; };
		4C7B53DF200143C200A52E21 /* Colour.cpp */ = {isa = PBXFileReference; fileEncoding = 4; lastKnownFileType = sourcecode.cpp.cpp; path = Colour.cpp; sourceTree = "<group>"; };
		4C7B53E0200143C200A52E21 /* Colour.h */ = {isa = PBXFileReference; fileEncoding = 4; lastKnownFileType = sourcecode.c.h; path = Colour.h; sourceTree = "<group>"; };
		4C7B53E3200143C200A52E21 /* Cursors.h */ = {isa = PBXFileReference; fileEncoding = 4; lastKnownFileType = sourcecode.c.h; path = Cursors.h; sourceTree = "<group>"; };
		4C7B53E4200143C200A52E21 /* FontFamilies.cpp */ = {isa = PBXFileReference; fileEncoding = 4; lastKnownFileType = sourcecode.cpp.cpp; path = FontFamilies.cpp; sourceTree = "<group>"; };
		4C7B53E5200143C200A52E21 /* FontFamilies.h */ = {isa = PBXFileReference; fileEncoding = 4; lastKnownFileType = sourcecode.c.h; path = FontFamilies.h; sourceTree = "<group>"; };
		4C7B53E6200143C200A52E21 /* Fonts.cpp */ = {isa = PBXFileReference; fileEncoding = 4; lastKnownFileType = sourcecode.cpp.cpp; path = Fonts.cpp; sourceTree = "<group>"; };
		4C7B53E7200143C200A52E21 /* Fonts.h */ = {isa = PBXFileReference; fileEncoding = 4; lastKnownFileType = sourcecode.c.h; path = Fonts.h; sourceTree = "<group>"; };
		4C7B53E8200143C200A52E21 /* Screenshot.cpp */ = {isa = PBXFileReference; fileEncoding = 4; lastKnownFileType = sourcecode.cpp.cpp; path = Screenshot.cpp; sourceTree = "<group>"; };
		4C7B53E9200143C200A52E21 /* Screenshot.h */ = {isa = PBXFileReference; fileEncoding = 4; lastKnownFileType = sourcecode.c.h; path = Screenshot.h; sourceTree = "<group>"; };
		4C7B53EC200143C200A52E21 /* Viewport.cpp */ = {isa = PBXFileReference; fileEncoding = 4; lastKnownFileType = sourcecode.cpp.cpp; path = Viewport.cpp; sourceTree = "<group>"; };
		4C7B53ED200143C200A52E21 /* Viewport.h */ = {isa = PBXFileReference; fileEncoding = 4; lastKnownFileType = sourcecode.c.h; path = Viewport.h; sourceTree = "<group>"; };
		4C7B53F0200143C200A52E21 /* Widget.h */ = {isa = PBXFileReference; fileEncoding = 4; lastKnownFileType = sourcecode.c.h; path = Widget.h; sourceTree = "<group>"; };
		4C7B53F1200143C200A52E21 /* Window.cpp */ = {isa = PBXFileReference; fileEncoding = 4; lastKnownFileType = sourcecode.cpp.cpp; path = Window.cpp; sourceTree = "<group>"; };
		4C7B53F2200143C200A52E21 /* Window.h */ = {isa = PBXFileReference; fileEncoding = 4; lastKnownFileType = sourcecode.c.h; path = Window.h; sourceTree = "<group>"; };
		4C7B540020015AC600A52E21 /* VirtualFloor.cpp */ = {isa = PBXFileReference; fileEncoding = 4; lastKnownFileType = sourcecode.cpp.cpp; path = VirtualFloor.cpp; sourceTree = "<group>"; };
		4C7B54022004C57400A52E21 /* RCT1.h */ = {isa = PBXFileReference; fileEncoding = 4; lastKnownFileType = sourcecode.c.h; path = RCT1.h; sourceTree = "<group>"; };
		4C7B54032004C57B00A52E21 /* RCT12.h */ = {isa = PBXFileReference; fileEncoding = 4; lastKnownFileType = sourcecode.c.h; path = RCT12.h; sourceTree = "<group>"; };
		4C7B54042004C58200A52E21 /* RCT2.h */ = {isa = PBXFileReference; fileEncoding = 4; lastKnownFileType = sourcecode.c.h; path = RCT2.h; sourceTree = "<group>"; };
		4C7B54052005735F00A52E21 /* VehicleData.cpp */ = {isa = PBXFileReference; fileEncoding = 4; lastKnownFileType = sourcecode.cpp.cpp; path = VehicleData.cpp; sourceTree = "<group>"; };
		4C7B54072005736700A52E21 /* VehiclePaint.cpp */ = {isa = PBXFileReference; fileEncoding = 4; lastKnownFileType = sourcecode.cpp.cpp; path = VehiclePaint.cpp; sourceTree = "<group>"; };
		4C7B540920060D7000A52E21 /* VehicleData.h */ = {isa = PBXFileReference; fileEncoding = 4; lastKnownFileType = sourcecode.c.h; path = VehicleData.h; sourceTree = "<group>"; };
		4C7B540A20060D7900A52E21 /* VehiclePaint.h */ = {isa = PBXFileReference; fileEncoding = 4; lastKnownFileType = sourcecode.c.h; path = VehiclePaint.h; sourceTree = "<group>"; };
		4C7B540B20060D8100A52E21 /* TrackPaint.cpp */ = {isa = PBXFileReference; fileEncoding = 4; lastKnownFileType = sourcecode.cpp.cpp; path = TrackPaint.cpp; sourceTree = "<group>"; };
		4C7B540C20060D8100A52E21 /* TrackPaint.h */ = {isa = PBXFileReference; fileEncoding = 4; lastKnownFileType = sourcecode.c.h; path = TrackPaint.h; sourceTree = "<group>"; };
		4C7B541420060D8E00A52E21 /* RideData.cpp */ = {isa = PBXFileReference; fileEncoding = 4; lastKnownFileType = sourcecode.cpp.cpp; path = RideData.cpp; sourceTree = "<group>"; };
		4C7B541520060D8E00A52E21 /* RideData.h */ = {isa = PBXFileReference; fileEncoding = 4; lastKnownFileType = sourcecode.c.h; path = RideData.h; sourceTree = "<group>"; };
		4C7B541D2007646A00A52E21 /* Balloon.cpp */ = {isa = PBXFileReference; fileEncoding = 4; lastKnownFileType = sourcecode.cpp.cpp; path = Balloon.cpp; sourceTree = "<group>"; };
		4C7B541E2007646A00A52E21 /* Banner.cpp */ = {isa = PBXFileReference; fileEncoding = 4; lastKnownFileType = sourcecode.cpp.cpp; path = Banner.cpp; sourceTree = "<group>"; };
		4C7B541F2007646A00A52E21 /* Banner.h */ = {isa = PBXFileReference; fileEncoding = 4; lastKnownFileType = sourcecode.c.h; path = Banner.h; sourceTree = "<group>"; };
		4C7B54202007646A00A52E21 /* Climate.cpp */ = {isa = PBXFileReference; fileEncoding = 4; lastKnownFileType = sourcecode.cpp.cpp; path = Climate.cpp; sourceTree = "<group>"; };
		4C7B54212007646A00A52E21 /* Climate.h */ = {isa = PBXFileReference; fileEncoding = 4; lastKnownFileType = sourcecode.c.h; path = Climate.h; sourceTree = "<group>"; };
		4C7B54222007646A00A52E21 /* Duck.cpp */ = {isa = PBXFileReference; fileEncoding = 4; lastKnownFileType = sourcecode.cpp.cpp; path = Duck.cpp; sourceTree = "<group>"; };
		4C7B54232007646A00A52E21 /* Entrance.cpp */ = {isa = PBXFileReference; fileEncoding = 4; lastKnownFileType = sourcecode.cpp.cpp; path = Entrance.cpp; sourceTree = "<group>"; };
		4C7B54242007646A00A52E21 /* Entrance.h */ = {isa = PBXFileReference; fileEncoding = 4; lastKnownFileType = sourcecode.c.h; path = Entrance.h; sourceTree = "<group>"; };
		4C7B54252007646A00A52E21 /* Footpath.cpp */ = {isa = PBXFileReference; fileEncoding = 4; lastKnownFileType = sourcecode.cpp.cpp; path = Footpath.cpp; sourceTree = "<group>"; };
		4C7B54262007646A00A52E21 /* Footpath.h */ = {isa = PBXFileReference; fileEncoding = 4; lastKnownFileType = sourcecode.c.h; path = Footpath.h; sourceTree = "<group>"; };
		4C7B54272007646A00A52E21 /* Fountain.cpp */ = {isa = PBXFileReference; fileEncoding = 4; lastKnownFileType = sourcecode.cpp.cpp; path = Fountain.cpp; sourceTree = "<group>"; };
		4C7B54282007646A00A52E21 /* Fountain.h */ = {isa = PBXFileReference; fileEncoding = 4; lastKnownFileType = sourcecode.c.h; path = Fountain.h; sourceTree = "<group>"; };
		4C7B54292007646A00A52E21 /* LargeScenery.cpp */ = {isa = PBXFileReference; fileEncoding = 4; lastKnownFileType = sourcecode.cpp.cpp; path = LargeScenery.cpp; sourceTree = "<group>"; };
		4C7B542A2007646A00A52E21 /* LargeScenery.h */ = {isa = PBXFileReference; fileEncoding = 4; lastKnownFileType = sourcecode.c.h; path = LargeScenery.h; sourceTree = "<group>"; };
		4C7B542C2007646A00A52E21 /* Map.cpp */ = {isa = PBXFileReference; fileEncoding = 4; lastKnownFileType = sourcecode.cpp.cpp; path = Map.cpp; sourceTree = "<group>"; };
		4C7B542D2007646A00A52E21 /* Map.h */ = {isa = PBXFileReference; fileEncoding = 4; lastKnownFileType = sourcecode.c.h; path = Map.h; sourceTree = "<group>"; };
		4C7B542E2007646A00A52E21 /* MapAnimation.cpp */ = {isa = PBXFileReference; fileEncoding = 4; lastKnownFileType = sourcecode.cpp.cpp; path = MapAnimation.cpp; sourceTree = "<group>"; };
		4C7B542F2007646A00A52E21 /* MapAnimation.h */ = {isa = PBXFileReference; fileEncoding = 4; lastKnownFileType = sourcecode.c.h; path = MapAnimation.h; sourceTree = "<group>"; };
		4C7B54302007646A00A52E21 /* MapGen.cpp */ = {isa = PBXFileReference; fileEncoding = 4; lastKnownFileType = sourcecode.cpp.cpp; path = MapGen.cpp; sourceTree = "<group>"; };
		4C7B54312007646A00A52E21 /* MapGen.h */ = {isa = PBXFileReference; fileEncoding = 4; lastKnownFileType = sourcecode.c.h; path = MapGen.h; sourceTree = "<group>"; };
		4C7B54322007646A00A52E21 /* MapHelpers.cpp */ = {isa = PBXFileReference; fileEncoding = 4; lastKnownFileType = sourcecode.cpp.cpp; path = MapHelpers.cpp; sourceTree = "<group>"; };
		4C7B54332007646A00A52E21 /* MapHelpers.h */ = {isa = PBXFileReference; fileEncoding = 4; lastKnownFileType = sourcecode.c.h; path = MapHelpers.h; sourceTree = "<group>"; };
		4C7B54342007646A00A52E21 /* MoneyEffect.cpp */ = {isa = PBXFileReference; fileEncoding = 4; lastKnownFileType = sourcecode.cpp.cpp; path = MoneyEffect.cpp; sourceTree = "<group>"; };
		4C7B54352007646A00A52E21 /* Park.cpp */ = {isa = PBXFileReference; fileEncoding = 4; lastKnownFileType = sourcecode.cpp.cpp; path = Park.cpp; sourceTree = "<group>"; };
		4C7B54362007646A00A52E21 /* Park.h */ = {isa = PBXFileReference; fileEncoding = 4; lastKnownFileType = sourcecode.c.h; path = Park.h; sourceTree = "<group>"; };
		4C7B54372007646A00A52E21 /* Particle.cpp */ = {isa = PBXFileReference; fileEncoding = 4; lastKnownFileType = sourcecode.cpp.cpp; path = Particle.cpp; sourceTree = "<group>"; };
		4C7B54382007646A00A52E21 /* Scenery.cpp */ = {isa = PBXFileReference; fileEncoding = 4; lastKnownFileType = sourcecode.cpp.cpp; path = Scenery.cpp; sourceTree = "<group>"; };
		4C7B54392007646A00A52E21 /* Scenery.h */ = {isa = PBXFileReference; fileEncoding = 4; lastKnownFileType = sourcecode.c.h; path = Scenery.h; sourceTree = "<group>"; };
		4C7B543A2007646A00A52E21 /* SmallScenery.cpp */ = {isa = PBXFileReference; fileEncoding = 4; lastKnownFileType = sourcecode.cpp.cpp; path = SmallScenery.cpp; sourceTree = "<group>"; };
		4C7B543B2007646A00A52E21 /* SmallScenery.h */ = {isa = PBXFileReference; fileEncoding = 4; lastKnownFileType = sourcecode.c.h; path = SmallScenery.h; sourceTree = "<group>"; };
		4C7B543C2007646A00A52E21 /* Sprite.cpp */ = {isa = PBXFileReference; fileEncoding = 4; lastKnownFileType = sourcecode.cpp.cpp; path = Sprite.cpp; sourceTree = "<group>"; };
		4C7B543D2007646A00A52E21 /* Sprite.h */ = {isa = PBXFileReference; fileEncoding = 4; lastKnownFileType = sourcecode.c.h; path = Sprite.h; sourceTree = "<group>"; };
		4C7B543E2007646A00A52E21 /* TileInspector.cpp */ = {isa = PBXFileReference; fileEncoding = 4; lastKnownFileType = sourcecode.cpp.cpp; path = TileInspector.cpp; sourceTree = "<group>"; };
		4C7B543F2007646A00A52E21 /* TileInspector.h */ = {isa = PBXFileReference; fileEncoding = 4; lastKnownFileType = sourcecode.c.h; path = TileInspector.h; sourceTree = "<group>"; };
		4C7B54402007646A00A52E21 /* Wall.cpp */ = {isa = PBXFileReference; fileEncoding = 4; lastKnownFileType = sourcecode.cpp.cpp; path = Wall.cpp; sourceTree = "<group>"; };
		4C7B54412007646A00A52E21 /* Wall.h */ = {isa = PBXFileReference; fileEncoding = 4; lastKnownFileType = sourcecode.c.h; path = Wall.h; sourceTree = "<group>"; };
		4C7B54422007646A00A52E21 /* Water.h */ = {isa = PBXFileReference; fileEncoding = 4; lastKnownFileType = sourcecode.c.h; path = Water.h; sourceTree = "<group>"; };
		4C7B54682007BF2E00A52E21 /* TTFSDLPort.cpp */ = {isa = PBXFileReference; fileEncoding = 4; lastKnownFileType = sourcecode.cpp.cpp; path = TTFSDLPort.cpp; sourceTree = "<group>"; };
		4C7B54742010DF3C00A52E21 /* Android.cpp */ = {isa = PBXFileReference; fileEncoding = 4; lastKnownFileType = sourcecode.cpp.cpp; path = Android.cpp; sourceTree = "<group>"; };
		4C7B54762010DF4300A52E21 /* Linux.cpp */ = {isa = PBXFileReference; fileEncoding = 4; lastKnownFileType = sourcecode.cpp.cpp; path = Linux.cpp; sourceTree = "<group>"; };
		4C7B54782010DF4C00A52E21 /* Posix.cpp */ = {isa = PBXFileReference; fileEncoding = 4; lastKnownFileType = sourcecode.cpp.cpp; path = Posix.cpp; sourceTree = "<group>"; };
		4C7B54792010DF4C00A52E21 /* Shared.cpp */ = {isa = PBXFileReference; fileEncoding = 4; lastKnownFileType = sourcecode.cpp.cpp; path = Shared.cpp; sourceTree = "<group>"; };
		4C7B547A2010DF4C00A52E21 /* Windows.cpp */ = {isa = PBXFileReference; fileEncoding = 4; lastKnownFileType = sourcecode.cpp.cpp; path = Windows.cpp; sourceTree = "<group>"; };
		4C7B547E2010DFF700A52E21 /* Crash.h */ = {isa = PBXFileReference; fileEncoding = 4; lastKnownFileType = sourcecode.c.h; path = Crash.h; sourceTree = "<group>"; };
		4C81F7DF24672C4D000E61BF /* CustomListView.cpp */ = {isa = PBXFileReference; fileEncoding = 4; lastKnownFileType = sourcecode.cpp.cpp; name = CustomListView.cpp; path = scripting/CustomListView.cpp; sourceTree = "<group>"; };
		4C81F7E024672C4D000E61BF /* CustomListView.h */ = {isa = PBXFileReference; fileEncoding = 4; lastKnownFileType = sourcecode.c.h; name = CustomListView.h; path = scripting/CustomListView.h; sourceTree = "<group>"; };
		4C81F7E224672C58000E61BF /* ScTileSelection.hpp */ = {isa = PBXFileReference; fileEncoding = 4; lastKnownFileType = sourcecode.cpp.h; name = ScTileSelection.hpp; path = scripting/ScTileSelection.hpp; sourceTree = "<group>"; };
		4C882FB825FEA80D0039D1C4 /* TrainManager.cpp */ = {isa = PBXFileReference; fileEncoding = 4; lastKnownFileType = sourcecode.cpp.cpp; path = TrainManager.cpp; sourceTree = "<group>"; };
		4C882FB925FEA80E0039D1C4 /* TrainManager.h */ = {isa = PBXFileReference; fileEncoding = 4; lastKnownFileType = sourcecode.c.h; path = TrainManager.h; sourceTree = "<group>"; };
		4C882FBB25FEA8260039D1C4 /* VehicleColour.h */ = {isa = PBXFileReference; fileEncoding = 4; lastKnownFileType = sourcecode.c.h; path = VehicleColour.h; sourceTree = "<group>"; };
		4C882FBC25FEA8270039D1C4 /* VehicleEntry.h */ = {isa = PBXFileReference; fileEncoding = 4; lastKnownFileType = sourcecode.c.h; path = VehicleEntry.h; sourceTree = "<group>"; };
		4C8A6FF123EB5325001A8255 /* Http.h */ = {isa = PBXFileReference; fileEncoding = 4; lastKnownFileType = sourcecode.c.h; path = Http.h; sourceTree = "<group>"; };
		4C8A6FF223EB5326001A8255 /* Http.cURL.cpp */ = {isa = PBXFileReference; fileEncoding = 4; lastKnownFileType = sourcecode.cpp.cpp; path = Http.cURL.cpp; sourceTree = "<group>"; };
		4C8B426E1EEB1ABD00F015CA /* X8DrawingEngine.cpp */ = {isa = PBXFileReference; fileEncoding = 4; lastKnownFileType = sourcecode.cpp.cpp; path = X8DrawingEngine.cpp; sourceTree = "<group>"; };
		4C8B426F1EEB1ABD00F015CA /* X8DrawingEngine.h */ = {isa = PBXFileReference; fileEncoding = 4; lastKnownFileType = sourcecode.c.h; path = X8DrawingEngine.h; sourceTree = "<group>"; };
		4C8B42711EEB1AE400F015CA /* HardwareDisplayDrawingEngine.cpp */ = {isa = PBXFileReference; fileEncoding = 4; lastKnownFileType = sourcecode.cpp.cpp; path = HardwareDisplayDrawingEngine.cpp; sourceTree = "<group>"; };
		4C8BB67625533D4B005C8830 /* FileSystem.hpp */ = {isa = PBXFileReference; fileEncoding = 4; lastKnownFileType = sourcecode.cpp.h; path = FileSystem.hpp; sourceTree = "<group>"; };
		4C8BB67725533D4B005C8830 /* FileStream.h */ = {isa = PBXFileReference; fileEncoding = 4; lastKnownFileType = sourcecode.c.h; path = FileStream.h; sourceTree = "<group>"; };
		4C8BB67825533D4C005C8830 /* FileStream.cpp */ = {isa = PBXFileReference; fileEncoding = 4; lastKnownFileType = sourcecode.cpp.cpp; path = FileStream.cpp; sourceTree = "<group>"; };
		4C8BB67A25533D58005C8830 /* JobPool.h */ = {isa = PBXFileReference; fileEncoding = 4; lastKnownFileType = sourcecode.c.h; path = JobPool.h; sourceTree = "<group>"; };
		4C8BB67B25533D59005C8830 /* JobPool.cpp */ = {isa = PBXFileReference; fileEncoding = 4; lastKnownFileType = sourcecode.cpp.cpp; path = JobPool.cpp; sourceTree = "<group>"; };
		4C8BB67D25533D64005C8830 /* StringBuilder.cpp */ = {isa = PBXFileReference; fileEncoding = 4; lastKnownFileType = sourcecode.cpp.cpp; path = StringBuilder.cpp; sourceTree = "<group>"; };
		4C8BB67E25533D64005C8830 /* StringReader.cpp */ = {isa = PBXFileReference; fileEncoding = 4; lastKnownFileType = sourcecode.cpp.cpp; path = StringReader.cpp; sourceTree = "<group>"; };
		4C8BB67F25533D64005C8830 /* StringReader.h */ = {isa = PBXFileReference; fileEncoding = 4; lastKnownFileType = sourcecode.c.h; path = StringReader.h; sourceTree = "<group>"; };
		4C8BB68025533D64005C8830 /* StringBuilder.h */ = {isa = PBXFileReference; fileEncoding = 4; lastKnownFileType = sourcecode.c.h; path = StringBuilder.h; sourceTree = "<group>"; };
		4C8BB68325533DB9005C8830 /* ZoomLevel.h */ = {isa = PBXFileReference; fileEncoding = 4; lastKnownFileType = sourcecode.c.h; path = ZoomLevel.h; sourceTree = "<group>"; };
		4C8BB68425533DB9005C8830 /* ZoomLevel.cpp */ = {isa = PBXFileReference; fileEncoding = 4; lastKnownFileType = sourcecode.cpp.cpp; path = ZoomLevel.cpp; sourceTree = "<group>"; };
		4C8BF07523EDD108002D1F7F /* OrcaStream.hpp */ = {isa = PBXFileReference; fileEncoding = 4; lastKnownFileType = sourcecode.cpp.h; path = OrcaStream.hpp; sourceTree = "<group>"; };
		4C8BF07623EDD145002D1F7F /* ParkFile.cpp */ = {isa = PBXFileReference; fileEncoding = 4; lastKnownFileType = sourcecode.cpp.cpp; path = ParkFile.cpp; sourceTree = "<group>"; };
		4C9196ED204FF3E000869A24 /* Location.hpp */ = {isa = PBXFileReference; fileEncoding = 4; lastKnownFileType = sourcecode.cpp.h; path = Location.hpp; sourceTree = "<group>"; };
		4C91FD5D25AE476700CA5DA4 /* MusicObject.cpp */ = {isa = PBXFileReference; fileEncoding = 4; lastKnownFileType = sourcecode.cpp.cpp; path = MusicObject.cpp; sourceTree = "<group>"; };
		4C91FD5E25AE476700CA5DA4 /* MusicObject.h */ = {isa = PBXFileReference; fileEncoding = 4; lastKnownFileType = sourcecode.c.h; path = MusicObject.h; sourceTree = "<group>"; };
		4C91FD6025AE483600CA5DA4 /* RideAudio.cpp */ = {isa = PBXFileReference; fileEncoding = 4; lastKnownFileType = sourcecode.cpp.cpp; path = RideAudio.cpp; sourceTree = "<group>"; };
		4C91FD6125AE483600CA5DA4 /* RideAudio.h */ = {isa = PBXFileReference; fileEncoding = 4; lastKnownFileType = sourcecode.c.h; path = RideAudio.h; sourceTree = "<group>"; };
		4C93F1181F8B744400A9330D /* AirPoweredVerticalCoaster.cpp */ = {isa = PBXFileReference; fileEncoding = 4; lastKnownFileType = sourcecode.cpp.cpp; path = AirPoweredVerticalCoaster.cpp; sourceTree = "<group>"; };
		4C93F1191F8B744400A9330D /* BobsleighCoaster.cpp */ = {isa = PBXFileReference; fileEncoding = 4; lastKnownFileType = sourcecode.cpp.cpp; path = BobsleighCoaster.cpp; sourceTree = "<group>"; };
		4C93F11A1F8B744400A9330D /* BolligerMabillardTrack.h */ = {isa = PBXFileReference; fileEncoding = 4; lastKnownFileType = sourcecode.c.h; path = BolligerMabillardTrack.h; sourceTree = "<group>"; };
		4C93F11B1F8B744400A9330D /* BolligerMabillardTrack.cpp */ = {isa = PBXFileReference; fileEncoding = 4; lastKnownFileType = sourcecode.cpp.cpp; path = BolligerMabillardTrack.cpp; sourceTree = "<group>"; };
		4C93F11C1F8B744400A9330D /* CompactInvertedCoaster.cpp */ = {isa = PBXFileReference; fileEncoding = 4; lastKnownFileType = sourcecode.cpp.cpp; path = CompactInvertedCoaster.cpp; sourceTree = "<group>"; };
		4C93F11D1F8B744400A9330D /* CorkscrewRollerCoaster.cpp */ = {isa = PBXFileReference; fileEncoding = 4; lastKnownFileType = sourcecode.cpp.cpp; path = CorkscrewRollerCoaster.cpp; sourceTree = "<group>"; };
		4C93F11E1F8B744400A9330D /* FlyingRollerCoaster.cpp */ = {isa = PBXFileReference; fileEncoding = 4; lastKnownFileType = sourcecode.cpp.cpp; path = FlyingRollerCoaster.cpp; sourceTree = "<group>"; };
		4C93F11F1F8B744400A9330D /* GigaCoaster.cpp */ = {isa = PBXFileReference; fileEncoding = 4; lastKnownFileType = sourcecode.cpp.cpp; path = GigaCoaster.cpp; sourceTree = "<group>"; };
		4C93F1201F8B744400A9330D /* HeartlineTwisterCoaster.cpp */ = {isa = PBXFileReference; fileEncoding = 4; lastKnownFileType = sourcecode.cpp.cpp; path = HeartlineTwisterCoaster.cpp; sourceTree = "<group>"; };
		4C93F1211F8B744400A9330D /* InvertedHairpinCoaster.cpp */ = {isa = PBXFileReference; fileEncoding = 4; lastKnownFileType = sourcecode.cpp.cpp; path = InvertedHairpinCoaster.cpp; sourceTree = "<group>"; };
		4C93F1221F8B744400A9330D /* InvertedImpulseCoaster.cpp */ = {isa = PBXFileReference; fileEncoding = 4; lastKnownFileType = sourcecode.cpp.cpp; path = InvertedImpulseCoaster.cpp; sourceTree = "<group>"; };
		4C93F1231F8B744400A9330D /* InvertedRollerCoaster.cpp */ = {isa = PBXFileReference; fileEncoding = 4; lastKnownFileType = sourcecode.cpp.cpp; path = InvertedRollerCoaster.cpp; sourceTree = "<group>"; };
		4C93F1241F8B744400A9330D /* JuniorRollerCoaster.h */ = {isa = PBXFileReference; fileEncoding = 4; lastKnownFileType = sourcecode.c.h; path = JuniorRollerCoaster.h; sourceTree = "<group>"; };
		4C93F1251F8B744400A9330D /* JuniorRollerCoaster.cpp */ = {isa = PBXFileReference; fileEncoding = 4; lastKnownFileType = sourcecode.cpp.cpp; path = JuniorRollerCoaster.cpp; sourceTree = "<group>"; };
		4C93F1261F8B744400A9330D /* LayDownRollerCoaster.cpp */ = {isa = PBXFileReference; fileEncoding = 4; lastKnownFileType = sourcecode.cpp.cpp; path = LayDownRollerCoaster.cpp; sourceTree = "<group>"; };
		4C93F1271F8B744400A9330D /* LimLaunchedRollerCoaster.cpp */ = {isa = PBXFileReference; fileEncoding = 4; lastKnownFileType = sourcecode.cpp.cpp; path = LimLaunchedRollerCoaster.cpp; sourceTree = "<group>"; };
		4C93F1281F8B744400A9330D /* LoopingRollerCoaster.cpp */ = {isa = PBXFileReference; fileEncoding = 4; lastKnownFileType = sourcecode.cpp.cpp; path = LoopingRollerCoaster.cpp; sourceTree = "<group>"; };
		4C93F1291F8B744400A9330D /* MineRide.cpp */ = {isa = PBXFileReference; fileEncoding = 4; lastKnownFileType = sourcecode.cpp.cpp; path = MineRide.cpp; sourceTree = "<group>"; };
		4C93F12A1F8B744400A9330D /* MineTrainCoaster.cpp */ = {isa = PBXFileReference; fileEncoding = 4; lastKnownFileType = sourcecode.cpp.cpp; path = MineTrainCoaster.cpp; sourceTree = "<group>"; };
		4C93F12B1F8B744400A9330D /* MiniRollerCoaster.cpp */ = {isa = PBXFileReference; fileEncoding = 4; lastKnownFileType = sourcecode.cpp.cpp; path = MiniRollerCoaster.cpp; sourceTree = "<group>"; };
		4C93F12C1F8B744400A9330D /* MiniSuspendedCoaster.cpp */ = {isa = PBXFileReference; fileEncoding = 4; lastKnownFileType = sourcecode.cpp.cpp; path = MiniSuspendedCoaster.cpp; sourceTree = "<group>"; };
		4C93F12D1F8B744400A9330D /* MultiDimensionRollerCoaster.cpp */ = {isa = PBXFileReference; fileEncoding = 4; lastKnownFileType = sourcecode.cpp.cpp; path = MultiDimensionRollerCoaster.cpp; sourceTree = "<group>"; };
		4C93F12E1F8B744400A9330D /* ReverseFreefallCoaster.cpp */ = {isa = PBXFileReference; fileEncoding = 4; lastKnownFileType = sourcecode.cpp.cpp; path = ReverseFreefallCoaster.cpp; sourceTree = "<group>"; };
		4C93F12F1F8B744400A9330D /* ReverserRollerCoaster.cpp */ = {isa = PBXFileReference; fileEncoding = 4; lastKnownFileType = sourcecode.cpp.cpp; path = ReverserRollerCoaster.cpp; sourceTree = "<group>"; };
		4C93F1301F8B744400A9330D /* SideFrictionRollerCoaster.cpp */ = {isa = PBXFileReference; fileEncoding = 4; lastKnownFileType = sourcecode.cpp.cpp; path = SideFrictionRollerCoaster.cpp; sourceTree = "<group>"; };
		4C93F1311F8B744400A9330D /* StandUpRollerCoaster.cpp */ = {isa = PBXFileReference; fileEncoding = 4; lastKnownFileType = sourcecode.cpp.cpp; path = StandUpRollerCoaster.cpp; sourceTree = "<group>"; };
		4C93F1321F8B744400A9330D /* Steeplechase.cpp */ = {isa = PBXFileReference; fileEncoding = 4; lastKnownFileType = sourcecode.cpp.cpp; path = Steeplechase.cpp; sourceTree = "<group>"; };
		4C93F1331F8B744400A9330D /* SuspendedSwingingCoaster.cpp */ = {isa = PBXFileReference; fileEncoding = 4; lastKnownFileType = sourcecode.cpp.cpp; path = SuspendedSwingingCoaster.cpp; sourceTree = "<group>"; };
		4C93F1341F8B744400A9330D /* TwisterRollerCoaster.cpp */ = {isa = PBXFileReference; fileEncoding = 4; lastKnownFileType = sourcecode.cpp.cpp; path = TwisterRollerCoaster.cpp; sourceTree = "<group>"; };
		4C93F1351F8B744400A9330D /* VerticalDropRollerCoaster.cpp */ = {isa = PBXFileReference; fileEncoding = 4; lastKnownFileType = sourcecode.cpp.cpp; path = VerticalDropRollerCoaster.cpp; sourceTree = "<group>"; };
		4C93F1361F8B744400A9330D /* VirginiaReel.cpp */ = {isa = PBXFileReference; fileEncoding = 4; lastKnownFileType = sourcecode.cpp.cpp; path = VirginiaReel.cpp; sourceTree = "<group>"; };
		4C93F1371F8B744400A9330D /* WildMouse.cpp */ = {isa = PBXFileReference; fileEncoding = 4; lastKnownFileType = sourcecode.cpp.cpp; path = WildMouse.cpp; sourceTree = "<group>"; };
		4C93F1381F8B744400A9330D /* WoodenRollerCoaster.cpp */ = {isa = PBXFileReference; fileEncoding = 4; lastKnownFileType = sourcecode.cpp.cpp; path = WoodenRollerCoaster.cpp; sourceTree = "<group>"; };
		4C93F1391F8B744400A9330D /* WoodenWildMouse.cpp */ = {isa = PBXFileReference; fileEncoding = 4; lastKnownFileType = sourcecode.cpp.cpp; path = WoodenWildMouse.cpp; sourceTree = "<group>"; };
		4C93F15A1F8B745700A9330D /* CarRide.cpp */ = {isa = PBXFileReference; fileEncoding = 4; lastKnownFileType = sourcecode.cpp.cpp; path = CarRide.cpp; sourceTree = "<group>"; };
		4C93F15B1F8B745700A9330D /* Circus.cpp */ = {isa = PBXFileReference; fileEncoding = 4; lastKnownFileType = sourcecode.cpp.cpp; path = Circus.cpp; sourceTree = "<group>"; };
		4C93F15C1F8B745700A9330D /* CrookedHouse.cpp */ = {isa = PBXFileReference; fileEncoding = 4; lastKnownFileType = sourcecode.cpp.cpp; path = CrookedHouse.cpp; sourceTree = "<group>"; };
		4C93F15D1F8B745700A9330D /* Dodgems.cpp */ = {isa = PBXFileReference; fileEncoding = 4; lastKnownFileType = sourcecode.cpp.cpp; path = Dodgems.cpp; sourceTree = "<group>"; };
		4C93F15E1F8B745700A9330D /* FerrisWheel.cpp */ = {isa = PBXFileReference; fileEncoding = 4; lastKnownFileType = sourcecode.cpp.cpp; path = FerrisWheel.cpp; sourceTree = "<group>"; };
		4C93F15F1F8B745700A9330D /* FlyingSaucers.cpp */ = {isa = PBXFileReference; fileEncoding = 4; lastKnownFileType = sourcecode.cpp.cpp; path = FlyingSaucers.cpp; sourceTree = "<group>"; };
		4C93F1601F8B745700A9330D /* GhostTrain.cpp */ = {isa = PBXFileReference; fileEncoding = 4; lastKnownFileType = sourcecode.cpp.cpp; path = GhostTrain.cpp; sourceTree = "<group>"; };
		4C93F1611F8B745700A9330D /* HauntedHouse.cpp */ = {isa = PBXFileReference; fileEncoding = 4; lastKnownFileType = sourcecode.cpp.cpp; path = HauntedHouse.cpp; sourceTree = "<group>"; };
		4C93F1621F8B745700A9330D /* Maze.cpp */ = {isa = PBXFileReference; fileEncoding = 4; lastKnownFileType = sourcecode.cpp.cpp; path = Maze.cpp; sourceTree = "<group>"; };
		4C93F1631F8B745700A9330D /* MerryGoRound.cpp */ = {isa = PBXFileReference; fileEncoding = 4; lastKnownFileType = sourcecode.cpp.cpp; path = MerryGoRound.cpp; sourceTree = "<group>"; };
		4C93F1641F8B745700A9330D /* MiniGolf.cpp */ = {isa = PBXFileReference; fileEncoding = 4; lastKnownFileType = sourcecode.cpp.cpp; path = MiniGolf.cpp; sourceTree = "<group>"; };
		4C93F1651F8B745700A9330D /* MiniHelicopters.cpp */ = {isa = PBXFileReference; fileEncoding = 4; lastKnownFileType = sourcecode.cpp.cpp; path = MiniHelicopters.cpp; sourceTree = "<group>"; };
		4C93F1661F8B745700A9330D /* MonorailCycles.cpp */ = {isa = PBXFileReference; fileEncoding = 4; lastKnownFileType = sourcecode.cpp.cpp; path = MonorailCycles.cpp; sourceTree = "<group>"; };
		4C93F1671F8B745700A9330D /* ObservationTower.cpp */ = {isa = PBXFileReference; fileEncoding = 4; lastKnownFileType = sourcecode.cpp.cpp; path = ObservationTower.cpp; sourceTree = "<group>"; };
		4C93F1681F8B745700A9330D /* SpaceRings.cpp */ = {isa = PBXFileReference; fileEncoding = 4; lastKnownFileType = sourcecode.cpp.cpp; path = SpaceRings.cpp; sourceTree = "<group>"; };
		4C93F1691F8B745700A9330D /* SpiralSlide.cpp */ = {isa = PBXFileReference; fileEncoding = 4; lastKnownFileType = sourcecode.cpp.cpp; path = SpiralSlide.cpp; sourceTree = "<group>"; };
		4C93F17A1F8B747300A9330D /* Facility.cpp */ = {isa = PBXFileReference; fileEncoding = 4; lastKnownFileType = sourcecode.cpp.cpp; path = Facility.cpp; sourceTree = "<group>"; };
		4C93F17B1F8B747300A9330D /* Shop.cpp */ = {isa = PBXFileReference; fileEncoding = 4; lastKnownFileType = sourcecode.cpp.cpp; path = Shop.cpp; sourceTree = "<group>"; };
		4C93F17E1F8B747A00A9330D /* 3dCinema.cpp */ = {isa = PBXFileReference; fileEncoding = 4; lastKnownFileType = sourcecode.cpp.cpp; path = 3dCinema.cpp; sourceTree = "<group>"; };
		4C93F17F1F8B747A00A9330D /* Enterprise.cpp */ = {isa = PBXFileReference; fileEncoding = 4; lastKnownFileType = sourcecode.cpp.cpp; path = Enterprise.cpp; sourceTree = "<group>"; };
		4C93F1801F8B747A00A9330D /* GoKarts.cpp */ = {isa = PBXFileReference; fileEncoding = 4; lastKnownFileType = sourcecode.cpp.cpp; path = GoKarts.cpp; sourceTree = "<group>"; };
		4C93F1811F8B747A00A9330D /* LaunchedFreefall.cpp */ = {isa = PBXFileReference; fileEncoding = 4; lastKnownFileType = sourcecode.cpp.cpp; path = LaunchedFreefall.cpp; sourceTree = "<group>"; };
		4C93F1821F8B747A00A9330D /* MagicCarpet.cpp */ = {isa = PBXFileReference; fileEncoding = 4; lastKnownFileType = sourcecode.cpp.cpp; path = MagicCarpet.cpp; sourceTree = "<group>"; };
		4C93F1831F8B747A00A9330D /* MotionSimulator.cpp */ = {isa = PBXFileReference; fileEncoding = 4; lastKnownFileType = sourcecode.cpp.cpp; path = MotionSimulator.cpp; sourceTree = "<group>"; };
		4C93F1841F8B747A00A9330D /* SwingingShip.cpp */ = {isa = PBXFileReference; fileEncoding = 4; lastKnownFileType = sourcecode.cpp.cpp; path = SwingingShip.cpp; sourceTree = "<group>"; };
		4C93F1851F8B747A00A9330D /* RotoDrop.cpp */ = {isa = PBXFileReference; fileEncoding = 4; lastKnownFileType = sourcecode.cpp.cpp; path = RotoDrop.cpp; sourceTree = "<group>"; };
		4C93F1861F8B747A00A9330D /* SwingingInverterShip.cpp */ = {isa = PBXFileReference; fileEncoding = 4; lastKnownFileType = sourcecode.cpp.cpp; path = SwingingInverterShip.cpp; sourceTree = "<group>"; };
		4C93F1871F8B747A00A9330D /* TopSpin.cpp */ = {isa = PBXFileReference; fileEncoding = 4; lastKnownFileType = sourcecode.cpp.cpp; path = TopSpin.cpp; sourceTree = "<group>"; };
		4C93F1881F8B747A00A9330D /* Twist.cpp */ = {isa = PBXFileReference; fileEncoding = 4; lastKnownFileType = sourcecode.cpp.cpp; path = Twist.cpp; sourceTree = "<group>"; };
		4C93F1941F8B748200A9330D /* Chairlift.cpp */ = {isa = PBXFileReference; fileEncoding = 4; lastKnownFileType = sourcecode.cpp.cpp; path = Chairlift.cpp; sourceTree = "<group>"; };
		4C93F1951F8B748200A9330D /* Lift.cpp */ = {isa = PBXFileReference; fileEncoding = 4; lastKnownFileType = sourcecode.cpp.cpp; path = Lift.cpp; sourceTree = "<group>"; };
		4C93F1961F8B748200A9330D /* MiniatureRailway.cpp */ = {isa = PBXFileReference; fileEncoding = 4; lastKnownFileType = sourcecode.cpp.cpp; path = MiniatureRailway.cpp; sourceTree = "<group>"; };
		4C93F1971F8B748200A9330D /* Monorail.cpp */ = {isa = PBXFileReference; fileEncoding = 4; lastKnownFileType = sourcecode.cpp.cpp; path = Monorail.cpp; sourceTree = "<group>"; };
		4C93F1981F8B748200A9330D /* SuspendedMonorail.cpp */ = {isa = PBXFileReference; fileEncoding = 4; lastKnownFileType = sourcecode.cpp.cpp; path = SuspendedMonorail.cpp; sourceTree = "<group>"; };
		4C93F19E1F8B748900A9330D /* BoatHire.cpp */ = {isa = PBXFileReference; fileEncoding = 4; lastKnownFileType = sourcecode.cpp.cpp; path = BoatHire.cpp; sourceTree = "<group>"; };
		4C93F19F1F8B748900A9330D /* DingySlide.cpp */ = {isa = PBXFileReference; fileEncoding = 4; lastKnownFileType = sourcecode.cpp.cpp; path = DingySlide.cpp; sourceTree = "<group>"; };
		4C93F1A01F8B748900A9330D /* LogFlume.cpp */ = {isa = PBXFileReference; fileEncoding = 4; lastKnownFileType = sourcecode.cpp.cpp; path = LogFlume.cpp; sourceTree = "<group>"; };
		4C93F1A11F8B748900A9330D /* RiverRapids.cpp */ = {isa = PBXFileReference; fileEncoding = 4; lastKnownFileType = sourcecode.cpp.cpp; path = RiverRapids.cpp; sourceTree = "<group>"; };
		4C93F1A21F8B748900A9330D /* SplashBoats.cpp */ = {isa = PBXFileReference; fileEncoding = 4; lastKnownFileType = sourcecode.cpp.cpp; path = SplashBoats.cpp; sourceTree = "<group>"; };
		4C93F1A31F8B748900A9330D /* SubmarineRide.cpp */ = {isa = PBXFileReference; fileEncoding = 4; lastKnownFileType = sourcecode.cpp.cpp; path = SubmarineRide.cpp; sourceTree = "<group>"; };
		4C93F1A41F8B748900A9330D /* WaterCoaster.cpp */ = {isa = PBXFileReference; fileEncoding = 4; lastKnownFileType = sourcecode.cpp.cpp; path = WaterCoaster.cpp; sourceTree = "<group>"; };
		4C93F1B01F8E185600A9330D /* Award.cpp */ = {isa = PBXFileReference; fileEncoding = 4; lastKnownFileType = sourcecode.cpp.cpp; path = Award.cpp; sourceTree = "<group>"; };
		4C93F1B11F8E185600A9330D /* Award.h */ = {isa = PBXFileReference; fileEncoding = 4; lastKnownFileType = sourcecode.c.h; path = Award.h; sourceTree = "<group>"; };
		4C93F1B21F8E185600A9330D /* Finance.cpp */ = {isa = PBXFileReference; fileEncoding = 4; lastKnownFileType = sourcecode.cpp.cpp; path = Finance.cpp; sourceTree = "<group>"; };
		4C93F1B31F8E185600A9330D /* Finance.h */ = {isa = PBXFileReference; fileEncoding = 4; lastKnownFileType = sourcecode.c.h; path = Finance.h; sourceTree = "<group>"; };
		4C93F1B41F8E185600A9330D /* Marketing.cpp */ = {isa = PBXFileReference; fileEncoding = 4; lastKnownFileType = sourcecode.cpp.cpp; path = Marketing.cpp; sourceTree = "<group>"; };
		4C93F1B51F8E185600A9330D /* Marketing.h */ = {isa = PBXFileReference; fileEncoding = 4; lastKnownFileType = sourcecode.c.h; path = Marketing.h; sourceTree = "<group>"; };
		4C93F1B61F8E185600A9330D /* NewsItem.cpp */ = {isa = PBXFileReference; fileEncoding = 4; lastKnownFileType = sourcecode.cpp.cpp; path = NewsItem.cpp; sourceTree = "<group>"; };
		4C93F1B71F8E185600A9330D /* NewsItem.h */ = {isa = PBXFileReference; fileEncoding = 4; lastKnownFileType = sourcecode.c.h; path = NewsItem.h; sourceTree = "<group>"; };
		4C93F1B81F8E185600A9330D /* Research.cpp */ = {isa = PBXFileReference; fileEncoding = 4; lastKnownFileType = sourcecode.cpp.cpp; path = Research.cpp; sourceTree = "<group>"; };
		4C93F1B91F8E185600A9330D /* Research.h */ = {isa = PBXFileReference; fileEncoding = 4; lastKnownFileType = sourcecode.c.h; path = Research.h; sourceTree = "<group>"; };
<<<<<<< HEAD
		4C976BBF263976D2002DEBD5 /* Crypt.OpenRCT2.cpp */ = {isa = PBXFileReference; fileEncoding = 4; lastKnownFileType = sourcecode.cpp.cpp; path = Crypt.OpenRCT2.cpp; sourceTree = "<group>"; };
		4C976BC1263976F0002DEBD5 /* FootpathSurfaceObject.cpp */ = {isa = PBXFileReference; fileEncoding = 4; lastKnownFileType = sourcecode.cpp.cpp; path = FootpathSurfaceObject.cpp; sourceTree = "<group>"; };
		4C976BC2263976F0002DEBD5 /* FootpathRailingsObject.cpp */ = {isa = PBXFileReference; fileEncoding = 4; lastKnownFileType = sourcecode.cpp.cpp; path = FootpathRailingsObject.cpp; sourceTree = "<group>"; };
		4C976BC3263976F0002DEBD5 /* FootpathRailingsObject.h */ = {isa = PBXFileReference; fileEncoding = 4; lastKnownFileType = sourcecode.c.h; path = FootpathRailingsObject.h; sourceTree = "<group>"; };
		4C976BC4263976F0002DEBD5 /* FootpathSurfaceObject.h */ = {isa = PBXFileReference; fileEncoding = 4; lastKnownFileType = sourcecode.c.h; path = FootpathSurfaceObject.h; sourceTree = "<group>"; };
=======
		4CA23D62263C91D700077AA1 /* ChecksumStream.cpp */ = {isa = PBXFileReference; fileEncoding = 4; lastKnownFileType = sourcecode.cpp.cpp; path = ChecksumStream.cpp; sourceTree = "<group>"; };
		4CA23D63263C91D700077AA1 /* ChecksumStream.h */ = {isa = PBXFileReference; fileEncoding = 4; lastKnownFileType = sourcecode.c.h; path = ChecksumStream.h; sourceTree = "<group>"; };
		4CA23DAF263C920900077AA1 /* Entity.h */ = {isa = PBXFileReference; fileEncoding = 4; lastKnownFileType = sourcecode.c.h; path = Entity.h; sourceTree = "<group>"; };
		4CA23DB0263C920900077AA1 /* EntityList.h */ = {isa = PBXFileReference; fileEncoding = 4; lastKnownFileType = sourcecode.c.h; path = EntityList.h; sourceTree = "<group>"; };
		4CA23DB1263C920900077AA1 /* Entity.cpp */ = {isa = PBXFileReference; fileEncoding = 4; lastKnownFileType = sourcecode.cpp.cpp; path = Entity.cpp; sourceTree = "<group>"; };
>>>>>>> efd5d7df
		4CA39E4E2513F8A00094066B /* RTL.ICU.cpp */ = {isa = PBXFileReference; fileEncoding = 4; lastKnownFileType = sourcecode.cpp.cpp; path = RTL.ICU.cpp; sourceTree = "<group>"; };
		4CA39E4F2513F8A00094066B /* RTL.h */ = {isa = PBXFileReference; fileEncoding = 4; lastKnownFileType = sourcecode.c.h; path = RTL.h; sourceTree = "<group>"; };
		4CA39E502513F8A00094066B /* RTL.FriBidi.cpp */ = {isa = PBXFileReference; fileEncoding = 4; lastKnownFileType = sourcecode.cpp.cpp; path = RTL.FriBidi.cpp; sourceTree = "<group>"; };
		4CB1375521C2E9F80029FCDA /* SimulateCommands.cpp */ = {isa = PBXFileReference; fileEncoding = 4; lastKnownFileType = sourcecode.cpp.cpp; path = SimulateCommands.cpp; sourceTree = "<group>"; };
		4CB2716824195B45000CF9EE /* VehicleSubpositionData.cpp */ = {isa = PBXFileReference; fileEncoding = 4; lastKnownFileType = sourcecode.cpp.cpp; path = VehicleSubpositionData.cpp; sourceTree = "<group>"; };
		4CB2716924195B45000CF9EE /* VehicleSubpositionData.h */ = {isa = PBXFileReference; fileEncoding = 4; lastKnownFileType = sourcecode.c.h; path = VehicleSubpositionData.h; sourceTree = "<group>"; };
		4CB30178249E382B0034A7F6 /* RCT2.cpp */ = {isa = PBXFileReference; fileEncoding = 4; lastKnownFileType = sourcecode.cpp.cpp; path = RCT2.cpp; sourceTree = "<group>"; };
		4CB832AA1EFFB8D100B88761 /* ttf.h */ = {isa = PBXFileReference; fileEncoding = 4; lastKnownFileType = sourcecode.c.h; path = ttf.h; sourceTree = "<group>"; };
		4CB991C325CEE53A00C692B4 /* InputManager.h */ = {isa = PBXFileReference; fileEncoding = 4; lastKnownFileType = sourcecode.c.h; path = InputManager.h; sourceTree = "<group>"; };
		4CB991C425CEE53A00C692B4 /* InputManager.cpp */ = {isa = PBXFileReference; fileEncoding = 4; lastKnownFileType = sourcecode.cpp.cpp; path = InputManager.cpp; sourceTree = "<group>"; };
		4CB991C625CEE54400C692B4 /* ShortcutManager.cpp */ = {isa = PBXFileReference; fileEncoding = 4; lastKnownFileType = sourcecode.cpp.cpp; path = ShortcutManager.cpp; sourceTree = "<group>"; };
		4CB991C725CEE54500C692B4 /* Shortcuts.cpp */ = {isa = PBXFileReference; fileEncoding = 4; lastKnownFileType = sourcecode.cpp.cpp; path = Shortcuts.cpp; sourceTree = "<group>"; };
		4CB991C825CEE54500C692B4 /* ShortcutManager.h */ = {isa = PBXFileReference; fileEncoding = 4; lastKnownFileType = sourcecode.c.h; path = ShortcutManager.h; sourceTree = "<group>"; };
		4CB991C925CEE54500C692B4 /* ShortcutInput.cpp */ = {isa = PBXFileReference; fileEncoding = 4; lastKnownFileType = sourcecode.cpp.cpp; path = ShortcutInput.cpp; sourceTree = "<group>"; };
		4CB991CA25CEE54500C692B4 /* ShortcutIds.h */ = {isa = PBXFileReference; fileEncoding = 4; lastKnownFileType = sourcecode.c.h; path = ShortcutIds.h; sourceTree = "<group>"; };
		4CC4B8E21FE00C4100660D62 /* CmdlineSprite.cpp */ = {isa = PBXFileReference; fileEncoding = 4; lastKnownFileType = sourcecode.cpp.cpp; path = CmdlineSprite.cpp; sourceTree = "<group>"; };
		4CC4B8E31FE00C4200660D62 /* CmdlineSprite.h */ = {isa = PBXFileReference; fileEncoding = 4; lastKnownFileType = sourcecode.c.h; path = CmdlineSprite.h; sourceTree = "<group>"; };
		4CC4B8E51FE00C4E00660D62 /* Diagnostic.cpp */ = {isa = PBXFileReference; fileEncoding = 4; lastKnownFileType = sourcecode.cpp.cpp; path = Diagnostic.cpp; sourceTree = "<group>"; };
		4CC4B8E61FE00C4E00660D62 /* Diagnostic.h */ = {isa = PBXFileReference; fileEncoding = 4; lastKnownFileType = sourcecode.c.h; path = Diagnostic.h; sourceTree = "<group>"; };
		4CC4B8E81FE00C5D00660D62 /* Input.cpp */ = {isa = PBXFileReference; fileEncoding = 4; lastKnownFileType = sourcecode.cpp.cpp; path = Input.cpp; sourceTree = "<group>"; };
		4CC4B8E91FE00C5D00660D62 /* Input.h */ = {isa = PBXFileReference; fileEncoding = 4; lastKnownFileType = sourcecode.c.h; path = Input.h; sourceTree = "<group>"; };
		4CC4B8EA1FE00C5D00660D62 /* Intro.cpp */ = {isa = PBXFileReference; fileEncoding = 4; lastKnownFileType = sourcecode.cpp.cpp; path = Intro.cpp; sourceTree = "<group>"; };
		4CC4B8EB1FE00C5D00660D62 /* Intro.h */ = {isa = PBXFileReference; fileEncoding = 4; lastKnownFileType = sourcecode.c.h; path = Intro.h; sourceTree = "<group>"; };
		4CC5258123A19C2800D4366D /* TrackDesignAction.cpp */ = {isa = PBXFileReference; fileEncoding = 4; lastKnownFileType = sourcecode.cpp.cpp; path = TrackDesignAction.cpp; sourceTree = "<group>"; };
		4CC5258323A19C2E00D4366D /* TrackDesignAction.h */ = {isa = PBXFileReference; fileEncoding = 4; lastKnownFileType = sourcecode.c.h; path = TrackDesignAction.h; sourceTree = "<group>"; };
		4CDCB0BC20A9902E00321367 /* ShopItem.cpp */ = {isa = PBXFileReference; fileEncoding = 4; lastKnownFileType = sourcecode.cpp.cpp; path = ShopItem.cpp; sourceTree = "<group>"; };
		4CDCB0BD20A9902F00321367 /* ShopItem.h */ = {isa = PBXFileReference; fileEncoding = 4; lastKnownFileType = sourcecode.c.h; path = ShopItem.h; sourceTree = "<group>"; };
		4CE4623F1FD0710E0001CD98 /* Game.cpp */ = {isa = PBXFileReference; fileEncoding = 4; lastKnownFileType = sourcecode.cpp.cpp; path = Game.cpp; sourceTree = "<group>"; };
		4CE462401FD0710E0001CD98 /* Game.h */ = {isa = PBXFileReference; fileEncoding = 4; lastKnownFileType = sourcecode.c.h; path = Game.h; sourceTree = "<group>"; };
		4CE462441FD161360001CD98 /* Platform.Android.cpp */ = {isa = PBXFileReference; fileEncoding = 4; lastKnownFileType = sourcecode.cpp.cpp; path = Platform.Android.cpp; sourceTree = "<group>"; };
		4CE462461FD1613D0001CD98 /* Platform.Linux.cpp */ = {isa = PBXFileReference; fileEncoding = 4; lastKnownFileType = sourcecode.cpp.cpp; path = Platform.Linux.cpp; sourceTree = "<group>"; };
		4CE462481FD1613D0001CD98 /* Platform.Posix.cpp */ = {isa = PBXFileReference; fileEncoding = 4; lastKnownFileType = sourcecode.cpp.cpp; path = Platform.Posix.cpp; sourceTree = "<group>"; };
		4CE462491FD1613D0001CD98 /* Platform.Win32.cpp */ = {isa = PBXFileReference; fileEncoding = 4; lastKnownFileType = sourcecode.cpp.cpp; path = Platform.Win32.cpp; sourceTree = "<group>"; };
		4CF67196206B7E720034ADDD /* object */ = {isa = PBXFileReference; lastKnownFileType = folder; name = object; path = data/object; sourceTree = "<group>"; };
		4CFE4E7B1F90A3F1005243C2 /* Peep.cpp */ = {isa = PBXFileReference; fileEncoding = 4; lastKnownFileType = sourcecode.cpp.cpp; path = Peep.cpp; sourceTree = "<group>"; };
		4CFE4E7C1F90A3F1005243C2 /* Peep.h */ = {isa = PBXFileReference; fileEncoding = 4; lastKnownFileType = sourcecode.c.h; path = Peep.h; sourceTree = "<group>"; };
		4CFE4E7D1F90A3F1005243C2 /* PeepData.cpp */ = {isa = PBXFileReference; fileEncoding = 4; lastKnownFileType = sourcecode.cpp.cpp; path = PeepData.cpp; sourceTree = "<group>"; };
		4CFE4E7E1F90A3F1005243C2 /* Staff.cpp */ = {isa = PBXFileReference; fileEncoding = 4; lastKnownFileType = sourcecode.cpp.cpp; path = Staff.cpp; sourceTree = "<group>"; };
		4CFE4E7F1F90A3F1005243C2 /* Staff.h */ = {isa = PBXFileReference; fileEncoding = 4; lastKnownFileType = sourcecode.c.h; path = Staff.h; sourceTree = "<group>"; };
		4CFE4E831F90AF41005243C2 /* Vehicle.cpp */ = {isa = PBXFileReference; fileEncoding = 4; lastKnownFileType = sourcecode.cpp.cpp; path = Vehicle.cpp; sourceTree = "<group>"; };
		4CFE4E841F90AF41005243C2 /* Vehicle.h */ = {isa = PBXFileReference; fileEncoding = 4; lastKnownFileType = sourcecode.c.h; path = Vehicle.h; sourceTree = "<group>"; };
		4CFE4E861F950164005243C2 /* TrackData.cpp */ = {isa = PBXFileReference; fileEncoding = 4; lastKnownFileType = sourcecode.cpp.cpp; path = TrackData.cpp; sourceTree = "<group>"; };
		4CFE4E871F950164005243C2 /* TrackData.h */ = {isa = PBXFileReference; fileEncoding = 4; lastKnownFileType = sourcecode.c.h; path = TrackData.h; sourceTree = "<group>"; };
		4CFE4E8E1F9625B0005243C2 /* Track.cpp */ = {isa = PBXFileReference; fileEncoding = 4; lastKnownFileType = sourcecode.cpp.cpp; path = Track.cpp; sourceTree = "<group>"; };
		4CFE4E8F1F9625B0005243C2 /* Track.h */ = {isa = PBXFileReference; fileEncoding = 4; lastKnownFileType = sourcecode.c.h; path = Track.h; sourceTree = "<group>"; };
		51160A24250C7A15002029F6 /* GuestPathfinding.h */ = {isa = PBXFileReference; fileEncoding = 4; lastKnownFileType = sourcecode.c.h; path = GuestPathfinding.h; sourceTree = "<group>"; };
		631D7A3525F590A100EA2B45 /* openrct2.icns */ = {isa = PBXFileReference; lastKnownFileType = image.icns; name = openrct2.icns; path = resources/mac/openrct2.icns; sourceTree = SOURCE_ROOT; };
		6341F4DF2400AA0E0052902B /* Drawing.Sprite.RLE.cpp */ = {isa = PBXFileReference; fileEncoding = 4; lastKnownFileType = sourcecode.cpp.cpp; path = Drawing.Sprite.RLE.cpp; sourceTree = "<group>"; };
		6341F4E02400AA0F0052902B /* Drawing.Sprite.BMP.cpp */ = {isa = PBXFileReference; fileEncoding = 4; lastKnownFileType = sourcecode.cpp.cpp; path = Drawing.Sprite.BMP.cpp; sourceTree = "<group>"; };
		666B99B025FD29C70081509F /* speex */ = {isa = PBXFileReference; lastKnownFileType = folder; path = speex; sourceTree = "<group>"; };
		666B99B125FD29C70081509F /* unicode */ = {isa = PBXFileReference; lastKnownFileType = folder; path = unicode; sourceTree = "<group>"; };
		666B99B225FD29C70081509F /* ft2build.h */ = {isa = PBXFileReference; lastKnownFileType = sourcecode.c.h; path = ft2build.h; sourceTree = "<group>"; };
		666B99B325FD29C70081509F /* zconf.h */ = {isa = PBXFileReference; lastKnownFileType = sourcecode.c.h; path = zconf.h; sourceTree = "<group>"; };
		666B99B425FD29C70081509F /* openssl */ = {isa = PBXFileReference; lastKnownFileType = folder; path = openssl; sourceTree = "<group>"; };
		666B99B525FD29C70081509F /* pnglibconf.h */ = {isa = PBXFileReference; lastKnownFileType = sourcecode.c.h; path = pnglibconf.h; sourceTree = "<group>"; };
		666B99B625FD29C70081509F /* zlib.h */ = {isa = PBXFileReference; lastKnownFileType = sourcecode.c.h; path = zlib.h; sourceTree = "<group>"; };
		666B99B725FD29C70081509F /* zip.h */ = {isa = PBXFileReference; lastKnownFileType = sourcecode.c.h; path = zip.h; sourceTree = "<group>"; };
		666B99B825FD29C70081509F /* discord_rpc.h */ = {isa = PBXFileReference; lastKnownFileType = sourcecode.c.h; path = discord_rpc.h; sourceTree = "<group>"; };
		666B99B925FD29C70081509F /* duktape.h */ = {isa = PBXFileReference; lastKnownFileType = sourcecode.c.h; path = duktape.h; sourceTree = "<group>"; };
		666B99BA25FD29C70081509F /* discord_register.h */ = {isa = PBXFileReference; lastKnownFileType = sourcecode.c.h; path = discord_register.h; sourceTree = "<group>"; };
		666B99BB25FD29C70081509F /* rapidjson */ = {isa = PBXFileReference; lastKnownFileType = folder; path = rapidjson; sourceTree = "<group>"; };
		666B99BC25FD29C80081509F /* bzlib.h */ = {isa = PBXFileReference; lastKnownFileType = sourcecode.c.h; path = bzlib.h; sourceTree = "<group>"; };
		666B99BD25FD29C80081509F /* libpng16 */ = {isa = PBXFileReference; lastKnownFileType = folder; path = libpng16; sourceTree = "<group>"; };
		666B99BE25FD29C80081509F /* duk_config.h */ = {isa = PBXFileReference; lastKnownFileType = sourcecode.c.h; path = duk_config.h; sourceTree = "<group>"; };
		666B99BF25FD29C80081509F /* zipconf.h */ = {isa = PBXFileReference; lastKnownFileType = sourcecode.c.h; path = zipconf.h; sourceTree = "<group>"; };
		666B99C025FD29C80081509F /* pngconf.h */ = {isa = PBXFileReference; lastKnownFileType = sourcecode.c.h; path = pngconf.h; sourceTree = "<group>"; };
		666B99C125FD29C80081509F /* freetype */ = {isa = PBXFileReference; lastKnownFileType = folder; path = freetype; sourceTree = "<group>"; };
		666B99C225FD29C80081509F /* png.h */ = {isa = PBXFileReference; lastKnownFileType = sourcecode.c.h; path = png.h; sourceTree = "<group>"; };
		666B99C325FD29C80081509F /* SDL2 */ = {isa = PBXFileReference; lastKnownFileType = folder; path = SDL2; sourceTree = "<group>"; };
		666B99C425FD29C80081509F /* brotli */ = {isa = PBXFileReference; lastKnownFileType = folder; path = brotli; sourceTree = "<group>"; };
		666B99C525FD29C80081509F /* nlohmann */ = {isa = PBXFileReference; lastKnownFileType = folder; path = nlohmann; sourceTree = "<group>"; };
		6691254025FD2C1300B038E1 /* libicuuc.67.dylib */ = {isa = PBXFileReference; lastKnownFileType = "compiled.mach-o.dylib"; name = libicuuc.67.dylib; path = libxc/lib/libicuuc.67.dylib; sourceTree = "<group>"; };
		6691254125FD2C1300B038E1 /* libbrotlidec.1.dylib */ = {isa = PBXFileReference; lastKnownFileType = "compiled.mach-o.dylib"; name = libbrotlidec.1.dylib; path = libxc/lib/libbrotlidec.1.dylib; sourceTree = "<group>"; };
		6691254225FD2C1300B038E1 /* libduktape.2.dylib */ = {isa = PBXFileReference; lastKnownFileType = "compiled.mach-o.dylib"; name = libduktape.2.dylib; path = libxc/lib/libduktape.2.dylib; sourceTree = "<group>"; };
		6691254425FD2C1300B038E1 /* libicui18n.67.dylib */ = {isa = PBXFileReference; lastKnownFileType = "compiled.mach-o.dylib"; name = libicui18n.67.dylib; path = libxc/lib/libicui18n.67.dylib; sourceTree = "<group>"; };
		6691254525FD2C1300B038E1 /* libbz2.1.0.dylib */ = {isa = PBXFileReference; lastKnownFileType = "compiled.mach-o.dylib"; name = libbz2.1.0.dylib; path = libxc/lib/libbz2.1.0.dylib; sourceTree = "<group>"; };
		6691254625FD2C1300B038E1 /* libbrotlicommon.1.dylib */ = {isa = PBXFileReference; lastKnownFileType = "compiled.mach-o.dylib"; name = libbrotlicommon.1.dylib; path = libxc/lib/libbrotlicommon.1.dylib; sourceTree = "<group>"; };
		6691254725FD2C1300B038E1 /* libicudata.67.dylib */ = {isa = PBXFileReference; lastKnownFileType = "compiled.mach-o.dylib"; name = libicudata.67.dylib; path = libxc/lib/libicudata.67.dylib; sourceTree = "<group>"; };
		6691254825FD2C1300B038E1 /* libbrotlienc.1.dylib */ = {isa = PBXFileReference; lastKnownFileType = "compiled.mach-o.dylib"; name = libbrotlienc.1.dylib; path = libxc/lib/libbrotlienc.1.dylib; sourceTree = "<group>"; };
		6691254925FD2C1300B038E1 /* libdiscord-rpc.dylib */ = {isa = PBXFileReference; lastKnownFileType = "compiled.mach-o.dylib"; name = "libdiscord-rpc.dylib"; path = "libxc/lib/libdiscord-rpc.dylib"; sourceTree = "<group>"; };
		6691254A25FD2C1300B038E1 /* libicuio.67.dylib */ = {isa = PBXFileReference; lastKnownFileType = "compiled.mach-o.dylib"; name = libicuio.67.dylib; path = libxc/lib/libicuio.67.dylib; sourceTree = "<group>"; };
		6691254B25FD2C1400B038E1 /* libpng16.16.dylib */ = {isa = PBXFileReference; lastKnownFileType = "compiled.mach-o.dylib"; name = libpng16.16.dylib; path = libxc/lib/libpng16.16.dylib; sourceTree = "<group>"; };
		6691254D25FD2C1400B038E1 /* libspeexdsp.1.dylib */ = {isa = PBXFileReference; lastKnownFileType = "compiled.mach-o.dylib"; name = libspeexdsp.1.dylib; path = libxc/lib/libspeexdsp.1.dylib; sourceTree = "<group>"; };
		6691254E25FD2C1400B038E1 /* libssl.1.1.dylib */ = {isa = PBXFileReference; lastKnownFileType = "compiled.mach-o.dylib"; name = libssl.1.1.dylib; path = libxc/lib/libssl.1.1.dylib; sourceTree = "<group>"; };
		6691254F25FD2C1400B038E1 /* libfreetype.6.dylib */ = {isa = PBXFileReference; lastKnownFileType = "compiled.mach-o.dylib"; name = libfreetype.6.dylib; path = libxc/lib/libfreetype.6.dylib; sourceTree = "<group>"; };
		6691255025FD2C1400B038E1 /* libz.1.dylib */ = {isa = PBXFileReference; lastKnownFileType = "compiled.mach-o.dylib"; name = libz.1.dylib; path = libxc/lib/libz.1.dylib; sourceTree = "<group>"; };
		6691255125FD2C1400B038E1 /* libicutu.67.dylib */ = {isa = PBXFileReference; lastKnownFileType = "compiled.mach-o.dylib"; name = libicutu.67.dylib; path = libxc/lib/libicutu.67.dylib; sourceTree = "<group>"; };
		6691255225FD2C1400B038E1 /* libzip.5.dylib */ = {isa = PBXFileReference; lastKnownFileType = "compiled.mach-o.dylib"; name = libzip.5.dylib; path = libxc/lib/libzip.5.dylib; sourceTree = "<group>"; };
		669125A125FD2C7C00B038E1 /* libcrypto.1.1.dylib */ = {isa = PBXFileReference; lastKnownFileType = "compiled.mach-o.dylib"; name = libcrypto.1.1.dylib; path = libxc/lib/libcrypto.1.1.dylib; sourceTree = "<group>"; };
		669125A625FD2CBF00B038E1 /* libSDL2-2.0.dylib */ = {isa = PBXFileReference; lastKnownFileType = "compiled.mach-o.dylib"; name = "libSDL2-2.0.dylib"; path = "libxc/lib/libSDL2-2.0.dylib"; sourceTree = "<group>"; };
		66A10EA0257F1DE000DD651A /* BalloonPressAction.cpp */ = {isa = PBXFileReference; fileEncoding = 4; lastKnownFileType = sourcecode.cpp.cpp; path = BalloonPressAction.cpp; sourceTree = "<group>"; };
		66A10EA1257F1DE000DD651A /* BalloonPressAction.h */ = {isa = PBXFileReference; fileEncoding = 4; lastKnownFileType = sourcecode.c.h; path = BalloonPressAction.h; sourceTree = "<group>"; };
		66A10EA6257F1DF600DD651A /* BannerPlaceAction.cpp */ = {isa = PBXFileReference; fileEncoding = 4; lastKnownFileType = sourcecode.cpp.cpp; path = BannerPlaceAction.cpp; sourceTree = "<group>"; };
		66A10EA7257F1DF600DD651A /* FootpathAdditionRemoveAction.h */ = {isa = PBXFileReference; fileEncoding = 4; lastKnownFileType = sourcecode.c.h; path = FootpathAdditionRemoveAction.h; sourceTree = "<group>"; };
		66A10EA8257F1DF600DD651A /* FootpathRemoveAction.h */ = {isa = PBXFileReference; fileEncoding = 4; lastKnownFileType = sourcecode.c.h; path = FootpathRemoveAction.h; sourceTree = "<group>"; };
		66A10EA9257F1DF600DD651A /* FootpathPlaceFromTrackAction.cpp */ = {isa = PBXFileReference; fileEncoding = 4; lastKnownFileType = sourcecode.cpp.cpp; path = FootpathPlaceFromTrackAction.cpp; sourceTree = "<group>"; };
		66A10EAA257F1DF600DD651A /* FootpathAdditionPlaceAction.cpp */ = {isa = PBXFileReference; fileEncoding = 4; lastKnownFileType = sourcecode.cpp.cpp; path = FootpathAdditionPlaceAction.cpp; sourceTree = "<group>"; };
		66A10EAB257F1DF600DD651A /* BannerSetNameAction.cpp */ = {isa = PBXFileReference; fileEncoding = 4; lastKnownFileType = sourcecode.cpp.cpp; path = BannerSetNameAction.cpp; sourceTree = "<group>"; };
		66A10EAC257F1DF600DD651A /* FootpathPlaceAction.h */ = {isa = PBXFileReference; fileEncoding = 4; lastKnownFileType = sourcecode.c.h; path = FootpathPlaceAction.h; sourceTree = "<group>"; };
		66A10EAD257F1DF700DD651A /* FootpathRemoveAction.cpp */ = {isa = PBXFileReference; fileEncoding = 4; lastKnownFileType = sourcecode.cpp.cpp; path = FootpathRemoveAction.cpp; sourceTree = "<group>"; };
		66A10EAE257F1DF700DD651A /* BannerPlaceAction.h */ = {isa = PBXFileReference; fileEncoding = 4; lastKnownFileType = sourcecode.c.h; path = BannerPlaceAction.h; sourceTree = "<group>"; };
		66A10EAF257F1DF700DD651A /* CustomAction.h */ = {isa = PBXFileReference; fileEncoding = 4; lastKnownFileType = sourcecode.c.h; path = CustomAction.h; sourceTree = "<group>"; };
		66A10EB0257F1DF700DD651A /* ClimateSetAction.h */ = {isa = PBXFileReference; fileEncoding = 4; lastKnownFileType = sourcecode.c.h; path = ClimateSetAction.h; sourceTree = "<group>"; };
		66A10EB1257F1DF700DD651A /* BannerSetStyleAction.cpp */ = {isa = PBXFileReference; fileEncoding = 4; lastKnownFileType = sourcecode.cpp.cpp; path = BannerSetStyleAction.cpp; sourceTree = "<group>"; };
		66A10EB2257F1DF700DD651A /* ClearAction.cpp */ = {isa = PBXFileReference; fileEncoding = 4; lastKnownFileType = sourcecode.cpp.cpp; path = ClearAction.cpp; sourceTree = "<group>"; };
		66A10EB3257F1DF700DD651A /* BannerRemoveAction.cpp */ = {isa = PBXFileReference; fileEncoding = 4; lastKnownFileType = sourcecode.cpp.cpp; path = BannerRemoveAction.cpp; sourceTree = "<group>"; };
		66A10EB4257F1DF700DD651A /* BannerSetNameAction.h */ = {isa = PBXFileReference; fileEncoding = 4; lastKnownFileType = sourcecode.c.h; path = BannerSetNameAction.h; sourceTree = "<group>"; };
		66A10EB5257F1DF700DD651A /* ClimateSetAction.cpp */ = {isa = PBXFileReference; fileEncoding = 4; lastKnownFileType = sourcecode.cpp.cpp; path = ClimateSetAction.cpp; sourceTree = "<group>"; };
		66A10EB6257F1DF700DD651A /* BannerSetColourAction.h */ = {isa = PBXFileReference; fileEncoding = 4; lastKnownFileType = sourcecode.c.h; path = BannerSetColourAction.h; sourceTree = "<group>"; };
		66A10EB7257F1DF700DD651A /* CustomAction.cpp */ = {isa = PBXFileReference; fileEncoding = 4; lastKnownFileType = sourcecode.cpp.cpp; path = CustomAction.cpp; sourceTree = "<group>"; };
		66A10EB8257F1DF700DD651A /* FootpathAdditionRemoveAction.cpp */ = {isa = PBXFileReference; fileEncoding = 4; lastKnownFileType = sourcecode.cpp.cpp; path = FootpathAdditionRemoveAction.cpp; sourceTree = "<group>"; };
		66A10EB9257F1DF700DD651A /* BannerRemoveAction.h */ = {isa = PBXFileReference; fileEncoding = 4; lastKnownFileType = sourcecode.c.h; path = BannerRemoveAction.h; sourceTree = "<group>"; };
		66A10EBA257F1DF700DD651A /* ClearAction.h */ = {isa = PBXFileReference; fileEncoding = 4; lastKnownFileType = sourcecode.c.h; path = ClearAction.h; sourceTree = "<group>"; };
		66A10EBB257F1DF700DD651A /* BannerSetStyleAction.h */ = {isa = PBXFileReference; fileEncoding = 4; lastKnownFileType = sourcecode.c.h; path = BannerSetStyleAction.h; sourceTree = "<group>"; };
		66A10EBC257F1DF800DD651A /* FootpathPlaceAction.cpp */ = {isa = PBXFileReference; fileEncoding = 4; lastKnownFileType = sourcecode.cpp.cpp; path = FootpathPlaceAction.cpp; sourceTree = "<group>"; };
		66A10EBD257F1DF800DD651A /* FootpathPlaceFromTrackAction.h */ = {isa = PBXFileReference; fileEncoding = 4; lastKnownFileType = sourcecode.c.h; path = FootpathPlaceFromTrackAction.h; sourceTree = "<group>"; };
		66A10EBE257F1DF800DD651A /* BannerSetColourAction.cpp */ = {isa = PBXFileReference; fileEncoding = 4; lastKnownFileType = sourcecode.cpp.cpp; path = BannerSetColourAction.cpp; sourceTree = "<group>"; };
		66A10EBF257F1DF800DD651A /* FootpathAdditionPlaceAction.h */ = {isa = PBXFileReference; fileEncoding = 4; lastKnownFileType = sourcecode.c.h; path = FootpathAdditionPlaceAction.h; sourceTree = "<group>"; };
		66A10EDC257F1E1000DD651A /* PlaceParkEntranceAction.h */ = {isa = PBXFileReference; fileEncoding = 4; lastKnownFileType = sourcecode.c.h; path = PlaceParkEntranceAction.h; sourceTree = "<group>"; };
		66A10EDD257F1E1000DD651A /* StaffSetNameAction.h */ = {isa = PBXFileReference; fileEncoding = 4; lastKnownFileType = sourcecode.c.h; path = StaffSetNameAction.h; sourceTree = "<group>"; };
		66A10EDE257F1E1000DD651A /* PauseToggleAction.h */ = {isa = PBXFileReference; fileEncoding = 4; lastKnownFileType = sourcecode.c.h; path = PauseToggleAction.h; sourceTree = "<group>"; };
		66A10EDF257F1E1000DD651A /* ParkSetDateAction.h */ = {isa = PBXFileReference; fileEncoding = 4; lastKnownFileType = sourcecode.c.h; path = ParkSetDateAction.h; sourceTree = "<group>"; };
		66A10EE0257F1E1000DD651A /* ParkEntranceRemoveAction.h */ = {isa = PBXFileReference; fileEncoding = 4; lastKnownFileType = sourcecode.c.h; path = ParkEntranceRemoveAction.h; sourceTree = "<group>"; };
		66A10EE1257F1E1100DD651A /* RideDemolishAction.h */ = {isa = PBXFileReference; fileEncoding = 4; lastKnownFileType = sourcecode.c.h; path = RideDemolishAction.h; sourceTree = "<group>"; };
		66A10EE2257F1E1100DD651A /* StaffSetCostumeAction.cpp */ = {isa = PBXFileReference; fileEncoding = 4; lastKnownFileType = sourcecode.cpp.cpp; path = StaffSetCostumeAction.cpp; sourceTree = "<group>"; };
		66A10EE3257F1E1100DD651A /* LandLowerAction.h */ = {isa = PBXFileReference; fileEncoding = 4; lastKnownFileType = sourcecode.c.h; path = LandLowerAction.h; sourceTree = "<group>"; };
		66A10EE4257F1E1100DD651A /* RideSetAppearanceAction.h */ = {isa = PBXFileReference; fileEncoding = 4; lastKnownFileType = sourcecode.c.h; path = RideSetAppearanceAction.h; sourceTree = "<group>"; };
		66A10EE5257F1E1100DD651A /* SurfaceSetStyleAction.cpp */ = {isa = PBXFileReference; fileEncoding = 4; lastKnownFileType = sourcecode.cpp.cpp; path = SurfaceSetStyleAction.cpp; sourceTree = "<group>"; };
		66A10EE6257F1E1100DD651A /* SmallSceneryRemoveAction.h */ = {isa = PBXFileReference; fileEncoding = 4; lastKnownFileType = sourcecode.c.h; path = SmallSceneryRemoveAction.h; sourceTree = "<group>"; };
		66A10EE7257F1E1100DD651A /* RideSetAppearanceAction.cpp */ = {isa = PBXFileReference; fileEncoding = 4; lastKnownFileType = sourcecode.cpp.cpp; path = RideSetAppearanceAction.cpp; sourceTree = "<group>"; };
		66A10EE8257F1E1100DD651A /* StaffSetNameAction.cpp */ = {isa = PBXFileReference; fileEncoding = 4; lastKnownFileType = sourcecode.cpp.cpp; path = StaffSetNameAction.cpp; sourceTree = "<group>"; };
		66A10EE9257F1E1100DD651A /* SetCheatAction.cpp */ = {isa = PBXFileReference; fileEncoding = 4; lastKnownFileType = sourcecode.cpp.cpp; path = SetCheatAction.cpp; sourceTree = "<group>"; };
		66A10EEA257F1E1100DD651A /* GuestSetNameAction.h */ = {isa = PBXFileReference; fileEncoding = 4; lastKnownFileType = sourcecode.c.h; path = GuestSetNameAction.h; sourceTree = "<group>"; };
		66A10EEB257F1E1100DD651A /* GuestSetNameAction.cpp */ = {isa = PBXFileReference; fileEncoding = 4; lastKnownFileType = sourcecode.cpp.cpp; path = GuestSetNameAction.cpp; sourceTree = "<group>"; };
		66A10EEC257F1E1100DD651A /* SetParkEntranceFeeAction.h */ = {isa = PBXFileReference; fileEncoding = 4; lastKnownFileType = sourcecode.c.h; path = SetParkEntranceFeeAction.h; sourceTree = "<group>"; };
		66A10EED257F1E1100DD651A /* RideSetStatusAction.h */ = {isa = PBXFileReference; fileEncoding = 4; lastKnownFileType = sourcecode.c.h; path = RideSetStatusAction.h; sourceTree = "<group>"; };
		66A10EEE257F1E1100DD651A /* LargeSceneryRemoveAction.h */ = {isa = PBXFileReference; fileEncoding = 4; lastKnownFileType = sourcecode.c.h; path = LargeSceneryRemoveAction.h; sourceTree = "<group>"; };
		66A10EEF257F1E1200DD651A /* SmallScenerySetColourAction.h */ = {isa = PBXFileReference; fileEncoding = 4; lastKnownFileType = sourcecode.c.h; path = SmallScenerySetColourAction.h; sourceTree = "<group>"; };
		66A10EF0257F1E1200DD651A /* ParkEntranceRemoveAction.cpp */ = {isa = PBXFileReference; fileEncoding = 4; lastKnownFileType = sourcecode.cpp.cpp; path = ParkEntranceRemoveAction.cpp; sourceTree = "<group>"; };
		66A10EF1257F1E1200DD651A /* PlaceParkEntranceAction.cpp */ = {isa = PBXFileReference; fileEncoding = 4; lastKnownFileType = sourcecode.cpp.cpp; path = PlaceParkEntranceAction.cpp; sourceTree = "<group>"; };
		66A10EF2257F1E1200DD651A /* SurfaceSetStyleAction.h */ = {isa = PBXFileReference; fileEncoding = 4; lastKnownFileType = sourcecode.c.h; path = SurfaceSetStyleAction.h; sourceTree = "<group>"; };
		66A10EF3257F1E1200DD651A /* PlayerKickAction.h */ = {isa = PBXFileReference; fileEncoding = 4; lastKnownFileType = sourcecode.c.h; path = PlayerKickAction.h; sourceTree = "<group>"; };
		66A10EF4257F1E1200DD651A /* LandRaiseAction.cpp */ = {isa = PBXFileReference; fileEncoding = 4; lastKnownFileType = sourcecode.cpp.cpp; path = LandRaiseAction.cpp; sourceTree = "<group>"; };
		66A10EF5257F1E1200DD651A /* TileModifyAction.h */ = {isa = PBXFileReference; fileEncoding = 4; lastKnownFileType = sourcecode.c.h; path = TileModifyAction.h; sourceTree = "<group>"; };
		66A10EF6257F1E1200DD651A /* RideSetVehicleAction.cpp */ = {isa = PBXFileReference; fileEncoding = 4; lastKnownFileType = sourcecode.cpp.cpp; path = RideSetVehicleAction.cpp; sourceTree = "<group>"; };
		66A10EF7257F1E1200DD651A /* RideEntranceExitPlaceAction.h */ = {isa = PBXFileReference; fileEncoding = 4; lastKnownFileType = sourcecode.c.h; path = RideEntranceExitPlaceAction.h; sourceTree = "<group>"; };
		66A10EF8257F1E1200DD651A /* NetworkModifyGroupAction.h */ = {isa = PBXFileReference; fileEncoding = 4; lastKnownFileType = sourcecode.c.h; path = NetworkModifyGroupAction.h; sourceTree = "<group>"; };
		66A10EF9257F1E1200DD651A /* ParkSetLoanAction.h */ = {isa = PBXFileReference; fileEncoding = 4; lastKnownFileType = sourcecode.c.h; path = ParkSetLoanAction.h; sourceTree = "<group>"; };
		66A10EFA257F1E1200DD651A /* LargeScenerySetColourAction.cpp */ = {isa = PBXFileReference; fileEncoding = 4; lastKnownFileType = sourcecode.cpp.cpp; path = LargeScenerySetColourAction.cpp; sourceTree = "<group>"; };
		66A10EFB257F1E1200DD651A /* ParkSetLoanAction.cpp */ = {isa = PBXFileReference; fileEncoding = 4; lastKnownFileType = sourcecode.cpp.cpp; path = ParkSetLoanAction.cpp; sourceTree = "<group>"; };
		66A10EFC257F1E1200DD651A /* LoadOrQuitAction.cpp */ = {isa = PBXFileReference; fileEncoding = 4; lastKnownFileType = sourcecode.cpp.cpp; path = LoadOrQuitAction.cpp; sourceTree = "<group>"; };
		66A10EFD257F1E1200DD651A /* ParkSetParameterAction.cpp */ = {isa = PBXFileReference; fileEncoding = 4; lastKnownFileType = sourcecode.cpp.cpp; path = ParkSetParameterAction.cpp; sourceTree = "<group>"; };
		66A10EFE257F1E1200DD651A /* LandRaiseAction.h */ = {isa = PBXFileReference; fileEncoding = 4; lastKnownFileType = sourcecode.c.h; path = LandRaiseAction.h; sourceTree = "<group>"; };
		66A10EFF257F1E1200DD651A /* RideEntranceExitPlaceAction.cpp */ = {isa = PBXFileReference; fileEncoding = 4; lastKnownFileType = sourcecode.cpp.cpp; path = RideEntranceExitPlaceAction.cpp; sourceTree = "<group>"; };
		66A10F00257F1E1300DD651A /* ParkSetDateAction.cpp */ = {isa = PBXFileReference; fileEncoding = 4; lastKnownFileType = sourcecode.cpp.cpp; path = ParkSetDateAction.cpp; sourceTree = "<group>"; };
		66A10F01257F1E1300DD651A /* StaffSetColourAction.cpp */ = {isa = PBXFileReference; fileEncoding = 4; lastKnownFileType = sourcecode.cpp.cpp; path = StaffSetColourAction.cpp; sourceTree = "<group>"; };
		66A10F02257F1E1300DD651A /* PlacePeepSpawnAction.h */ = {isa = PBXFileReference; fileEncoding = 4; lastKnownFileType = sourcecode.c.h; path = PlacePeepSpawnAction.h; sourceTree = "<group>"; };
		66A10F03257F1E1300DD651A /* LandSetHeightAction.h */ = {isa = PBXFileReference; fileEncoding = 4; lastKnownFileType = sourcecode.c.h; path = LandSetHeightAction.h; sourceTree = "<group>"; };
		66A10F04257F1E1300DD651A /* RideEntranceExitRemoveAction.h */ = {isa = PBXFileReference; fileEncoding = 4; lastKnownFileType = sourcecode.c.h; path = RideEntranceExitRemoveAction.h; sourceTree = "<group>"; };
		66A10F05257F1E1300DD651A /* RideSetPriceAction.cpp */ = {isa = PBXFileReference; fileEncoding = 4; lastKnownFileType = sourcecode.cpp.cpp; path = RideSetPriceAction.cpp; sourceTree = "<group>"; };
		66A10F06257F1E1300DD651A /* SmallSceneryRemoveAction.cpp */ = {isa = PBXFileReference; fileEncoding = 4; lastKnownFileType = sourcecode.cpp.cpp; path = SmallSceneryRemoveAction.cpp; sourceTree = "<group>"; };
		66A10F07257F1E1300DD651A /* StaffSetOrdersAction.h */ = {isa = PBXFileReference; fileEncoding = 4; lastKnownFileType = sourcecode.c.h; path = StaffSetOrdersAction.h; sourceTree = "<group>"; };
		66A10F08257F1E1300DD651A /* StaffSetColourAction.h */ = {isa = PBXFileReference; fileEncoding = 4; lastKnownFileType = sourcecode.c.h; path = StaffSetColourAction.h; sourceTree = "<group>"; };
		66A10F09257F1E1300DD651A /* RideCreateAction.cpp */ = {isa = PBXFileReference; fileEncoding = 4; lastKnownFileType = sourcecode.cpp.cpp; path = RideCreateAction.cpp; sourceTree = "<group>"; };
		66A10F0A257F1E1300DD651A /* RideSetSettingAction.cpp */ = {isa = PBXFileReference; fileEncoding = 4; lastKnownFileType = sourcecode.cpp.cpp; path = RideSetSettingAction.cpp; sourceTree = "<group>"; };
		66A10F0B257F1E1300DD651A /* MazeSetTrackAction.h */ = {isa = PBXFileReference; fileEncoding = 4; lastKnownFileType = sourcecode.c.h; path = MazeSetTrackAction.h; sourceTree = "<group>"; };
		66A10F0C257F1E1300DD651A /* StaffHireNewAction.cpp */ = {isa = PBXFileReference; fileEncoding = 4; lastKnownFileType = sourcecode.cpp.cpp; path = StaffHireNewAction.cpp; sourceTree = "<group>"; };
		66A10F0D257F1E1300DD651A /* ParkSetNameAction.cpp */ = {isa = PBXFileReference; fileEncoding = 4; lastKnownFileType = sourcecode.cpp.cpp; path = ParkSetNameAction.cpp; sourceTree = "<group>"; };
		66A10F0E257F1E1300DD651A /* RideSetColourSchemeAction.cpp */ = {isa = PBXFileReference; fileEncoding = 4; lastKnownFileType = sourcecode.cpp.cpp; path = RideSetColourSchemeAction.cpp; sourceTree = "<group>"; };
		66A10F0F257F1E1300DD651A /* MazePlaceTrackAction.cpp */ = {isa = PBXFileReference; fileEncoding = 4; lastKnownFileType = sourcecode.cpp.cpp; path = MazePlaceTrackAction.cpp; sourceTree = "<group>"; };
		66A10F10257F1E1400DD651A /* NetworkModifyGroupAction.cpp */ = {isa = PBXFileReference; fileEncoding = 4; lastKnownFileType = sourcecode.cpp.cpp; path = NetworkModifyGroupAction.cpp; sourceTree = "<group>"; };
		66A10F11257F1E1400DD651A /* RideSetVehicleAction.h */ = {isa = PBXFileReference; fileEncoding = 4; lastKnownFileType = sourcecode.c.h; path = RideSetVehicleAction.h; sourceTree = "<group>"; };
		66A10F12257F1E1400DD651A /* PlayerSetGroupAction.cpp */ = {isa = PBXFileReference; fileEncoding = 4; lastKnownFileType = sourcecode.cpp.cpp; path = PlayerSetGroupAction.cpp; sourceTree = "<group>"; };
		66A10F13257F1E1400DD651A /* PlayerSetGroupAction.h */ = {isa = PBXFileReference; fileEncoding = 4; lastKnownFileType = sourcecode.c.h; path = PlayerSetGroupAction.h; sourceTree = "<group>"; };
		66A10F14257F1E1400DD651A /* StaffSetPatrolAreaAction.h */ = {isa = PBXFileReference; fileEncoding = 4; lastKnownFileType = sourcecode.c.h; path = StaffSetPatrolAreaAction.h; sourceTree = "<group>"; };
		66A10F15257F1E1400DD651A /* LandSetHeightAction.cpp */ = {isa = PBXFileReference; fileEncoding = 4; lastKnownFileType = sourcecode.cpp.cpp; path = LandSetHeightAction.cpp; sourceTree = "<group>"; };
		66A10F16257F1E1400DD651A /* LoadOrQuitAction.h */ = {isa = PBXFileReference; fileEncoding = 4; lastKnownFileType = sourcecode.c.h; path = LoadOrQuitAction.h; sourceTree = "<group>"; };
		66A10F17257F1E1400DD651A /* SmallSceneryPlaceAction.h */ = {isa = PBXFileReference; fileEncoding = 4; lastKnownFileType = sourcecode.c.h; path = SmallSceneryPlaceAction.h; sourceTree = "<group>"; };
		66A10F18257F1E1400DD651A /* SignSetNameAction.h */ = {isa = PBXFileReference; fileEncoding = 4; lastKnownFileType = sourcecode.c.h; path = SignSetNameAction.h; sourceTree = "<group>"; };
		66A10F19257F1E1400DD651A /* PauseToggleAction.cpp */ = {isa = PBXFileReference; fileEncoding = 4; lastKnownFileType = sourcecode.cpp.cpp; path = PauseToggleAction.cpp; sourceTree = "<group>"; };
		66A10F1A257F1E1400DD651A /* ParkSetResearchFundingAction.h */ = {isa = PBXFileReference; fileEncoding = 4; lastKnownFileType = sourcecode.c.h; path = ParkSetResearchFundingAction.h; sourceTree = "<group>"; };
		66A10F1B257F1E1400DD651A /* LandSmoothAction.h */ = {isa = PBXFileReference; fileEncoding = 4; lastKnownFileType = sourcecode.c.h; path = LandSmoothAction.h; sourceTree = "<group>"; };
		66A10F1C257F1E1400DD651A /* RideCreateAction.h */ = {isa = PBXFileReference; fileEncoding = 4; lastKnownFileType = sourcecode.c.h; path = RideCreateAction.h; sourceTree = "<group>"; };
		66A10F1D257F1E1400DD651A /* GuestSetFlagsAction.h */ = {isa = PBXFileReference; fileEncoding = 4; lastKnownFileType = sourcecode.c.h; path = GuestSetFlagsAction.h; sourceTree = "<group>"; };
		66A10F1E257F1E1400DD651A /* LandSetRightsAction.h */ = {isa = PBXFileReference; fileEncoding = 4; lastKnownFileType = sourcecode.c.h; path = LandSetRightsAction.h; sourceTree = "<group>"; };
		66A10F1F257F1E1500DD651A /* StaffSetCostumeAction.h */ = {isa = PBXFileReference; fileEncoding = 4; lastKnownFileType = sourcecode.c.h; path = StaffSetCostumeAction.h; sourceTree = "<group>"; };
		66A10F20257F1E1500DD651A /* MazePlaceTrackAction.h */ = {isa = PBXFileReference; fileEncoding = 4; lastKnownFileType = sourcecode.c.h; path = MazePlaceTrackAction.h; sourceTree = "<group>"; };
		66A10F21257F1E1500DD651A /* StaffHireNewAction.h */ = {isa = PBXFileReference; fileEncoding = 4; lastKnownFileType = sourcecode.c.h; path = StaffHireNewAction.h; sourceTree = "<group>"; };
		66A10F22257F1E1500DD651A /* ParkSetParameterAction.h */ = {isa = PBXFileReference; fileEncoding = 4; lastKnownFileType = sourcecode.c.h; path = ParkSetParameterAction.h; sourceTree = "<group>"; };
		66A10F23257F1E1500DD651A /* LandSmoothAction.cpp */ = {isa = PBXFileReference; fileEncoding = 4; lastKnownFileType = sourcecode.cpp.cpp; path = LandSmoothAction.cpp; sourceTree = "<group>"; };
		66A10F24257F1E1500DD651A /* StaffSetOrdersAction.cpp */ = {isa = PBXFileReference; fileEncoding = 4; lastKnownFileType = sourcecode.cpp.cpp; path = StaffSetOrdersAction.cpp; sourceTree = "<group>"; };
		66A10F25257F1E1500DD651A /* GuestSetFlagsAction.cpp */ = {isa = PBXFileReference; fileEncoding = 4; lastKnownFileType = sourcecode.cpp.cpp; path = GuestSetFlagsAction.cpp; sourceTree = "<group>"; };
		66A10F26257F1E1500DD651A /* SignSetStyleAction.h */ = {isa = PBXFileReference; fileEncoding = 4; lastKnownFileType = sourcecode.c.h; path = SignSetStyleAction.h; sourceTree = "<group>"; };
		66A10F27257F1E1500DD651A /* SetCheatAction.h */ = {isa = PBXFileReference; fileEncoding = 4; lastKnownFileType = sourcecode.c.h; path = SetCheatAction.h; sourceTree = "<group>"; };
		66A10F28257F1E1500DD651A /* PlacePeepSpawnAction.cpp */ = {isa = PBXFileReference; fileEncoding = 4; lastKnownFileType = sourcecode.cpp.cpp; path = PlacePeepSpawnAction.cpp; sourceTree = "<group>"; };
		66A10F29257F1E1500DD651A /* LargeScenerySetColourAction.h */ = {isa = PBXFileReference; fileEncoding = 4; lastKnownFileType = sourcecode.c.h; path = LargeScenerySetColourAction.h; sourceTree = "<group>"; };
		66A10F2A257F1E1500DD651A /* StaffFireAction.h */ = {isa = PBXFileReference; fileEncoding = 4; lastKnownFileType = sourcecode.c.h; path = StaffFireAction.h; sourceTree = "<group>"; };
		66A10F2B257F1E1500DD651A /* ParkSetResearchFundingAction.cpp */ = {isa = PBXFileReference; fileEncoding = 4; lastKnownFileType = sourcecode.cpp.cpp; path = ParkSetResearchFundingAction.cpp; sourceTree = "<group>"; };
		66A10F2C257F1E1500DD651A /* PeepPickupAction.cpp */ = {isa = PBXFileReference; fileEncoding = 4; lastKnownFileType = sourcecode.cpp.cpp; path = PeepPickupAction.cpp; sourceTree = "<group>"; };
		66A10F2D257F1E1500DD651A /* StaffFireAction.cpp */ = {isa = PBXFileReference; fileEncoding = 4; lastKnownFileType = sourcecode.cpp.cpp; path = StaffFireAction.cpp; sourceTree = "<group>"; };
		66A10F2E257F1E1600DD651A /* ParkMarketingAction.cpp */ = {isa = PBXFileReference; fileEncoding = 4; lastKnownFileType = sourcecode.cpp.cpp; path = ParkMarketingAction.cpp; sourceTree = "<group>"; };
		66A10F2F257F1E1600DD651A /* LandBuyRightsAction.h */ = {isa = PBXFileReference; fileEncoding = 4; lastKnownFileType = sourcecode.c.h; path = LandBuyRightsAction.h; sourceTree = "<group>"; };
		66A10F30257F1E1600DD651A /* StaffSetPatrolAreaAction.cpp */ = {isa = PBXFileReference; fileEncoding = 4; lastKnownFileType = sourcecode.cpp.cpp; path = StaffSetPatrolAreaAction.cpp; sourceTree = "<group>"; };
		66A10F31257F1E1600DD651A /* SmallScenerySetColourAction.cpp */ = {isa = PBXFileReference; fileEncoding = 4; lastKnownFileType = sourcecode.cpp.cpp; path = SmallScenerySetColourAction.cpp; sourceTree = "<group>"; };
		66A10F32257F1E1600DD651A /* LargeSceneryPlaceAction.h */ = {isa = PBXFileReference; fileEncoding = 4; lastKnownFileType = sourcecode.c.h; path = LargeSceneryPlaceAction.h; sourceTree = "<group>"; };
		66A10F33257F1E1600DD651A /* LandLowerAction.cpp */ = {isa = PBXFileReference; fileEncoding = 4; lastKnownFileType = sourcecode.cpp.cpp; path = LandLowerAction.cpp; sourceTree = "<group>"; };
		66A10F34257F1E1600DD651A /* RideSetNameAction.cpp */ = {isa = PBXFileReference; fileEncoding = 4; lastKnownFileType = sourcecode.cpp.cpp; path = RideSetNameAction.cpp; sourceTree = "<group>"; };
		66A10F35257F1E1600DD651A /* RideSetPriceAction.h */ = {isa = PBXFileReference; fileEncoding = 4; lastKnownFileType = sourcecode.c.h; path = RideSetPriceAction.h; sourceTree = "<group>"; };
		66A10F36257F1E1600DD651A /* ParkMarketingAction.h */ = {isa = PBXFileReference; fileEncoding = 4; lastKnownFileType = sourcecode.c.h; path = ParkMarketingAction.h; sourceTree = "<group>"; };
		66A10F37257F1E1600DD651A /* PeepPickupAction.h */ = {isa = PBXFileReference; fileEncoding = 4; lastKnownFileType = sourcecode.c.h; path = PeepPickupAction.h; sourceTree = "<group>"; };
		66A10F38257F1E1600DD651A /* RideEntranceExitRemoveAction.cpp */ = {isa = PBXFileReference; fileEncoding = 4; lastKnownFileType = sourcecode.cpp.cpp; path = RideEntranceExitRemoveAction.cpp; sourceTree = "<group>"; };
		66A10F39257F1E1600DD651A /* ParkSetNameAction.h */ = {isa = PBXFileReference; fileEncoding = 4; lastKnownFileType = sourcecode.c.h; path = ParkSetNameAction.h; sourceTree = "<group>"; };
		66A10F3A257F1E1600DD651A /* SetParkEntranceFeeAction.cpp */ = {isa = PBXFileReference; fileEncoding = 4; lastKnownFileType = sourcecode.cpp.cpp; path = SetParkEntranceFeeAction.cpp; sourceTree = "<group>"; };
		66A10F3B257F1E1600DD651A /* LandSetRightsAction.cpp */ = {isa = PBXFileReference; fileEncoding = 4; lastKnownFileType = sourcecode.cpp.cpp; path = LandSetRightsAction.cpp; sourceTree = "<group>"; };
		66A10F3C257F1E1600DD651A /* RideSetSettingAction.h */ = {isa = PBXFileReference; fileEncoding = 4; lastKnownFileType = sourcecode.c.h; path = RideSetSettingAction.h; sourceTree = "<group>"; };
		66A10F3D257F1E1700DD651A /* TileModifyAction.cpp */ = {isa = PBXFileReference; fileEncoding = 4; lastKnownFileType = sourcecode.cpp.cpp; path = TileModifyAction.cpp; sourceTree = "<group>"; };
		66A10F3E257F1E1700DD651A /* SmallSceneryPlaceAction.cpp */ = {isa = PBXFileReference; fileEncoding = 4; lastKnownFileType = sourcecode.cpp.cpp; path = SmallSceneryPlaceAction.cpp; sourceTree = "<group>"; };
		66A10F3F257F1E1700DD651A /* RideSetNameAction.h */ = {isa = PBXFileReference; fileEncoding = 4; lastKnownFileType = sourcecode.c.h; path = RideSetNameAction.h; sourceTree = "<group>"; };
		66A10F40257F1E1700DD651A /* SignSetStyleAction.cpp */ = {isa = PBXFileReference; fileEncoding = 4; lastKnownFileType = sourcecode.cpp.cpp; path = SignSetStyleAction.cpp; sourceTree = "<group>"; };
		66A10F41257F1E1700DD651A /* RideDemolishAction.cpp */ = {isa = PBXFileReference; fileEncoding = 4; lastKnownFileType = sourcecode.cpp.cpp; path = RideDemolishAction.cpp; sourceTree = "<group>"; };
		66A10F42257F1E1700DD651A /* LargeSceneryRemoveAction.cpp */ = {isa = PBXFileReference; fileEncoding = 4; lastKnownFileType = sourcecode.cpp.cpp; path = LargeSceneryRemoveAction.cpp; sourceTree = "<group>"; };
		66A10F43257F1E1700DD651A /* MazeSetTrackAction.cpp */ = {isa = PBXFileReference; fileEncoding = 4; lastKnownFileType = sourcecode.cpp.cpp; path = MazeSetTrackAction.cpp; sourceTree = "<group>"; };
		66A10F44257F1E1700DD651A /* ScenarioSetSettingAction.cpp */ = {isa = PBXFileReference; fileEncoding = 4; lastKnownFileType = sourcecode.cpp.cpp; path = ScenarioSetSettingAction.cpp; sourceTree = "<group>"; };
		66A10F45257F1E1700DD651A /* SignSetNameAction.cpp */ = {isa = PBXFileReference; fileEncoding = 4; lastKnownFileType = sourcecode.cpp.cpp; path = SignSetNameAction.cpp; sourceTree = "<group>"; };
		66A10F46257F1E1700DD651A /* RideSetColourSchemeAction.h */ = {isa = PBXFileReference; fileEncoding = 4; lastKnownFileType = sourcecode.c.h; path = RideSetColourSchemeAction.h; sourceTree = "<group>"; };
		66A10F47257F1E1700DD651A /* LandBuyRightsAction.cpp */ = {isa = PBXFileReference; fileEncoding = 4; lastKnownFileType = sourcecode.cpp.cpp; path = LandBuyRightsAction.cpp; sourceTree = "<group>"; };
		66A10F48257F1E1700DD651A /* ScenarioSetSettingAction.h */ = {isa = PBXFileReference; fileEncoding = 4; lastKnownFileType = sourcecode.c.h; path = ScenarioSetSettingAction.h; sourceTree = "<group>"; };
		66A10F49257F1E1700DD651A /* RideSetStatusAction.cpp */ = {isa = PBXFileReference; fileEncoding = 4; lastKnownFileType = sourcecode.cpp.cpp; path = RideSetStatusAction.cpp; sourceTree = "<group>"; };
		66A10F4A257F1E1700DD651A /* PlayerKickAction.cpp */ = {isa = PBXFileReference; fileEncoding = 4; lastKnownFileType = sourcecode.cpp.cpp; path = PlayerKickAction.cpp; sourceTree = "<group>"; };
		66A10F4B257F1E1700DD651A /* LargeSceneryPlaceAction.cpp */ = {isa = PBXFileReference; fileEncoding = 4; lastKnownFileType = sourcecode.cpp.cpp; path = LargeSceneryPlaceAction.cpp; sourceTree = "<group>"; };
		66A10FBE257F1E2D00DD651A /* TrackPlaceAction.h */ = {isa = PBXFileReference; fileEncoding = 4; lastKnownFileType = sourcecode.c.h; path = TrackPlaceAction.h; sourceTree = "<group>"; };
		66A10FBF257F1E2D00DD651A /* WaterRaiseAction.cpp */ = {isa = PBXFileReference; fileEncoding = 4; lastKnownFileType = sourcecode.cpp.cpp; path = WaterRaiseAction.cpp; sourceTree = "<group>"; };
		66A10FC0257F1E2D00DD651A /* WallPlaceAction.h */ = {isa = PBXFileReference; fileEncoding = 4; lastKnownFileType = sourcecode.c.h; path = WallPlaceAction.h; sourceTree = "<group>"; };
		66A10FC1257F1E2D00DD651A /* TrackRemoveAction.h */ = {isa = PBXFileReference; fileEncoding = 4; lastKnownFileType = sourcecode.c.h; path = TrackRemoveAction.h; sourceTree = "<group>"; };
		66A10FC2257F1E2E00DD651A /* TrackSetBrakeSpeedAction.cpp */ = {isa = PBXFileReference; fileEncoding = 4; lastKnownFileType = sourcecode.cpp.cpp; path = TrackSetBrakeSpeedAction.cpp; sourceTree = "<group>"; };
		66A10FC3257F1E2E00DD651A /* WaterRaiseAction.h */ = {isa = PBXFileReference; fileEncoding = 4; lastKnownFileType = sourcecode.c.h; path = WaterRaiseAction.h; sourceTree = "<group>"; };
		66A10FC4257F1E2E00DD651A /* WallRemoveAction.h */ = {isa = PBXFileReference; fileEncoding = 4; lastKnownFileType = sourcecode.c.h; path = WallRemoveAction.h; sourceTree = "<group>"; };
		66A10FC5257F1E2E00DD651A /* WaterLowerAction.h */ = {isa = PBXFileReference; fileEncoding = 4; lastKnownFileType = sourcecode.c.h; path = WaterLowerAction.h; sourceTree = "<group>"; };
		66A10FC6257F1E2E00DD651A /* TrackRemoveAction.cpp */ = {isa = PBXFileReference; fileEncoding = 4; lastKnownFileType = sourcecode.cpp.cpp; path = TrackRemoveAction.cpp; sourceTree = "<group>"; };
		66A10FC7257F1E2E00DD651A /* WaterSetHeightAction.cpp */ = {isa = PBXFileReference; fileEncoding = 4; lastKnownFileType = sourcecode.cpp.cpp; path = WaterSetHeightAction.cpp; sourceTree = "<group>"; };
		66A10FC8257F1E2F00DD651A /* WaterSetHeightAction.h */ = {isa = PBXFileReference; fileEncoding = 4; lastKnownFileType = sourcecode.c.h; path = WaterSetHeightAction.h; sourceTree = "<group>"; };
		66A10FC9257F1E2F00DD651A /* WallPlaceAction.cpp */ = {isa = PBXFileReference; fileEncoding = 4; lastKnownFileType = sourcecode.cpp.cpp; path = WallPlaceAction.cpp; sourceTree = "<group>"; };
		66A10FCA257F1E2F00DD651A /* TrackPlaceAction.cpp */ = {isa = PBXFileReference; fileEncoding = 4; lastKnownFileType = sourcecode.cpp.cpp; path = TrackPlaceAction.cpp; sourceTree = "<group>"; };
		66A10FCB257F1E2F00DD651A /* WallSetColourAction.h */ = {isa = PBXFileReference; fileEncoding = 4; lastKnownFileType = sourcecode.c.h; path = WallSetColourAction.h; sourceTree = "<group>"; };
		66A10FCC257F1E2F00DD651A /* WaterLowerAction.cpp */ = {isa = PBXFileReference; fileEncoding = 4; lastKnownFileType = sourcecode.cpp.cpp; path = WaterLowerAction.cpp; sourceTree = "<group>"; };
		66A10FCD257F1E2F00DD651A /* TrackSetBrakeSpeedAction.h */ = {isa = PBXFileReference; fileEncoding = 4; lastKnownFileType = sourcecode.c.h; path = TrackSetBrakeSpeedAction.h; sourceTree = "<group>"; };
		66A10FCE257F1E2F00DD651A /* WallRemoveAction.cpp */ = {isa = PBXFileReference; fileEncoding = 4; lastKnownFileType = sourcecode.cpp.cpp; path = WallRemoveAction.cpp; sourceTree = "<group>"; };
		66A10FCF257F1E3000DD651A /* WallSetColourAction.cpp */ = {isa = PBXFileReference; fileEncoding = 4; lastKnownFileType = sourcecode.cpp.cpp; path = WallSetColourAction.cpp; sourceTree = "<group>"; };
		9308D9FA209908080079EE96 /* TileElement.cpp */ = {isa = PBXFileReference; fileEncoding = 4; lastKnownFileType = sourcecode.cpp.cpp; path = TileElement.cpp; sourceTree = "<group>"; };
		9308D9FB209908080079EE96 /* Surface.cpp */ = {isa = PBXFileReference; fileEncoding = 4; lastKnownFileType = sourcecode.cpp.cpp; path = Surface.cpp; sourceTree = "<group>"; };
		9308D9FC209908080079EE96 /* TileElement.h */ = {isa = PBXFileReference; fileEncoding = 4; lastKnownFileType = sourcecode.c.h; path = TileElement.h; sourceTree = "<group>"; };
		9308D9FD209908090079EE96 /* Surface.h */ = {isa = PBXFileReference; fileEncoding = 4; lastKnownFileType = sourcecode.c.h; path = Surface.h; sourceTree = "<group>"; };
		930EEA6924FC00940070314E /* ScenarioSelect.cpp */ = {isa = PBXFileReference; fileEncoding = 4; lastKnownFileType = sourcecode.cpp.cpp; path = ScenarioSelect.cpp; sourceTree = "<group>"; };
		9329D51F240C17C60054301C /* BenchUpdate.cpp */ = {isa = PBXFileReference; fileEncoding = 4; lastKnownFileType = sourcecode.cpp.cpp; path = BenchUpdate.cpp; sourceTree = "<group>"; };
		932A20CF22D73CEE00C57EDB /* GameActionCompat.cpp */ = {isa = PBXFileReference; fileEncoding = 4; lastKnownFileType = sourcecode.cpp.cpp; path = GameActionCompat.cpp; sourceTree = "<group>"; };
		932A20D322D73CEF00C57EDB /* GameActionRegistration.cpp */ = {isa = PBXFileReference; fileEncoding = 4; lastKnownFileType = sourcecode.cpp.cpp; path = GameActionRegistration.cpp; sourceTree = "<group>"; };
		932A20F522D73CF300C57EDB /* GameAction.h */ = {isa = PBXFileReference; fileEncoding = 4; lastKnownFileType = sourcecode.c.h; path = GameAction.h; sourceTree = "<group>"; };
		932A211C22D73CFA00C57EDB /* GameAction.cpp */ = {isa = PBXFileReference; fileEncoding = 4; lastKnownFileType = sourcecode.cpp.cpp; path = GameAction.cpp; sourceTree = "<group>"; };
		93378D00252B4F550077D2D8 /* JsonFwd.hpp */ = {isa = PBXFileReference; fileEncoding = 4; lastKnownFileType = sourcecode.cpp.h; path = JsonFwd.hpp; sourceTree = "<group>"; };
		933C55B424B858490057E64B /* SeaDecrypt.cpp */ = {isa = PBXFileReference; fileEncoding = 4; lastKnownFileType = sourcecode.cpp.cpp; path = SeaDecrypt.cpp; sourceTree = "<group>"; };
		933CBDB120CB1ACC00134678 /* Widget.cpp */ = {isa = PBXFileReference; fileEncoding = 4; lastKnownFileType = sourcecode.cpp.cpp; path = Widget.cpp; sourceTree = "<group>"; };
		933CBDB220CB1ACD00134678 /* Theme.cpp */ = {isa = PBXFileReference; fileEncoding = 4; lastKnownFileType = sourcecode.cpp.cpp; path = Theme.cpp; sourceTree = "<group>"; };
		933CBDB320CB1ACD00134678 /* Theme.h */ = {isa = PBXFileReference; fileEncoding = 4; lastKnownFileType = sourcecode.c.h; path = Theme.h; sourceTree = "<group>"; };
		933CBDB920CB1B3F00134678 /* TitleSequencePlayer.cpp */ = {isa = PBXFileReference; fileEncoding = 4; lastKnownFileType = sourcecode.cpp.cpp; path = TitleSequencePlayer.cpp; sourceTree = "<group>"; };
		933CBDBA20CB1B3F00134678 /* TitleSequencePlayer.h */ = {isa = PBXFileReference; fileEncoding = 4; lastKnownFileType = sourcecode.c.h; path = TitleSequencePlayer.h; sourceTree = "<group>"; };
		933CBDBC20CB1BA900134678 /* ViewportInteraction.cpp */ = {isa = PBXFileReference; fileEncoding = 4; lastKnownFileType = sourcecode.cpp.cpp; path = ViewportInteraction.cpp; sourceTree = "<group>"; };
		933CBDBE20CB1BCA00134678 /* Window.cpp */ = {isa = PBXFileReference; fileEncoding = 4; lastKnownFileType = sourcecode.cpp.cpp; path = Window.cpp; sourceTree = "<group>"; };
		933F2CB620935653001B33FD /* LocalisationService.cpp */ = {isa = PBXFileReference; fileEncoding = 4; lastKnownFileType = sourcecode.cpp.cpp; path = LocalisationService.cpp; sourceTree = "<group>"; };
		933F2CBA20935668001B33FD /* LocalisationService.h */ = {isa = PBXFileReference; fileEncoding = 4; lastKnownFileType = sourcecode.c.h; path = LocalisationService.h; sourceTree = "<group>"; };
		9344BEF720C1E6180047D165 /* Crypt.h */ = {isa = PBXFileReference; fileEncoding = 4; lastKnownFileType = sourcecode.c.h; path = Crypt.h; sourceTree = "<group>"; };
		9344BEF820C1E6180047D165 /* Crypt.OpenSSL.cpp */ = {isa = PBXFileReference; fileEncoding = 4; lastKnownFileType = sourcecode.cpp.cpp; path = Crypt.OpenSSL.cpp; sourceTree = "<group>"; };
		9346F9D6208A191900C77D91 /* Guest.cpp */ = {isa = PBXFileReference; fileEncoding = 4; lastKnownFileType = sourcecode.cpp.cpp; path = Guest.cpp; sourceTree = "<group>"; };
		9346F9D7208A191900C77D91 /* GuestPathfinding.cpp */ = {isa = PBXFileReference; fileEncoding = 4; lastKnownFileType = sourcecode.cpp.cpp; path = GuestPathfinding.cpp; sourceTree = "<group>"; };
		936F412424CE030E00E07BCF /* NetworkClient.h */ = {isa = PBXFileReference; fileEncoding = 4; lastKnownFileType = sourcecode.c.h; path = NetworkClient.h; sourceTree = "<group>"; };
		936F412524CE030F00E07BCF /* NetworkBase.cpp */ = {isa = PBXFileReference; fileEncoding = 4; lastKnownFileType = sourcecode.cpp.cpp; path = NetworkBase.cpp; sourceTree = "<group>"; };
		936F412624CE030F00E07BCF /* NetworkClient.cpp */ = {isa = PBXFileReference; fileEncoding = 4; lastKnownFileType = sourcecode.cpp.cpp; path = NetworkClient.cpp; sourceTree = "<group>"; };
		936F412724CE030F00E07BCF /* NetworkBase.h */ = {isa = PBXFileReference; fileEncoding = 4; lastKnownFileType = sourcecode.c.h; path = NetworkBase.h; sourceTree = "<group>"; };
		9391535A22D74359008E0780 /* OpenRCT2.entitlements */ = {isa = PBXFileReference; lastKnownFileType = text.plist.entitlements; path = OpenRCT2.entitlements; sourceTree = "<group>"; };
		939A359720C12FC700630B3F /* Paint.Litter.cpp */ = {isa = PBXFileReference; fileEncoding = 4; lastKnownFileType = sourcecode.cpp.cpp; path = Paint.Litter.cpp; sourceTree = "<group>"; };
		939A359820C12FC700630B3F /* Paint.Misc.cpp */ = {isa = PBXFileReference; fileEncoding = 4; lastKnownFileType = sourcecode.cpp.cpp; path = Paint.Misc.cpp; sourceTree = "<group>"; };
		939A359920C12FC700630B3F /* Paint.Sprite.h */ = {isa = PBXFileReference; fileEncoding = 4; lastKnownFileType = sourcecode.c.h; path = Paint.Sprite.h; sourceTree = "<group>"; };
		939A359D20C12FDD00630B3F /* Paint.Surface.h */ = {isa = PBXFileReference; fileEncoding = 4; lastKnownFileType = sourcecode.c.h; path = Paint.Surface.h; sourceTree = "<group>"; };
		939A359E20C12FDE00630B3F /* Paint.TileElement.h */ = {isa = PBXFileReference; fileEncoding = 4; lastKnownFileType = sourcecode.c.h; path = Paint.TileElement.h; sourceTree = "<group>"; };
		939A35A120C12FFD00630B3F /* InteractiveConsole.h */ = {isa = PBXFileReference; fileEncoding = 4; lastKnownFileType = sourcecode.c.h; path = InteractiveConsole.h; sourceTree = "<group>"; };
		93AE2387252F948A00CD03C3 /* Formatter.h */ = {isa = PBXFileReference; fileEncoding = 4; lastKnownFileType = sourcecode.c.h; path = Formatter.h; sourceTree = "<group>"; };
		93AE2388252F948A00CD03C3 /* Formatter.cpp */ = {isa = PBXFileReference; fileEncoding = 4; lastKnownFileType = sourcecode.cpp.cpp; path = Formatter.cpp; sourceTree = "<group>"; };
		93B4DC1325487CDE008D63FF /* Formatting.cpp */ = {isa = PBXFileReference; fileEncoding = 4; lastKnownFileType = sourcecode.cpp.cpp; path = Formatting.cpp; sourceTree = "<group>"; };
		93B4DC1425487CDE008D63FF /* Formatting.h */ = {isa = PBXFileReference; fileEncoding = 4; lastKnownFileType = sourcecode.c.h; path = Formatting.h; sourceTree = "<group>"; };
		93CBA4BE20A74FF200867D56 /* BitmapReader.h */ = {isa = PBXFileReference; fileEncoding = 4; lastKnownFileType = sourcecode.c.h; path = BitmapReader.h; sourceTree = "<group>"; };
		93CBA4BF20A74FF200867D56 /* BitmapReader.cpp */ = {isa = PBXFileReference; fileEncoding = 4; lastKnownFileType = sourcecode.cpp.cpp; path = BitmapReader.cpp; sourceTree = "<group>"; };
		93CBA4C120A7502D00867D56 /* Imaging.h */ = {isa = PBXFileReference; fileEncoding = 4; lastKnownFileType = sourcecode.c.h; path = Imaging.h; sourceTree = "<group>"; };
		93CBA4C220A7502E00867D56 /* Imaging.cpp */ = {isa = PBXFileReference; fileEncoding = 4; lastKnownFileType = sourcecode.cpp.cpp; path = Imaging.cpp; sourceTree = "<group>"; };
		93CBA4C720A7504400867D56 /* ImageImporter.cpp */ = {isa = PBXFileReference; fileEncoding = 4; lastKnownFileType = sourcecode.cpp.cpp; path = ImageImporter.cpp; sourceTree = "<group>"; };
		93CBA4C820A7504500867D56 /* ImageImporter.h */ = {isa = PBXFileReference; fileEncoding = 4; lastKnownFileType = sourcecode.c.h; path = ImageImporter.h; sourceTree = "<group>"; };
		93DE974E209C3C0F00FB1CC8 /* GameState.cpp */ = {isa = PBXFileReference; fileEncoding = 4; lastKnownFileType = sourcecode.cpp.cpp; path = GameState.cpp; sourceTree = "<group>"; };
		93DE974F209C3C0F00FB1CC8 /* GameState.h */ = {isa = PBXFileReference; fileEncoding = 4; lastKnownFileType = sourcecode.c.h; path = GameState.h; sourceTree = "<group>"; };
		93DFD02C24521B9F001FCBAF /* FileWatcher.h */ = {isa = PBXFileReference; fileEncoding = 4; lastKnownFileType = sourcecode.c.h; path = FileWatcher.h; sourceTree = "<group>"; };
		93DFD02D24521BA0001FCBAF /* FileWatcher.cpp */ = {isa = PBXFileReference; fileEncoding = 4; lastKnownFileType = sourcecode.cpp.cpp; path = FileWatcher.cpp; sourceTree = "<group>"; };
		93DFD03124521C19001FCBAF /* Plugin.h */ = {isa = PBXFileReference; fileEncoding = 4; lastKnownFileType = sourcecode.c.h; path = Plugin.h; sourceTree = "<group>"; };
		93DFD03224521C19001FCBAF /* ScObject.hpp */ = {isa = PBXFileReference; fileEncoding = 4; lastKnownFileType = sourcecode.cpp.h; path = ScObject.hpp; sourceTree = "<group>"; };
		93DFD03324521C19001FCBAF /* HookEngine.h */ = {isa = PBXFileReference; fileEncoding = 4; lastKnownFileType = sourcecode.c.h; path = HookEngine.h; sourceTree = "<group>"; };
		93DFD03424521C19001FCBAF /* ScNetwork.hpp */ = {isa = PBXFileReference; fileEncoding = 4; lastKnownFileType = sourcecode.cpp.h; path = ScNetwork.hpp; sourceTree = "<group>"; };
		93DFD03524521C19001FCBAF /* HookEngine.cpp */ = {isa = PBXFileReference; fileEncoding = 4; lastKnownFileType = sourcecode.cpp.cpp; path = HookEngine.cpp; sourceTree = "<group>"; };
		93DFD03624521C19001FCBAF /* ScTile.hpp */ = {isa = PBXFileReference; fileEncoding = 4; lastKnownFileType = sourcecode.cpp.h; path = ScTile.hpp; sourceTree = "<group>"; };
		93DFD03724521C19001FCBAF /* ScConfiguration.hpp */ = {isa = PBXFileReference; fileEncoding = 4; lastKnownFileType = sourcecode.cpp.h; path = ScConfiguration.hpp; sourceTree = "<group>"; };
		93DFD03824521C19001FCBAF /* ScriptEngine.cpp */ = {isa = PBXFileReference; fileEncoding = 4; lastKnownFileType = sourcecode.cpp.cpp; path = ScriptEngine.cpp; sourceTree = "<group>"; };
		93DFD03924521C19001FCBAF /* ScDisposable.hpp */ = {isa = PBXFileReference; fileEncoding = 4; lastKnownFileType = sourcecode.cpp.h; path = ScDisposable.hpp; sourceTree = "<group>"; };
		93DFD03A24521C19001FCBAF /* ScEntity.hpp */ = {isa = PBXFileReference; fileEncoding = 4; lastKnownFileType = sourcecode.cpp.h; path = ScEntity.hpp; sourceTree = "<group>"; };
		93DFD03B24521C19001FCBAF /* Duktape.hpp */ = {isa = PBXFileReference; fileEncoding = 4; lastKnownFileType = sourcecode.cpp.h; path = Duktape.hpp; sourceTree = "<group>"; };
		93DFD03C24521C19001FCBAF /* ScConsole.hpp */ = {isa = PBXFileReference; fileEncoding = 4; lastKnownFileType = sourcecode.cpp.h; path = ScConsole.hpp; sourceTree = "<group>"; };
		93DFD03D24521C19001FCBAF /* ScPark.hpp */ = {isa = PBXFileReference; fileEncoding = 4; lastKnownFileType = sourcecode.cpp.h; path = ScPark.hpp; sourceTree = "<group>"; };
		93DFD03E24521C19001FCBAF /* ScContext.hpp */ = {isa = PBXFileReference; fileEncoding = 4; lastKnownFileType = sourcecode.cpp.h; path = ScContext.hpp; sourceTree = "<group>"; };
		93DFD03F24521C19001FCBAF /* Plugin.cpp */ = {isa = PBXFileReference; fileEncoding = 4; lastKnownFileType = sourcecode.cpp.cpp; path = Plugin.cpp; sourceTree = "<group>"; };
		93DFD04024521C19001FCBAF /* ScRide.hpp */ = {isa = PBXFileReference; fileEncoding = 4; lastKnownFileType = sourcecode.cpp.h; path = ScRide.hpp; sourceTree = "<group>"; };
		93DFD04124521C19001FCBAF /* ScDate.hpp */ = {isa = PBXFileReference; fileEncoding = 4; lastKnownFileType = sourcecode.cpp.h; path = ScDate.hpp; sourceTree = "<group>"; };
		93DFD04224521C19001FCBAF /* ScMap.hpp */ = {isa = PBXFileReference; fileEncoding = 4; lastKnownFileType = sourcecode.cpp.h; path = ScMap.hpp; sourceTree = "<group>"; };
		93DFD04324521C19001FCBAF /* ScriptEngine.h */ = {isa = PBXFileReference; fileEncoding = 4; lastKnownFileType = sourcecode.c.h; path = ScriptEngine.h; sourceTree = "<group>"; };
		93F60048213DD7DC00EEB83E /* TerrainSurfaceObject.h */ = {isa = PBXFileReference; fileEncoding = 4; lastKnownFileType = sourcecode.c.h; path = TerrainSurfaceObject.h; sourceTree = "<group>"; };
		93F60049213DD7DC00EEB83E /* TerrainSurfaceObject.cpp */ = {isa = PBXFileReference; fileEncoding = 4; lastKnownFileType = sourcecode.cpp.cpp; path = TerrainSurfaceObject.cpp; sourceTree = "<group>"; };
		93F6004A213DD7DC00EEB83E /* TerrainEdgeObject.cpp */ = {isa = PBXFileReference; fileEncoding = 4; lastKnownFileType = sourcecode.cpp.cpp; path = TerrainEdgeObject.cpp; sourceTree = "<group>"; };
		93F6004B213DD7DD00EEB83E /* TerrainEdgeObject.h */ = {isa = PBXFileReference; fileEncoding = 4; lastKnownFileType = sourcecode.c.h; path = TerrainEdgeObject.h; sourceTree = "<group>"; };
		93F6004E213DD7E300EEB83E /* StationObject.h */ = {isa = PBXFileReference; fileEncoding = 4; lastKnownFileType = sourcecode.c.h; path = StationObject.h; sourceTree = "<group>"; };
		93F6004F213DD7E300EEB83E /* StationObject.cpp */ = {isa = PBXFileReference; fileEncoding = 4; lastKnownFileType = sourcecode.cpp.cpp; path = StationObject.cpp; sourceTree = "<group>"; };
		93F76EEB20BFF6F900D4512C /* Drawing.Sprite.cpp */ = {isa = PBXFileReference; fileEncoding = 4; lastKnownFileType = sourcecode.cpp.cpp; path = Drawing.Sprite.cpp; sourceTree = "<group>"; };
		93F76EEC20BFF6F900D4512C /* Drawing.String.cpp */ = {isa = PBXFileReference; fileEncoding = 4; lastKnownFileType = sourcecode.cpp.cpp; path = Drawing.String.cpp; sourceTree = "<group>"; };
		93F76EEF20BFF71700D4512C /* InteractiveConsole.cpp */ = {isa = PBXFileReference; fileEncoding = 4; lastKnownFileType = sourcecode.cpp.cpp; path = InteractiveConsole.cpp; sourceTree = "<group>"; };
		93F76EF120BFF74200D4512C /* Localisation.Date.cpp */ = {isa = PBXFileReference; fileEncoding = 4; lastKnownFileType = sourcecode.cpp.cpp; path = Localisation.Date.cpp; sourceTree = "<group>"; };
		93F76EF320BFF76D00D4512C /* Paint.Peep.cpp */ = {isa = PBXFileReference; fileEncoding = 4; lastKnownFileType = sourcecode.cpp.cpp; path = Paint.Peep.cpp; sourceTree = "<group>"; };
		93F76EF420BFF76D00D4512C /* Paint.Sprite.cpp */ = {isa = PBXFileReference; fileEncoding = 4; lastKnownFileType = sourcecode.cpp.cpp; path = Paint.Sprite.cpp; sourceTree = "<group>"; };
		93F76EF720BFF77900D4512C /* Paint.Wall.cpp */ = {isa = PBXFileReference; fileEncoding = 4; lastKnownFileType = sourcecode.cpp.cpp; path = Paint.Wall.cpp; sourceTree = "<group>"; };
		93F76EF820BFF77900D4512C /* Paint.Path.cpp */ = {isa = PBXFileReference; fileEncoding = 4; lastKnownFileType = sourcecode.cpp.cpp; path = Paint.Path.cpp; sourceTree = "<group>"; };
		93F76EF920BFF77900D4512C /* Paint.LargeScenery.cpp */ = {isa = PBXFileReference; fileEncoding = 4; lastKnownFileType = sourcecode.cpp.cpp; path = Paint.LargeScenery.cpp; sourceTree = "<group>"; };
		93F76EFA20BFF77900D4512C /* Paint.Surface.cpp */ = {isa = PBXFileReference; fileEncoding = 4; lastKnownFileType = sourcecode.cpp.cpp; path = Paint.Surface.cpp; sourceTree = "<group>"; };
		93F76EFB20BFF77A00D4512C /* Paint.SmallScenery.cpp */ = {isa = PBXFileReference; fileEncoding = 4; lastKnownFileType = sourcecode.cpp.cpp; path = Paint.SmallScenery.cpp; sourceTree = "<group>"; };
		93F76EFC20BFF77A00D4512C /* Paint.Banner.cpp */ = {isa = PBXFileReference; fileEncoding = 4; lastKnownFileType = sourcecode.cpp.cpp; path = Paint.Banner.cpp; sourceTree = "<group>"; };
		93F76EFD20BFF77A00D4512C /* Paint.TileElement.cpp */ = {isa = PBXFileReference; fileEncoding = 4; lastKnownFileType = sourcecode.cpp.cpp; path = Paint.TileElement.cpp; sourceTree = "<group>"; };
		93F76EFE20BFF77A00D4512C /* Paint.Entrance.cpp */ = {isa = PBXFileReference; fileEncoding = 4; lastKnownFileType = sourcecode.cpp.cpp; path = Paint.Entrance.cpp; sourceTree = "<group>"; };
		93FB272024ED3601008241C9 /* Cursors.cpp */ = {isa = PBXFileReference; fileEncoding = 4; lastKnownFileType = sourcecode.cpp.cpp; path = Cursors.cpp; sourceTree = "<group>"; };
		C61ADB1E1FB6A0A60024F2EF /* TopToolbar.cpp */ = {isa = PBXFileReference; fileEncoding = 4; lastKnownFileType = sourcecode.cpp.cpp; path = TopToolbar.cpp; sourceTree = "<group>"; };
		C61ADB201FB7DC060024F2EF /* Scenery.cpp */ = {isa = PBXFileReference; fileEncoding = 4; lastKnownFileType = sourcecode.cpp.cpp; path = Scenery.cpp; sourceTree = "<group>"; };
		C61ADB221FBBCB8A0024F2EF /* GameBottomToolbar.cpp */ = {isa = PBXFileReference; fileEncoding = 4; lastKnownFileType = sourcecode.cpp.cpp; path = GameBottomToolbar.cpp; sourceTree = "<group>"; };
		C61FB2701FA3E25C0095FB9D /* ObjectLoadError.cpp */ = {isa = PBXFileReference; fileEncoding = 4; lastKnownFileType = sourcecode.cpp.cpp; path = ObjectLoadError.cpp; sourceTree = "<group>"; };
		C61FB2711FA3E25C0095FB9D /* TextInput.cpp */ = {isa = PBXFileReference; fileEncoding = 4; lastKnownFileType = sourcecode.cpp.cpp; path = TextInput.cpp; sourceTree = "<group>"; };
		C62D83861FCC7D19008C04F1 /* EditorObjectSelection.cpp */ = {isa = PBXFileReference; fileEncoding = 4; lastKnownFileType = sourcecode.cpp.cpp; path = EditorObjectSelection.cpp; sourceTree = "<group>"; };
		C62D83881FD36D6E008C04F1 /* EditorObjectSelectionSession.cpp */ = {isa = PBXFileReference; fileEncoding = 4; lastKnownFileType = sourcecode.cpp.cpp; path = EditorObjectSelectionSession.cpp; sourceTree = "<group>"; };
		C62D83891FD36D6F008C04F1 /* EditorObjectSelectionSession.h */ = {isa = PBXFileReference; fileEncoding = 4; lastKnownFileType = sourcecode.c.h; path = EditorObjectSelectionSession.h; sourceTree = "<group>"; };
		C632C81E1F8A445700781F6D /* RideList.cpp */ = {isa = PBXFileReference; lastKnownFileType = sourcecode.cpp.cpp; path = RideList.cpp; sourceTree = "<group>"; };
		C6352B811F477022006CCEE3 /* DataSerialiser.h */ = {isa = PBXFileReference; fileEncoding = 4; lastKnownFileType = sourcecode.c.h; path = DataSerialiser.h; sourceTree = "<group>"; };
		C6352B821F477022006CCEE3 /* DataSerialiserTraits.h */ = {isa = PBXFileReference; fileEncoding = 4; lastKnownFileType = sourcecode.c.h; path = DataSerialiserTraits.h; sourceTree = "<group>"; };
		C6352B831F477022006CCEE3 /* Endianness.h */ = {isa = PBXFileReference; fileEncoding = 4; lastKnownFileType = sourcecode.c.h; path = Endianness.h; sourceTree = "<group>"; };
		C64644EE1F3FA4120026AC2D /* ClearScenery.cpp */ = {isa = PBXFileReference; fileEncoding = 4; lastKnownFileType = sourcecode.cpp.cpp; path = ClearScenery.cpp; sourceTree = "<group>"; };
		C64644EF1F3FA4120026AC2D /* EditorInventionsList.cpp */ = {isa = PBXFileReference; fileEncoding = 4; lastKnownFileType = sourcecode.cpp.cpp; path = EditorInventionsList.cpp; sourceTree = "<group>"; };
		C64644F01F3FA4120026AC2D /* EditorObjectiveOptions.cpp */ = {isa = PBXFileReference; fileEncoding = 4; lastKnownFileType = sourcecode.cpp.cpp; path = EditorObjectiveOptions.cpp; sourceTree = "<group>"; };
		C64644F11F3FA4120026AC2D /* EditorScenarioOptions.cpp */ = {isa = PBXFileReference; fileEncoding = 4; lastKnownFileType = sourcecode.cpp.cpp; path = EditorScenarioOptions.cpp; sourceTree = "<group>"; };
		C64644F21F3FA4120026AC2D /* Footpath.cpp */ = {isa = PBXFileReference; fileEncoding = 4; lastKnownFileType = sourcecode.cpp.cpp; path = Footpath.cpp; sourceTree = "<group>"; };
		C64644F31F3FA4120026AC2D /* Land.cpp */ = {isa = PBXFileReference; fileEncoding = 4; lastKnownFileType = sourcecode.cpp.cpp; path = Land.cpp; sourceTree = "<group>"; };
		C64644F41F3FA4120026AC2D /* Main.cpp */ = {isa = PBXFileReference; fileEncoding = 4; lastKnownFileType = sourcecode.cpp.cpp; path = Main.cpp; sourceTree = "<group>"; };
		C64644F51F3FA4120026AC2D /* StaffList.cpp */ = {isa = PBXFileReference; fileEncoding = 4; lastKnownFileType = sourcecode.cpp.cpp; path = StaffList.cpp; sourceTree = "<group>"; };
		C64644F61F3FA4120026AC2D /* ViewClipping.cpp */ = {isa = PBXFileReference; fileEncoding = 4; lastKnownFileType = sourcecode.cpp.cpp; path = ViewClipping.cpp; sourceTree = "<group>"; };
		C64644F71F3FA4120026AC2D /* Water.cpp */ = {isa = PBXFileReference; fileEncoding = 4; lastKnownFileType = sourcecode.cpp.cpp; path = Water.cpp; sourceTree = "<group>"; };
		C651A8D71F30204300443BCA /* Text.cpp */ = {isa = PBXFileReference; fileEncoding = 4; lastKnownFileType = sourcecode.cpp.cpp; path = Text.cpp; sourceTree = "<group>"; };
		C651A8D81F30204300443BCA /* Text.h */ = {isa = PBXFileReference; fileEncoding = 4; lastKnownFileType = sourcecode.c.h; path = Text.h; sourceTree = "<group>"; };
		C654DF1C1F69C0430040F43D /* Banner.cpp */ = {isa = PBXFileReference; fileEncoding = 4; lastKnownFileType = sourcecode.cpp.cpp; path = Banner.cpp; sourceTree = "<group>"; };
		C654DF1D1F69C0430040F43D /* DemolishRidePrompt.cpp */ = {isa = PBXFileReference; fileEncoding = 4; lastKnownFileType = sourcecode.cpp.cpp; path = DemolishRidePrompt.cpp; sourceTree = "<group>"; };
		C654DF1E1F69C0430040F43D /* Error.cpp */ = {isa = PBXFileReference; fileEncoding = 4; lastKnownFileType = sourcecode.cpp.cpp; path = Error.cpp; sourceTree = "<group>"; };
		C654DF1F1F69C0430040F43D /* Finances.cpp */ = {isa = PBXFileReference; fileEncoding = 4; lastKnownFileType = sourcecode.cpp.cpp; path = Finances.cpp; sourceTree = "<group>"; };
		C654DF201F69C0430040F43D /* GuestList.cpp */ = {isa = PBXFileReference; fileEncoding = 4; lastKnownFileType = sourcecode.cpp.cpp; path = GuestList.cpp; sourceTree = "<group>"; };
		C654DF211F69C0430040F43D /* InstallTrack.cpp */ = {isa = PBXFileReference; fileEncoding = 4; lastKnownFileType = sourcecode.cpp.cpp; path = InstallTrack.cpp; sourceTree = "<group>"; };
		C654DF221F69C0430040F43D /* LoadSave.cpp */ = {isa = PBXFileReference; fileEncoding = 4; lastKnownFileType = sourcecode.cpp.cpp; path = LoadSave.cpp; sourceTree = "<group>"; };
		C654DF231F69C0430040F43D /* NewCampaign.cpp */ = {isa = PBXFileReference; fileEncoding = 4; lastKnownFileType = sourcecode.cpp.cpp; path = NewCampaign.cpp; sourceTree = "<group>"; };
		C654DF241F69C0430040F43D /* Park.cpp */ = {isa = PBXFileReference; fileEncoding = 4; lastKnownFileType = sourcecode.cpp.cpp; path = Park.cpp; sourceTree = "<group>"; };
		C654DF251F69C0430040F43D /* Player.cpp */ = {isa = PBXFileReference; fileEncoding = 4; lastKnownFileType = sourcecode.cpp.cpp; path = Player.cpp; sourceTree = "<group>"; };
		C654DF261F69C0430040F43D /* Sign.cpp */ = {isa = PBXFileReference; fileEncoding = 4; lastKnownFileType = sourcecode.cpp.cpp; path = Sign.cpp; sourceTree = "<group>"; };
		C654DF271F69C0430040F43D /* StaffFirePrompt.cpp */ = {isa = PBXFileReference; fileEncoding = 4; lastKnownFileType = sourcecode.cpp.cpp; path = StaffFirePrompt.cpp; sourceTree = "<group>"; };
		C654DF281F69C0430040F43D /* TitleCommandEditor.cpp */ = {isa = PBXFileReference; fileEncoding = 4; lastKnownFileType = sourcecode.cpp.cpp; path = TitleCommandEditor.cpp; sourceTree = "<group>"; };
		C654DF291F69C0430040F43D /* TitleEditor.cpp */ = {isa = PBXFileReference; fileEncoding = 4; lastKnownFileType = sourcecode.cpp.cpp; path = TitleEditor.cpp; sourceTree = "<group>"; };
		C654DF2B1F69C0430040F43D /* TrackDesignManage.cpp */ = {isa = PBXFileReference; fileEncoding = 4; lastKnownFileType = sourcecode.cpp.cpp; path = TrackDesignManage.cpp; sourceTree = "<group>"; };
		C654DF2C1F69C0430040F43D /* TrackDesignPlace.cpp */ = {isa = PBXFileReference; fileEncoding = 4; lastKnownFileType = sourcecode.cpp.cpp; path = TrackDesignPlace.cpp; sourceTree = "<group>"; };
		C654DF3E1F69C18C0040F43D /* Intent.cpp */ = {isa = PBXFileReference; fileEncoding = 4; lastKnownFileType = sourcecode.cpp.cpp; path = Intent.cpp; sourceTree = "<group>"; };
		C654DF3F1F69C18C0040F43D /* Intent.h */ = {isa = PBXFileReference; fileEncoding = 4; lastKnownFileType = sourcecode.c.h; path = Intent.h; sourceTree = "<group>"; };
		C666ED751F33DBB20061AA04 /* ShortcutKeys.cpp */ = {isa = PBXFileReference; fileEncoding = 4; lastKnownFileType = sourcecode.cpp.cpp; path = ShortcutKeys.cpp; sourceTree = "<group>"; };
		C666EE551F37ACB10061AA04 /* About.cpp */ = {isa = PBXFileReference; fileEncoding = 4; lastKnownFileType = sourcecode.cpp.cpp; path = About.cpp; sourceTree = "<group>"; };
		C666EE561F37ACB10061AA04 /* Changelog.cpp */ = {isa = PBXFileReference; fileEncoding = 4; lastKnownFileType = sourcecode.cpp.cpp; path = Changelog.cpp; sourceTree = "<group>"; };
		C666EE571F37ACB10061AA04 /* Cheats.cpp */ = {isa = PBXFileReference; fileEncoding = 4; lastKnownFileType = sourcecode.cpp.cpp; path = Cheats.cpp; sourceTree = "<group>"; };
		C666EE581F37ACB10061AA04 /* CustomCurrency.cpp */ = {isa = PBXFileReference; fileEncoding = 4; lastKnownFileType = sourcecode.cpp.cpp; path = CustomCurrency.cpp; sourceTree = "<group>"; };
		C666EE591F37ACB10061AA04 /* DebugPaint.cpp */ = {isa = PBXFileReference; fileEncoding = 4; lastKnownFileType = sourcecode.cpp.cpp; path = DebugPaint.cpp; sourceTree = "<group>"; };
		C666EE5A1F37ACB10061AA04 /* LandRights.cpp */ = {isa = PBXFileReference; fileEncoding = 4; lastKnownFileType = sourcecode.cpp.cpp; path = LandRights.cpp; sourceTree = "<group>"; };
		C666EE5B1F37ACB10061AA04 /* MapGen.cpp */ = {isa = PBXFileReference; fileEncoding = 4; lastKnownFileType = sourcecode.cpp.cpp; path = MapGen.cpp; sourceTree = "<group>"; };
		C666EE5C1F37ACB10061AA04 /* Multiplayer.cpp */ = {isa = PBXFileReference; fileEncoding = 4; lastKnownFileType = sourcecode.cpp.cpp; path = Multiplayer.cpp; sourceTree = "<group>"; };
		C666EE5D1F37ACB10061AA04 /* MusicCredits.cpp */ = {isa = PBXFileReference; fileEncoding = 4; lastKnownFileType = sourcecode.cpp.cpp; path = MusicCredits.cpp; sourceTree = "<group>"; };
		C666EE5E1F37ACB10061AA04 /* News.cpp */ = {isa = PBXFileReference; fileEncoding = 4; lastKnownFileType = sourcecode.cpp.cpp; path = News.cpp; sourceTree = "<group>"; };
		C666EE5F1F37ACB10061AA04 /* NewsOptions.cpp */ = {isa = PBXFileReference; fileEncoding = 4; lastKnownFileType = sourcecode.cpp.cpp; path = NewsOptions.cpp; sourceTree = "<group>"; };
		C666EE601F37ACB10061AA04 /* Options.cpp */ = {isa = PBXFileReference; fileEncoding = 4; lastKnownFileType = sourcecode.cpp.cpp; path = Options.cpp; sourceTree = "<group>"; };
		C666EE611F37ACB10061AA04 /* SavePrompt.cpp */ = {isa = PBXFileReference; fileEncoding = 4; lastKnownFileType = sourcecode.cpp.cpp; path = SavePrompt.cpp; sourceTree = "<group>"; };
		C666EE621F37ACB10061AA04 /* ServerList.cpp */ = {isa = PBXFileReference; fileEncoding = 4; lastKnownFileType = sourcecode.cpp.cpp; path = ServerList.cpp; sourceTree = "<group>"; };
		C666EE631F37ACB10061AA04 /* ServerStart.cpp */ = {isa = PBXFileReference; fileEncoding = 4; lastKnownFileType = sourcecode.cpp.cpp; path = ServerStart.cpp; sourceTree = "<group>"; };
		C666EE641F37ACB10061AA04 /* Themes.cpp */ = {isa = PBXFileReference; fileEncoding = 4; lastKnownFileType = sourcecode.cpp.cpp; path = Themes.cpp; sourceTree = "<group>"; };
		C666EE651F37ACB10061AA04 /* TitleExit.cpp */ = {isa = PBXFileReference; fileEncoding = 4; lastKnownFileType = sourcecode.cpp.cpp; path = TitleExit.cpp; sourceTree = "<group>"; };
		C666EE661F37ACB10061AA04 /* TitleLogo.cpp */ = {isa = PBXFileReference; fileEncoding = 4; lastKnownFileType = sourcecode.cpp.cpp; path = TitleLogo.cpp; sourceTree = "<group>"; };
		C666EE671F37ACB10061AA04 /* TitleMenu.cpp */ = {isa = PBXFileReference; fileEncoding = 4; lastKnownFileType = sourcecode.cpp.cpp; path = TitleMenu.cpp; sourceTree = "<group>"; };
		C666EE681F37ACB10061AA04 /* TitleOptions.cpp */ = {isa = PBXFileReference; fileEncoding = 4; lastKnownFileType = sourcecode.cpp.cpp; path = TitleOptions.cpp; sourceTree = "<group>"; };
		C666EE691F37ACB10061AA04 /* Viewport.cpp */ = {isa = PBXFileReference; fileEncoding = 4; lastKnownFileType = sourcecode.cpp.cpp; path = Viewport.cpp; sourceTree = "<group>"; };
		C666EE6A1F37ACB10061AA04 /* Window.h */ = {isa = PBXFileReference; fileEncoding = 4; lastKnownFileType = sourcecode.c.h; path = Window.h; sourceTree = "<group>"; };
		C67B28122002D67900109C93 /* Widget.h */ = {isa = PBXFileReference; fileEncoding = 4; lastKnownFileType = sourcecode.c.h; path = Widget.h; sourceTree = "<group>"; };
		C67B28132002D67900109C93 /* Window.h */ = {isa = PBXFileReference; fileEncoding = 4; lastKnownFileType = sourcecode.c.h; path = Window.h; sourceTree = "<group>"; };
		C67B28142002D67900109C93 /* Viewport.h */ = {isa = PBXFileReference; fileEncoding = 4; lastKnownFileType = sourcecode.c.h; path = Viewport.h; sourceTree = "<group>"; };
		C67B28182002D7F200109C93 /* Window_internal.h */ = {isa = PBXFileReference; fileEncoding = 4; lastKnownFileType = sourcecode.c.h; path = Window_internal.h; sourceTree = "<group>"; };
		C67CCD651FBBCFDB004FAE4C /* EditorBottomToolbar.cpp */ = {isa = PBXFileReference; fileEncoding = 4; lastKnownFileType = sourcecode.cpp.cpp; path = EditorBottomToolbar.cpp; sourceTree = "<group>"; };
		C67CCD671FBBD137004FAE4C /* EditorMain.cpp */ = {isa = PBXFileReference; fileEncoding = 4; lastKnownFileType = sourcecode.cpp.cpp; path = EditorMain.cpp; sourceTree = "<group>"; };
		C68313C51FDB4EBA006DB3D8 /* input.cpp */ = {isa = PBXFileReference; fileEncoding = 4; lastKnownFileType = sourcecode.cpp.cpp; path = input.cpp; sourceTree = "<group>"; };
		C68313C71FDB4ED4006DB3D8 /* MouseInput.cpp */ = {isa = PBXFileReference; fileEncoding = 4; lastKnownFileType = sourcecode.cpp.cpp; path = MouseInput.cpp; sourceTree = "<group>"; };
		C68313C91FDB4EEC006DB3D8 /* Tooltip.cpp */ = {isa = PBXFileReference; fileEncoding = 4; lastKnownFileType = sourcecode.cpp.cpp; path = Tooltip.cpp; sourceTree = "<group>"; };
		C68313CA1FDB4EEC006DB3D8 /* Dropdown.cpp */ = {isa = PBXFileReference; fileEncoding = 4; lastKnownFileType = sourcecode.cpp.cpp; path = Dropdown.cpp; sourceTree = "<group>"; };
		C68313D01FDB4F4C006DB3D8 /* Dropdown.h */ = {isa = PBXFileReference; fileEncoding = 4; lastKnownFileType = sourcecode.c.h; path = Dropdown.h; sourceTree = "<group>"; };
		C68313D11FDB4F4C006DB3D8 /* Graph.cpp */ = {isa = PBXFileReference; fileEncoding = 4; lastKnownFileType = sourcecode.cpp.cpp; path = Graph.cpp; sourceTree = "<group>"; };
		C68313D21FDB4F4C006DB3D8 /* Graph.h */ = {isa = PBXFileReference; fileEncoding = 4; lastKnownFileType = sourcecode.c.h; path = Graph.h; sourceTree = "<group>"; };
		C68313D31FDB4F4C006DB3D8 /* LandTool.cpp */ = {isa = PBXFileReference; fileEncoding = 4; lastKnownFileType = sourcecode.cpp.cpp; path = LandTool.cpp; sourceTree = "<group>"; };
		C68313D41FDB4F4C006DB3D8 /* LandTool.h */ = {isa = PBXFileReference; fileEncoding = 4; lastKnownFileType = sourcecode.c.h; path = LandTool.h; sourceTree = "<group>"; };
		C685E5141F8907840090598F /* NewRide.cpp */ = {isa = PBXFileReference; lastKnownFileType = sourcecode.cpp.cpp; path = NewRide.cpp; sourceTree = "<group>"; };
		C685E5151F8907840090598F /* Staff.cpp */ = {isa = PBXFileReference; lastKnownFileType = sourcecode.cpp.cpp; path = Staff.cpp; sourceTree = "<group>"; };
		C685E5161F8907840090598F /* Guest.cpp */ = {isa = PBXFileReference; lastKnownFileType = sourcecode.cpp.cpp; path = Guest.cpp; sourceTree = "<group>"; };
		C685E5171F8907840090598F /* Map.cpp */ = {isa = PBXFileReference; lastKnownFileType = sourcecode.cpp.cpp; path = Map.cpp; sourceTree = "<group>"; };
		C685E5181F8907840090598F /* Research.cpp */ = {isa = PBXFileReference; lastKnownFileType = sourcecode.cpp.cpp; path = Research.cpp; sourceTree = "<group>"; };
		C688783D202893590084B384 /* Foundation.framework */ = {isa = PBXFileReference; lastKnownFileType = wrapper.framework; name = Foundation.framework; path = System/Library/Frameworks/Foundation.framework; sourceTree = SDKROOT; };
		C688783F202893600084B384 /* Cocoa.framework */ = {isa = PBXFileReference; lastKnownFileType = wrapper.framework; name = Cocoa.framework; path = System/Library/Frameworks/Cocoa.framework; sourceTree = SDKROOT; };
		C68D98BB1FC6B8AB008E8378 /* TileInspector.cpp */ = {isa = PBXFileReference; fileEncoding = 4; lastKnownFileType = sourcecode.cpp.cpp; path = TileInspector.cpp; sourceTree = "<group>"; };
		C6D2BEE11F9BAA6C008B557C /* Ride.cpp */ = {isa = PBXFileReference; fileEncoding = 4; lastKnownFileType = sourcecode.cpp.cpp; path = Ride.cpp; sourceTree = "<group>"; };
		C6D2BEE31F9BAACC008B557C /* TrackList.cpp */ = {isa = PBXFileReference; fileEncoding = 4; lastKnownFileType = sourcecode.cpp.cpp; path = TrackList.cpp; sourceTree = "<group>"; };
		C6D2BEE41F9BAACD008B557C /* MapTooltip.cpp */ = {isa = PBXFileReference; fileEncoding = 4; lastKnownFileType = sourcecode.cpp.cpp; path = MapTooltip.cpp; sourceTree = "<group>"; };
		C6D2BEE51F9BAACD008B557C /* MazeConstruction.cpp */ = {isa = PBXFileReference; fileEncoding = 4; lastKnownFileType = sourcecode.cpp.cpp; path = MazeConstruction.cpp; sourceTree = "<group>"; };
		C6D2BEE91F9BB83B008B557C /* NetworkStatus.cpp */ = {isa = PBXFileReference; fileEncoding = 4; lastKnownFileType = sourcecode.cpp.cpp; path = NetworkStatus.cpp; sourceTree = "<group>"; };
		C6E415501FAFD6DB00D4A52A /* RideConstruction.cpp */ = {isa = PBXFileReference; fileEncoding = 4; lastKnownFileType = sourcecode.cpp.cpp; path = RideConstruction.cpp; sourceTree = "<group>"; };
		C9C630B42235A22C009AD16E /* GameStateSnapshots.h */ = {isa = PBXFileReference; fileEncoding = 4; lastKnownFileType = sourcecode.c.h; path = GameStateSnapshots.h; sourceTree = "<group>"; };
		C9C630B52235A22C009AD16E /* GameStateSnapshots.cpp */ = {isa = PBXFileReference; fileEncoding = 4; lastKnownFileType = sourcecode.cpp.cpp; path = GameStateSnapshots.cpp; sourceTree = "<group>"; };
		D41B73EE1C2101890080A7B9 /* libcurl.tbd */ = {isa = PBXFileReference; lastKnownFileType = "sourcecode.text-based-dylib-definition"; name = libcurl.tbd; path = usr/lib/libcurl.tbd; sourceTree = SDKROOT; };
		D41B741C1C210A7A0080A7B9 /* libiconv.tbd */ = {isa = PBXFileReference; lastKnownFileType = "sourcecode.text-based-dylib-definition"; name = libiconv.tbd; path = usr/lib/libiconv.tbd; sourceTree = SDKROOT; };
		D43407E11D0E14CE00C2B3D4 /* shaders */ = {isa = PBXFileReference; lastKnownFileType = folder; name = shaders; path = data/shaders; sourceTree = SOURCE_ROOT; };
		D43BAB921F8C2B2B00A9E362 /* OpenGLAPIProc.h */ = {isa = PBXFileReference; lastKnownFileType = sourcecode.c.h; path = OpenGLAPIProc.h; sourceTree = "<group>"; };
		D45E09151F99CF2F00854B2B /* ApplyTransparencyShader.h */ = {isa = PBXFileReference; lastKnownFileType = sourcecode.c.h; path = ApplyTransparencyShader.h; sourceTree = "<group>"; };
		D45E09161F99CF2F00854B2B /* ApplyTransparencyShader.cpp */ = {isa = PBXFileReference; lastKnownFileType = sourcecode.cpp.cpp; path = ApplyTransparencyShader.cpp; sourceTree = "<group>"; };
		D47304D41C4FF8250015C0EA /* libz.tbd */ = {isa = PBXFileReference; lastKnownFileType = "sourcecode.text-based-dylib-definition"; name = libz.tbd; path = usr/lib/libz.tbd; sourceTree = SDKROOT; };
		D4895D321C23EFDD000CD788 /* Info.plist */ = {isa = PBXFileReference; fileEncoding = 4; lastKnownFileType = text.plist.xml; name = Info.plist; path = distribution/macos/Info.plist; sourceTree = SOURCE_ROOT; };
		D48AFDB61EF78DBF0081C644 /* BenchGfxCommmands.cpp */ = {isa = PBXFileReference; fileEncoding = 4; lastKnownFileType = sourcecode.cpp.cpp; path = BenchGfxCommmands.cpp; sourceTree = "<group>"; };
		D4974F1A1FA04A1900F7FD7F /* TransparencyDepth.cpp */ = {isa = PBXFileReference; lastKnownFileType = sourcecode.cpp.cpp; path = TransparencyDepth.cpp; sourceTree = "<group>"; };
		D4974F1B1FA04A1900F7FD7F /* TransparencyDepth.h */ = {isa = PBXFileReference; lastKnownFileType = sourcecode.c.h; path = TransparencyDepth.h; sourceTree = "<group>"; };
		D497D0781C20FD52002BF46A /* OpenRCT2.app */ = {isa = PBXFileReference; explicitFileType = wrapper.application; includeInIndex = 0; path = OpenRCT2.app; sourceTree = BUILT_PRODUCTS_DIR; };
		D4EC48E31C2637710024B507 /* g2.dat */ = {isa = PBXFileReference; lastKnownFileType = file; name = g2.dat; path = data/g2.dat; sourceTree = SOURCE_ROOT; };
		D4EC48E41C2637710024B507 /* language */ = {isa = PBXFileReference; lastKnownFileType = folder; name = language; path = data/language; sourceTree = SOURCE_ROOT; };
		D4EC48E51C2637710024B507 /* sequence */ = {isa = PBXFileReference; lastKnownFileType = folder; name = sequence; path = data/sequence; sourceTree = SOURCE_ROOT; };
		F70839911FFC0AFF002DCEFA /* Scenario.cpp */ = {isa = PBXFileReference; fileEncoding = 4; lastKnownFileType = sourcecode.cpp.cpp; path = Scenario.cpp; sourceTree = "<group>"; };
		F73E320B2011589E00C4D975 /* RideRatings.cpp */ = {isa = PBXFileReference; fileEncoding = 4; lastKnownFileType = sourcecode.cpp.cpp; path = RideRatings.cpp; sourceTree = "<group>"; };
		F73E320C2011589F00C4D975 /* RideRatings.h */ = {isa = PBXFileReference; fileEncoding = 4; lastKnownFileType = sourcecode.c.h; path = RideRatings.h; sourceTree = "<group>"; };
		F73E320E2011589F00C4D975 /* TrackDesignSave.cpp */ = {isa = PBXFileReference; fileEncoding = 4; lastKnownFileType = sourcecode.cpp.cpp; path = TrackDesignSave.cpp; sourceTree = "<group>"; };
		F76C809A1EC4D9FA00FA49E2 /* libopenrct2.a */ = {isa = PBXFileReference; explicitFileType = archive.ar; includeInIndex = 0; path = libopenrct2.a; sourceTree = BUILT_PRODUCTS_DIR; };
		F76C83571EC4E7CC00FA49E2 /* Audio.cpp */ = {isa = PBXFileReference; lastKnownFileType = sourcecode.cpp.cpp; path = Audio.cpp; sourceTree = "<group>"; };
		F76C83581EC4E7CC00FA49E2 /* audio.h */ = {isa = PBXFileReference; lastKnownFileType = sourcecode.c.h; path = audio.h; sourceTree = "<group>"; };
		F76C83591EC4E7CC00FA49E2 /* AudioChannel.h */ = {isa = PBXFileReference; lastKnownFileType = sourcecode.c.h; path = AudioChannel.h; sourceTree = "<group>"; };
		F76C835A1EC4E7CC00FA49E2 /* AudioContext.h */ = {isa = PBXFileReference; lastKnownFileType = sourcecode.c.h; path = AudioContext.h; sourceTree = "<group>"; };
		F76C835B1EC4E7CC00FA49E2 /* AudioMixer.cpp */ = {isa = PBXFileReference; lastKnownFileType = sourcecode.cpp.cpp; path = AudioMixer.cpp; sourceTree = "<group>"; };
		F76C835C1EC4E7CC00FA49E2 /* AudioMixer.h */ = {isa = PBXFileReference; lastKnownFileType = sourcecode.c.h; path = AudioMixer.h; sourceTree = "<group>"; };
		F76C835D1EC4E7CC00FA49E2 /* AudioSource.h */ = {isa = PBXFileReference; lastKnownFileType = sourcecode.c.h; path = AudioSource.h; sourceTree = "<group>"; };
		F76C835E1EC4E7CC00FA49E2 /* NullAudioSource.cpp */ = {isa = PBXFileReference; lastKnownFileType = sourcecode.cpp.cpp; path = NullAudioSource.cpp; sourceTree = "<group>"; };
		F76C83631EC4E7CC00FA49E2 /* CommandLine.cpp */ = {isa = PBXFileReference; lastKnownFileType = sourcecode.cpp.cpp; path = CommandLine.cpp; sourceTree = "<group>"; };
		F76C83641EC4E7CC00FA49E2 /* CommandLine.hpp */ = {isa = PBXFileReference; lastKnownFileType = sourcecode.cpp.h; path = CommandLine.hpp; sourceTree = "<group>"; };
		F76C83651EC4E7CC00FA49E2 /* ConvertCommand.cpp */ = {isa = PBXFileReference; lastKnownFileType = sourcecode.cpp.cpp; path = ConvertCommand.cpp; sourceTree = "<group>"; };
		F76C83661EC4E7CC00FA49E2 /* RootCommands.cpp */ = {isa = PBXFileReference; lastKnownFileType = sourcecode.cpp.cpp; path = RootCommands.cpp; sourceTree = "<group>"; };
		F76C83671EC4E7CC00FA49E2 /* ScreenshotCommands.cpp */ = {isa = PBXFileReference; lastKnownFileType = sourcecode.cpp.cpp; path = ScreenshotCommands.cpp; sourceTree = "<group>"; };
		F76C83681EC4E7CC00FA49E2 /* SpriteCommands.cpp */ = {isa = PBXFileReference; lastKnownFileType = sourcecode.cpp.cpp; path = SpriteCommands.cpp; sourceTree = "<group>"; };
		F76C83691EC4E7CC00FA49E2 /* UriHandler.cpp */ = {isa = PBXFileReference; lastKnownFileType = sourcecode.cpp.cpp; path = UriHandler.cpp; sourceTree = "<group>"; };
		F76C836C1EC4E7CC00FA49E2 /* common.h */ = {isa = PBXFileReference; lastKnownFileType = sourcecode.c.h; path = common.h; sourceTree = "<group>"; };
		F76C836E1EC4E7CC00FA49E2 /* Config.cpp */ = {isa = PBXFileReference; lastKnownFileType = sourcecode.cpp.cpp; path = Config.cpp; sourceTree = "<group>"; };
		F76C836F1EC4E7CC00FA49E2 /* Config.h */ = {isa = PBXFileReference; lastKnownFileType = sourcecode.c.h; path = Config.h; sourceTree = "<group>"; };
		F76C83701EC4E7CC00FA49E2 /* ConfigEnum.hpp */ = {isa = PBXFileReference; lastKnownFileType = sourcecode.cpp.h; path = ConfigEnum.hpp; sourceTree = "<group>"; };
		F76C83711EC4E7CC00FA49E2 /* IniReader.cpp */ = {isa = PBXFileReference; lastKnownFileType = sourcecode.cpp.cpp; path = IniReader.cpp; sourceTree = "<group>"; };
		F76C83721EC4E7CC00FA49E2 /* IniReader.hpp */ = {isa = PBXFileReference; lastKnownFileType = sourcecode.cpp.h; path = IniReader.hpp; sourceTree = "<group>"; };
		F76C83731EC4E7CC00FA49E2 /* IniWriter.cpp */ = {isa = PBXFileReference; lastKnownFileType = sourcecode.cpp.cpp; path = IniWriter.cpp; sourceTree = "<group>"; };
		F76C83741EC4E7CC00FA49E2 /* IniWriter.hpp */ = {isa = PBXFileReference; lastKnownFileType = sourcecode.cpp.h; path = IniWriter.hpp; sourceTree = "<group>"; };
		F76C83761EC4E7CC00FA49E2 /* Context.cpp */ = {isa = PBXFileReference; lastKnownFileType = sourcecode.cpp.cpp; path = Context.cpp; sourceTree = "<group>"; };
		F76C83771EC4E7CC00FA49E2 /* Context.h */ = {isa = PBXFileReference; lastKnownFileType = sourcecode.c.h; path = Context.h; sourceTree = "<group>"; };
		F76C83791EC4E7CC00FA49E2 /* Collections.hpp */ = {isa = PBXFileReference; lastKnownFileType = sourcecode.cpp.h; path = Collections.hpp; sourceTree = "<group>"; };
		F76C837A1EC4E7CC00FA49E2 /* Console.cpp */ = {isa = PBXFileReference; lastKnownFileType = sourcecode.cpp.cpp; path = Console.cpp; sourceTree = "<group>"; };
		F76C837B1EC4E7CC00FA49E2 /* Console.hpp */ = {isa = PBXFileReference; lastKnownFileType = sourcecode.cpp.h; path = Console.hpp; sourceTree = "<group>"; };
		F76C837C1EC4E7CC00FA49E2 /* Diagnostics.cpp */ = {isa = PBXFileReference; lastKnownFileType = sourcecode.cpp.cpp; path = Diagnostics.cpp; sourceTree = "<group>"; };
		F76C837D1EC4E7CC00FA49E2 /* Diagnostics.hpp */ = {isa = PBXFileReference; lastKnownFileType = sourcecode.cpp.h; path = Diagnostics.hpp; sourceTree = "<group>"; };
		F76C837F1EC4E7CC00FA49E2 /* File.cpp */ = {isa = PBXFileReference; lastKnownFileType = sourcecode.cpp.cpp; path = File.cpp; sourceTree = "<group>"; };
		F76C83801EC4E7CC00FA49E2 /* File.h */ = {isa = PBXFileReference; lastKnownFileType = sourcecode.c.h; path = File.h; sourceTree = "<group>"; };
		F76C83811EC4E7CC00FA49E2 /* FileScanner.cpp */ = {isa = PBXFileReference; lastKnownFileType = sourcecode.cpp.cpp; path = FileScanner.cpp; sourceTree = "<group>"; };
		F76C83821EC4E7CC00FA49E2 /* FileScanner.h */ = {isa = PBXFileReference; lastKnownFileType = sourcecode.c.h; path = FileScanner.h; sourceTree = "<group>"; };
		F76C83841EC4E7CC00FA49E2 /* Guard.cpp */ = {isa = PBXFileReference; lastKnownFileType = sourcecode.cpp.cpp; path = Guard.cpp; sourceTree = "<group>"; };
		F76C83851EC4E7CC00FA49E2 /* Guard.hpp */ = {isa = PBXFileReference; lastKnownFileType = sourcecode.cpp.h; path = Guard.hpp; sourceTree = "<group>"; };
		F76C83861EC4E7CC00FA49E2 /* IStream.cpp */ = {isa = PBXFileReference; lastKnownFileType = sourcecode.cpp.cpp; path = IStream.cpp; sourceTree = "<group>"; };
		F76C83871EC4E7CC00FA49E2 /* IStream.hpp */ = {isa = PBXFileReference; lastKnownFileType = sourcecode.cpp.h; path = IStream.hpp; sourceTree = "<group>"; };
		F76C83881EC4E7CC00FA49E2 /* Json.cpp */ = {isa = PBXFileReference; lastKnownFileType = sourcecode.cpp.cpp; path = Json.cpp; sourceTree = "<group>"; };
		F76C83891EC4E7CC00FA49E2 /* Json.hpp */ = {isa = PBXFileReference; lastKnownFileType = sourcecode.cpp.h; path = Json.hpp; sourceTree = "<group>"; };
		F76C838B1EC4E7CC00FA49E2 /* Memory.hpp */ = {isa = PBXFileReference; lastKnownFileType = sourcecode.cpp.h; path = Memory.hpp; sourceTree = "<group>"; };
		F76C838C1EC4E7CC00FA49E2 /* MemoryStream.cpp */ = {isa = PBXFileReference; lastKnownFileType = sourcecode.cpp.cpp; path = MemoryStream.cpp; sourceTree = "<group>"; };
		F76C838D1EC4E7CC00FA49E2 /* MemoryStream.h */ = {isa = PBXFileReference; lastKnownFileType = sourcecode.c.h; path = MemoryStream.h; sourceTree = "<group>"; };
		F76C838E1EC4E7CC00FA49E2 /* Nullable.hpp */ = {isa = PBXFileReference; lastKnownFileType = sourcecode.cpp.h; path = Nullable.hpp; sourceTree = "<group>"; };
		F76C838F1EC4E7CC00FA49E2 /* Path.cpp */ = {isa = PBXFileReference; lastKnownFileType = sourcecode.cpp.cpp; path = Path.cpp; sourceTree = "<group>"; };
		F76C83901EC4E7CC00FA49E2 /* Path.hpp */ = {isa = PBXFileReference; lastKnownFileType = sourcecode.cpp.h; path = Path.hpp; sourceTree = "<group>"; };
		F76C83921EC4E7CC00FA49E2 /* String.cpp */ = {isa = PBXFileReference; lastKnownFileType = sourcecode.cpp.cpp; path = String.cpp; sourceTree = "<group>"; };
		F76C83931EC4E7CC00FA49E2 /* String.hpp */ = {isa = PBXFileReference; lastKnownFileType = sourcecode.cpp.h; path = String.hpp; sourceTree = "<group>"; };
		F76C83991EC4E7CC00FA49E2 /* Zip.cpp */ = {isa = PBXFileReference; lastKnownFileType = sourcecode.cpp.cpp; path = Zip.cpp; sourceTree = "<group>"; };
		F76C839A1EC4E7CC00FA49E2 /* Zip.h */ = {isa = PBXFileReference; lastKnownFileType = sourcecode.c.h; path = Zip.h; sourceTree = "<group>"; };
		F76C839F1EC4E7CC00FA49E2 /* drawing.h */ = {isa = PBXFileReference; lastKnownFileType = sourcecode.c.h; path = drawing.h; sourceTree = "<group>"; };
		F76C83A31EC4E7CC00FA49E2 /* IDrawingContext.h */ = {isa = PBXFileReference; lastKnownFileType = sourcecode.c.h; path = IDrawingContext.h; sourceTree = "<group>"; };
		F76C83A41EC4E7CC00FA49E2 /* IDrawingEngine.h */ = {isa = PBXFileReference; lastKnownFileType = sourcecode.c.h; path = IDrawingEngine.h; sourceTree = "<group>"; };
		F76C83A51EC4E7CC00FA49E2 /* Image.cpp */ = {isa = PBXFileReference; lastKnownFileType = sourcecode.cpp.cpp; path = Image.cpp; sourceTree = "<group>"; };
		F76C83A71EC4E7CC00FA49E2 /* lightfx.h */ = {isa = PBXFileReference; lastKnownFileType = sourcecode.c.h; path = lightfx.h; sourceTree = "<group>"; };
		F76C83A91EC4E7CC00FA49E2 /* NewDrawing.cpp */ = {isa = PBXFileReference; lastKnownFileType = sourcecode.cpp.cpp; path = NewDrawing.cpp; sourceTree = "<group>"; };
		F76C83AA1EC4E7CC00FA49E2 /* NewDrawing.h */ = {isa = PBXFileReference; lastKnownFileType = sourcecode.c.h; path = NewDrawing.h; sourceTree = "<group>"; };
		F76C83AB1EC4E7CC00FA49E2 /* Weather.cpp */ = {isa = PBXFileReference; lastKnownFileType = sourcecode.cpp.cpp; path = Weather.cpp; sourceTree = "<group>"; };
		F76C83AC1EC4E7CC00FA49E2 /* Weather.h */ = {isa = PBXFileReference; lastKnownFileType = sourcecode.c.h; path = Weather.h; sourceTree = "<group>"; };
		F76C83B11EC4E7CC00FA49E2 /* Editor.cpp */ = {isa = PBXFileReference; explicitFileType = sourcecode.cpp.cpp; path = Editor.cpp; sourceTree = "<group>"; };
		F76C83B21EC4E7CC00FA49E2 /* Editor.h */ = {isa = PBXFileReference; lastKnownFileType = sourcecode.c.h; path = Editor.h; sourceTree = "<group>"; };
		F76C83B31EC4E7CC00FA49E2 /* FileClassifier.cpp */ = {isa = PBXFileReference; lastKnownFileType = sourcecode.cpp.cpp; path = FileClassifier.cpp; sourceTree = "<group>"; };
		F76C83B41EC4E7CC00FA49E2 /* FileClassifier.h */ = {isa = PBXFileReference; lastKnownFileType = sourcecode.c.h; path = FileClassifier.h; sourceTree = "<group>"; };
		F76C83BA1EC4E7CC00FA49E2 /* input.h */ = {isa = PBXFileReference; lastKnownFileType = sourcecode.c.h; path = input.h; sourceTree = "<group>"; };
		F76C83F91EC4E7CC00FA49E2 /* network.h */ = {isa = PBXFileReference; lastKnownFileType = sourcecode.c.h; path = network.h; sourceTree = "<group>"; };
		F76C83FA1EC4E7CC00FA49E2 /* NetworkAction.cpp */ = {isa = PBXFileReference; lastKnownFileType = sourcecode.cpp.cpp; path = NetworkAction.cpp; sourceTree = "<group>"; };
		F76C83FB1EC4E7CC00FA49E2 /* NetworkAction.h */ = {isa = PBXFileReference; lastKnownFileType = sourcecode.c.h; path = NetworkAction.h; sourceTree = "<group>"; };
		F76C83FC1EC4E7CC00FA49E2 /* NetworkConnection.cpp */ = {isa = PBXFileReference; lastKnownFileType = sourcecode.cpp.cpp; path = NetworkConnection.cpp; sourceTree = "<group>"; };
		F76C83FD1EC4E7CC00FA49E2 /* NetworkConnection.h */ = {isa = PBXFileReference; lastKnownFileType = sourcecode.c.h; path = NetworkConnection.h; sourceTree = "<group>"; };
		F76C83FE1EC4E7CC00FA49E2 /* NetworkGroup.cpp */ = {isa = PBXFileReference; lastKnownFileType = sourcecode.cpp.cpp; path = NetworkGroup.cpp; sourceTree = "<group>"; };
		F76C83FF1EC4E7CC00FA49E2 /* NetworkGroup.h */ = {isa = PBXFileReference; lastKnownFileType = sourcecode.c.h; path = NetworkGroup.h; sourceTree = "<group>"; };
		F76C84001EC4E7CC00FA49E2 /* NetworkKey.cpp */ = {isa = PBXFileReference; lastKnownFileType = sourcecode.cpp.cpp; path = NetworkKey.cpp; sourceTree = "<group>"; };
		F76C84011EC4E7CC00FA49E2 /* NetworkKey.h */ = {isa = PBXFileReference; lastKnownFileType = sourcecode.c.h; path = NetworkKey.h; sourceTree = "<group>"; };
		F76C84021EC4E7CC00FA49E2 /* NetworkPacket.cpp */ = {isa = PBXFileReference; lastKnownFileType = sourcecode.cpp.cpp; path = NetworkPacket.cpp; sourceTree = "<group>"; };
		F76C84031EC4E7CC00FA49E2 /* NetworkPacket.h */ = {isa = PBXFileReference; lastKnownFileType = sourcecode.c.h; path = NetworkPacket.h; sourceTree = "<group>"; };
		F76C84041EC4E7CC00FA49E2 /* NetworkPlayer.cpp */ = {isa = PBXFileReference; lastKnownFileType = sourcecode.cpp.cpp; path = NetworkPlayer.cpp; sourceTree = "<group>"; };
		F76C84051EC4E7CC00FA49E2 /* NetworkPlayer.h */ = {isa = PBXFileReference; lastKnownFileType = sourcecode.c.h; path = NetworkPlayer.h; sourceTree = "<group>"; };
		F76C84061EC4E7CC00FA49E2 /* NetworkServerAdvertiser.cpp */ = {isa = PBXFileReference; lastKnownFileType = sourcecode.cpp.cpp; path = NetworkServerAdvertiser.cpp; sourceTree = "<group>"; };
		F76C84071EC4E7CC00FA49E2 /* NetworkServerAdvertiser.h */ = {isa = PBXFileReference; lastKnownFileType = sourcecode.c.h; path = NetworkServerAdvertiser.h; sourceTree = "<group>"; };
		F76C84081EC4E7CC00FA49E2 /* NetworkTypes.h */ = {isa = PBXFileReference; lastKnownFileType = sourcecode.c.h; path = NetworkTypes.h; sourceTree = "<group>"; };
		F76C84091EC4E7CC00FA49E2 /* NetworkUser.cpp */ = {isa = PBXFileReference; lastKnownFileType = sourcecode.cpp.cpp; path = NetworkUser.cpp; sourceTree = "<group>"; };
		F76C840A1EC4E7CC00FA49E2 /* NetworkUser.h */ = {isa = PBXFileReference; lastKnownFileType = sourcecode.c.h; path = NetworkUser.h; sourceTree = "<group>"; };
		F76C840B1EC4E7CC00FA49E2 /* ServerList.cpp */ = {isa = PBXFileReference; lastKnownFileType = sourcecode.cpp.cpp; path = ServerList.cpp; sourceTree = "<group>"; };
		F76C840C1EC4E7CC00FA49E2 /* ServerList.h */ = {isa = PBXFileReference; lastKnownFileType = sourcecode.c.h; path = ServerList.h; sourceTree = "<group>"; };
		F76C840D1EC4E7CC00FA49E2 /* Socket.cpp */ = {isa = PBXFileReference; lastKnownFileType = sourcecode.cpp.cpp; path = Socket.cpp; sourceTree = "<group>"; };
		F76C840E1EC4E7CC00FA49E2 /* Socket.h */ = {isa = PBXFileReference; lastKnownFileType = sourcecode.c.h; path = Socket.h; sourceTree = "<group>"; };
		F76C84121EC4E7CC00FA49E2 /* BannerObject.cpp */ = {isa = PBXFileReference; lastKnownFileType = sourcecode.cpp.cpp; path = BannerObject.cpp; sourceTree = "<group>"; };
		F76C84131EC4E7CC00FA49E2 /* BannerObject.h */ = {isa = PBXFileReference; lastKnownFileType = sourcecode.c.h; path = BannerObject.h; sourceTree = "<group>"; };
		F76C84141EC4E7CC00FA49E2 /* EntranceObject.cpp */ = {isa = PBXFileReference; lastKnownFileType = sourcecode.cpp.cpp; path = EntranceObject.cpp; sourceTree = "<group>"; };
		F76C84151EC4E7CC00FA49E2 /* EntranceObject.h */ = {isa = PBXFileReference; lastKnownFileType = sourcecode.c.h; path = EntranceObject.h; sourceTree = "<group>"; };
		F76C84161EC4E7CC00FA49E2 /* FootpathItemObject.cpp */ = {isa = PBXFileReference; lastKnownFileType = sourcecode.cpp.cpp; path = FootpathItemObject.cpp; sourceTree = "<group>"; };
		F76C84171EC4E7CC00FA49E2 /* FootpathItemObject.h */ = {isa = PBXFileReference; lastKnownFileType = sourcecode.c.h; path = FootpathItemObject.h; sourceTree = "<group>"; };
		F76C84181EC4E7CC00FA49E2 /* FootpathObject.cpp */ = {isa = PBXFileReference; lastKnownFileType = sourcecode.cpp.cpp; path = FootpathObject.cpp; sourceTree = "<group>"; };
		F76C84191EC4E7CC00FA49E2 /* FootpathObject.h */ = {isa = PBXFileReference; lastKnownFileType = sourcecode.c.h; path = FootpathObject.h; sourceTree = "<group>"; };
		F76C841A1EC4E7CC00FA49E2 /* ImageTable.cpp */ = {isa = PBXFileReference; lastKnownFileType = sourcecode.cpp.cpp; path = ImageTable.cpp; sourceTree = "<group>"; };
		F76C841B1EC4E7CC00FA49E2 /* ImageTable.h */ = {isa = PBXFileReference; lastKnownFileType = sourcecode.c.h; path = ImageTable.h; sourceTree = "<group>"; };
		F76C841C1EC4E7CC00FA49E2 /* LargeSceneryObject.cpp */ = {isa = PBXFileReference; lastKnownFileType = sourcecode.cpp.cpp; path = LargeSceneryObject.cpp; sourceTree = "<group>"; };
		F76C841D1EC4E7CC00FA49E2 /* LargeSceneryObject.h */ = {isa = PBXFileReference; lastKnownFileType = sourcecode.c.h; path = LargeSceneryObject.h; sourceTree = "<group>"; };
		F76C841E1EC4E7CC00FA49E2 /* Object.cpp */ = {isa = PBXFileReference; lastKnownFileType = sourcecode.cpp.cpp; path = Object.cpp; sourceTree = "<group>"; };
		F76C841F1EC4E7CC00FA49E2 /* Object.h */ = {isa = PBXFileReference; lastKnownFileType = sourcecode.c.h; path = Object.h; sourceTree = "<group>"; };
		F76C84201EC4E7CC00FA49E2 /* ObjectFactory.cpp */ = {isa = PBXFileReference; lastKnownFileType = sourcecode.cpp.cpp; path = ObjectFactory.cpp; sourceTree = "<group>"; };
		F76C84211EC4E7CC00FA49E2 /* ObjectFactory.h */ = {isa = PBXFileReference; lastKnownFileType = sourcecode.c.h; path = ObjectFactory.h; sourceTree = "<group>"; };
		F76C84221EC4E7CC00FA49E2 /* ObjectManager.cpp */ = {isa = PBXFileReference; lastKnownFileType = sourcecode.cpp.cpp; path = ObjectManager.cpp; sourceTree = "<group>"; };
		F76C84231EC4E7CC00FA49E2 /* ObjectManager.h */ = {isa = PBXFileReference; lastKnownFileType = sourcecode.c.h; path = ObjectManager.h; sourceTree = "<group>"; };
		F76C84241EC4E7CC00FA49E2 /* ObjectRepository.cpp */ = {isa = PBXFileReference; lastKnownFileType = sourcecode.cpp.cpp; path = ObjectRepository.cpp; sourceTree = "<group>"; };
		F76C84251EC4E7CC00FA49E2 /* ObjectRepository.h */ = {isa = PBXFileReference; lastKnownFileType = sourcecode.c.h; path = ObjectRepository.h; sourceTree = "<group>"; };
		F76C84261EC4E7CC00FA49E2 /* RideObject.cpp */ = {isa = PBXFileReference; lastKnownFileType = sourcecode.cpp.cpp; path = RideObject.cpp; sourceTree = "<group>"; };
		F76C84271EC4E7CC00FA49E2 /* RideObject.h */ = {isa = PBXFileReference; lastKnownFileType = sourcecode.c.h; path = RideObject.h; sourceTree = "<group>"; };
		F76C84281EC4E7CC00FA49E2 /* SceneryGroupObject.cpp */ = {isa = PBXFileReference; lastKnownFileType = sourcecode.cpp.cpp; path = SceneryGroupObject.cpp; sourceTree = "<group>"; };
		F76C84291EC4E7CC00FA49E2 /* SceneryGroupObject.h */ = {isa = PBXFileReference; lastKnownFileType = sourcecode.c.h; path = SceneryGroupObject.h; sourceTree = "<group>"; };
		F76C842A1EC4E7CC00FA49E2 /* SceneryObject.h */ = {isa = PBXFileReference; lastKnownFileType = sourcecode.c.h; path = SceneryObject.h; sourceTree = "<group>"; };
		F76C842B1EC4E7CC00FA49E2 /* SmallSceneryObject.cpp */ = {isa = PBXFileReference; lastKnownFileType = sourcecode.cpp.cpp; path = SmallSceneryObject.cpp; sourceTree = "<group>"; };
		F76C842C1EC4E7CC00FA49E2 /* SmallSceneryObject.h */ = {isa = PBXFileReference; lastKnownFileType = sourcecode.c.h; path = SmallSceneryObject.h; sourceTree = "<group>"; };
		F76C842F1EC4E7CC00FA49E2 /* StringTable.cpp */ = {isa = PBXFileReference; lastKnownFileType = sourcecode.cpp.cpp; path = StringTable.cpp; sourceTree = "<group>"; };
		F76C84301EC4E7CC00FA49E2 /* StringTable.h */ = {isa = PBXFileReference; lastKnownFileType = sourcecode.c.h; path = StringTable.h; sourceTree = "<group>"; };
		F76C84311EC4E7CC00FA49E2 /* WallObject.cpp */ = {isa = PBXFileReference; lastKnownFileType = sourcecode.cpp.cpp; path = WallObject.cpp; sourceTree = "<group>"; };
		F76C84321EC4E7CC00FA49E2 /* WallObject.h */ = {isa = PBXFileReference; lastKnownFileType = sourcecode.c.h; path = WallObject.h; sourceTree = "<group>"; };
		F76C84331EC4E7CC00FA49E2 /* WaterObject.cpp */ = {isa = PBXFileReference; lastKnownFileType = sourcecode.cpp.cpp; path = WaterObject.cpp; sourceTree = "<group>"; };
		F76C84341EC4E7CC00FA49E2 /* WaterObject.h */ = {isa = PBXFileReference; lastKnownFileType = sourcecode.c.h; path = WaterObject.h; sourceTree = "<group>"; };
		F76C84381EC4E7CC00FA49E2 /* OpenRCT2.cpp */ = {isa = PBXFileReference; lastKnownFileType = sourcecode.cpp.cpp; path = OpenRCT2.cpp; sourceTree = "<group>"; };
		F76C84391EC4E7CC00FA49E2 /* OpenRCT2.h */ = {isa = PBXFileReference; lastKnownFileType = sourcecode.c.h; path = OpenRCT2.h; sourceTree = "<group>"; };
		F76C84511EC4E7CC00FA49E2 /* ParkImporter.cpp */ = {isa = PBXFileReference; lastKnownFileType = sourcecode.cpp.cpp; path = ParkImporter.cpp; sourceTree = "<group>"; };
		F76C84521EC4E7CC00FA49E2 /* ParkImporter.h */ = {isa = PBXFileReference; lastKnownFileType = sourcecode.c.h; path = ParkImporter.h; sourceTree = "<group>"; };
		F76C845A1EC4E7CC00FA49E2 /* Crash.cpp */ = {isa = PBXFileReference; lastKnownFileType = sourcecode.cpp.cpp; path = Crash.cpp; sourceTree = "<group>"; };
		F76C845D1EC4E7CC00FA49E2 /* macos.mm */ = {isa = PBXFileReference; lastKnownFileType = sourcecode.cpp.objcpp; path = macos.mm; sourceTree = "<group>"; };
		F76C845E1EC4E7CC00FA49E2 /* platform.h */ = {isa = PBXFileReference; lastKnownFileType = sourcecode.c.h; path = platform.h; sourceTree = "<group>"; };
		F76C84601EC4E7CC00FA49E2 /* Platform2.h */ = {isa = PBXFileReference; lastKnownFileType = sourcecode.c.h; path = Platform2.h; sourceTree = "<group>"; };
		F76C84641EC4E7CC00FA49E2 /* PlatformEnvironment.cpp */ = {isa = PBXFileReference; lastKnownFileType = sourcecode.cpp.cpp; path = PlatformEnvironment.cpp; sourceTree = "<group>"; };
		F76C84651EC4E7CC00FA49E2 /* PlatformEnvironment.h */ = {isa = PBXFileReference; lastKnownFileType = sourcecode.c.h; path = PlatformEnvironment.h; sourceTree = "<group>"; };
		F76C84671EC4E7CC00FA49E2 /* S4Importer.cpp */ = {isa = PBXFileReference; lastKnownFileType = sourcecode.cpp.cpp; path = S4Importer.cpp; sourceTree = "<group>"; };
		F76C84681EC4E7CC00FA49E2 /* Tables.cpp */ = {isa = PBXFileReference; lastKnownFileType = sourcecode.cpp.cpp; path = Tables.cpp; sourceTree = "<group>"; };
		F76C84691EC4E7CC00FA49E2 /* Tables.h */ = {isa = PBXFileReference; lastKnownFileType = sourcecode.c.h; path = Tables.h; sourceTree = "<group>"; };
		F76C846D1EC4E7CC00FA49E2 /* SawyerChunk.cpp */ = {isa = PBXFileReference; lastKnownFileType = sourcecode.cpp.cpp; path = SawyerChunk.cpp; sourceTree = "<group>"; };
		F76C846E1EC4E7CC00FA49E2 /* SawyerChunk.h */ = {isa = PBXFileReference; lastKnownFileType = sourcecode.c.h; path = SawyerChunk.h; sourceTree = "<group>"; };
		F76C846F1EC4E7CC00FA49E2 /* SawyerChunkReader.cpp */ = {isa = PBXFileReference; lastKnownFileType = sourcecode.cpp.cpp; path = SawyerChunkReader.cpp; sourceTree = "<group>"; };
		F76C84701EC4E7CC00FA49E2 /* SawyerChunkReader.h */ = {isa = PBXFileReference; lastKnownFileType = sourcecode.c.h; path = SawyerChunkReader.h; sourceTree = "<group>"; };
		F76C84711EC4E7CC00FA49E2 /* SawyerChunkWriter.cpp */ = {isa = PBXFileReference; lastKnownFileType = sourcecode.cpp.cpp; path = SawyerChunkWriter.cpp; sourceTree = "<group>"; };
		F76C84721EC4E7CC00FA49E2 /* SawyerChunkWriter.h */ = {isa = PBXFileReference; lastKnownFileType = sourcecode.c.h; path = SawyerChunkWriter.h; sourceTree = "<group>"; };
		F76C84731EC4E7CC00FA49E2 /* SawyerEncoding.cpp */ = {isa = PBXFileReference; lastKnownFileType = sourcecode.cpp.cpp; path = SawyerEncoding.cpp; sourceTree = "<group>"; };
		F76C84741EC4E7CC00FA49E2 /* SawyerEncoding.h */ = {isa = PBXFileReference; lastKnownFileType = sourcecode.c.h; path = SawyerEncoding.h; sourceTree = "<group>"; };
		F76C847F1EC4E7CC00FA49E2 /* S6Importer.cpp */ = {isa = PBXFileReference; lastKnownFileType = sourcecode.cpp.cpp; path = S6Importer.cpp; sourceTree = "<group>"; };
		F76C84DC1EC4E7CD00FA49E2 /* TrackDesignRepository.cpp */ = {isa = PBXFileReference; lastKnownFileType = sourcecode.cpp.cpp; path = TrackDesignRepository.cpp; sourceTree = "<group>"; };
		F76C84DD1EC4E7CD00FA49E2 /* TrackDesignRepository.h */ = {isa = PBXFileReference; lastKnownFileType = sourcecode.c.h; path = TrackDesignRepository.h; sourceTree = "<group>"; };
		F76C84F51EC4E7CD00FA49E2 /* scenario.h */ = {isa = PBXFileReference; lastKnownFileType = sourcecode.c.h; path = scenario.h; sourceTree = "<group>"; };
		F76C84F61EC4E7CD00FA49E2 /* ScenarioRepository.cpp */ = {isa = PBXFileReference; lastKnownFileType = sourcecode.cpp.cpp; path = ScenarioRepository.cpp; sourceTree = "<group>"; };
		F76C84F71EC4E7CD00FA49E2 /* ScenarioRepository.h */ = {isa = PBXFileReference; lastKnownFileType = sourcecode.c.h; path = ScenarioRepository.h; sourceTree = "<group>"; };
		F76C84F81EC4E7CD00FA49E2 /* ScenarioSources.cpp */ = {isa = PBXFileReference; lastKnownFileType = sourcecode.cpp.cpp; path = ScenarioSources.cpp; sourceTree = "<group>"; };
		F76C84F91EC4E7CD00FA49E2 /* ScenarioSources.h */ = {isa = PBXFileReference; lastKnownFileType = sourcecode.c.h; path = ScenarioSources.h; sourceTree = "<group>"; };
		F76C84FA1EC4E7CD00FA49E2 /* sprites.h */ = {isa = PBXFileReference; lastKnownFileType = sourcecode.c.h; path = sprites.h; sourceTree = "<group>"; };
		F76C84FC1EC4E7CD00FA49E2 /* TitleScreen.cpp */ = {isa = PBXFileReference; lastKnownFileType = sourcecode.cpp.cpp; path = TitleScreen.cpp; sourceTree = "<group>"; };
		F76C84FD1EC4E7CD00FA49E2 /* TitleScreen.h */ = {isa = PBXFileReference; lastKnownFileType = sourcecode.c.h; path = TitleScreen.h; sourceTree = "<group>"; };
		F76C84FE1EC4E7CD00FA49E2 /* TitleSequence.cpp */ = {isa = PBXFileReference; lastKnownFileType = sourcecode.cpp.cpp; path = TitleSequence.cpp; sourceTree = "<group>"; };
		F76C84FF1EC4E7CD00FA49E2 /* TitleSequence.h */ = {isa = PBXFileReference; lastKnownFileType = sourcecode.c.h; path = TitleSequence.h; sourceTree = "<group>"; };
		F76C85001EC4E7CD00FA49E2 /* TitleSequenceManager.cpp */ = {isa = PBXFileReference; lastKnownFileType = sourcecode.cpp.cpp; path = TitleSequenceManager.cpp; sourceTree = "<group>"; };
		F76C85011EC4E7CD00FA49E2 /* TitleSequenceManager.h */ = {isa = PBXFileReference; lastKnownFileType = sourcecode.c.h; path = TitleSequenceManager.h; sourceTree = "<group>"; };
		F76C85031EC4E7CD00FA49E2 /* TitleSequencePlayer.h */ = {isa = PBXFileReference; lastKnownFileType = sourcecode.c.h; path = TitleSequencePlayer.h; sourceTree = "<group>"; };
		F76C85051EC4E7CD00FA49E2 /* UiContext.h */ = {isa = PBXFileReference; lastKnownFileType = sourcecode.c.h; path = UiContext.h; sourceTree = "<group>"; };
		F76C850B1EC4E7CD00FA49E2 /* Version.cpp */ = {isa = PBXFileReference; lastKnownFileType = sourcecode.cpp.cpp; path = Version.cpp; sourceTree = "<group>"; };
		F76C850C1EC4E7CD00FA49E2 /* Version.h */ = {isa = PBXFileReference; lastKnownFileType = sourcecode.c.h; path = Version.h; sourceTree = "<group>"; };
		F76C854A1EC4E7CD00FA49E2 /* tile_inspector.h */ = {isa = PBXFileReference; lastKnownFileType = sourcecode.c.h; path = tile_inspector.h; sourceTree = "<group>"; };
		F76C857D1EC4E80E00FA49E2 /* Cli.cpp */ = {isa = PBXFileReference; lastKnownFileType = sourcecode.cpp.cpp; path = Cli.cpp; sourceTree = "<group>"; };
		F76C85821EC4E82600FA49E2 /* AudioChannel.cpp */ = {isa = PBXFileReference; lastKnownFileType = sourcecode.cpp.cpp; path = AudioChannel.cpp; sourceTree = "<group>"; };
		F76C85831EC4E82600FA49E2 /* AudioContext.cpp */ = {isa = PBXFileReference; lastKnownFileType = sourcecode.cpp.cpp; path = AudioContext.cpp; sourceTree = "<group>"; };
		F76C85841EC4E82600FA49E2 /* AudioContext.h */ = {isa = PBXFileReference; lastKnownFileType = sourcecode.c.h; path = AudioContext.h; sourceTree = "<group>"; };
		F76C85851EC4E82600FA49E2 /* AudioFormat.h */ = {isa = PBXFileReference; lastKnownFileType = sourcecode.c.h; path = AudioFormat.h; sourceTree = "<group>"; };
		F76C85861EC4E82600FA49E2 /* AudioMixer.cpp */ = {isa = PBXFileReference; lastKnownFileType = sourcecode.cpp.cpp; path = AudioMixer.cpp; sourceTree = "<group>"; };
		F76C85871EC4E82600FA49E2 /* FileAudioSource.cpp */ = {isa = PBXFileReference; lastKnownFileType = sourcecode.cpp.cpp; path = FileAudioSource.cpp; sourceTree = "<group>"; };
		F76C85881EC4E82600FA49E2 /* MemoryAudioSource.cpp */ = {isa = PBXFileReference; lastKnownFileType = sourcecode.cpp.cpp; path = MemoryAudioSource.cpp; sourceTree = "<group>"; };
		F76C858A1EC4E82600FA49E2 /* CursorData.cpp */ = {isa = PBXFileReference; lastKnownFileType = sourcecode.cpp.cpp; path = CursorData.cpp; sourceTree = "<group>"; };
		F76C858B1EC4E82600FA49E2 /* CursorRepository.cpp */ = {isa = PBXFileReference; lastKnownFileType = sourcecode.cpp.cpp; path = CursorRepository.cpp; sourceTree = "<group>"; };
		F76C858C1EC4E82600FA49E2 /* CursorRepository.h */ = {isa = PBXFileReference; lastKnownFileType = sourcecode.c.h; path = CursorRepository.h; sourceTree = "<group>"; };
		F76C858F1EC4E82600FA49E2 /* DrawingEngines.h */ = {isa = PBXFileReference; lastKnownFileType = sourcecode.c.h; path = DrawingEngines.h; sourceTree = "<group>"; };
		F76C85911EC4E82600FA49E2 /* ApplyPaletteShader.cpp */ = {isa = PBXFileReference; lastKnownFileType = sourcecode.cpp.cpp; path = ApplyPaletteShader.cpp; sourceTree = "<group>"; };
		F76C85921EC4E82600FA49E2 /* ApplyPaletteShader.h */ = {isa = PBXFileReference; lastKnownFileType = sourcecode.c.h; path = ApplyPaletteShader.h; sourceTree = "<group>"; };
		F76C85931EC4E82600FA49E2 /* DrawCommands.h */ = {isa = PBXFileReference; lastKnownFileType = sourcecode.c.h; path = DrawCommands.h; sourceTree = "<group>"; };
		F76C85941EC4E82600FA49E2 /* DrawRectShader.cpp */ = {isa = PBXFileReference; lastKnownFileType = sourcecode.cpp.cpp; path = DrawRectShader.cpp; sourceTree = "<group>"; };
		F76C85951EC4E82600FA49E2 /* DrawRectShader.h */ = {isa = PBXFileReference; lastKnownFileType = sourcecode.c.h; path = DrawRectShader.h; sourceTree = "<group>"; };
		F76C85961EC4E82600FA49E2 /* DrawLineShader.cpp */ = {isa = PBXFileReference; lastKnownFileType = sourcecode.cpp.cpp; path = DrawLineShader.cpp; sourceTree = "<group>"; };
		F76C85971EC4E82600FA49E2 /* DrawLineShader.h */ = {isa = PBXFileReference; lastKnownFileType = sourcecode.c.h; path = DrawLineShader.h; sourceTree = "<group>"; };
		F76C859A1EC4E82600FA49E2 /* GLSLTypes.h */ = {isa = PBXFileReference; lastKnownFileType = sourcecode.c.h; path = GLSLTypes.h; sourceTree = "<group>"; };
		F76C859B1EC4E82600FA49E2 /* OpenGLAPI.cpp */ = {isa = PBXFileReference; lastKnownFileType = sourcecode.cpp.cpp; path = OpenGLAPI.cpp; sourceTree = "<group>"; };
		F76C859C1EC4E82600FA49E2 /* OpenGLAPI.h */ = {isa = PBXFileReference; lastKnownFileType = sourcecode.c.h; path = OpenGLAPI.h; sourceTree = "<group>"; };
		F76C859D1EC4E82600FA49E2 /* OpenGLDrawingEngine.cpp */ = {isa = PBXFileReference; lastKnownFileType = sourcecode.cpp.cpp; path = OpenGLDrawingEngine.cpp; sourceTree = "<group>"; };
		F76C859E1EC4E82600FA49E2 /* OpenGLFramebuffer.cpp */ = {isa = PBXFileReference; lastKnownFileType = sourcecode.cpp.cpp; path = OpenGLFramebuffer.cpp; sourceTree = "<group>"; };
		F76C859F1EC4E82600FA49E2 /* OpenGLFramebuffer.h */ = {isa = PBXFileReference; lastKnownFileType = sourcecode.c.h; path = OpenGLFramebuffer.h; sourceTree = "<group>"; };
		F76C85A01EC4E82600FA49E2 /* OpenGLShaderProgram.cpp */ = {isa = PBXFileReference; lastKnownFileType = sourcecode.cpp.cpp; path = OpenGLShaderProgram.cpp; sourceTree = "<group>"; };
		F76C85A11EC4E82600FA49E2 /* OpenGLShaderProgram.h */ = {isa = PBXFileReference; lastKnownFileType = sourcecode.c.h; path = OpenGLShaderProgram.h; sourceTree = "<group>"; };
		F76C85A21EC4E82600FA49E2 /* SwapFramebuffer.cpp */ = {isa = PBXFileReference; lastKnownFileType = sourcecode.cpp.cpp; path = SwapFramebuffer.cpp; sourceTree = "<group>"; };
		F76C85A31EC4E82600FA49E2 /* SwapFramebuffer.h */ = {isa = PBXFileReference; lastKnownFileType = sourcecode.c.h; path = SwapFramebuffer.h; sourceTree = "<group>"; };
		F76C85A41EC4E82600FA49E2 /* TextureCache.cpp */ = {isa = PBXFileReference; lastKnownFileType = sourcecode.cpp.cpp; path = TextureCache.cpp; sourceTree = "<group>"; };
		F76C85A51EC4E82600FA49E2 /* TextureCache.h */ = {isa = PBXFileReference; lastKnownFileType = sourcecode.c.h; path = TextureCache.h; sourceTree = "<group>"; };
		F76C85A61EC4E82600FA49E2 /* SoftwareDrawingEngine.cpp */ = {isa = PBXFileReference; lastKnownFileType = sourcecode.cpp.cpp; path = SoftwareDrawingEngine.cpp; sourceTree = "<group>"; };
		F76C85A81EC4E82600FA49E2 /* SDLException.h */ = {isa = PBXFileReference; lastKnownFileType = sourcecode.c.h; path = SDLException.h; sourceTree = "<group>"; };
		F76C85A91EC4E82600FA49E2 /* TextComposition.cpp */ = {isa = PBXFileReference; lastKnownFileType = sourcecode.cpp.cpp; path = TextComposition.cpp; sourceTree = "<group>"; };
		F76C85AA1EC4E82600FA49E2 /* TextComposition.h */ = {isa = PBXFileReference; lastKnownFileType = sourcecode.c.h; path = TextComposition.h; sourceTree = "<group>"; };
		F76C85AB1EC4E82600FA49E2 /* Ui.cpp */ = {isa = PBXFileReference; lastKnownFileType = sourcecode.cpp.cpp; path = Ui.cpp; sourceTree = "<group>"; };
		F76C85AC1EC4E82600FA49E2 /* UiContext.cpp */ = {isa = PBXFileReference; lastKnownFileType = sourcecode.cpp.cpp; path = UiContext.cpp; sourceTree = "<group>"; };
		F76C85AD1EC4E82600FA49E2 /* UiContext.h */ = {isa = PBXFileReference; lastKnownFileType = sourcecode.c.h; path = UiContext.h; sourceTree = "<group>"; };
		F76C85AE1EC4E82600FA49E2 /* UiContext.Linux.cpp */ = {isa = PBXFileReference; lastKnownFileType = sourcecode.cpp.cpp; path = UiContext.Linux.cpp; sourceTree = "<group>"; };
		F76C85AF1EC4E82600FA49E2 /* UiContext.Win32.cpp */ = {isa = PBXFileReference; lastKnownFileType = sourcecode.cpp.cpp; path = UiContext.Win32.cpp; sourceTree = "<group>"; };
		F775F5321EE35A48001F00E7 /* Ui.h */ = {isa = PBXFileReference; fileEncoding = 4; lastKnownFileType = sourcecode.c.h; path = Ui.h; sourceTree = "<group>"; };
		F775F5331EE35A6B001F00E7 /* DummyUiContext.cpp */ = {isa = PBXFileReference; fileEncoding = 4; lastKnownFileType = sourcecode.cpp.cpp; path = DummyUiContext.cpp; sourceTree = "<group>"; };
		F775F5361EE3724F001F00E7 /* DummyAudioContext.cpp */ = {isa = PBXFileReference; fileEncoding = 4; lastKnownFileType = sourcecode.cpp.cpp; path = DummyAudioContext.cpp; sourceTree = "<group>"; };
		F79F428E1F3260F1009E42F8 /* changelog.txt */ = {isa = PBXFileReference; fileEncoding = 4; lastKnownFileType = text; name = changelog.txt; path = distribution/changelog.txt; sourceTree = SOURCE_ROOT; };
		F7B20489201E91BF0000AD7E /* Platform.macOS.mm */ = {isa = PBXFileReference; fileEncoding = 4; lastKnownFileType = sourcecode.cpp.objcpp; path = Platform.macOS.mm; sourceTree = "<group>"; };
		F7B2048B2024E7800000AD7E /* DefaultObjects.cpp */ = {isa = PBXFileReference; fileEncoding = 4; lastKnownFileType = sourcecode.cpp.cpp; path = DefaultObjects.cpp; sourceTree = "<group>"; };
		F7B2048D2024E8A90000AD7E /* DefaultObjects.h */ = {isa = PBXFileReference; fileEncoding = 4; lastKnownFileType = sourcecode.c.h; path = DefaultObjects.h; sourceTree = "<group>"; };
		F7B2048E2024E8B30000AD7E /* _legacy.cpp */ = {isa = PBXFileReference; fileEncoding = 4; lastKnownFileType = sourcecode.cpp.cpp; path = _legacy.cpp; sourceTree = "<group>"; };
		F7C44AF62030E74B007E099F /* AVX2Drawing.cpp */ = {isa = PBXFileReference; fileEncoding = 4; lastKnownFileType = sourcecode.cpp.cpp; path = AVX2Drawing.cpp; sourceTree = "<group>"; };
		F7CB863D1EEDA0B50030C877 /* WindowManager.cpp */ = {isa = PBXFileReference; fileEncoding = 4; lastKnownFileType = sourcecode.cpp.cpp; path = WindowManager.cpp; sourceTree = "<group>"; };
		F7CB863E1EEDA0B50030C877 /* WindowManager.h */ = {isa = PBXFileReference; fileEncoding = 4; lastKnownFileType = sourcecode.c.h; path = WindowManager.h; sourceTree = "<group>"; };
		F7CB864B1EEDA1A80030C877 /* DummyWindowManager.cpp */ = {isa = PBXFileReference; fileEncoding = 4; lastKnownFileType = sourcecode.cpp.cpp; path = DummyWindowManager.cpp; sourceTree = "<group>"; };
		F7CB864C1EEDA1A80030C877 /* WindowManager.h */ = {isa = PBXFileReference; fileEncoding = 4; lastKnownFileType = sourcecode.c.h; path = WindowManager.h; sourceTree = "<group>"; };
		F7D7747E1EC61E5100BE6EBC /* UiContext.macOS.mm */ = {isa = PBXFileReference; fileEncoding = 4; lastKnownFileType = sourcecode.cpp.objcpp; path = UiContext.macOS.mm; sourceTree = "<group>"; usesTabs = 0; };
		F7D774841EC66CD700BE6EBC /* OpenRCT2-cli */ = {isa = PBXFileReference; explicitFileType = "compiled.mach-o.executable"; includeInIndex = 0; path = "OpenRCT2-cli"; sourceTree = BUILT_PRODUCTS_DIR; };
/* End PBXFileReference section */

/* Begin PBXFrameworksBuildPhase section */
		D497D0751C20FD52002BF46A /* Frameworks */ = {
			isa = PBXFrameworksBuildPhase;
			buildActionMask = 2147483647;
			files = (
				C6887847202897B70084B384 /* Cocoa.framework in Frameworks */,
				C6887846202897B30084B384 /* Foundation.framework in Frameworks */,
				F76C88921EC539A300FA49E2 /* libopenrct2.a in Frameworks */,
				D47304D51C4FF8250015C0EA /* libz.tbd in Frameworks */,
				D41B73EF1C2101890080A7B9 /* libcurl.tbd in Frameworks */,
				D41B741D1C210A7A0080A7B9 /* libiconv.tbd in Frameworks */,
				669125A725FD2CBF00B038E1 /* libSDL2-2.0.dylib in Frameworks */,
				6691257925FD2C4900B038E1 /* libbrotlicommon.1.dylib in Frameworks */,
				6691257A25FD2C4900B038E1 /* libbrotlidec.1.dylib in Frameworks */,
				6691257B25FD2C4900B038E1 /* libbrotlienc.1.dylib in Frameworks */,
				6691257C25FD2C4900B038E1 /* libbz2.1.0.dylib in Frameworks */,
				6691257E25FD2C4900B038E1 /* libdiscord-rpc.dylib in Frameworks */,
				6691257F25FD2C4900B038E1 /* libduktape.2.dylib in Frameworks */,
				6691258025FD2C4900B038E1 /* libfreetype.6.dylib in Frameworks */,
				669125A225FD2C7C00B038E1 /* libcrypto.1.1.dylib in Frameworks */,
				6691258125FD2C4900B038E1 /* libicudata.67.dylib in Frameworks */,
				6691258225FD2C4900B038E1 /* libicui18n.67.dylib in Frameworks */,
				6691258325FD2C4900B038E1 /* libicuio.67.dylib in Frameworks */,
				6691258425FD2C4900B038E1 /* libicutu.67.dylib in Frameworks */,
				6691258525FD2C4900B038E1 /* libicuuc.67.dylib in Frameworks */,
				6691258625FD2C4900B038E1 /* libpng16.16.dylib in Frameworks */,
				6691258825FD2C4900B038E1 /* libspeexdsp.1.dylib in Frameworks */,
				6691258925FD2C4900B038E1 /* libssl.1.1.dylib in Frameworks */,
				6691258A25FD2C4900B038E1 /* libz.1.dylib in Frameworks */,
				6691258B25FD2C4900B038E1 /* libzip.5.dylib in Frameworks */,
			);
			runOnlyForDeploymentPostprocessing = 0;
		};
		F7D774811EC66CD700BE6EBC /* Frameworks */ = {
			isa = PBXFrameworksBuildPhase;
			buildActionMask = 2147483647;
			files = (
				669125AB25FD2DF400B038E1 /* libdiscord-rpc.dylib in Frameworks */,
				669125B025FD2E1500B038E1 /* libzip.5.dylib in Frameworks */,
				C68878492028982B0084B384 /* Cocoa.framework in Frameworks */,
				C6887848202897D10084B384 /* Foundation.framework in Frameworks */,
				669125AD25FD2E0400B038E1 /* libfreetype.6.dylib in Frameworks */,
				669125AC25FD2DFD00B038E1 /* libcrypto.1.1.dylib in Frameworks */,
				669125AE25FD2E0800B038E1 /* libpng16.16.dylib in Frameworks */,
				F7D7748D1EC66F8600BE6EBC /* libopenrct2.a in Frameworks */,
				669125AF25FD2E1000B038E1 /* libspeexdsp.1.dylib in Frameworks */,
				F7D774901EC66FB000BE6EBC /* libz.tbd in Frameworks */,
				F7D7748F1EC66FA900BE6EBC /* libcurl.tbd in Frameworks */,
				F7D7748E1EC66FA000BE6EBC /* libiconv.tbd in Frameworks */,
			);
			runOnlyForDeploymentPostprocessing = 0;
		};
/* End PBXFrameworksBuildPhase section */

/* Begin PBXGroup section */
		4C25594D244A326100CE7E45 /* scripting */ = {
			isa = PBXGroup;
			children = (
				4C81F7DF24672C4D000E61BF /* CustomListView.cpp */,
				4C81F7E024672C4D000E61BF /* CustomListView.h */,
				4C25594F244A328A00CE7E45 /* CustomMenu.cpp */,
				4C255953244A328A00CE7E45 /* CustomMenu.h */,
				4C255957244A328B00CE7E45 /* CustomWindow.cpp */,
				4C25594E244A328A00CE7E45 /* CustomWindow.h */,
				4C81F7E224672C58000E61BF /* ScTileSelection.hpp */,
				4C255950244A328A00CE7E45 /* ScUi.hpp */,
				4C255955244A328A00CE7E45 /* ScViewport.hpp */,
				4C255951244A328A00CE7E45 /* ScWidget.hpp */,
				4C255952244A328A00CE7E45 /* ScWindow.hpp */,
				4C255954244A328A00CE7E45 /* UiExtensions.cpp */,
				4C255956244A328B00CE7E45 /* UiExtensions.h */,
			);
			name = scripting;
			sourceTree = "<group>";
		};
		4C25595B244A32A800CE7E45 /* thirdparty */ = {
			isa = PBXGroup;
			children = (
				4C25595E244A32EA00CE7E45 /* dukglue */,
				4C25595C244A32E400CE7E45 /* filesystem.hpp */,
				4C25595D244A32E400CE7E45 /* linenoise.hpp */,
			);
			name = thirdparty;
			path = ../thirdparty;
			sourceTree = "<group>";
		};
		4C25595E244A32EA00CE7E45 /* dukglue */ = {
			isa = PBXGroup;
			children = (
				4C255964244A330700CE7E45 /* detail_class_proto.h */,
				4C255969244A330800CE7E45 /* detail_constructor.h */,
				4C255967244A330700CE7E45 /* detail_function.h */,
				4C25596D244A330800CE7E45 /* detail_method.h */,
				4C255962244A330700CE7E45 /* detail_primitive_types.h */,
				4C25596B244A330800CE7E45 /* detail_refs.h */,
				4C25595F244A330700CE7E45 /* detail_stack.h */,
				4C255965244A330700CE7E45 /* detail_traits.h */,
				4C25596F244A330800CE7E45 /* detail_typeinfo.h */,
				4C255968244A330700CE7E45 /* detail_types.h */,
				4C25596E244A330800CE7E45 /* dukexception.h */,
				4C255963244A330700CE7E45 /* dukglue.h */,
				4C255961244A330700CE7E45 /* dukvalue.h */,
				4C25596A244A330800CE7E45 /* public_util.h */,
				4C255960244A330700CE7E45 /* register_class.h */,
				4C255966244A330700CE7E45 /* register_function.h */,
				4C25596C244A330800CE7E45 /* register_property.h */,
			);
			name = dukglue;
			sourceTree = "<group>";
		};
		933CBDB820CB1B3F00134678 /* title */ = {
			isa = PBXGroup;
			children = (
				933CBDB920CB1B3F00134678 /* TitleSequencePlayer.cpp */,
				933CBDBA20CB1B3F00134678 /* TitleSequencePlayer.h */,
			);
			name = title;
			path = "src/openrct2-ui/title";
			sourceTree = SOURCE_ROOT;
		};
		93DFD03024521C19001FCBAF /* scripting */ = {
			isa = PBXGroup;
			children = (
				93DFD03B24521C19001FCBAF /* Duktape.hpp */,
				93DFD03524521C19001FCBAF /* HookEngine.cpp */,
				93DFD03324521C19001FCBAF /* HookEngine.h */,
				93DFD03F24521C19001FCBAF /* Plugin.cpp */,
				93DFD03124521C19001FCBAF /* Plugin.h */,
				93DFD03724521C19001FCBAF /* ScConfiguration.hpp */,
				93DFD03C24521C19001FCBAF /* ScConsole.hpp */,
				93DFD03E24521C19001FCBAF /* ScContext.hpp */,
				93DFD04124521C19001FCBAF /* ScDate.hpp */,
				93DFD03924521C19001FCBAF /* ScDisposable.hpp */,
				93DFD03A24521C19001FCBAF /* ScEntity.hpp */,
				93DFD04224521C19001FCBAF /* ScMap.hpp */,
				93DFD03424521C19001FCBAF /* ScNetwork.hpp */,
				93DFD03224521C19001FCBAF /* ScObject.hpp */,
				93DFD03D24521C19001FCBAF /* ScPark.hpp */,
				93DFD04024521C19001FCBAF /* ScRide.hpp */,
				93DFD03824521C19001FCBAF /* ScriptEngine.cpp */,
				93DFD04324521C19001FCBAF /* ScriptEngine.h */,
				93DFD03624521C19001FCBAF /* ScTile.hpp */,
			);
			path = scripting;
			sourceTree = "<group>";
		};
		C6352B871F477032006CCEE3 /* actions */ = {
			isa = PBXGroup;
			children = (
				66A10EA0257F1DE000DD651A /* BalloonPressAction.cpp */,
				66A10EA1257F1DE000DD651A /* BalloonPressAction.h */,
				66A10EA6257F1DF600DD651A /* BannerPlaceAction.cpp */,
				66A10EAE257F1DF700DD651A /* BannerPlaceAction.h */,
				66A10EB3257F1DF700DD651A /* BannerRemoveAction.cpp */,
				66A10EB9257F1DF700DD651A /* BannerRemoveAction.h */,
				66A10EBE257F1DF800DD651A /* BannerSetColourAction.cpp */,
				66A10EB6257F1DF700DD651A /* BannerSetColourAction.h */,
				66A10EAB257F1DF600DD651A /* BannerSetNameAction.cpp */,
				66A10EB4257F1DF700DD651A /* BannerSetNameAction.h */,
				66A10EB1257F1DF700DD651A /* BannerSetStyleAction.cpp */,
				66A10EBB257F1DF700DD651A /* BannerSetStyleAction.h */,
				66A10EB2257F1DF700DD651A /* ClearAction.cpp */,
				66A10EBA257F1DF700DD651A /* ClearAction.h */,
				66A10EB5257F1DF700DD651A /* ClimateSetAction.cpp */,
				66A10EB0257F1DF700DD651A /* ClimateSetAction.h */,
				66A10EB7257F1DF700DD651A /* CustomAction.cpp */,
				66A10EAF257F1DF700DD651A /* CustomAction.h */,
				66A10EAA257F1DF600DD651A /* FootpathAdditionPlaceAction.cpp */,
				66A10EBF257F1DF800DD651A /* FootpathAdditionPlaceAction.h */,
				66A10EB8257F1DF700DD651A /* FootpathAdditionRemoveAction.cpp */,
				66A10EA7257F1DF600DD651A /* FootpathAdditionRemoveAction.h */,
				66A10EBC257F1DF800DD651A /* FootpathPlaceAction.cpp */,
				66A10EAC257F1DF600DD651A /* FootpathPlaceAction.h */,
				66A10EA9257F1DF600DD651A /* FootpathPlaceFromTrackAction.cpp */,
				66A10EBD257F1DF800DD651A /* FootpathPlaceFromTrackAction.h */,
				66A10EAD257F1DF700DD651A /* FootpathRemoveAction.cpp */,
				66A10EA8257F1DF600DD651A /* FootpathRemoveAction.h */,
				932A211C22D73CFA00C57EDB /* GameAction.cpp */,
				932A20F522D73CF300C57EDB /* GameAction.h */,
				932A20CF22D73CEE00C57EDB /* GameActionCompat.cpp */,
				932A20D322D73CEF00C57EDB /* GameActionRegistration.cpp */,
				66A10F25257F1E1500DD651A /* GuestSetFlagsAction.cpp */,
				66A10F1D257F1E1400DD651A /* GuestSetFlagsAction.h */,
				66A10EEB257F1E1100DD651A /* GuestSetNameAction.cpp */,
				66A10EEA257F1E1100DD651A /* GuestSetNameAction.h */,
				66A10F47257F1E1700DD651A /* LandBuyRightsAction.cpp */,
				66A10F2F257F1E1600DD651A /* LandBuyRightsAction.h */,
				66A10F33257F1E1600DD651A /* LandLowerAction.cpp */,
				66A10EE3257F1E1100DD651A /* LandLowerAction.h */,
				66A10EF4257F1E1200DD651A /* LandRaiseAction.cpp */,
				66A10EFE257F1E1200DD651A /* LandRaiseAction.h */,
				66A10F15257F1E1400DD651A /* LandSetHeightAction.cpp */,
				66A10F03257F1E1300DD651A /* LandSetHeightAction.h */,
				66A10F3B257F1E1600DD651A /* LandSetRightsAction.cpp */,
				66A10F1E257F1E1400DD651A /* LandSetRightsAction.h */,
				66A10F23257F1E1500DD651A /* LandSmoothAction.cpp */,
				66A10F1B257F1E1400DD651A /* LandSmoothAction.h */,
				66A10F4B257F1E1700DD651A /* LargeSceneryPlaceAction.cpp */,
				66A10F32257F1E1600DD651A /* LargeSceneryPlaceAction.h */,
				66A10F42257F1E1700DD651A /* LargeSceneryRemoveAction.cpp */,
				66A10EEE257F1E1100DD651A /* LargeSceneryRemoveAction.h */,
				66A10EFA257F1E1200DD651A /* LargeScenerySetColourAction.cpp */,
				66A10F29257F1E1500DD651A /* LargeScenerySetColourAction.h */,
				66A10EFC257F1E1200DD651A /* LoadOrQuitAction.cpp */,
				66A10F16257F1E1400DD651A /* LoadOrQuitAction.h */,
				66A10F0F257F1E1300DD651A /* MazePlaceTrackAction.cpp */,
				66A10F20257F1E1500DD651A /* MazePlaceTrackAction.h */,
				66A10F43257F1E1700DD651A /* MazeSetTrackAction.cpp */,
				66A10F0B257F1E1300DD651A /* MazeSetTrackAction.h */,
				66A10F10257F1E1400DD651A /* NetworkModifyGroupAction.cpp */,
				66A10EF8257F1E1200DD651A /* NetworkModifyGroupAction.h */,
				66A10EF0257F1E1200DD651A /* ParkEntranceRemoveAction.cpp */,
				66A10EE0257F1E1000DD651A /* ParkEntranceRemoveAction.h */,
				66A10F2E257F1E1600DD651A /* ParkMarketingAction.cpp */,
				66A10F36257F1E1600DD651A /* ParkMarketingAction.h */,
				66A10F00257F1E1300DD651A /* ParkSetDateAction.cpp */,
				66A10EDF257F1E1000DD651A /* ParkSetDateAction.h */,
				66A10EFB257F1E1200DD651A /* ParkSetLoanAction.cpp */,
				66A10EF9257F1E1200DD651A /* ParkSetLoanAction.h */,
				66A10F0D257F1E1300DD651A /* ParkSetNameAction.cpp */,
				66A10F39257F1E1600DD651A /* ParkSetNameAction.h */,
				66A10EFD257F1E1200DD651A /* ParkSetParameterAction.cpp */,
				66A10F22257F1E1500DD651A /* ParkSetParameterAction.h */,
				66A10F2B257F1E1500DD651A /* ParkSetResearchFundingAction.cpp */,
				66A10F1A257F1E1400DD651A /* ParkSetResearchFundingAction.h */,
				66A10F19257F1E1400DD651A /* PauseToggleAction.cpp */,
				66A10EDE257F1E1000DD651A /* PauseToggleAction.h */,
				66A10F2C257F1E1500DD651A /* PeepPickupAction.cpp */,
				66A10F37257F1E1600DD651A /* PeepPickupAction.h */,
				66A10EF1257F1E1200DD651A /* PlaceParkEntranceAction.cpp */,
				66A10EDC257F1E1000DD651A /* PlaceParkEntranceAction.h */,
				66A10F28257F1E1500DD651A /* PlacePeepSpawnAction.cpp */,
				66A10F02257F1E1300DD651A /* PlacePeepSpawnAction.h */,
				66A10F4A257F1E1700DD651A /* PlayerKickAction.cpp */,
				66A10EF3257F1E1200DD651A /* PlayerKickAction.h */,
				66A10F12257F1E1400DD651A /* PlayerSetGroupAction.cpp */,
				66A10F13257F1E1400DD651A /* PlayerSetGroupAction.h */,
				66A10F09257F1E1300DD651A /* RideCreateAction.cpp */,
				66A10F1C257F1E1400DD651A /* RideCreateAction.h */,
				66A10F41257F1E1700DD651A /* RideDemolishAction.cpp */,
				66A10EE1257F1E1100DD651A /* RideDemolishAction.h */,
				66A10EFF257F1E1200DD651A /* RideEntranceExitPlaceAction.cpp */,
				66A10EF7257F1E1200DD651A /* RideEntranceExitPlaceAction.h */,
				66A10F38257F1E1600DD651A /* RideEntranceExitRemoveAction.cpp */,
				66A10F04257F1E1300DD651A /* RideEntranceExitRemoveAction.h */,
				66A10EE7257F1E1100DD651A /* RideSetAppearanceAction.cpp */,
				66A10EE4257F1E1100DD651A /* RideSetAppearanceAction.h */,
				66A10F0E257F1E1300DD651A /* RideSetColourSchemeAction.cpp */,
				66A10F46257F1E1700DD651A /* RideSetColourSchemeAction.h */,
				66A10F34257F1E1600DD651A /* RideSetNameAction.cpp */,
				66A10F3F257F1E1700DD651A /* RideSetNameAction.h */,
				66A10F05257F1E1300DD651A /* RideSetPriceAction.cpp */,
				66A10F35257F1E1600DD651A /* RideSetPriceAction.h */,
				66A10F0A257F1E1300DD651A /* RideSetSettingAction.cpp */,
				66A10F3C257F1E1600DD651A /* RideSetSettingAction.h */,
				66A10F49257F1E1700DD651A /* RideSetStatusAction.cpp */,
				66A10EED257F1E1100DD651A /* RideSetStatusAction.h */,
				66A10EF6257F1E1200DD651A /* RideSetVehicleAction.cpp */,
				66A10F11257F1E1400DD651A /* RideSetVehicleAction.h */,
				66A10F44257F1E1700DD651A /* ScenarioSetSettingAction.cpp */,
				66A10F48257F1E1700DD651A /* ScenarioSetSettingAction.h */,
				66A10EE9257F1E1100DD651A /* SetCheatAction.cpp */,
				66A10F27257F1E1500DD651A /* SetCheatAction.h */,
				66A10F3A257F1E1600DD651A /* SetParkEntranceFeeAction.cpp */,
				66A10EEC257F1E1100DD651A /* SetParkEntranceFeeAction.h */,
				66A10F45257F1E1700DD651A /* SignSetNameAction.cpp */,
				66A10F18257F1E1400DD651A /* SignSetNameAction.h */,
				66A10F40257F1E1700DD651A /* SignSetStyleAction.cpp */,
				66A10F26257F1E1500DD651A /* SignSetStyleAction.h */,
				66A10F3E257F1E1700DD651A /* SmallSceneryPlaceAction.cpp */,
				66A10F17257F1E1400DD651A /* SmallSceneryPlaceAction.h */,
				66A10F06257F1E1300DD651A /* SmallSceneryRemoveAction.cpp */,
				66A10EE6257F1E1100DD651A /* SmallSceneryRemoveAction.h */,
				66A10F31257F1E1600DD651A /* SmallScenerySetColourAction.cpp */,
				66A10EEF257F1E1200DD651A /* SmallScenerySetColourAction.h */,
				66A10F2D257F1E1500DD651A /* StaffFireAction.cpp */,
				66A10F2A257F1E1500DD651A /* StaffFireAction.h */,
				66A10F0C257F1E1300DD651A /* StaffHireNewAction.cpp */,
				66A10F21257F1E1500DD651A /* StaffHireNewAction.h */,
				66A10F01257F1E1300DD651A /* StaffSetColourAction.cpp */,
				66A10F08257F1E1300DD651A /* StaffSetColourAction.h */,
				66A10EE2257F1E1100DD651A /* StaffSetCostumeAction.cpp */,
				66A10F1F257F1E1500DD651A /* StaffSetCostumeAction.h */,
				66A10EE8257F1E1100DD651A /* StaffSetNameAction.cpp */,
				66A10EDD257F1E1000DD651A /* StaffSetNameAction.h */,
				66A10F24257F1E1500DD651A /* StaffSetOrdersAction.cpp */,
				66A10F07257F1E1300DD651A /* StaffSetOrdersAction.h */,
				66A10F30257F1E1600DD651A /* StaffSetPatrolAreaAction.cpp */,
				66A10F14257F1E1400DD651A /* StaffSetPatrolAreaAction.h */,
				66A10EE5257F1E1100DD651A /* SurfaceSetStyleAction.cpp */,
				66A10EF2257F1E1200DD651A /* SurfaceSetStyleAction.h */,
				66A10F3D257F1E1700DD651A /* TileModifyAction.cpp */,
				66A10EF5257F1E1200DD651A /* TileModifyAction.h */,
				4CC5258123A19C2800D4366D /* TrackDesignAction.cpp */,
				4CC5258323A19C2E00D4366D /* TrackDesignAction.h */,
				66A10FCA257F1E2F00DD651A /* TrackPlaceAction.cpp */,
				66A10FBE257F1E2D00DD651A /* TrackPlaceAction.h */,
				66A10FC6257F1E2E00DD651A /* TrackRemoveAction.cpp */,
				66A10FC1257F1E2D00DD651A /* TrackRemoveAction.h */,
				66A10FC2257F1E2E00DD651A /* TrackSetBrakeSpeedAction.cpp */,
				66A10FCD257F1E2F00DD651A /* TrackSetBrakeSpeedAction.h */,
				66A10FC9257F1E2F00DD651A /* WallPlaceAction.cpp */,
				66A10FC0257F1E2D00DD651A /* WallPlaceAction.h */,
				66A10FCE257F1E2F00DD651A /* WallRemoveAction.cpp */,
				66A10FC4257F1E2E00DD651A /* WallRemoveAction.h */,
				66A10FCF257F1E3000DD651A /* WallSetColourAction.cpp */,
				66A10FCB257F1E2F00DD651A /* WallSetColourAction.h */,
				66A10FCC257F1E2F00DD651A /* WaterLowerAction.cpp */,
				66A10FC5257F1E2E00DD651A /* WaterLowerAction.h */,
				66A10FBF257F1E2D00DD651A /* WaterRaiseAction.cpp */,
				66A10FC3257F1E2E00DD651A /* WaterRaiseAction.h */,
				66A10FC7257F1E2E00DD651A /* WaterSetHeightAction.cpp */,
				66A10FC8257F1E2F00DD651A /* WaterSetHeightAction.h */,
			);
			path = actions;
			sourceTree = "<group>";
		};
		C68313CF1FDB4F4C006DB3D8 /* interface */ = {
			isa = PBXGroup;
			children = (
				C68313D01FDB4F4C006DB3D8 /* Dropdown.h */,
				C68313D11FDB4F4C006DB3D8 /* Graph.cpp */,
				C68313D21FDB4F4C006DB3D8 /* Graph.h */,
				4C3B4234205914F7000C5BB7 /* InGameConsole.cpp */,
				4C3B4235205914F7000C5BB7 /* InGameConsole.h */,
				C68313D31FDB4F4C006DB3D8 /* LandTool.cpp */,
				C68313D41FDB4F4C006DB3D8 /* LandTool.h */,
				933CBDB220CB1ACD00134678 /* Theme.cpp */,
				933CBDB320CB1ACD00134678 /* Theme.h */,
				C67B28142002D67900109C93 /* Viewport.h */,
				933CBDBC20CB1BA900134678 /* ViewportInteraction.cpp */,
				933CBDB120CB1ACC00134678 /* Widget.cpp */,
				C67B28122002D67900109C93 /* Widget.h */,
				933CBDBE20CB1BCA00134678 /* Window.cpp */,
				C67B28132002D67900109C93 /* Window.h */,
			);
			path = interface;
			sourceTree = "<group>";
		};
		C688783C202893590084B384 /* Frameworks */ = {
			isa = PBXGroup;
			children = (
				C688783F202893600084B384 /* Cocoa.framework */,
				C688783D202893590084B384 /* Foundation.framework */,
				6691254625FD2C1300B038E1 /* libbrotlicommon.1.dylib */,
				6691254125FD2C1300B038E1 /* libbrotlidec.1.dylib */,
				6691254825FD2C1300B038E1 /* libbrotlienc.1.dylib */,
				6691254525FD2C1300B038E1 /* libbz2.1.0.dylib */,
				669125A125FD2C7C00B038E1 /* libcrypto.1.1.dylib */,
				6691254925FD2C1300B038E1 /* libdiscord-rpc.dylib */,
				6691254225FD2C1300B038E1 /* libduktape.2.dylib */,
				6691254F25FD2C1400B038E1 /* libfreetype.6.dylib */,
				6691254725FD2C1300B038E1 /* libicudata.67.dylib */,
				6691254425FD2C1300B038E1 /* libicui18n.67.dylib */,
				6691254A25FD2C1300B038E1 /* libicuio.67.dylib */,
				6691255125FD2C1400B038E1 /* libicutu.67.dylib */,
				6691254025FD2C1300B038E1 /* libicuuc.67.dylib */,
				6691254B25FD2C1400B038E1 /* libpng16.16.dylib */,
				669125A625FD2CBF00B038E1 /* libSDL2-2.0.dylib */,
				6691254D25FD2C1400B038E1 /* libspeexdsp.1.dylib */,
				6691254E25FD2C1400B038E1 /* libssl.1.1.dylib */,
				6691255025FD2C1400B038E1 /* libz.1.dylib */,
				6691255225FD2C1400B038E1 /* libzip.5.dylib */,
			);
			name = Frameworks;
			sourceTree = "<group>";
		};
		D41B72431C21015A0080A7B9 /* Sources */ = {
			isa = PBXGroup;
			children = (
				4C25595B244A32A800CE7E45 /* thirdparty */,
				F76C85801EC4E82600FA49E2 /* openrct2-ui */,
				F76C857C1EC4E80E00FA49E2 /* openrct2-cli */,
				F76C83551EC4E7CC00FA49E2 /* libopenrct2 */,
			);
			name = Sources;
			path = src/openrct2;
			sourceTree = "<group>";
		};
		D41B73ED1C21017D0080A7B9 /* Libraries */ = {
			isa = PBXGroup;
			children = (
				D4EC48811C2634870024B507 /* include */,
				D4EC48C31C2634870024B507 /* lib */,
				D4EC48CE1C26348E0024B507 /* system */,
			);
			name = Libraries;
			path = libxc;
			sourceTree = "<group>";
		};
		D497D06F1C20FD52002BF46A = {
			isa = PBXGroup;
			children = (
				9391535A22D74359008E0780 /* OpenRCT2.entitlements */,
				4CF67196206B7E720034ADDD /* object */,
				D41B72431C21015A0080A7B9 /* Sources */,
				D497D07A1C20FD52002BF46A /* Resources */,
				D41B73ED1C21017D0080A7B9 /* Libraries */,
				D497D0791C20FD52002BF46A /* Products */,
				C688783C202893590084B384 /* Frameworks */,
			);
			sourceTree = "<group>";
			usesTabs = 0;
		};
		D497D0791C20FD52002BF46A /* Products */ = {
			isa = PBXGroup;
			children = (
				D497D0781C20FD52002BF46A /* OpenRCT2.app */,
				F76C809A1EC4D9FA00FA49E2 /* libopenrct2.a */,
				F7D774841EC66CD700BE6EBC /* OpenRCT2-cli */,
			);
			name = Products;
			sourceTree = "<group>";
		};
		D497D07A1C20FD52002BF46A /* Resources */ = {
			isa = PBXGroup;
			children = (
				631D7A3525F590A100EA2B45 /* openrct2.icns */,
				F79F428E1F3260F1009E42F8 /* changelog.txt */,
				D4895D321C23EFDD000CD788 /* Info.plist */,
				D4C1EDD01C266A0B00F71B63 /* data */,
			);
			name = Resources;
			path = OpenRCT2;
			sourceTree = "<group>";
		};
		D4C1EDD01C266A0B00F71B63 /* data */ = {
			isa = PBXGroup;
			children = (
				D4EC48E31C2637710024B507 /* g2.dat */,
				D4EC48E41C2637710024B507 /* language */,
				D43407E11D0E14CE00C2B3D4 /* shaders */,
				D4EC48E51C2637710024B507 /* sequence */,
			);
			path = data;
			sourceTree = "<group>";
		};
		D4EC48811C2634870024B507 /* include */ = {
			isa = PBXGroup;
			children = (
				666B99C425FD29C80081509F /* brotli */,
				666B99BC25FD29C80081509F /* bzlib.h */,
				666B99BA25FD29C70081509F /* discord_register.h */,
				666B99B825FD29C70081509F /* discord_rpc.h */,
				666B99BE25FD29C80081509F /* duk_config.h */,
				666B99B925FD29C70081509F /* duktape.h */,
				666B99C125FD29C80081509F /* freetype */,
				666B99B225FD29C70081509F /* ft2build.h */,
				666B99BD25FD29C80081509F /* libpng16 */,
				666B99C525FD29C80081509F /* nlohmann */,
				666B99B425FD29C70081509F /* openssl */,
				666B99C225FD29C80081509F /* png.h */,
				666B99C025FD29C80081509F /* pngconf.h */,
				666B99B525FD29C70081509F /* pnglibconf.h */,
				666B99BB25FD29C70081509F /* rapidjson */,
				666B99C325FD29C80081509F /* SDL2 */,
				666B99B025FD29C70081509F /* speex */,
				666B99B125FD29C70081509F /* unicode */,
				666B99B325FD29C70081509F /* zconf.h */,
				666B99B725FD29C70081509F /* zip.h */,
				666B99BF25FD29C80081509F /* zipconf.h */,
				666B99B625FD29C70081509F /* zlib.h */,
			);
			path = include;
			sourceTree = "<group>";
		};
		D4EC48C31C2634870024B507 /* lib */ = {
			isa = PBXGroup;
			children = (
			);
			path = lib;
			sourceTree = "<group>";
		};
		D4EC48CE1C26348E0024B507 /* system */ = {
			isa = PBXGroup;
			children = (
				D41B73EE1C2101890080A7B9 /* libcurl.tbd */,
				D41B741C1C210A7A0080A7B9 /* libiconv.tbd */,
				D47304D41C4FF8250015C0EA /* libz.tbd */,
			);
			name = system;
			sourceTree = "<group>";
		};
		F76C83551EC4E7CC00FA49E2 /* libopenrct2 */ = {
			isa = PBXGroup;
			children = (
				C6352B871F477032006CCEE3 /* actions */,
				F76C83561EC4E7CC00FA49E2 /* audio */,
				F76C83621EC4E7CC00FA49E2 /* cmdline */,
				F76C836D1EC4E7CC00FA49E2 /* config */,
				F76C83781EC4E7CC00FA49E2 /* core */,
				F76C839D1EC4E7CC00FA49E2 /* drawing */,
				F76C83BB1EC4E7CC00FA49E2 /* interface */,
				F76C83D71EC4E7CC00FA49E2 /* localisation */,
				F76C83EA1EC4E7CC00FA49E2 /* management */,
				F76C83F51EC4E7CC00FA49E2 /* network */,
				F76C84111EC4E7CC00FA49E2 /* object */,
				F76C843A1EC4E7CC00FA49E2 /* paint */,
				F76C84531EC4E7CC00FA49E2 /* peep */,
				F76C84591EC4E7CC00FA49E2 /* platform */,
				F76C84661EC4E7CC00FA49E2 /* rct1 */,
				F76C84761EC4E7CC00FA49E2 /* rct2 */,
				F76C846C1EC4E7CC00FA49E2 /* rct12 */,
				F76C84831EC4E7CC00FA49E2 /* ride */,
				F76C84F31EC4E7CD00FA49E2 /* scenario */,
				93DFD03024521C19001FCBAF /* scripting */,
				F76C84FB1EC4E7CD00FA49E2 /* title */,
				F76C85041EC4E7CD00FA49E2 /* ui */,
				F76C85061EC4E7CD00FA49E2 /* util */,
				F76C850D1EC4E7CD00FA49E2 /* windows */,
				F76C855B1EC4E7CD00FA49E2 /* world */,
				4C6A66901FE14C9500694CB6 /* Cheats.cpp */,
				4C6A66911FE14C9500694CB6 /* Cheats.h */,
				4CC4B8E21FE00C4100660D62 /* CmdlineSprite.cpp */,
				4CC4B8E31FE00C4200660D62 /* CmdlineSprite.h */,
				F76C836C1EC4E7CC00FA49E2 /* common.h */,
				F76C83761EC4E7CC00FA49E2 /* Context.cpp */,
				F76C83771EC4E7CC00FA49E2 /* Context.h */,
				4C5DFF401FAC69D200CB093A /* Date.cpp */,
				4C5DFF411FAC69D200CB093A /* Date.h */,
				4CC4B8E51FE00C4E00660D62 /* Diagnostic.cpp */,
				4CC4B8E61FE00C4E00660D62 /* Diagnostic.h */,
				F76C83B11EC4E7CC00FA49E2 /* Editor.cpp */,
				F76C83B21EC4E7CC00FA49E2 /* Editor.h */,
				C62D83881FD36D6E008C04F1 /* EditorObjectSelectionSession.cpp */,
				C62D83891FD36D6F008C04F1 /* EditorObjectSelectionSession.h */,
				F76C83B31EC4E7CC00FA49E2 /* FileClassifier.cpp */,
				F76C83B41EC4E7CC00FA49E2 /* FileClassifier.h */,
				4CE4623F1FD0710E0001CD98 /* Game.cpp */,
				4CE462401FD0710E0001CD98 /* Game.h */,
				93DE974E209C3C0F00FB1CC8 /* GameState.cpp */,
				93DE974F209C3C0F00FB1CC8 /* GameState.h */,
				C9C630B52235A22C009AD16E /* GameStateSnapshots.cpp */,
				C9C630B42235A22C009AD16E /* GameStateSnapshots.h */,
				C68313C51FDB4EBA006DB3D8 /* input.cpp */,
				4CC4B8E81FE00C5D00660D62 /* Input.cpp */,
				F76C83BA1EC4E7CC00FA49E2 /* input.h */,
				4CC4B8E91FE00C5D00660D62 /* Input.h */,
				4CC4B8EA1FE00C5D00660D62 /* Intro.cpp */,
				4CC4B8EB1FE00C5D00660D62 /* Intro.h */,
				F76C84381EC4E7CC00FA49E2 /* OpenRCT2.cpp */,
				F76C84391EC4E7CC00FA49E2 /* OpenRCT2.h */,
				4C8BF07623EDD145002D1F7F /* ParkFile.cpp */,
				F76C84511EC4E7CC00FA49E2 /* ParkImporter.cpp */,
				F76C84521EC4E7CC00FA49E2 /* ParkImporter.h */,
				F76C84641EC4E7CC00FA49E2 /* PlatformEnvironment.cpp */,
				F76C84651EC4E7CC00FA49E2 /* PlatformEnvironment.h */,
				4C358E5021C445F700ADE6BC /* ReplayManager.cpp */,
				4C358E5121C445F700ADE6BC /* ReplayManager.h */,
				F76C84FA1EC4E7CD00FA49E2 /* sprites.h */,
				01C6F0C022FD519E0057E2F7 /* TrackImporter.cpp */,
				01C6F0C122FD519E0057E2F7 /* TrackImporter.h */,
				F76C850B1EC4E7CD00FA49E2 /* Version.cpp */,
				F76C850C1EC4E7CD00FA49E2 /* Version.h */,
			);
			name = libopenrct2;
			sourceTree = "<group>";
		};
		F76C83561EC4E7CC00FA49E2 /* audio */ = {
			isa = PBXGroup;
			children = (
				F76C83571EC4E7CC00FA49E2 /* Audio.cpp */,
				F76C83581EC4E7CC00FA49E2 /* audio.h */,
				F76C83591EC4E7CC00FA49E2 /* AudioChannel.h */,
				F76C835A1EC4E7CC00FA49E2 /* AudioContext.h */,
				F76C835B1EC4E7CC00FA49E2 /* AudioMixer.cpp */,
				F76C835C1EC4E7CC00FA49E2 /* AudioMixer.h */,
				F76C835D1EC4E7CC00FA49E2 /* AudioSource.h */,
				F775F5361EE3724F001F00E7 /* DummyAudioContext.cpp */,
				F76C835E1EC4E7CC00FA49E2 /* NullAudioSource.cpp */,
			);
			path = audio;
			sourceTree = "<group>";
		};
		F76C83621EC4E7CC00FA49E2 /* cmdline */ = {
			isa = PBXGroup;
			children = (
				D48AFDB61EF78DBF0081C644 /* BenchGfxCommmands.cpp */,
				4C724B2121F0AD790012ADD0 /* BenchSpriteSort.cpp */,
				9329D51F240C17C60054301C /* BenchUpdate.cpp */,
				F76C83631EC4E7CC00FA49E2 /* CommandLine.cpp */,
				F76C83641EC4E7CC00FA49E2 /* CommandLine.hpp */,
				F76C83651EC4E7CC00FA49E2 /* ConvertCommand.cpp */,
				F76C83661EC4E7CC00FA49E2 /* RootCommands.cpp */,
				F76C83671EC4E7CC00FA49E2 /* ScreenshotCommands.cpp */,
				4CB1375521C2E9F80029FCDA /* SimulateCommands.cpp */,
				F76C83681EC4E7CC00FA49E2 /* SpriteCommands.cpp */,
				F76C83691EC4E7CC00FA49E2 /* UriHandler.cpp */,
			);
			path = cmdline;
			sourceTree = "<group>";
		};
		F76C836D1EC4E7CC00FA49E2 /* config */ = {
			isa = PBXGroup;
			children = (
				F76C836E1EC4E7CC00FA49E2 /* Config.cpp */,
				F76C836F1EC4E7CC00FA49E2 /* Config.h */,
				F76C83701EC4E7CC00FA49E2 /* ConfigEnum.hpp */,
				F76C83711EC4E7CC00FA49E2 /* IniReader.cpp */,
				F76C83721EC4E7CC00FA49E2 /* IniReader.hpp */,
				F76C83731EC4E7CC00FA49E2 /* IniWriter.cpp */,
				F76C83741EC4E7CC00FA49E2 /* IniWriter.hpp */,
			);
			path = config;
			sourceTree = "<group>";
		};
		F76C83781EC4E7CC00FA49E2 /* core */ = {
			isa = PBXGroup;
			children = (
				4CA23D62263C91D700077AA1 /* ChecksumStream.cpp */,
				4CA23D63263C91D700077AA1 /* ChecksumStream.h */,
				2A5354EA22099C7200A5440F /* CircularBuffer.h */,
				F76C83791EC4E7CC00FA49E2 /* Collections.hpp */,
				F76C837A1EC4E7CC00FA49E2 /* Console.cpp */,
				F76C837B1EC4E7CC00FA49E2 /* Console.hpp */,
				9344BEF720C1E6180047D165 /* Crypt.h */,
				4C976BBF263976D2002DEBD5 /* Crypt.OpenRCT2.cpp */,
				9344BEF820C1E6180047D165 /* Crypt.OpenSSL.cpp */,
				C6352B811F477022006CCEE3 /* DataSerialiser.h */,
				2ADE2F22224418B1002598AF /* DataSerialiserTag.h */,
				C6352B821F477022006CCEE3 /* DataSerialiserTraits.h */,
				F76C837C1EC4E7CC00FA49E2 /* Diagnostics.cpp */,
				F76C837D1EC4E7CC00FA49E2 /* Diagnostics.hpp */,
				C6352B831F477022006CCEE3 /* Endianness.h */,
				F76C837F1EC4E7CC00FA49E2 /* File.cpp */,
				F76C83801EC4E7CC00FA49E2 /* File.h */,
				2ADE2F26224418B2002598AF /* FileIndex.hpp */,
				F76C83811EC4E7CC00FA49E2 /* FileScanner.cpp */,
				F76C83821EC4E7CC00FA49E2 /* FileScanner.h */,
				4C8BB67825533D4C005C8830 /* FileStream.cpp */,
				4C8BB67725533D4B005C8830 /* FileStream.h */,
				4C8BB67625533D4B005C8830 /* FileSystem.hpp */,
				93DFD02D24521BA0001FCBAF /* FileWatcher.cpp */,
				93DFD02C24521B9F001FCBAF /* FileWatcher.h */,
				F76C83841EC4E7CC00FA49E2 /* Guard.cpp */,
				F76C83851EC4E7CC00FA49E2 /* Guard.hpp */,
				4C8A6FF223EB5326001A8255 /* Http.cURL.cpp */,
				4C8A6FF123EB5325001A8255 /* Http.h */,
				93CBA4C220A7502E00867D56 /* Imaging.cpp */,
				93CBA4C120A7502D00867D56 /* Imaging.h */,
				F76C83861EC4E7CC00FA49E2 /* IStream.cpp */,
				F76C83871EC4E7CC00FA49E2 /* IStream.hpp */,
				4C8BB67B25533D59005C8830 /* JobPool.cpp */,
				4C8BB67A25533D58005C8830 /* JobPool.h */,
				F76C83881EC4E7CC00FA49E2 /* Json.cpp */,
				F76C83891EC4E7CC00FA49E2 /* Json.hpp */,
				93378D00252B4F550077D2D8 /* JsonFwd.hpp */,
				F76C838B1EC4E7CC00FA49E2 /* Memory.hpp */,
				F76C838C1EC4E7CC00FA49E2 /* MemoryStream.cpp */,
				F76C838D1EC4E7CC00FA49E2 /* MemoryStream.h */,
				2ADE2F24224418B2002598AF /* Meta.hpp */,
				F76C838E1EC4E7CC00FA49E2 /* Nullable.hpp */,
				2ADE2F23224418B1002598AF /* Numerics.hpp */,
				4C8BF07523EDD108002D1F7F /* OrcaStream.hpp */,
				F76C838F1EC4E7CC00FA49E2 /* Path.cpp */,
				F76C83901EC4E7CC00FA49E2 /* Path.hpp */,
				2ADE2F21224418B1002598AF /* Random.hpp */,
				4CA39E502513F8A00094066B /* RTL.FriBidi.cpp */,
				4CA39E4F2513F8A00094066B /* RTL.h */,
				4CA39E4E2513F8A00094066B /* RTL.ICU.cpp */,
				F76C83921EC4E7CC00FA49E2 /* String.cpp */,
				F76C83931EC4E7CC00FA49E2 /* String.hpp */,
				4C8BB67D25533D64005C8830 /* StringBuilder.cpp */,
				4C8BB68025533D64005C8830 /* StringBuilder.h */,
				4C8BB67E25533D64005C8830 /* StringReader.cpp */,
				4C8BB67F25533D64005C8830 /* StringReader.h */,
				F76C83991EC4E7CC00FA49E2 /* Zip.cpp */,
				F76C839A1EC4E7CC00FA49E2 /* Zip.h */,
			);
			path = core;
			sourceTree = "<group>";
		};
		F76C839D1EC4E7CC00FA49E2 /* drawing */ = {
			isa = PBXGroup;
			children = (
				F7C44AF62030E74B007E099F /* AVX2Drawing.cpp */,
				4C7B53D520002CA400A52E21 /* Drawing.cpp */,
				F76C839F1EC4E7CC00FA49E2 /* drawing.h */,
				6341F4E02400AA0F0052902B /* Drawing.Sprite.BMP.cpp */,
				93F76EEB20BFF6F900D4512C /* Drawing.Sprite.cpp */,
				6341F4DF2400AA0E0052902B /* Drawing.Sprite.RLE.cpp */,
				93F76EEC20BFF6F900D4512C /* Drawing.String.cpp */,
				4C7B53D620002CA400A52E21 /* Font.cpp */,
				4C7B53CB1FFF995100A52E21 /* Font.h */,
				F76C83A31EC4E7CC00FA49E2 /* IDrawingContext.h */,
				F76C83A41EC4E7CC00FA49E2 /* IDrawingEngine.h */,
				F76C83A51EC4E7CC00FA49E2 /* Image.cpp */,
				93CBA4C720A7504400867D56 /* ImageImporter.cpp */,
				93CBA4C820A7504500867D56 /* ImageImporter.h */,
				4C7B53D720002CA400A52E21 /* LightFX.cpp */,
				F76C83A71EC4E7CC00FA49E2 /* lightfx.h */,
				4C7B53CD200029CE00A52E21 /* Line.cpp */,
				F76C83A91EC4E7CC00FA49E2 /* NewDrawing.cpp */,
				F76C83AA1EC4E7CC00FA49E2 /* NewDrawing.h */,
				F76C83AB1EC4E7CC00FA49E2 /* Weather.cpp */,
				F76C83AC1EC4E7CC00FA49E2 /* Weather.h */,
				4C7B53CF200029D900A52E21 /* Rect.cpp */,
				4C7B53D0200029D900A52E21 /* ScrollingText.cpp */,
				4C6A66BB1FED04EE00694CB6 /* SSE41Drawing.cpp */,
				C651A8D71F30204300443BCA /* Text.cpp */,
				C651A8D81F30204300443BCA /* Text.h */,
				4C7B53D820002CA400A52E21 /* TTF.cpp */,
				4CB832AA1EFFB8D100B88761 /* ttf.h */,
				4C7B54682007BF2E00A52E21 /* TTFSDLPort.cpp */,
				4C8B426E1EEB1ABD00F015CA /* X8DrawingEngine.cpp */,
				4C8B426F1EEB1ABD00F015CA /* X8DrawingEngine.h */,
			);
			path = drawing;
			sourceTree = "<group>";
		};
		F76C83BB1EC4E7CC00FA49E2 /* interface */ = {
			isa = PBXGroup;
			children = (
				4C7B53DD200143C200A52E21 /* Chat.cpp */,
				4C7B53DE200143C200A52E21 /* Chat.h */,
				4C7B53DF200143C200A52E21 /* Colour.cpp */,
				4C7B53E0200143C200A52E21 /* Colour.h */,
				93FB272024ED3601008241C9 /* Cursors.cpp */,
				4C7B53E3200143C200A52E21 /* Cursors.h */,
				4C7B53E4200143C200A52E21 /* FontFamilies.cpp */,
				4C7B53E5200143C200A52E21 /* FontFamilies.h */,
				4C7B53E6200143C200A52E21 /* Fonts.cpp */,
				4C7B53E7200143C200A52E21 /* Fonts.h */,
				93F76EEF20BFF71700D4512C /* InteractiveConsole.cpp */,
				939A35A120C12FFD00630B3F /* InteractiveConsole.h */,
				4C7B53E8200143C200A52E21 /* Screenshot.cpp */,
				4C7B53E9200143C200A52E21 /* Screenshot.h */,
				4C3B423720591513000C5BB7 /* StdInOutConsole.cpp */,
				4C7B53EC200143C200A52E21 /* Viewport.cpp */,
				4C7B53ED200143C200A52E21 /* Viewport.h */,
				4C7B53F0200143C200A52E21 /* Widget.h */,
				01DDFE6422FD608500221318 /* Window_internal.cpp */,
				C67B28182002D7F200109C93 /* Window_internal.h */,
				4C7B53F1200143C200A52E21 /* Window.cpp */,
				4C7B53F2200143C200A52E21 /* Window.h */,
				4C8BB68425533DB9005C8830 /* ZoomLevel.cpp */,
				4C8BB68325533DB9005C8830 /* ZoomLevel.h */,
			);
			path = interface;
			sourceTree = "<group>";
		};
		F76C83D71EC4E7CC00FA49E2 /* localisation */ = {
			isa = PBXGroup;
			children = (
				4C7B53C61FFF94F900A52E21 /* ConversionTables.cpp */,
				2ADE2F2D224418E7002598AF /* ConversionTables.h */,
				4C7B53AA1FFF935B00A52E21 /* Convert.cpp */,
				4C7B53AB1FFF935B00A52E21 /* Currency.cpp */,
				4C7B53AC1FFF935B00A52E21 /* Currency.h */,
				4C7B53AE1FFF935B00A52E21 /* Date.h */,
				4C7B53AF1FFF935B00A52E21 /* FormatCodes.cpp */,
				4C7B53B01FFF935B00A52E21 /* FormatCodes.h */,
				93AE2388252F948A00CD03C3 /* Formatter.cpp */,
				93AE2387252F948A00CD03C3 /* Formatter.h */,
				93B4DC1325487CDE008D63FF /* Formatting.cpp */,
				93B4DC1425487CDE008D63FF /* Formatting.h */,
				4C7B53B11FFF935B00A52E21 /* Language.cpp */,
				4C7B53C91FFF991000A52E21 /* Language.h */,
				4C7B53B31FFF935B00A52E21 /* LanguagePack.cpp */,
				4C7B53B41FFF935B00A52E21 /* LanguagePack.h */,
				4C7B53B51FFF935B00A52E21 /* Localisation.cpp */,
				93F76EF120BFF74200D4512C /* Localisation.Date.cpp */,
				4C7B53B61FFF935B00A52E21 /* Localisation.h */,
				933F2CB620935653001B33FD /* LocalisationService.cpp */,
				933F2CBA20935668001B33FD /* LocalisationService.h */,
				4C7B53B71FFF935B00A52E21 /* RealNames.cpp */,
				4C7B53B81FFF935B00A52E21 /* StringIds.h */,
				4C7B53BB1FFF935B00A52E21 /* UTF8.cpp */,
			);
			path = localisation;
			sourceTree = "<group>";
		};
		F76C83EA1EC4E7CC00FA49E2 /* management */ = {
			isa = PBXGroup;
			children = (
				4C93F1B01F8E185600A9330D /* Award.cpp */,
				4C93F1B11F8E185600A9330D /* Award.h */,
				4C93F1B21F8E185600A9330D /* Finance.cpp */,
				4C93F1B31F8E185600A9330D /* Finance.h */,
				4C93F1B41F8E185600A9330D /* Marketing.cpp */,
				4C93F1B51F8E185600A9330D /* Marketing.h */,
				4C93F1B61F8E185600A9330D /* NewsItem.cpp */,
				4C93F1B71F8E185600A9330D /* NewsItem.h */,
				4C93F1B81F8E185600A9330D /* Research.cpp */,
				4C93F1B91F8E185600A9330D /* Research.h */,
			);
			path = management;
			sourceTree = "<group>";
		};
		F76C83F51EC4E7CC00FA49E2 /* network */ = {
			isa = PBXGroup;
			children = (
				2ADE2F3022441905002598AF /* DiscordService.cpp */,
				2ADE2F2F22441905002598AF /* DiscordService.h */,
				F76C83F91EC4E7CC00FA49E2 /* network.h */,
				F76C83FA1EC4E7CC00FA49E2 /* NetworkAction.cpp */,
				F76C83FB1EC4E7CC00FA49E2 /* NetworkAction.h */,
				936F412524CE030F00E07BCF /* NetworkBase.cpp */,
				936F412724CE030F00E07BCF /* NetworkBase.h */,
				936F412624CE030F00E07BCF /* NetworkClient.cpp */,
				936F412424CE030E00E07BCF /* NetworkClient.h */,
				F76C83FC1EC4E7CC00FA49E2 /* NetworkConnection.cpp */,
				F76C83FD1EC4E7CC00FA49E2 /* NetworkConnection.h */,
				F76C83FE1EC4E7CC00FA49E2 /* NetworkGroup.cpp */,
				F76C83FF1EC4E7CC00FA49E2 /* NetworkGroup.h */,
				F76C84001EC4E7CC00FA49E2 /* NetworkKey.cpp */,
				F76C84011EC4E7CC00FA49E2 /* NetworkKey.h */,
				F76C84021EC4E7CC00FA49E2 /* NetworkPacket.cpp */,
				F76C84031EC4E7CC00FA49E2 /* NetworkPacket.h */,
				F76C84041EC4E7CC00FA49E2 /* NetworkPlayer.cpp */,
				F76C84051EC4E7CC00FA49E2 /* NetworkPlayer.h */,
				F76C84061EC4E7CC00FA49E2 /* NetworkServerAdvertiser.cpp */,
				F76C84071EC4E7CC00FA49E2 /* NetworkServerAdvertiser.h */,
				F76C84081EC4E7CC00FA49E2 /* NetworkTypes.h */,
				F76C84091EC4E7CC00FA49E2 /* NetworkUser.cpp */,
				F76C840A1EC4E7CC00FA49E2 /* NetworkUser.h */,
				F76C840B1EC4E7CC00FA49E2 /* ServerList.cpp */,
				F76C840C1EC4E7CC00FA49E2 /* ServerList.h */,
				F76C840D1EC4E7CC00FA49E2 /* Socket.cpp */,
				F76C840E1EC4E7CC00FA49E2 /* Socket.h */,
			);
			path = network;
			sourceTree = "<group>";
		};
		F76C84111EC4E7CC00FA49E2 /* object */ = {
			isa = PBXGroup;
			children = (
				F76C84121EC4E7CC00FA49E2 /* BannerObject.cpp */,
				F76C84131EC4E7CC00FA49E2 /* BannerObject.h */,
				F7B2048B2024E7800000AD7E /* DefaultObjects.cpp */,
				F7B2048D2024E8A90000AD7E /* DefaultObjects.h */,
				F76C84141EC4E7CC00FA49E2 /* EntranceObject.cpp */,
				F76C84151EC4E7CC00FA49E2 /* EntranceObject.h */,
				F76C84161EC4E7CC00FA49E2 /* FootpathItemObject.cpp */,
				F76C84171EC4E7CC00FA49E2 /* FootpathItemObject.h */,
				F76C84181EC4E7CC00FA49E2 /* FootpathObject.cpp */,
				F76C84191EC4E7CC00FA49E2 /* FootpathObject.h */,
				4C976BC2263976F0002DEBD5 /* FootpathRailingsObject.cpp */,
				4C976BC3263976F0002DEBD5 /* FootpathRailingsObject.h */,
				4C976BC1263976F0002DEBD5 /* FootpathSurfaceObject.cpp */,
				4C976BC4263976F0002DEBD5 /* FootpathSurfaceObject.h */,
				F76C841A1EC4E7CC00FA49E2 /* ImageTable.cpp */,
				F76C841B1EC4E7CC00FA49E2 /* ImageTable.h */,
				F76C841C1EC4E7CC00FA49E2 /* LargeSceneryObject.cpp */,
				F76C841D1EC4E7CC00FA49E2 /* LargeSceneryObject.h */,
				4C91FD5D25AE476700CA5DA4 /* MusicObject.cpp */,
				4C91FD5E25AE476700CA5DA4 /* MusicObject.h */,
				F76C841E1EC4E7CC00FA49E2 /* Object.cpp */,
				F76C841F1EC4E7CC00FA49E2 /* Object.h */,
				F76C84201EC4E7CC00FA49E2 /* ObjectFactory.cpp */,
				F76C84211EC4E7CC00FA49E2 /* ObjectFactory.h */,
				4C7B53A21FFC15ED00A52E21 /* ObjectLimits.h */,
				4C7B53A31FFC180400A52E21 /* ObjectList.cpp */,
				4C7B53A41FFC180400A52E21 /* ObjectList.h */,
				F76C84221EC4E7CC00FA49E2 /* ObjectManager.cpp */,
				F76C84231EC4E7CC00FA49E2 /* ObjectManager.h */,
				F76C84241EC4E7CC00FA49E2 /* ObjectRepository.cpp */,
				F76C84251EC4E7CC00FA49E2 /* ObjectRepository.h */,
				F76C84261EC4E7CC00FA49E2 /* RideObject.cpp */,
				F76C84271EC4E7CC00FA49E2 /* RideObject.h */,
				F76C84281EC4E7CC00FA49E2 /* SceneryGroupObject.cpp */,
				F76C84291EC4E7CC00FA49E2 /* SceneryGroupObject.h */,
				4C1A53EC205FD19F000F8EF5 /* SceneryObject.cpp */,
				F76C842A1EC4E7CC00FA49E2 /* SceneryObject.h */,
				F76C842B1EC4E7CC00FA49E2 /* SmallSceneryObject.cpp */,
				F76C842C1EC4E7CC00FA49E2 /* SmallSceneryObject.h */,
				93F6004F213DD7E300EEB83E /* StationObject.cpp */,
				93F6004E213DD7E300EEB83E /* StationObject.h */,
				F76C842F1EC4E7CC00FA49E2 /* StringTable.cpp */,
				F76C84301EC4E7CC00FA49E2 /* StringTable.h */,
				93F6004A213DD7DC00EEB83E /* TerrainEdgeObject.cpp */,
				93F6004B213DD7DD00EEB83E /* TerrainEdgeObject.h */,
				93F60049213DD7DC00EEB83E /* TerrainSurfaceObject.cpp */,
				93F60048213DD7DC00EEB83E /* TerrainSurfaceObject.h */,
				F76C84311EC4E7CC00FA49E2 /* WallObject.cpp */,
				F76C84321EC4E7CC00FA49E2 /* WallObject.h */,
				F76C84331EC4E7CC00FA49E2 /* WaterObject.cpp */,
				F76C84341EC4E7CC00FA49E2 /* WaterObject.h */,
			);
			path = object;
			sourceTree = "<group>";
		};
		F76C843A1EC4E7CC00FA49E2 /* paint */ = {
			isa = PBXGroup;
			children = (
				F76C84491EC4E7CC00FA49E2 /* sprite */,
				F76C843B1EC4E7CC00FA49E2 /* tile_element */,
				4C6A66AE1FE278C900694CB6 /* Paint.cpp */,
				4C6A66AF1FE278C900694CB6 /* Paint.h */,
				4C6A66B01FE278C900694CB6 /* Painter.cpp */,
				4C6A66B11FE278C900694CB6 /* Painter.h */,
				4C6A66B21FE278C900694CB6 /* PaintHelpers.cpp */,
				4C6A66B31FE278C900694CB6 /* Supports.cpp */,
				4C6A66B41FE278C900694CB6 /* Supports.h */,
				4C7B540020015AC600A52E21 /* VirtualFloor.cpp */,
				2ADE2F332244191E002598AF /* VirtualFloor.h */,
			);
			path = paint;
			sourceTree = "<group>";
		};
		F76C843B1EC4E7CC00FA49E2 /* tile_element */ = {
			isa = PBXGroup;
			children = (
				93F76EFC20BFF77A00D4512C /* Paint.Banner.cpp */,
				93F76EFE20BFF77A00D4512C /* Paint.Entrance.cpp */,
				93F76EF920BFF77900D4512C /* Paint.LargeScenery.cpp */,
				93F76EF820BFF77900D4512C /* Paint.Path.cpp */,
				93F76EFB20BFF77A00D4512C /* Paint.SmallScenery.cpp */,
				93F76EFA20BFF77900D4512C /* Paint.Surface.cpp */,
				939A359D20C12FDD00630B3F /* Paint.Surface.h */,
				93F76EFD20BFF77A00D4512C /* Paint.TileElement.cpp */,
				939A359E20C12FDE00630B3F /* Paint.TileElement.h */,
				93F76EF720BFF77900D4512C /* Paint.Wall.cpp */,
			);
			path = tile_element;
			sourceTree = "<group>";
		};
		F76C84491EC4E7CC00FA49E2 /* sprite */ = {
			isa = PBXGroup;
			children = (
				939A359720C12FC700630B3F /* Paint.Litter.cpp */,
				939A359820C12FC700630B3F /* Paint.Misc.cpp */,
				93F76EF320BFF76D00D4512C /* Paint.Peep.cpp */,
				93F76EF420BFF76D00D4512C /* Paint.Sprite.cpp */,
				939A359920C12FC700630B3F /* Paint.Sprite.h */,
			);
			path = sprite;
			sourceTree = "<group>";
		};
		F76C84531EC4E7CC00FA49E2 /* peep */ = {
			isa = PBXGroup;
			children = (
				51160A24250C7A15002029F6 /* GuestPathfinding.h */,
				9346F9D6208A191900C77D91 /* Guest.cpp */,
				9346F9D7208A191900C77D91 /* GuestPathfinding.cpp */,
				4CFE4E7B1F90A3F1005243C2 /* Peep.cpp */,
				4CFE4E7C1F90A3F1005243C2 /* Peep.h */,
				4CFE4E7D1F90A3F1005243C2 /* PeepData.cpp */,
				4CFE4E7E1F90A3F1005243C2 /* Staff.cpp */,
				4CFE4E7F1F90A3F1005243C2 /* Staff.h */,
			);
			path = peep;
			sourceTree = "<group>";
		};
		F76C84591EC4E7CC00FA49E2 /* platform */ = {
			isa = PBXGroup;
			children = (
				4C7B54742010DF3C00A52E21 /* Android.cpp */,
				F76C845A1EC4E7CC00FA49E2 /* Crash.cpp */,
				4C7B547E2010DFF700A52E21 /* Crash.h */,
				4C7B54762010DF4300A52E21 /* Linux.cpp */,
				F76C845D1EC4E7CC00FA49E2 /* macos.mm */,
				4CE462441FD161360001CD98 /* Platform.Android.cpp */,
				F76C845E1EC4E7CC00FA49E2 /* platform.h */,
				4CE462461FD1613D0001CD98 /* Platform.Linux.cpp */,
				F7B20489201E91BF0000AD7E /* Platform.macOS.mm */,
				4CE462481FD1613D0001CD98 /* Platform.Posix.cpp */,
				4CE462491FD1613D0001CD98 /* Platform.Win32.cpp */,
				F76C84601EC4E7CC00FA49E2 /* Platform2.h */,
				4C7B54782010DF4C00A52E21 /* Posix.cpp */,
				4C7B54792010DF4C00A52E21 /* Shared.cpp */,
				4C7B547A2010DF4C00A52E21 /* Windows.cpp */,
			);
			path = platform;
			sourceTree = "<group>";
		};
		F76C84661EC4E7CC00FA49E2 /* rct1 */ = {
			isa = PBXGroup;
			children = (
				4C7B54022004C57400A52E21 /* RCT1.h */,
				F76C84671EC4E7CC00FA49E2 /* S4Importer.cpp */,
				01C6F0C322FD51B70057E2F7 /* T4Importer.cpp */,
				F76C84681EC4E7CC00FA49E2 /* Tables.cpp */,
				F76C84691EC4E7CC00FA49E2 /* Tables.h */,
			);
			path = rct1;
			sourceTree = "<group>";
		};
		F76C846C1EC4E7CC00FA49E2 /* rct12 */ = {
			isa = PBXGroup;
			children = (
				4C29DEB2218C6AE500E8707F /* RCT12.cpp */,
				4C7B54032004C57B00A52E21 /* RCT12.h */,
				F76C846D1EC4E7CC00FA49E2 /* SawyerChunk.cpp */,
				F76C846E1EC4E7CC00FA49E2 /* SawyerChunk.h */,
				F76C846F1EC4E7CC00FA49E2 /* SawyerChunkReader.cpp */,
				F76C84701EC4E7CC00FA49E2 /* SawyerChunkReader.h */,
				F76C84711EC4E7CC00FA49E2 /* SawyerChunkWriter.cpp */,
				F76C84721EC4E7CC00FA49E2 /* SawyerChunkWriter.h */,
				F76C84731EC4E7CC00FA49E2 /* SawyerEncoding.cpp */,
				F76C84741EC4E7CC00FA49E2 /* SawyerEncoding.h */,
			);
			path = rct12;
			sourceTree = "<group>";
		};
		F76C84761EC4E7CC00FA49E2 /* rct2 */ = {
			isa = PBXGroup;
			children = (
				4CB30178249E382B0034A7F6 /* RCT2.cpp */,
				4C7B54042004C58200A52E21 /* RCT2.h */,
				F76C847F1EC4E7CC00FA49E2 /* S6Importer.cpp */,
				933C55B424B858490057E64B /* SeaDecrypt.cpp */,
				01C6F0C522FD51FC0057E2F7 /* T6Exporter.cpp */,
				01C6F0C722FD51FC0057E2F7 /* T6Exporter.h */,
				01C6F0C622FD51FC0057E2F7 /* T6Importer.cpp */,
			);
			path = rct2;
			sourceTree = "<group>";
		};
		F76C84831EC4E7CC00FA49E2 /* ride */ = {
			isa = PBXGroup;
			children = (
				F76C84861EC4E7CC00FA49E2 /* coaster */,
				F76C84A91EC4E7CC00FA49E2 /* gentle */,
				F76C84C01EC4E7CC00FA49E2 /* shops */,
				F76C84C61EC4E7CC00FA49E2 /* thrill */,
				F76C84DE1EC4E7CD00FA49E2 /* transport */,
				F76C84EA1EC4E7CD00FA49E2 /* water */,
				4C6AC2101F9E1CB3004324AA /* CableLift.cpp */,
				4C6AC2111F9E1CB3004324AA /* CableLift.h */,
				4C6A66BF1FF9322A00694CB6 /* Ride.cpp */,
				4C6A66C01FF9322A00694CB6 /* Ride.h */,
				4C91FD6025AE483600CA5DA4 /* RideAudio.cpp */,
				4C91FD6125AE483600CA5DA4 /* RideAudio.h */,
				4C7B541420060D8E00A52E21 /* RideData.cpp */,
				4C7B541520060D8E00A52E21 /* RideData.h */,
				F73E320B2011589E00C4D975 /* RideRatings.cpp */,
				F73E320C2011589F00C4D975 /* RideRatings.h */,
				2ADE2F352244195F002598AF /* RideTypes.h */,
				4CDCB0BC20A9902E00321367 /* ShopItem.cpp */,
				4CDCB0BD20A9902F00321367 /* ShopItem.h */,
				4C6AC20D1F9E1693004324AA /* Station.cpp */,
				4C6AC20E1F9E1693004324AA /* Station.h */,
				4CFE4E8E1F9625B0005243C2 /* Track.cpp */,
				4CFE4E8F1F9625B0005243C2 /* Track.h */,
				4CFE4E861F950164005243C2 /* TrackData.cpp */,
				4CFE4E871F950164005243C2 /* TrackData.h */,
				4C4C1E971F58226500560300 /* TrackDesign.cpp */,
				4C4C1E991F5832AA00560300 /* TrackDesign.h */,
				F76C84DC1EC4E7CD00FA49E2 /* TrackDesignRepository.cpp */,
				F76C84DD1EC4E7CD00FA49E2 /* TrackDesignRepository.h */,
				F73E320E2011589F00C4D975 /* TrackDesignSave.cpp */,
				4C7B540B20060D8100A52E21 /* TrackPaint.cpp */,
				4C7B540C20060D8100A52E21 /* TrackPaint.h */,
				4C882FB825FEA80D0039D1C4 /* TrainManager.cpp */,
				4C882FB925FEA80E0039D1C4 /* TrainManager.h */,
				4CFE4E831F90AF41005243C2 /* Vehicle.cpp */,
				4CFE4E841F90AF41005243C2 /* Vehicle.h */,
				4C882FBB25FEA8260039D1C4 /* VehicleColour.h */,
				4C7B54052005735F00A52E21 /* VehicleData.cpp */,
				4C7B540920060D7000A52E21 /* VehicleData.h */,
				4C882FBC25FEA8270039D1C4 /* VehicleEntry.h */,
				4C7B54072005736700A52E21 /* VehiclePaint.cpp */,
				4C7B540A20060D7900A52E21 /* VehiclePaint.h */,
				4CB2716824195B45000CF9EE /* VehicleSubpositionData.cpp */,
				4CB2716924195B45000CF9EE /* VehicleSubpositionData.h */,
			);
			path = ride;
			sourceTree = "<group>";
		};
		F76C84861EC4E7CC00FA49E2 /* coaster */ = {
			isa = PBXGroup;
			children = (
				4C93F1181F8B744400A9330D /* AirPoweredVerticalCoaster.cpp */,
				4C93F1191F8B744400A9330D /* BobsleighCoaster.cpp */,
				4C93F11A1F8B744400A9330D /* BolligerMabillardTrack.h */,
				4C93F11B1F8B744400A9330D /* BolligerMabillardTrack.cpp */,
				4C93F11C1F8B744400A9330D /* CompactInvertedCoaster.cpp */,
				4C93F11D1F8B744400A9330D /* CorkscrewRollerCoaster.cpp */,
				4C93F11E1F8B744400A9330D /* FlyingRollerCoaster.cpp */,
				4C93F11F1F8B744400A9330D /* GigaCoaster.cpp */,
				4C93F1201F8B744400A9330D /* HeartlineTwisterCoaster.cpp */,
				4C1EE63C24AB4A2700D7177F /* HybridCoaster.cpp */,
				4C93F1211F8B744400A9330D /* InvertedHairpinCoaster.cpp */,
				4C93F1221F8B744400A9330D /* InvertedImpulseCoaster.cpp */,
				4C93F1231F8B744400A9330D /* InvertedRollerCoaster.cpp */,
				4C93F1241F8B744400A9330D /* JuniorRollerCoaster.h */,
				4C93F1251F8B744400A9330D /* JuniorRollerCoaster.cpp */,
				4C93F1261F8B744400A9330D /* LayDownRollerCoaster.cpp */,
				4C93F1271F8B744400A9330D /* LimLaunchedRollerCoaster.cpp */,
				4C93F1281F8B744400A9330D /* LoopingRollerCoaster.cpp */,
				4C93F1291F8B744400A9330D /* MineRide.cpp */,
				4C93F12A1F8B744400A9330D /* MineTrainCoaster.cpp */,
				4C93F12B1F8B744400A9330D /* MiniRollerCoaster.cpp */,
				4C93F12C1F8B744400A9330D /* MiniSuspendedCoaster.cpp */,
				4C93F12D1F8B744400A9330D /* MultiDimensionRollerCoaster.cpp */,
				4C93F12E1F8B744400A9330D /* ReverseFreefallCoaster.cpp */,
				4C93F12F1F8B744400A9330D /* ReverserRollerCoaster.cpp */,
				4C93F1301F8B744400A9330D /* SideFrictionRollerCoaster.cpp */,
				4C2BF6C3258FF2FB005CD9A0 /* SingleRailRollerCoaster.cpp */,
				4C93F1311F8B744400A9330D /* StandUpRollerCoaster.cpp */,
				4C93F1321F8B744400A9330D /* Steeplechase.cpp */,
				4C93F1331F8B744400A9330D /* SuspendedSwingingCoaster.cpp */,
				4C93F1341F8B744400A9330D /* TwisterRollerCoaster.cpp */,
				4C93F1351F8B744400A9330D /* VerticalDropRollerCoaster.cpp */,
				4C93F1361F8B744400A9330D /* VirginiaReel.cpp */,
				4C93F1371F8B744400A9330D /* WildMouse.cpp */,
				4C93F1381F8B744400A9330D /* WoodenRollerCoaster.cpp */,
				4C93F1391F8B744400A9330D /* WoodenWildMouse.cpp */,
			);
			path = coaster;
			sourceTree = "<group>";
		};
		F76C84A91EC4E7CC00FA49E2 /* gentle */ = {
			isa = PBXGroup;
			children = (
				4C93F15A1F8B745700A9330D /* CarRide.cpp */,
				4C93F15B1F8B745700A9330D /* Circus.cpp */,
				4C93F15C1F8B745700A9330D /* CrookedHouse.cpp */,
				4C93F15D1F8B745700A9330D /* Dodgems.cpp */,
				4C93F15E1F8B745700A9330D /* FerrisWheel.cpp */,
				4C93F15F1F8B745700A9330D /* FlyingSaucers.cpp */,
				4C93F1601F8B745700A9330D /* GhostTrain.cpp */,
				4C93F1611F8B745700A9330D /* HauntedHouse.cpp */,
				4C93F1621F8B745700A9330D /* Maze.cpp */,
				4C93F1631F8B745700A9330D /* MerryGoRound.cpp */,
				4C93F1641F8B745700A9330D /* MiniGolf.cpp */,
				4C93F1651F8B745700A9330D /* MiniHelicopters.cpp */,
				4C93F1661F8B745700A9330D /* MonorailCycles.cpp */,
				4C93F1671F8B745700A9330D /* ObservationTower.cpp */,
				4C93F1681F8B745700A9330D /* SpaceRings.cpp */,
				4C93F1691F8B745700A9330D /* SpiralSlide.cpp */,
			);
			path = gentle;
			sourceTree = "<group>";
		};
		F76C84C01EC4E7CC00FA49E2 /* shops */ = {
			isa = PBXGroup;
			children = (
				4C93F17A1F8B747300A9330D /* Facility.cpp */,
				4C93F17B1F8B747300A9330D /* Shop.cpp */,
			);
			path = shops;
			sourceTree = "<group>";
		};
		F76C84C61EC4E7CC00FA49E2 /* thrill */ = {
			isa = PBXGroup;
			children = (
				4C93F17E1F8B747A00A9330D /* 3dCinema.cpp */,
				4C93F17F1F8B747A00A9330D /* Enterprise.cpp */,
				4C93F1801F8B747A00A9330D /* GoKarts.cpp */,
				4C93F1811F8B747A00A9330D /* LaunchedFreefall.cpp */,
				4C93F1821F8B747A00A9330D /* MagicCarpet.cpp */,
				4C93F1831F8B747A00A9330D /* MotionSimulator.cpp */,
				4C93F1841F8B747A00A9330D /* SwingingShip.cpp */,
				4C93F1851F8B747A00A9330D /* RotoDrop.cpp */,
				4C93F1861F8B747A00A9330D /* SwingingInverterShip.cpp */,
				4C93F1871F8B747A00A9330D /* TopSpin.cpp */,
				4C93F1881F8B747A00A9330D /* Twist.cpp */,
			);
			path = thrill;
			sourceTree = "<group>";
		};
		F76C84DE1EC4E7CD00FA49E2 /* transport */ = {
			isa = PBXGroup;
			children = (
				4C93F1941F8B748200A9330D /* Chairlift.cpp */,
				4C93F1951F8B748200A9330D /* Lift.cpp */,
				4C93F1961F8B748200A9330D /* MiniatureRailway.cpp */,
				4C93F1971F8B748200A9330D /* Monorail.cpp */,
				4C93F1981F8B748200A9330D /* SuspendedMonorail.cpp */,
			);
			path = transport;
			sourceTree = "<group>";
		};
		F76C84EA1EC4E7CD00FA49E2 /* water */ = {
			isa = PBXGroup;
			children = (
				4C93F19E1F8B748900A9330D /* BoatHire.cpp */,
				4C93F19F1F8B748900A9330D /* DingySlide.cpp */,
				4C93F1A01F8B748900A9330D /* LogFlume.cpp */,
				4C93F1A11F8B748900A9330D /* RiverRapids.cpp */,
				4C93F1A21F8B748900A9330D /* SplashBoats.cpp */,
				4C93F1A31F8B748900A9330D /* SubmarineRide.cpp */,
				4C93F1A41F8B748900A9330D /* WaterCoaster.cpp */,
			);
			path = water;
			sourceTree = "<group>";
		};
		F76C84F31EC4E7CD00FA49E2 /* scenario */ = {
			isa = PBXGroup;
			children = (
				F70839911FFC0AFF002DCEFA /* Scenario.cpp */,
				F76C84F51EC4E7CD00FA49E2 /* scenario.h */,
				F76C84F61EC4E7CD00FA49E2 /* ScenarioRepository.cpp */,
				F76C84F71EC4E7CD00FA49E2 /* ScenarioRepository.h */,
				F76C84F81EC4E7CD00FA49E2 /* ScenarioSources.cpp */,
				F76C84F91EC4E7CD00FA49E2 /* ScenarioSources.h */,
			);
			path = scenario;
			sourceTree = "<group>";
		};
		F76C84FB1EC4E7CD00FA49E2 /* title */ = {
			isa = PBXGroup;
			children = (
				F76C84FC1EC4E7CD00FA49E2 /* TitleScreen.cpp */,
				F76C84FD1EC4E7CD00FA49E2 /* TitleScreen.h */,
				F76C84FE1EC4E7CD00FA49E2 /* TitleSequence.cpp */,
				F76C84FF1EC4E7CD00FA49E2 /* TitleSequence.h */,
				F76C85001EC4E7CD00FA49E2 /* TitleSequenceManager.cpp */,
				F76C85011EC4E7CD00FA49E2 /* TitleSequenceManager.h */,
				F76C85031EC4E7CD00FA49E2 /* TitleSequencePlayer.h */,
			);
			path = title;
			sourceTree = "<group>";
		};
		F76C85041EC4E7CD00FA49E2 /* ui */ = {
			isa = PBXGroup;
			children = (
				F775F5331EE35A6B001F00E7 /* DummyUiContext.cpp */,
				F7CB864B1EEDA1A80030C877 /* DummyWindowManager.cpp */,
				F76C85051EC4E7CD00FA49E2 /* UiContext.h */,
				F7CB864C1EEDA1A80030C877 /* WindowManager.h */,
			);
			path = ui;
			sourceTree = "<group>";
		};
		F76C85061EC4E7CD00FA49E2 /* util */ = {
			isa = PBXGroup;
			children = (
				4C6A668A1FE14C3A00694CB6 /* SawyerCoding.cpp */,
				4C6A668B1FE14C3A00694CB6 /* SawyerCoding.h */,
				4C6A668C1FE14C3A00694CB6 /* Util.cpp */,
				4C6A668D1FE14C3A00694CB6 /* Util.h */,
			);
			path = util;
			sourceTree = "<group>";
		};
		F76C850D1EC4E7CD00FA49E2 /* windows */ = {
			isa = PBXGroup;
			children = (
				F7B2048E2024E8B30000AD7E /* _legacy.cpp */,
				C654DF3E1F69C18C0040F43D /* Intent.cpp */,
				C654DF3F1F69C18C0040F43D /* Intent.h */,
				F76C854A1EC4E7CD00FA49E2 /* tile_inspector.h */,
			);
			path = windows;
			sourceTree = "<group>";
		};
		F76C855B1EC4E7CD00FA49E2 /* world */ = {
			isa = PBXGroup;
			children = (
				4C7B541D2007646A00A52E21 /* Balloon.cpp */,
				4C7B541E2007646A00A52E21 /* Banner.cpp */,
				4C7B541F2007646A00A52E21 /* Banner.h */,
				4C7B54202007646A00A52E21 /* Climate.cpp */,
				4C7B54212007646A00A52E21 /* Climate.h */,
				4C7B54222007646A00A52E21 /* Duck.cpp */,
				4CA23DB1263C920900077AA1 /* Entity.cpp */,
				4CA23DAF263C920900077AA1 /* Entity.h */,
				4CA23DB0263C920900077AA1 /* EntityList.h */,
				4C7B54232007646A00A52E21 /* Entrance.cpp */,
				4C7B54242007646A00A52E21 /* Entrance.h */,
				4C7B54252007646A00A52E21 /* Footpath.cpp */,
				4C7B54262007646A00A52E21 /* Footpath.h */,
				4C7B54272007646A00A52E21 /* Fountain.cpp */,
				4C7B54282007646A00A52E21 /* Fountain.h */,
				4C7B54292007646A00A52E21 /* LargeScenery.cpp */,
				4C7B542A2007646A00A52E21 /* LargeScenery.h */,
				4C9196ED204FF3E000869A24 /* Location.hpp */,
				4C7B542C2007646A00A52E21 /* Map.cpp */,
				4C7B542D2007646A00A52E21 /* Map.h */,
				4C7B542E2007646A00A52E21 /* MapAnimation.cpp */,
				4C7B542F2007646A00A52E21 /* MapAnimation.h */,
				4C7B54302007646A00A52E21 /* MapGen.cpp */,
				4C7B54312007646A00A52E21 /* MapGen.h */,
				4C7B54322007646A00A52E21 /* MapHelpers.cpp */,
				4C7B54332007646A00A52E21 /* MapHelpers.h */,
				4C7B54342007646A00A52E21 /* MoneyEffect.cpp */,
				4C7B54352007646A00A52E21 /* Park.cpp */,
				4C7B54362007646A00A52E21 /* Park.h */,
				4C7B54372007646A00A52E21 /* Particle.cpp */,
				4C7B54382007646A00A52E21 /* Scenery.cpp */,
				4C7B54392007646A00A52E21 /* Scenery.h */,
				4C7B543A2007646A00A52E21 /* SmallScenery.cpp */,
				4C7B543B2007646A00A52E21 /* SmallScenery.h */,
				4C7B543C2007646A00A52E21 /* Sprite.cpp */,
				4C7B543D2007646A00A52E21 /* Sprite.h */,
				2ADE2F372244198A002598AF /* SpriteBase.h */,
				9308D9FB209908080079EE96 /* Surface.cpp */,
				9308D9FD209908090079EE96 /* Surface.h */,
				20DE495E25DA8C6B00F2DF6D /* TileElementBase.cpp */,
				9308D9FA209908080079EE96 /* TileElement.cpp */,
				9308D9FC209908080079EE96 /* TileElement.h */,
				4C7B543E2007646A00A52E21 /* TileInspector.cpp */,
				4C7B543F2007646A00A52E21 /* TileInspector.h */,
				4C7B54402007646A00A52E21 /* Wall.cpp */,
				4C7B54412007646A00A52E21 /* Wall.h */,
				4C7B54422007646A00A52E21 /* Water.h */,
			);
			path = world;
			sourceTree = "<group>";
		};
		F76C857C1EC4E80E00FA49E2 /* openrct2-cli */ = {
			isa = PBXGroup;
			children = (
				F76C857D1EC4E80E00FA49E2 /* Cli.cpp */,
			);
			name = "openrct2-cli";
			path = "src/openrct2-cli";
			sourceTree = SOURCE_ROOT;
		};
		F76C85801EC4E82600FA49E2 /* openrct2-ui */ = {
			isa = PBXGroup;
			children = (
				F76C85811EC4E82600FA49E2 /* audio */,
				F76C858D1EC4E82600FA49E2 /* drawing */,
				F7CB86451EEDA1200030C877 /* input */,
				C68313CF1FDB4F4C006DB3D8 /* interface */,
				4C25594D244A326100CE7E45 /* scripting */,
				933CBDB820CB1B3F00134678 /* title */,
				F7CB86401EEDA0E20030C877 /* windows */,
				F76C858A1EC4E82600FA49E2 /* CursorData.cpp */,
				F76C858B1EC4E82600FA49E2 /* CursorRepository.cpp */,
				F76C858C1EC4E82600FA49E2 /* CursorRepository.h */,
				F76C85A81EC4E82600FA49E2 /* SDLException.h */,
				F76C85A91EC4E82600FA49E2 /* TextComposition.cpp */,
				F76C85AA1EC4E82600FA49E2 /* TextComposition.h */,
				F76C85AB1EC4E82600FA49E2 /* Ui.cpp */,
				F775F5321EE35A48001F00E7 /* Ui.h */,
				F76C85AC1EC4E82600FA49E2 /* UiContext.cpp */,
				F76C85AD1EC4E82600FA49E2 /* UiContext.h */,
				F76C85AE1EC4E82600FA49E2 /* UiContext.Linux.cpp */,
				F7D7747E1EC61E5100BE6EBC /* UiContext.macOS.mm */,
				F76C85AF1EC4E82600FA49E2 /* UiContext.Win32.cpp */,
				F7CB863D1EEDA0B50030C877 /* WindowManager.cpp */,
				F7CB863E1EEDA0B50030C877 /* WindowManager.h */,
			);
			name = "openrct2-ui";
			path = "src/openrct2-ui";
			sourceTree = SOURCE_ROOT;
		};
		F76C85811EC4E82600FA49E2 /* audio */ = {
			isa = PBXGroup;
			children = (
				F76C85821EC4E82600FA49E2 /* AudioChannel.cpp */,
				F76C85831EC4E82600FA49E2 /* AudioContext.cpp */,
				F76C85841EC4E82600FA49E2 /* AudioContext.h */,
				F76C85851EC4E82600FA49E2 /* AudioFormat.h */,
				F76C85861EC4E82600FA49E2 /* AudioMixer.cpp */,
				F76C85871EC4E82600FA49E2 /* FileAudioSource.cpp */,
				F76C85881EC4E82600FA49E2 /* MemoryAudioSource.cpp */,
			);
			path = audio;
			sourceTree = "<group>";
		};
		F76C858D1EC4E82600FA49E2 /* drawing */ = {
			isa = PBXGroup;
			children = (
				F76C858E1EC4E82600FA49E2 /* engines */,
				93CBA4BF20A74FF200867D56 /* BitmapReader.cpp */,
				93CBA4BE20A74FF200867D56 /* BitmapReader.h */,
			);
			path = drawing;
			sourceTree = "<group>";
		};
		F76C858E1EC4E82600FA49E2 /* engines */ = {
			isa = PBXGroup;
			children = (
				F76C85901EC4E82600FA49E2 /* opengl */,
				F76C858F1EC4E82600FA49E2 /* DrawingEngines.h */,
				4C8B42711EEB1AE400F015CA /* HardwareDisplayDrawingEngine.cpp */,
				F76C85A61EC4E82600FA49E2 /* SoftwareDrawingEngine.cpp */,
			);
			path = engines;
			sourceTree = "<group>";
		};
		F76C85901EC4E82600FA49E2 /* opengl */ = {
			isa = PBXGroup;
			children = (
				F76C85911EC4E82600FA49E2 /* ApplyPaletteShader.cpp */,
				F76C85921EC4E82600FA49E2 /* ApplyPaletteShader.h */,
				D45E09161F99CF2F00854B2B /* ApplyTransparencyShader.cpp */,
				D45E09151F99CF2F00854B2B /* ApplyTransparencyShader.h */,
				F76C85931EC4E82600FA49E2 /* DrawCommands.h */,
				F76C85961EC4E82600FA49E2 /* DrawLineShader.cpp */,
				F76C85971EC4E82600FA49E2 /* DrawLineShader.h */,
				F76C85941EC4E82600FA49E2 /* DrawRectShader.cpp */,
				F76C85951EC4E82600FA49E2 /* DrawRectShader.h */,
				F76C859A1EC4E82600FA49E2 /* GLSLTypes.h */,
				F76C859B1EC4E82600FA49E2 /* OpenGLAPI.cpp */,
				F76C859C1EC4E82600FA49E2 /* OpenGLAPI.h */,
				D43BAB921F8C2B2B00A9E362 /* OpenGLAPIProc.h */,
				F76C859D1EC4E82600FA49E2 /* OpenGLDrawingEngine.cpp */,
				F76C859E1EC4E82600FA49E2 /* OpenGLFramebuffer.cpp */,
				F76C859F1EC4E82600FA49E2 /* OpenGLFramebuffer.h */,
				F76C85A01EC4E82600FA49E2 /* OpenGLShaderProgram.cpp */,
				F76C85A11EC4E82600FA49E2 /* OpenGLShaderProgram.h */,
				F76C85A21EC4E82600FA49E2 /* SwapFramebuffer.cpp */,
				F76C85A31EC4E82600FA49E2 /* SwapFramebuffer.h */,
				F76C85A41EC4E82600FA49E2 /* TextureCache.cpp */,
				F76C85A51EC4E82600FA49E2 /* TextureCache.h */,
				D4974F1A1FA04A1900F7FD7F /* TransparencyDepth.cpp */,
				D4974F1B1FA04A1900F7FD7F /* TransparencyDepth.h */,
			);
			path = opengl;
			sourceTree = "<group>";
		};
		F7CB86401EEDA0E20030C877 /* windows */ = {
			isa = PBXGroup;
			children = (
				C666EE551F37ACB10061AA04 /* About.cpp */,
				C654DF1C1F69C0430040F43D /* Banner.cpp */,
				C666EE561F37ACB10061AA04 /* Changelog.cpp */,
				C666EE571F37ACB10061AA04 /* Cheats.cpp */,
				C64644EE1F3FA4120026AC2D /* ClearScenery.cpp */,
				C666EE581F37ACB10061AA04 /* CustomCurrency.cpp */,
				C666EE591F37ACB10061AA04 /* DebugPaint.cpp */,
				C654DF1D1F69C0430040F43D /* DemolishRidePrompt.cpp */,
				C68313CA1FDB4EEC006DB3D8 /* Dropdown.cpp */,
				C67CCD651FBBCFDB004FAE4C /* EditorBottomToolbar.cpp */,
				C64644EF1F3FA4120026AC2D /* EditorInventionsList.cpp */,
				C67CCD671FBBD137004FAE4C /* EditorMain.cpp */,
				C64644F01F3FA4120026AC2D /* EditorObjectiveOptions.cpp */,
				C62D83861FCC7D19008C04F1 /* EditorObjectSelection.cpp */,
				C64644F11F3FA4120026AC2D /* EditorScenarioOptions.cpp */,
				C654DF1E1F69C0430040F43D /* Error.cpp */,
				C654DF1F1F69C0430040F43D /* Finances.cpp */,
				C64644F21F3FA4120026AC2D /* Footpath.cpp */,
				C61ADB221FBBCB8A0024F2EF /* GameBottomToolbar.cpp */,
				C685E5161F8907840090598F /* Guest.cpp */,
				C654DF201F69C0430040F43D /* GuestList.cpp */,
				C654DF211F69C0430040F43D /* InstallTrack.cpp */,
				C64644F31F3FA4120026AC2D /* Land.cpp */,
				C666EE5A1F37ACB10061AA04 /* LandRights.cpp */,
				C654DF221F69C0430040F43D /* LoadSave.cpp */,
				C64644F41F3FA4120026AC2D /* Main.cpp */,
				C685E5171F8907840090598F /* Map.cpp */,
				C666EE5B1F37ACB10061AA04 /* MapGen.cpp */,
				C6D2BEE41F9BAACD008B557C /* MapTooltip.cpp */,
				C6D2BEE51F9BAACD008B557C /* MazeConstruction.cpp */,
				C666EE5C1F37ACB10061AA04 /* Multiplayer.cpp */,
				C666EE5D1F37ACB10061AA04 /* MusicCredits.cpp */,
				C6D2BEE91F9BB83B008B557C /* NetworkStatus.cpp */,
				C654DF231F69C0430040F43D /* NewCampaign.cpp */,
				C685E5141F8907840090598F /* NewRide.cpp */,
				C666EE5E1F37ACB10061AA04 /* News.cpp */,
				C666EE5F1F37ACB10061AA04 /* NewsOptions.cpp */,
				C61FB2701FA3E25C0095FB9D /* ObjectLoadError.cpp */,
				C666EE601F37ACB10061AA04 /* Options.cpp */,
				C654DF241F69C0430040F43D /* Park.cpp */,
				C654DF251F69C0430040F43D /* Player.cpp */,
				C685E5181F8907840090598F /* Research.cpp */,
				C6D2BEE11F9BAA6C008B557C /* Ride.cpp */,
				C6E415501FAFD6DB00D4A52A /* RideConstruction.cpp */,
				C632C81E1F8A445700781F6D /* RideList.cpp */,
				C666EE611F37ACB10061AA04 /* SavePrompt.cpp */,
				930EEA6924FC00940070314E /* ScenarioSelect.cpp */,
				C61ADB201FB7DC060024F2EF /* Scenery.cpp */,
				304FE94F23A2996600470197 /* SceneryScatter.cpp */,
				C666EE621F37ACB10061AA04 /* ServerList.cpp */,
				C666EE631F37ACB10061AA04 /* ServerStart.cpp */,
				C666ED751F33DBB20061AA04 /* ShortcutKeys.cpp */,
				C654DF261F69C0430040F43D /* Sign.cpp */,
				C685E5151F8907840090598F /* Staff.cpp */,
				C654DF271F69C0430040F43D /* StaffFirePrompt.cpp */,
				C64644F51F3FA4120026AC2D /* StaffList.cpp */,
				C61FB2711FA3E25C0095FB9D /* TextInput.cpp */,
				C666EE641F37ACB10061AA04 /* Themes.cpp */,
				C68D98BB1FC6B8AB008E8378 /* TileInspector.cpp */,
				C654DF281F69C0430040F43D /* TitleCommandEditor.cpp */,
				C654DF291F69C0430040F43D /* TitleEditor.cpp */,
				C666EE651F37ACB10061AA04 /* TitleExit.cpp */,
				C666EE661F37ACB10061AA04 /* TitleLogo.cpp */,
				C666EE671F37ACB10061AA04 /* TitleMenu.cpp */,
				C666EE681F37ACB10061AA04 /* TitleOptions.cpp */,
				C68313C91FDB4EEC006DB3D8 /* Tooltip.cpp */,
				C61ADB1E1FB6A0A60024F2EF /* TopToolbar.cpp */,
				C654DF2B1F69C0430040F43D /* TrackDesignManage.cpp */,
				C654DF2C1F69C0430040F43D /* TrackDesignPlace.cpp */,
				C6D2BEE31F9BAACC008B557C /* TrackList.cpp */,
				C64644F61F3FA4120026AC2D /* ViewClipping.cpp */,
				C666EE691F37ACB10061AA04 /* Viewport.cpp */,
				C64644F71F3FA4120026AC2D /* Water.cpp */,
				C666EE6A1F37ACB10061AA04 /* Window.h */,
			);
			path = windows;
			sourceTree = "<group>";
		};
		F7CB86451EEDA1200030C877 /* input */ = {
			isa = PBXGroup;
			children = (
				4CB991C425CEE53A00C692B4 /* InputManager.cpp */,
				4CB991C325CEE53A00C692B4 /* InputManager.h */,
				C68313C71FDB4ED4006DB3D8 /* MouseInput.cpp */,
				4CB991CA25CEE54500C692B4 /* ShortcutIds.h */,
				4CB991C925CEE54500C692B4 /* ShortcutInput.cpp */,
				4CB991C625CEE54400C692B4 /* ShortcutManager.cpp */,
				4CB991C825CEE54500C692B4 /* ShortcutManager.h */,
				4CB991C725CEE54500C692B4 /* Shortcuts.cpp */,
			);
			path = input;
			sourceTree = "<group>";
		};
/* End PBXGroup section */

/* Begin PBXHeadersBuildPhase section */
		F76C80981EC4D9FA00FA49E2 /* Headers */ = {
			isa = PBXHeadersBuildPhase;
			buildActionMask = 2147483647;
			files = (
				93DFD05624521C1A001FCBAF /* ScriptEngine.h in Headers */,
				66A10ED0257F1DF800DD651A /* BannerSetColourAction.h in Headers */,
				66A10EC6257F1DF800DD651A /* FootpathPlaceAction.h in Headers */,
				66A10FA9257F1E1800DD651A /* ParkSetNameAction.h in Headers */,
				66A10F69257F1E1800DD651A /* ParkSetLoanAction.h in Headers */,
				2ADE2F3122441905002598AF /* DiscordService.h in Headers */,
				66A10FD2257F1E3000DD651A /* WallPlaceAction.h in Headers */,
				66A10F8C257F1E1800DD651A /* RideCreateAction.h in Headers */,
				66A10F65257F1E1700DD651A /* TileModifyAction.h in Headers */,
				66A10ED4257F1DF800DD651A /* ClearAction.h in Headers */,
				66A10F5F257F1E1700DD651A /* SmallScenerySetColourAction.h in Headers */,
				66A10FA5257F1E1800DD651A /* RideSetPriceAction.h in Headers */,
				C67B28172002D67A00109C93 /* Viewport.h in Headers */,
				66A10FDD257F1E3000DD651A /* WallSetColourAction.h in Headers */,
				66A10F8D257F1E1800DD651A /* GuestSetFlagsAction.h in Headers */,
				66A10FA7257F1E1800DD651A /* PeepPickupAction.h in Headers */,
				939A359C20C12FC800630B3F /* Paint.Sprite.h in Headers */,
				93DFD05524521C1A001FCBAF /* ScMap.hpp in Headers */,
				9308DA04209908090079EE96 /* TileElement.h in Headers */,
				C67B28152002D67A00109C93 /* Widget.h in Headers */,
				66A10F99257F1E1800DD651A /* LargeScenerySetColourAction.h in Headers */,
				93378D01252B4F550077D2D8 /* JsonFwd.hpp in Headers */,
				66A10F90257F1E1800DD651A /* MazePlaceTrackAction.h in Headers */,
				66A10F6E257F1E1800DD651A /* LandRaiseAction.h in Headers */,
				66A10F78257F1E1800DD651A /* StaffSetColourAction.h in Headers */,
				66A10F67257F1E1700DD651A /* RideEntranceExitPlaceAction.h in Headers */,
				66A10F8A257F1E1800DD651A /* ParkSetResearchFundingAction.h in Headers */,
				C6352B851F477022006CCEE3 /* DataSerialiserTraits.h in Headers */,
				66A10F50257F1E1700DD651A /* ParkEntranceRemoveAction.h in Headers */,
				66A10F4D257F1E1700DD651A /* StaffSetNameAction.h in Headers */,
				93DFD05124521C1A001FCBAF /* ScContext.hpp in Headers */,
				66A10FD6257F1E3000DD651A /* WallRemoveAction.h in Headers */,
				939A359F20C12FDE00630B3F /* Paint.Surface.h in Headers */,
				66A10F7B257F1E1800DD651A /* MazeSetTrackAction.h in Headers */,
				C67B28192002D7F200109C93 /* Window_internal.h in Headers */,
				66A10F53257F1E1700DD651A /* LandLowerAction.h in Headers */,
				66A10F5E257F1E1700DD651A /* LargeSceneryRemoveAction.h in Headers */,
				66A10F5D257F1E1700DD651A /* RideSetStatusAction.h in Headers */,
				93DFD05024521C1A001FCBAF /* ScPark.hpp in Headers */,
				93B4DC1625487CDF008D63FF /* Formatting.h in Headers */,
				66A10F86257F1E1800DD651A /* LoadOrQuitAction.h in Headers */,
				93DFD02E24521BA0001FCBAF /* FileWatcher.h in Headers */,
				2ADE2F28224418B2002598AF /* DataSerialiserTag.h in Headers */,
				66A10F74257F1E1800DD651A /* RideEntranceExitRemoveAction.h in Headers */,
				66A10F9A257F1E1800DD651A /* StaffFireAction.h in Headers */,
				93DFD04C24521C1A001FCBAF /* ScDisposable.hpp in Headers */,
				66A10FAC257F1E1800DD651A /* RideSetSettingAction.h in Headers */,
				2ADE2F2E224418E7002598AF /* ConversionTables.h in Headers */,
				933F2CBB20935668001B33FD /* LocalisationService.h in Headers */,
				66A10EC9257F1DF800DD651A /* CustomAction.h in Headers */,
				66A10FDF257F1E3000DD651A /* TrackSetBrakeSpeedAction.h in Headers */,
				66A10F54257F1E1700DD651A /* RideSetAppearanceAction.h in Headers */,
				C6352B861F477022006CCEE3 /* Endianness.h in Headers */,
				66A10F5A257F1E1700DD651A /* GuestSetNameAction.h in Headers */,
				66A10F87257F1E1800DD651A /* SmallSceneryPlaceAction.h in Headers */,
				66A10ECA257F1DF800DD651A /* ClimateSetAction.h in Headers */,
				66A10F77257F1E1800DD651A /* StaffSetOrdersAction.h in Headers */,
				2ADE2F2C224418B2002598AF /* FileIndex.hpp in Headers */,
				66A10FAF257F1E1800DD651A /* RideSetNameAction.h in Headers */,
				93DFD04A24521C1A001FCBAF /* ScConfiguration.hpp in Headers */,
				93CBA4CC20A7504500867D56 /* ImageImporter.h in Headers */,
				66A10F62257F1E1700DD651A /* SurfaceSetStyleAction.h in Headers */,
				66A10EC1257F1DF800DD651A /* FootpathAdditionRemoveAction.h in Headers */,
				66A10FD0257F1E3000DD651A /* TrackPlaceAction.h in Headers */,
				66A10F4C257F1E1700DD651A /* PlaceParkEntranceAction.h in Headers */,
				66A10F96257F1E1800DD651A /* SignSetStyleAction.h in Headers */,
				2ADE2F29224418B2002598AF /* Numerics.hpp in Headers */,
				66A10FD5257F1E3000DD651A /* WaterRaiseAction.h in Headers */,
				93DFD04924521C1A001FCBAF /* ScTile.hpp in Headers */,
				936F412B24CE030F00E07BCF /* NetworkBase.h in Headers */,
				66A10EC2257F1DF800DD651A /* FootpathRemoveAction.h in Headers */,
				66A10EA3257F1DE100DD651A /* BalloonPressAction.h in Headers */,
				93DFD04524521C1A001FCBAF /* ScObject.hpp in Headers */,
				2ADE2F382244198B002598AF /* SpriteBase.h in Headers */,
				66A10EC8257F1DF800DD651A /* BannerPlaceAction.h in Headers */,
				C62D838B1FD36D6F008C04F1 /* EditorObjectSelectionSession.h in Headers */,
				2ADE2F27224418B2002598AF /* Random.hpp in Headers */,
				9344BEF920C1E6180047D165 /* Crypt.h in Headers */,
				66A10F63257F1E1700DD651A /* PlayerKickAction.h in Headers */,
				66A10FD7257F1E3000DD651A /* WaterLowerAction.h in Headers */,
				939A35A220C12FFD00630B3F /* InteractiveConsole.h in Headers */,
				93CBA4C320A7502E00867D56 /* Imaging.h in Headers */,
				93DFD04D24521C1A001FCBAF /* ScEntity.hpp in Headers */,
				66A10F4E257F1E1700DD651A /* PauseToggleAction.h in Headers */,
				93DFD04E24521C1A001FCBAF /* Duktape.hpp in Headers */,
				66A10FA2257F1E1800DD651A /* LargeSceneryPlaceAction.h in Headers */,
				2ADE2F3622441960002598AF /* RideTypes.h in Headers */,
				66A10F68257F1E1800DD651A /* NetworkModifyGroupAction.h in Headers */,
				93DFD05324521C1A001FCBAF /* ScRide.hpp in Headers */,
				66A10F88257F1E1800DD651A /* SignSetNameAction.h in Headers */,
				93AE2389252F948A00CD03C3 /* Formatter.h in Headers */,
				93DFD05424521C1A001FCBAF /* ScDate.hpp in Headers */,
				93DFD04F24521C1A001FCBAF /* ScConsole.hpp in Headers */,
				66A10F91257F1E1800DD651A /* StaffHireNewAction.h in Headers */,
				9308DA05209908090079EE96 /* Surface.h in Headers */,
				66A10F9F257F1E1800DD651A /* LandBuyRightsAction.h in Headers */,
				93DE9753209C3C1000FB1CC8 /* GameState.h in Headers */,
				66A10ED9257F1DF800DD651A /* FootpathAdditionPlaceAction.h in Headers */,
				936F412824CE030F00E07BCF /* NetworkClient.h in Headers */,
				2ADE2F2A224418B2002598AF /* Meta.hpp in Headers */,
				93DFD04624521C1A001FCBAF /* HookEngine.h in Headers */,
				66A10F81257F1E1800DD651A /* RideSetVehicleAction.h in Headers */,
				66A10F83257F1E1800DD651A /* PlayerSetGroupAction.h in Headers */,
				66A10F8E257F1E1800DD651A /* LandSetRightsAction.h in Headers */,
				66A10FDA257F1E3000DD651A /* WaterSetHeightAction.h in Headers */,
				66A10F51257F1E1700DD651A /* RideDemolishAction.h in Headers */,
				66A10F73257F1E1800DD651A /* LandSetHeightAction.h in Headers */,
				66A10F4F257F1E1700DD651A /* ParkSetDateAction.h in Headers */,
				66A10FD3257F1E3000DD651A /* TrackRemoveAction.h in Headers */,
				C6352B841F477022006CCEE3 /* DataSerialiser.h in Headers */,
				939A35A020C12FDE00630B3F /* Paint.TileElement.h in Headers */,
				66A10ED3257F1DF800DD651A /* BannerRemoveAction.h in Headers */,
				66A10F84257F1E1800DD651A /* StaffSetPatrolAreaAction.h in Headers */,
				66A10F56257F1E1700DD651A /* SmallSceneryRemoveAction.h in Headers */,
				66A10F5C257F1E1700DD651A /* SetParkEntranceFeeAction.h in Headers */,
				93DFD04724521C1A001FCBAF /* ScNetwork.hpp in Headers */,
				66A10F8F257F1E1800DD651A /* StaffSetCostumeAction.h in Headers */,
				66A10ED5257F1DF800DD651A /* BannerSetStyleAction.h in Headers */,
				66A10F97257F1E1800DD651A /* SetCheatAction.h in Headers */,
				66A10F92257F1E1800DD651A /* ParkSetParameterAction.h in Headers */,
				93DFD04424521C1A001FCBAF /* Plugin.h in Headers */,
				66A10FB6257F1E1800DD651A /* RideSetColourSchemeAction.h in Headers */,
				66A10FA6257F1E1800DD651A /* ParkMarketingAction.h in Headers */,
				C67B28162002D67A00109C93 /* Window.h in Headers */,
				66A10FB8257F1E1800DD651A /* ScenarioSetSettingAction.h in Headers */,
				66A10F72257F1E1800DD651A /* PlacePeepSpawnAction.h in Headers */,
				66A10ED7257F1DF800DD651A /* FootpathPlaceFromTrackAction.h in Headers */,
				66A10ECE257F1DF800DD651A /* BannerSetNameAction.h in Headers */,
				2ADE2F342244191E002598AF /* VirtualFloor.h in Headers */,
				66A10F8B257F1E1800DD651A /* LandSmoothAction.h in Headers */,
			);
			runOnlyForDeploymentPostprocessing = 0;
		};
/* End PBXHeadersBuildPhase section */

/* Begin PBXNativeTarget section */
		D497D0771C20FD52002BF46A /* OpenRCT2 */ = {
			isa = PBXNativeTarget;
			buildConfigurationList = D497D0891C20FD53002BF46A /* Build configuration list for PBXNativeTarget "OpenRCT2" */;
			buildPhases = (
				4CF67195206B7BEF0034ADDD /* Download JSON objects */,
				D4E09E831E049C0600F53CE3 /* Download Title Sequences */,
				D4CA88671D4E962100060C11 /* Get Git Variables */,
				D497D0741C20FD52002BF46A /* Sources */,
				D497D0751C20FD52002BF46A /* Frameworks */,
				D41B74201C210B190080A7B9 /* Embed Frameworks */,
				D42C09D21C254F4E00309751 /* Build g2.dat */,
				D497D0761C20FD52002BF46A /* Resources */,
			);
			buildRules = (
			);
			dependencies = (
				F76C88901EC5325700FA49E2 /* PBXTargetDependency */,
				C68B2D491EC790970020651C /* PBXTargetDependency */,
			);
			name = OpenRCT2;
			productName = OpenRCT2;
			productReference = D497D0781C20FD52002BF46A /* OpenRCT2.app */;
			productType = "com.apple.product-type.application";
		};
		F76C80991EC4D9FA00FA49E2 /* libopenrct2 */ = {
			isa = PBXNativeTarget;
			buildConfigurationList = F76C809D1EC4D9FA00FA49E2 /* Build configuration list for PBXNativeTarget "libopenrct2" */;
			buildPhases = (
				F76C809F1EC4DB0300FA49E2 /* Get Git Variables */,
				F76C80961EC4D9FA00FA49E2 /* Sources */,
				F76C88381EC4EB5900FA49E2 /* Resources */,
				F76C80981EC4D9FA00FA49E2 /* Headers */,
			);
			buildRules = (
			);
			dependencies = (
				C68B2D4B1EC7909B0020651C /* PBXTargetDependency */,
			);
			name = libopenrct2;
			productName = libopenrct2;
			productReference = F76C809A1EC4D9FA00FA49E2 /* libopenrct2.a */;
			productType = "com.apple.product-type.library.static";
		};
		F7D774831EC66CD700BE6EBC /* OpenRCT2-cli */ = {
			isa = PBXNativeTarget;
			buildConfigurationList = F7D7748A1EC66CD700BE6EBC /* Build configuration list for PBXNativeTarget "OpenRCT2-cli" */;
			buildPhases = (
				F7D7748C1EC66E9300BE6EBC /* Get Git Variables */,
				F7D774801EC66CD700BE6EBC /* Sources */,
				F7D774811EC66CD700BE6EBC /* Frameworks */,
				F7D774821EC66CD700BE6EBC /* Embed Frameworks */,
				F7D774AA1EC6740D00BE6EBC /* CopyFiles */,
			);
			buildRules = (
			);
			dependencies = (
				C68B2D4D1EC7909E0020651C /* PBXTargetDependency */,
			);
			name = "OpenRCT2-cli";
			productName = "OpenRCT2-cli";
			productReference = F7D774841EC66CD700BE6EBC /* OpenRCT2-cli */;
			productType = "com.apple.product-type.tool";
		};
/* End PBXNativeTarget section */

/* Begin PBXProject section */
		D497D0701C20FD52002BF46A /* Project object */ = {
			isa = PBXProject;
			attributes = {
				LastUpgradeCheck = 1020;
				ORGANIZATIONNAME = OpenRCT2;
				TargetAttributes = {
					C68B2D431EC790690020651C = {
						CreatedOnToolsVersion = 8.2.1;
						ProvisioningStyle = Automatic;
					};
					D497D0771C20FD52002BF46A = {
						CreatedOnToolsVersion = 7.2;
						SystemCapabilities = {
							com.apple.HardenedRuntime = {
								enabled = 1;
							};
						};
					};
					F76C80991EC4D9FA00FA49E2 = {
						CreatedOnToolsVersion = 8.3.2;
						ProvisioningStyle = Automatic;
					};
					F7D774831EC66CD700BE6EBC = {
						CreatedOnToolsVersion = 8.3.2;
						ProvisioningStyle = Automatic;
					};
				};
			};
			buildConfigurationList = D497D0731C20FD52002BF46A /* Build configuration list for PBXProject "OpenRCT2" */;
			compatibilityVersion = "Xcode 10.0";
			developmentRegion = en;
			hasScannedForEncodings = 0;
			knownRegions = (
				English,
				en,
				Base,
			);
			mainGroup = D497D06F1C20FD52002BF46A;
			productRefGroup = D497D0791C20FD52002BF46A /* Products */;
			projectDirPath = "";
			projectRoot = "";
			targets = (
				D497D0771C20FD52002BF46A /* OpenRCT2 */,
				F76C80991EC4D9FA00FA49E2 /* libopenrct2 */,
				F7D774831EC66CD700BE6EBC /* OpenRCT2-cli */,
				C68B2D431EC790690020651C /* Download Libraries */,
			);
		};
/* End PBXProject section */

/* Begin PBXResourcesBuildPhase section */
		D497D0761C20FD52002BF46A /* Resources */ = {
			isa = PBXResourcesBuildPhase;
			buildActionMask = 2147483647;
			files = (
				4CF67197206B7E720034ADDD /* object in Resources */,
				D4EC48E61C2637710024B507 /* g2.dat in Resources */,
				D4EC48E71C2637710024B507 /* language in Resources */,
				F79F428F1F3260F1009E42F8 /* changelog.txt in Resources */,
				D43407E21D0E14CE00C2B3D4 /* shaders in Resources */,
				D4EC48E81C2637710024B507 /* sequence in Resources */,
				631D7A3625F590A100EA2B45 /* openrct2.icns in Resources */,
			);
			runOnlyForDeploymentPostprocessing = 0;
		};
		F76C88381EC4EB5900FA49E2 /* Resources */ = {
			isa = PBXResourcesBuildPhase;
			buildActionMask = 2147483647;
			files = (
			);
			runOnlyForDeploymentPostprocessing = 0;
		};
/* End PBXResourcesBuildPhase section */

/* Begin PBXShellScriptBuildPhase section */
		4CF67195206B7BEF0034ADDD /* Download JSON objects */ = {
			isa = PBXShellScriptBuildPhase;
			buildActionMask = 2147483647;
			files = (
			);
			inputPaths = (
			);
			name = "Download JSON objects";
			outputPaths = (
			);
			runOnlyForDeploymentPostprocessing = 0;
			shellPath = /bin/sh;
			shellScript = "version=\"1.2\"\nzipname=\"objects.zip\"\nliburl=\"https://github.com/OpenRCT2/objects/releases/download/v$version/$zipname\"\n\n[[ ! -d \"${SRCROOT}/data/object\" || ! -e \"${SRCROOT}/objectsversion\" || $(head -n 1 \"${SRCROOT}/objectsversion\") != $version ]]\noutdated=$?\n\nif [[ $outdated -eq 0 ]]; then\nif [[ -d \"${SRCROOT}/data/object\" ]]; then rm -r \"${SRCROOT}/data/object\"; fi\nmkdir -p \"${SRCROOT}/data/object\"\n\ncurl -L -o \"${SRCROOT}/data/object/$zipname\" \"$liburl\"\nunzip -uaq -d \"${SRCROOT}/data/object\" \"${SRCROOT}/data/object/$zipname\"\nrm \"${SRCROOT}/data/object/$zipname\"\n\necho $version > \"${SRCROOT}/objectsversion\"\nfi\n";
		};
		C68B2D471EC790710020651C /* Download Libraries */ = {
			isa = PBXShellScriptBuildPhase;
			buildActionMask = 2147483647;
			files = (
			);
			inputPaths = (
			);
			name = "Download Libraries";
			outputPaths = (
			);
			runOnlyForDeploymentPostprocessing = 0;
			shellPath = /bin/sh;
			shellScript = "version=\"28\"\nzipname=\"openrct2-libs-v28-x64-macos-dylibs.zip\"\nliburl=\"https://github.com/OpenRCT2/Dependencies/releases/download/v$version/$zipname\"\n\n[[ ! -d \"${SRCROOT}/libxc\" || ! -e \"${SRCROOT}/libversion\" || $(head -n 1 \"${SRCROOT}/libversion\") != $version ]]\noutdated=$?\n\nif [[ $outdated -eq 0 ]]; then\nif [[ -d \"${SRCROOT}/libxc\" ]]; then rm -r \"${SRCROOT}/libxc\"; fi\nmkdir \"${SRCROOT}/libxc\"\n\ncurl -fLo \"${SRCROOT}/libxc/$zipname\" \"$liburl\"\nunzip -uaq -d \"${SRCROOT}/libxc\" \"${SRCROOT}/libxc/$zipname\"\nrm \"${SRCROOT}/libxc/$zipname\"\n\necho $version > \"${SRCROOT}/libversion\"\nfi\n";
		};
		D42C09D21C254F4E00309751 /* Build g2.dat */ = {
			isa = PBXShellScriptBuildPhase;
			buildActionMask = 2147483647;
			files = (
			);
			inputPaths = (
				"$(SRCROOT)/resources/g2/*",
			);
			name = "Build g2.dat";
			outputPaths = (
				"$(SRCROOT)/data/g2.dat",
			);
			runOnlyForDeploymentPostprocessing = 0;
			shellPath = /bin/sh;
			shellScript = "\"${TARGET_BUILD_DIR}/${EXECUTABLE_PATH}\" sprite build \"${SRCROOT}/data/g2.dat\" \"${SRCROOT}/resources/g2/sprites.json\"\n";
		};
		D4CA88671D4E962100060C11 /* Get Git Variables */ = {
			isa = PBXShellScriptBuildPhase;
			buildActionMask = 2147483647;
			files = (
			);
			inputPaths = (
			);
			name = "Get Git Variables";
			outputPaths = (
				"$(DERIVED_FILE_DIR)/gitversion.h",
				"$(DERIVED_FILE_DIR)/Info.plist",
			);
			runOnlyForDeploymentPostprocessing = 0;
			shellPath = /bin/sh;
			shellScript = "echo \"#define\" OPENRCT2_VERSION_TAG \\\"$(git describe HEAD | sed -E 's/-g.+$//')\\\" > \"${DERIVED_FILE_DIR}/gitversion.h\"\n\nbranch=$(git rev-parse --abbrev-ref HEAD)\nif [ \"$branch\" != \"master\" ]; then\necho \"#define\" OPENRCT2_BRANCH \\\"$branch\\\" >> \"${DERIVED_FILE_DIR}/gitversion.h\"\nfi\n\nshortsha1=$(git rev-parse --short HEAD)\nif [ \"$shortsha1\" != \"HEAD\" ]; then\necho \"#define\" OPENRCT2_COMMIT_SHA1_SHORT \\\"$shortsha1\\\" >> \"${DERIVED_FILE_DIR}/gitversion.h\"\nfi\n\ncp \"${SRCROOT}/distribution/macos/Info.plist\" \"${DERIVED_FILE_DIR}/Info.plist\"\nplutil -replace CFBundleVersion -string \"$(git rev-parse --short HEAD)\" \"${DERIVED_FILE_DIR}/Info.plist\"\n";
			showEnvVarsInLog = 0;
		};
		D4E09E831E049C0600F53CE3 /* Download Title Sequences */ = {
			isa = PBXShellScriptBuildPhase;
			buildActionMask = 2147483647;
			files = (
			);
			inputPaths = (
			);
			name = "Download Title Sequences";
			outputPaths = (
			);
			runOnlyForDeploymentPostprocessing = 0;
			shellPath = /bin/sh;
			shellScript = "version=\"0.1.2c\"\nzipname=\"title-sequences.zip\"\nliburl=\"https://github.com/OpenRCT2/title-sequences/releases/download/v$version/$zipname\"\n\n[[ ! -d \"${SRCROOT}/data/sequence\" || ! -e \"${SRCROOT}/sequencesversion\" || $(head -n 1 \"${SRCROOT}/sequencesversion\") != $version ]]\noutdated=$?\n\nif [[ $outdated -eq 0 ]]; then\nif [[ -d \"${SRCROOT}/data/sequence\" ]]; then rm -r \"${SRCROOT}/data/sequence\"; fi\nmkdir -p \"${SRCROOT}/data/sequence\"\n\ncurl -fLo \"${SRCROOT}/data/sequence/$zipname\" \"$liburl\"\nunzip -uaq -d \"${SRCROOT}/data/sequence\" \"${SRCROOT}/data/sequence/$zipname\"\nrm \"${SRCROOT}/data/sequence/$zipname\"\n\necho $version > \"${SRCROOT}/sequencesversion\"\nfi\n";
		};
		F76C809F1EC4DB0300FA49E2 /* Get Git Variables */ = {
			isa = PBXShellScriptBuildPhase;
			buildActionMask = 2147483647;
			files = (
			);
			inputPaths = (
			);
			name = "Get Git Variables";
			outputPaths = (
				"$(DERIVED_FILE_DIR)/gitversion.h",
				"$(DERIVED_FILE_DIR)/Info.plist",
			);
			runOnlyForDeploymentPostprocessing = 0;
			shellPath = /bin/sh;
			shellScript = "echo \"#define\" OPENRCT2_VERSION_TAG \\\"$(git describe HEAD | sed -E 's/-g.+$//')\\\" > \"${DERIVED_FILE_DIR}/gitversion.h\"\n\nbranch=$(git rev-parse --abbrev-ref HEAD)\nif [ \"$branch\" != \"master\" ]; then\necho \"#define\" OPENRCT2_BRANCH \\\"$branch\\\" >> \"${DERIVED_FILE_DIR}/gitversion.h\"\nfi\n\nshortsha1=$(git rev-parse --short HEAD)\nif [ \"$shortsha1\" != \"HEAD\" ]; then\necho \"#define\" OPENRCT2_COMMIT_SHA1_SHORT \\\"$shortsha1\\\" >> \"${DERIVED_FILE_DIR}/gitversion.h\"\nfi\n\ncp \"${SRCROOT}/distribution/macos/Info.plist\" \"${DERIVED_FILE_DIR}/Info.plist\"\nplutil -replace CFBundleVersion -string \"$(git rev-parse --short HEAD)\" \"${DERIVED_FILE_DIR}/Info.plist\"\n";
			showEnvVarsInLog = 0;
		};
		F7D7748C1EC66E9300BE6EBC /* Get Git Variables */ = {
			isa = PBXShellScriptBuildPhase;
			buildActionMask = 2147483647;
			files = (
			);
			inputPaths = (
			);
			name = "Get Git Variables";
			outputPaths = (
				"$(DERIVED_FILE_DIR)/gitversion.h",
				"$(DERIVED_FILE_DIR)/Info.plist",
			);
			runOnlyForDeploymentPostprocessing = 0;
			shellPath = /bin/sh;
			shellScript = "echo \"#define\" OPENRCT2_VERSION_TAG \\\"$(git describe HEAD | sed -E 's/-g.+$//')\\\" > \"${DERIVED_FILE_DIR}/gitversion.h\"\n\nbranch=$(git rev-parse --abbrev-ref HEAD)\nif [ \"$branch\" != \"master\" ]; then\necho \"#define\" OPENRCT2_BRANCH \\\"$branch\\\" >> \"${DERIVED_FILE_DIR}/gitversion.h\"\nfi\n\nshortsha1=$(git rev-parse --short HEAD)\nif [ \"$shortsha1\" != \"HEAD\" ]; then\necho \"#define\" OPENRCT2_COMMIT_SHA1_SHORT \\\"$shortsha1\\\" >> \"${DERIVED_FILE_DIR}/gitversion.h\"\nfi\n\ncp \"${SRCROOT}/distribution/macos/Info.plist\" \"${DERIVED_FILE_DIR}/Info.plist\"\nplutil -replace CFBundleVersion -string \"$(git rev-parse --short HEAD)\" \"${DERIVED_FILE_DIR}/Info.plist\"\n";
			showEnvVarsInLog = 0;
		};
/* End PBXShellScriptBuildPhase section */

/* Begin PBXSourcesBuildPhase section */
		D497D0741C20FD52002BF46A /* Sources */ = {
			isa = PBXSourcesBuildPhase;
			buildActionMask = 2147483647;
			files = (
				C68313CB1FDB4EEC006DB3D8 /* Tooltip.cpp in Sources */,
				4CB1375621C2E9F80029FCDA /* SimulateCommands.cpp in Sources */,
				C654DF2F1F69C0430040F43D /* Error.cpp in Sources */,
				4C976BC0263976D2002DEBD5 /* Crypt.OpenRCT2.cpp in Sources */,
				4CB2716A24195B45000CF9EE /* VehicleSubpositionData.cpp in Sources */,
				C64644F81F3FA4120026AC2D /* ClearScenery.cpp in Sources */,
				C654DF2E1F69C0430040F43D /* DemolishRidePrompt.cpp in Sources */,
				C6D2BEE21F9BAA6C008B557C /* Ride.cpp in Sources */,
				C666EE7C1F37ACB10061AA04 /* TitleLogo.cpp in Sources */,
				932A212022D73CFA00C57EDB /* GameAction.cpp in Sources */,
				F76C88781EC5324E00FA49E2 /* AudioChannel.cpp in Sources */,
				C666EE6D1F37ACB10061AA04 /* Cheats.cpp in Sources */,
				C685E5191F8907850090598F /* NewRide.cpp in Sources */,
				9346F9DB208A191900C77D91 /* GuestPathfinding.cpp in Sources */,
				C654DF361F69C0430040F43D /* Player.cpp in Sources */,
				933F2CB720935653001B33FD /* LocalisationService.cpp in Sources */,
				4C8BB68225533D65005C8830 /* StringReader.cpp in Sources */,
				4C255958244A328B00CE7E45 /* CustomMenu.cpp in Sources */,
				F76C88791EC5324E00FA49E2 /* AudioContext.cpp in Sources */,
				C666EE7A1F37ACB10061AA04 /* Themes.cpp in Sources */,
				C666EE7F1F37ACB10061AA04 /* Viewport.cpp in Sources */,
				C632C81F1F8A445700781F6D /* RideList.cpp in Sources */,
				C68878C420289B710084B384 /* OpenGLAPI.cpp in Sources */,
				933CBDBB20CB1B3F00134678 /* TitleSequencePlayer.cpp in Sources */,
				4C2BF6C4258FF2FB005CD9A0 /* SingleRailRollerCoaster.cpp in Sources */,
				930EEA6A24FC00950070314E /* ScenarioSelect.cpp in Sources */,
				C654DF3C1F69C0430040F43D /* TrackDesignManage.cpp in Sources */,
				4C8BF07723EDD145002D1F7F /* ParkFile.cpp in Sources */,
				C64645001F3FA4120026AC2D /* ViewClipping.cpp in Sources */,
				4C91FD6225AE483700CA5DA4 /* RideAudio.cpp in Sources */,
				C68878C020289B710084B384 /* ApplyPaletteShader.cpp in Sources */,
				C666EE791F37ACB10061AA04 /* ServerStart.cpp in Sources */,
				C61ADB231FBBCB8B0024F2EF /* GameBottomToolbar.cpp in Sources */,
				4C81F7E124672C4D000E61BF /* CustomListView.cpp in Sources */,
				4C1EE63D24AB4A2700D7177F /* HybridCoaster.cpp in Sources */,
				6341F4E22400AA0F0052902B /* Drawing.Sprite.BMP.cpp in Sources */,
				C666EE7E1F37ACB10061AA04 /* TitleOptions.cpp in Sources */,
				F76C887A1EC5324E00FA49E2 /* AudioMixer.cpp in Sources */,
				C68313C81FDB4ED4006DB3D8 /* MouseInput.cpp in Sources */,
				C68878C920289B710084B384 /* TextureCache.cpp in Sources */,
				C61ADB1F1FB6A0A70024F2EF /* TopToolbar.cpp in Sources */,
				F76C887B1EC5324E00FA49E2 /* FileAudioSource.cpp in Sources */,
				C68878CA20289B710084B384 /* TransparencyDepth.cpp in Sources */,
				C64644FD1F3FA4120026AC2D /* Land.cpp in Sources */,
				C68878CB20289B710084B384 /* HardwareDisplayDrawingEngine.cpp in Sources */,
				C666EE6B1F37ACB10061AA04 /* About.cpp in Sources */,
				C666ED771F33DBB20061AA04 /* ShortcutKeys.cpp in Sources */,
				6341F4E12400AA0F0052902B /* Drawing.Sprite.RLE.cpp in Sources */,
				C666EE6C1F37ACB10061AA04 /* Changelog.cpp in Sources */,
				C64644FC1F3FA4120026AC2D /* Footpath.cpp in Sources */,
				4C882FBA25FEA80E0039D1C4 /* TrainManager.cpp in Sources */,
				F76C887C1EC5324E00FA49E2 /* MemoryAudioSource.cpp in Sources */,
				C654DF3D1F69C0430040F43D /* TrackDesignPlace.cpp in Sources */,
				C666EE721F37ACB10061AA04 /* Multiplayer.cpp in Sources */,
				01C6F0C822FD51FC0057E2F7 /* T6Exporter.cpp in Sources */,
				C654DF371F69C0430040F43D /* Sign.cpp in Sources */,
				93CBA4C920A7504500867D56 /* ImageImporter.cpp in Sources */,
				933CBDB620CB1ACD00134678 /* Theme.cpp in Sources */,
				93CBA4C020A74FF200867D56 /* BitmapReader.cpp in Sources */,
				01DDFE6522FD608500221318 /* Window_internal.cpp in Sources */,
				C68878CC20289B710084B384 /* SoftwareDrawingEngine.cpp in Sources */,
				C67CCD681FBBD138004FAE4C /* EditorMain.cpp in Sources */,
				C6E415511FAFD6DC00D4A52A /* RideConstruction.cpp in Sources */,
				932A211F22D73CFA00C57EDB /* GameActionRegistration.cpp in Sources */,
				4C8BB67925533D4C005C8830 /* FileStream.cpp in Sources */,
				933CBDBD20CB1BA900134678 /* ViewportInteraction.cpp in Sources */,
				C685E51B1F8907850090598F /* Guest.cpp in Sources */,
				4CA23DB2263C920900077AA1 /* Entity.cpp in Sources */,
				C64644F91F3FA4120026AC2D /* EditorInventionsList.cpp in Sources */,
				C68878C720289B710084B384 /* OpenGLShaderProgram.cpp in Sources */,
				4C976BC5263976F0002DEBD5 /* FootpathSurfaceObject.cpp in Sources */,
				4CA39E512513F8A00094066B /* RTL.ICU.cpp in Sources */,
				93CBA4C420A7502E00867D56 /* Imaging.cpp in Sources */,
				C6D2BEE61F9BAACE008B557C /* TrackList.cpp in Sources */,
				4CB991CB25CEE54500C692B4 /* ShortcutManager.cpp in Sources */,
				C666EE701F37ACB10061AA04 /* LandRights.cpp in Sources */,
				93F6004D213DD7DD00EEB83E /* TerrainEdgeObject.cpp in Sources */,
				4C724B2221F0AD790012ADD0 /* BenchSpriteSort.cpp in Sources */,
				C666EE781F37ACB10061AA04 /* ServerList.cpp in Sources */,
				C654DF341F69C0430040F43D /* NewCampaign.cpp in Sources */,
				F76C887D1EC5324E00FA49E2 /* CursorData.cpp in Sources */,
				C68878C520289B710084B384 /* OpenGLDrawingEngine.cpp in Sources */,
				C6D2BEE71F9BAACE008B557C /* MapTooltip.cpp in Sources */,
				C666EE7B1F37ACB10061AA04 /* TitleExit.cpp in Sources */,
				4C976BC6263976F0002DEBD5 /* FootpathRailingsObject.cpp in Sources */,
				F7D7747F1EC61E5100BE6EBC /* UiContext.macOS.mm in Sources */,
				F76C887E1EC5324E00FA49E2 /* CursorRepository.cpp in Sources */,
				C654DF331F69C0430040F43D /* LoadSave.cpp in Sources */,
				C61ADB211FB7DC060024F2EF /* Scenery.cpp in Sources */,
				C68878C120289B710084B384 /* ApplyTransparencyShader.cpp in Sources */,
				4CB991C525CEE53B00C692B4 /* InputManager.cpp in Sources */,
				304FE95023A2996600470197 /* SceneryScatter.cpp in Sources */,
				C685E51C1F8907850090598F /* Map.cpp in Sources */,
				4C255959244A328B00CE7E45 /* UiExtensions.cpp in Sources */,
				01C6F0C922FD51FC0057E2F7 /* T6Importer.cpp in Sources */,
				4CC5258223A19C2900D4366D /* TrackDesignAction.cpp in Sources */,
				C654DF381F69C0430040F43D /* StaffFirePrompt.cpp in Sources */,
				C68313D51FDB4F4C006DB3D8 /* Graph.cpp in Sources */,
				C685E51D1F8907850090598F /* Research.cpp in Sources */,
				4CA39E522513F8A00094066B /* RTL.FriBidi.cpp in Sources */,
				01C6F0C422FD51B70057E2F7 /* T4Importer.cpp in Sources */,
				C64644FB1F3FA4120026AC2D /* EditorScenarioOptions.cpp in Sources */,
				93F60050213DD7E400EEB83E /* StationObject.cpp in Sources */,
				C654DF321F69C0430040F43D /* InstallTrack.cpp in Sources */,
				C64644FF1F3FA4120026AC2D /* StaffList.cpp in Sources */,
				932A211E22D73CFA00C57EDB /* GameActionCompat.cpp in Sources */,
				4C29DEB3218C6AE500E8707F /* RCT12.cpp in Sources */,
				C6D2BEE81F9BAACE008B557C /* MazeConstruction.cpp in Sources */,
				4C8A6FF323EB5326001A8255 /* Http.cURL.cpp in Sources */,
				C666EE771F37ACB10061AA04 /* SavePrompt.cpp in Sources */,
				C654DF391F69C0430040F43D /* TitleCommandEditor.cpp in Sources */,
				C61FB2731FA3E25D0095FB9D /* TextInput.cpp in Sources */,
				4C91FD5F25AE476700CA5DA4 /* MusicObject.cpp in Sources */,
				C62D83871FCC7D1A008C04F1 /* EditorObjectSelection.cpp in Sources */,
				4C3B4236205914F7000C5BB7 /* InGameConsole.cpp in Sources */,
				4CB991CD25CEE54500C692B4 /* ShortcutInput.cpp in Sources */,
				C68878C820289B710084B384 /* SwapFramebuffer.cpp in Sources */,
				C67CCD661FBBCFDB004FAE4C /* EditorBottomToolbar.cpp in Sources */,
				C666EE731F37ACB10061AA04 /* MusicCredits.cpp in Sources */,
				C654DF351F69C0430040F43D /* Park.cpp in Sources */,
				4C8BB68525533DB9005C8830 /* ZoomLevel.cpp in Sources */,
				C654DF3A1F69C0430040F43D /* TitleEditor.cpp in Sources */,
				C666EE6F1F37ACB10061AA04 /* DebugPaint.cpp in Sources */,
				F7CB863F1EEDA0B50030C877 /* WindowManager.cpp in Sources */,
				C68878C620289B710084B384 /* OpenGLFramebuffer.cpp in Sources */,
				C654DF301F69C0430040F43D /* Finances.cpp in Sources */,
				9308DA01209908090079EE96 /* Surface.cpp in Sources */,
				933CBDBF20CB1BCA00134678 /* Window.cpp in Sources */,
				4C25595A244A328B00CE7E45 /* CustomWindow.cpp in Sources */,
				C68878C320289B710084B384 /* DrawRectShader.cpp in Sources */,
				C666EE751F37ACB10061AA04 /* NewsOptions.cpp in Sources */,
				C654DF311F69C0430040F43D /* GuestList.cpp in Sources */,
				4C8BB67C25533D59005C8830 /* JobPool.cpp in Sources */,
				01C6F0C222FD519E0057E2F7 /* TrackImporter.cpp in Sources */,
				4C8BB68125533D65005C8830 /* StringBuilder.cpp in Sources */,
				4CA23D64263C91D800077AA1 /* ChecksumStream.cpp in Sources */,
				C666EE761F37ACB10061AA04 /* Options.cpp in Sources */,
				4CB991CC25CEE54500C692B4 /* Shortcuts.cpp in Sources */,
				C666EE6E1F37ACB10061AA04 /* CustomCurrency.cpp in Sources */,
				C654DF2D1F69C0430040F43D /* Banner.cpp in Sources */,
				C666EE711F37ACB10061AA04 /* MapGen.cpp in Sources */,
				4CB30179249E382B0034A7F6 /* RCT2.cpp in Sources */,
				C6D2BEEA1F9BB83C008B557C /* NetworkStatus.cpp in Sources */,
				C64645011F3FA4120026AC2D /* Water.cpp in Sources */,
				C61FB2721FA3E25D0095FB9D /* ObjectLoadError.cpp in Sources */,
				C68D98BC1FC6B8AB008E8378 /* TileInspector.cpp in Sources */,
				C64644FA1F3FA4120026AC2D /* EditorObjectiveOptions.cpp in Sources */,
				C666EE741F37ACB10061AA04 /* News.cpp in Sources */,
				F76C888A1EC5324E00FA49E2 /* TextComposition.cpp in Sources */,
				C68313CC1FDB4EEC006DB3D8 /* Dropdown.cpp in Sources */,
				C68313D61FDB4F4C006DB3D8 /* LandTool.cpp in Sources */,
				C64644FE1F3FA4120026AC2D /* Main.cpp in Sources */,
				C68878C220289B710084B384 /* DrawLineShader.cpp in Sources */,
				F76C888B1EC5324E00FA49E2 /* Ui.cpp in Sources */,
				C685E51A1F8907850090598F /* Staff.cpp in Sources */,
				C9C630B62235A22D009AD16E /* GameStateSnapshots.cpp in Sources */,
				F76C888C1EC5324E00FA49E2 /* UiContext.cpp in Sources */,
				C666EE7D1F37ACB10061AA04 /* TitleMenu.cpp in Sources */,
				93F6004C213DD7DD00EEB83E /* TerrainSurfaceObject.cpp in Sources */,
				933CBDB520CB1ACD00134678 /* Widget.cpp in Sources */,
				9308D9FE209908090079EE96 /* TileElement.cpp in Sources */,
				F76C888D1EC5324E00FA49E2 /* UiContext.Linux.cpp in Sources */,
				9346F9D8208A191900C77D91 /* Guest.cpp in Sources */,
				4C358E5221C445F700ADE6BC /* ReplayManager.cpp in Sources */,
				F76C888E1EC5324E00FA49E2 /* UiContext.Win32.cpp in Sources */,
			);
			runOnlyForDeploymentPostprocessing = 0;
		};
		F76C80961EC4D9FA00FA49E2 /* Sources */ = {
			isa = PBXSourcesBuildPhase;
			buildActionMask = 2147483647;
			files = (
				F7C44AF82030E8D3007E099F /* AVX2Drawing.cpp in Sources */,
				66A10FAE257F1E1800DD651A /* SmallSceneryPlaceAction.cpp in Sources */,
				F70839931FFC0B61002DCEFA /* Scenario.cpp in Sources */,
				C688791C20289B9B0084B384 /* Facility.cpp in Sources */,
				C688790C20289B9B0084B384 /* CarRide.cpp in Sources */,
				66A10F75257F1E1800DD651A /* RideSetPriceAction.cpp in Sources */,
				66A10F6D257F1E1800DD651A /* ParkSetParameterAction.cpp in Sources */,
				C688786820289A4A0084B384 /* Util.cpp in Sources */,
				C688792720289B9B0084B384 /* TopSpin.cpp in Sources */,
				C688787E20289ADE0084B384 /* Drawing.cpp in Sources */,
				93AE238A252F948A00CD03C3 /* Formatter.cpp in Sources */,
				C68878A120289B200084B384 /* Localisation.cpp in Sources */,
				C68878ED20289B9B0084B384 /* BobsleighCoaster.cpp in Sources */,
				C688785E20289A0A0084B384 /* Fountain.cpp in Sources */,
				F7CB864E1EEDA2050030C877 /* DummyWindowManager.cpp in Sources */,
				C688789E20289B200084B384 /* FormatCodes.cpp in Sources */,
				C688785820289A0A0084B384 /* Balloon.cpp in Sources */,
				C688788820289ADE0084B384 /* X8DrawingEngine.cpp in Sources */,
				66A10F6A257F1E1800DD651A /* LargeScenerySetColourAction.cpp in Sources */,
				9329D520240C17C60054301C /* BenchUpdate.cpp in Sources */,
				F775F5381EE3725C001F00E7 /* DummyAudioContext.cpp in Sources */,
				F775F5351EE35A89001F00E7 /* DummyUiContext.cpp in Sources */,
				2A1F4FE1221FF4B0003CA045 /* Audio.cpp in Sources */,
				C688790920289B9B0084B384 /* WildMouse.cpp in Sources */,
				C688791420289B9B0084B384 /* Maze.cpp in Sources */,
				66A10ED8257F1DF800DD651A /* BannerSetColourAction.cpp in Sources */,
				C688784C202899BE0084B384 /* Game.cpp in Sources */,
				F76C85B41EC4E88300FA49E2 /* AudioMixer.cpp in Sources */,
				F76C85B71EC4E88300FA49E2 /* NullAudioSource.cpp in Sources */,
				C68878E720289B9B0084B384 /* Platform.Posix.cpp in Sources */,
				66A10F93257F1E1800DD651A /* LandSmoothAction.cpp in Sources */,
				C68878CE20289B9B0084B384 /* ObjectList.cpp in Sources */,
				C688788120289ADE0084B384 /* Line.cpp in Sources */,
				93CBA4CA20A7504500867D56 /* ImageImporter.cpp in Sources */,
				66A10F7F257F1E1800DD651A /* MazePlaceTrackAction.cpp in Sources */,
				C688792520289B9B0084B384 /* RotoDrop.cpp in Sources */,
				F76C85BA1EC4E88300FA49E2 /* CommandLine.cpp in Sources */,
				C68878EE20289B9B0084B384 /* BolligerMabillardTrack.cpp in Sources */,
				93F76F0420BFF77B00D4512C /* Paint.Banner.cpp in Sources */,
				F76C85BC1EC4E88300FA49E2 /* ConvertCommand.cpp in Sources */,
				F76C85BD1EC4E88300FA49E2 /* RootCommands.cpp in Sources */,
				C688791320289B9B0084B384 /* HauntedHouse.cpp in Sources */,
				C688786E20289A6F0084B384 /* Vehicle.cpp in Sources */,
				F76C85BE1EC4E88300FA49E2 /* ScreenshotCommands.cpp in Sources */,
				C688786320289A0A0084B384 /* MapHelpers.cpp in Sources */,
				F76C85BF1EC4E88300FA49E2 /* SpriteCommands.cpp in Sources */,
				66A10F76257F1E1800DD651A /* SmallSceneryRemoveAction.cpp in Sources */,
				F76C85C01EC4E88300FA49E2 /* UriHandler.cpp in Sources */,
				C688786220289A0A0084B384 /* MapGen.cpp in Sources */,
				C68878A820289B2A0084B384 /* NewsItem.cpp in Sources */,
				93F76EED20BFF6F900D4512C /* Drawing.Sprite.cpp in Sources */,
				933F2CB820935653001B33FD /* LocalisationService.cpp in Sources */,
				F76C85C41EC4E88300FA49E2 /* Config.cpp in Sources */,
				66A10EC4257F1DF800DD651A /* FootpathAdditionPlaceAction.cpp in Sources */,
				C688792920289B9B0084B384 /* Chairlift.cpp in Sources */,
				20DE495F25DA8C6B00F2DF6D /* TileElementBase.cpp in Sources */,
				C68878A020289B200084B384 /* LanguagePack.cpp in Sources */,
				F76C85C71EC4E88300FA49E2 /* IniReader.cpp in Sources */,
				93F76F0020BFF77B00D4512C /* Paint.Path.cpp in Sources */,
				F76C85C91EC4E88300FA49E2 /* IniWriter.cpp in Sources */,
				C688792620289B9B0084B384 /* SwingingInverterShip.cpp in Sources */,
				93F76EF220BFF74200D4512C /* Localisation.Date.cpp in Sources */,
				F76C85CC1EC4E88300FA49E2 /* Context.cpp in Sources */,
				C68878E220289B9B0084B384 /* Staff.cpp in Sources */,
				66A10F7E257F1E1800DD651A /* RideSetColourSchemeAction.cpp in Sources */,
				F76C85CF1EC4E88300FA49E2 /* Console.cpp in Sources */,
				C68878DC20289B9B0084B384 /* Painter.cpp in Sources */,
				933C55B524B858490057E64B /* SeaDecrypt.cpp in Sources */,
				C688790120289B9B0084B384 /* ReverserRollerCoaster.cpp in Sources */,
				C688786120289A0A0084B384 /* MapAnimation.cpp in Sources */,
				F76C85D11EC4E88300FA49E2 /* Diagnostics.cpp in Sources */,
				66A10FB0257F1E1800DD651A /* SignSetStyleAction.cpp in Sources */,
				F76C85D41EC4E88300FA49E2 /* File.cpp in Sources */,
				C688790220289B9B0084B384 /* SideFrictionRollerCoaster.cpp in Sources */,
				F76C85D61EC4E88300FA49E2 /* FileScanner.cpp in Sources */,
				66A10F59257F1E1700DD651A /* SetCheatAction.cpp in Sources */,
				C68878F820289B9B0084B384 /* LayDownRollerCoaster.cpp in Sources */,
				C6887856202899FA0084B384 /* Scenery.cpp in Sources */,
				C688785D20289A0A0084B384 /* Footpath.cpp in Sources */,
				F76C85D91EC4E88300FA49E2 /* Guard.cpp in Sources */,
				C688790520289B9B0084B384 /* SuspendedSwingingCoaster.cpp in Sources */,
				C68878E920289B9B0084B384 /* Posix.cpp in Sources */,
				66A10EA2257F1DE100DD651A /* BalloonPressAction.cpp in Sources */,
				D48AFDB71EF78DBF0081C644 /* BenchGfxCommmands.cpp in Sources */,
				66A10F79257F1E1800DD651A /* RideCreateAction.cpp in Sources */,
				C688790320289B9B0084B384 /* StandUpRollerCoaster.cpp in Sources */,
				C62D838A1FD36D6F008C04F1 /* EditorObjectSelectionSession.cpp in Sources */,
				C6887851202899EA0084B384 /* Wall.cpp in Sources */,
				F76C85DB1EC4E88300FA49E2 /* IStream.cpp in Sources */,
				C688785A20289A0A0084B384 /* Climate.cpp in Sources */,
				66A10FA8257F1E1800DD651A /* RideEntranceExitRemoveAction.cpp in Sources */,
				C68878A920289B2A0084B384 /* Research.cpp in Sources */,
				66A10F61257F1E1700DD651A /* PlaceParkEntranceAction.cpp in Sources */,
				C6887850202899D40084B384 /* Cheats.cpp in Sources */,
				C688784D202899C40084B384 /* Diagnostic.cpp in Sources */,
				C688787020289A6F0084B384 /* VehiclePaint.cpp in Sources */,
				93F76F0320BFF77B00D4512C /* Paint.SmallScenery.cpp in Sources */,
				F76C85DD1EC4E88300FA49E2 /* Json.cpp in Sources */,
				C688793120289B9B0084B384 /* RiverRapids.cpp in Sources */,
				F76C85E11EC4E88300FA49E2 /* MemoryStream.cpp in Sources */,
				F76C85E41EC4E88300FA49E2 /* Path.cpp in Sources */,
				F76C85E71EC4E88300FA49E2 /* String.cpp in Sources */,
				C68878DE20289B9B0084B384 /* Supports.cpp in Sources */,
				C688791720289B9B0084B384 /* MiniHelicopters.cpp in Sources */,
				93B4DC1525487CDF008D63FF /* Formatting.cpp in Sources */,
				66A10EC3257F1DF800DD651A /* FootpathPlaceFromTrackAction.cpp in Sources */,
				C688784F202899D00084B384 /* CmdlineSprite.cpp in Sources */,
				F76C85EE1EC4E88300FA49E2 /* Zip.cpp in Sources */,
				C688793220289B9B0084B384 /* SplashBoats.cpp in Sources */,
				66A10FB2257F1E1800DD651A /* LargeSceneryRemoveAction.cpp in Sources */,
				F76C85F91EC4E88300FA49E2 /* Image.cpp in Sources */,
				C68878FF20289B9B0084B384 /* MultiDimensionRollerCoaster.cpp in Sources */,
				66A10F58257F1E1700DD651A /* StaffSetNameAction.cpp in Sources */,
				66A10F6C257F1E1800DD651A /* LoadOrQuitAction.cpp in Sources */,
				C688789220289B140084B384 /* FontFamilies.cpp in Sources */,
				C68878F120289B9B0084B384 /* FlyingRollerCoaster.cpp in Sources */,
				C688792B20289B9B0084B384 /* MiniatureRailway.cpp in Sources */,
				F76C85FD1EC4E88300FA49E2 /* NewDrawing.cpp in Sources */,
				F76C85FF1EC4E88300FA49E2 /* Weather.cpp in Sources */,
				C688785920289A0A0084B384 /* Banner.cpp in Sources */,
				C68878EC20289B9B0084B384 /* AirPoweredVerticalCoaster.cpp in Sources */,
				66A10FAD257F1E1800DD651A /* TileModifyAction.cpp in Sources */,
				C688790B20289B9B0084B384 /* WoodenWildMouse.cpp in Sources */,
				C688792320289B9B0084B384 /* MotionSimulator.cpp in Sources */,
				93DE9751209C3C1000FB1CC8 /* GameState.cpp in Sources */,
				C68878EF20289B9B0084B384 /* CompactInvertedCoaster.cpp in Sources */,
				C68878E320289B9B0084B384 /* Android.cpp in Sources */,
				66A10F70257F1E1800DD651A /* ParkSetDateAction.cpp in Sources */,
				F76C86051EC4E88300FA49E2 /* Editor.cpp in Sources */,
				F76C86071EC4E88300FA49E2 /* FileClassifier.cpp in Sources */,
				66A10FDE257F1E3000DD651A /* WaterLowerAction.cpp in Sources */,
				C688786920289A660084B384 /* CableLift.cpp in Sources */,
				C688790020289B9B0084B384 /* ReverseFreefallCoaster.cpp in Sources */,
				93F76EF620BFF76E00D4512C /* Paint.Sprite.cpp in Sources */,
				C6607F481FE2B97E00D3FC0D /* Input.cpp in Sources */,
				66A10ECC257F1DF800DD651A /* ClearAction.cpp in Sources */,
				66A10FDB257F1E3000DD651A /* WallPlaceAction.cpp in Sources */,
				C688789F20289B200084B384 /* Language.cpp in Sources */,
				C688791620289B9B0084B384 /* MiniGolf.cpp in Sources */,
				C688787820289A780084B384 /* Track.cpp in Sources */,
				66A10ED6257F1DF800DD651A /* FootpathPlaceAction.cpp in Sources */,
				F76C86491EC4E88300FA49E2 /* NetworkAction.cpp in Sources */,
				C688788020289ADE0084B384 /* LightFX.cpp in Sources */,
				F76C864B1EC4E88300FA49E2 /* NetworkConnection.cpp in Sources */,
				F76C864D1EC4E88300FA49E2 /* NetworkGroup.cpp in Sources */,
				F76C864F1EC4E88300FA49E2 /* NetworkKey.cpp in Sources */,
				C688789620289B140084B384 /* Viewport.cpp in Sources */,
				93DFD05224521C1A001FCBAF /* Plugin.cpp in Sources */,
				C68878A520289B2A0084B384 /* Award.cpp in Sources */,
				F76C86511EC4E88300FA49E2 /* NetworkPacket.cpp in Sources */,
				F76C86531EC4E88300FA49E2 /* NetworkPlayer.cpp in Sources */,
				F76C86551EC4E88300FA49E2 /* NetworkServerAdvertiser.cpp in Sources */,
				93F76EFF20BFF77B00D4512C /* Paint.Wall.cpp in Sources */,
				F76C86581EC4E88300FA49E2 /* NetworkUser.cpp in Sources */,
				F76C865A1EC4E88300FA49E2 /* ServerList.cpp in Sources */,
				F76C865C1EC4E88300FA49E2 /* Socket.cpp in Sources */,
				C688784B202899B90084B384 /* Intro.cpp in Sources */,
				C68878FD20289B9B0084B384 /* MiniRollerCoaster.cpp in Sources */,
				93F76EF520BFF76E00D4512C /* Paint.Peep.cpp in Sources */,
				C6887857202899FD0084B384 /* Park.cpp in Sources */,
				F76C86601EC4E88300FA49E2 /* BannerObject.cpp in Sources */,
				66A10FB4257F1E1800DD651A /* ScenarioSetSettingAction.cpp in Sources */,
				C688792A20289B9B0084B384 /* Lift.cpp in Sources */,
				F76C86621EC4E88300FA49E2 /* EntranceObject.cpp in Sources */,
				93DFD04824521C1A001FCBAF /* HookEngine.cpp in Sources */,
				C688792820289B9B0084B384 /* Twist.cpp in Sources */,
				C688792D20289B9B0084B384 /* SuspendedMonorail.cpp in Sources */,
				C688788620289ADE0084B384 /* TTF.cpp in Sources */,
				F76C86641EC4E88300FA49E2 /* FootpathItemObject.cpp in Sources */,
				C688786020289A0A0084B384 /* Map.cpp in Sources */,
				9308DA02209908090079EE96 /* Surface.cpp in Sources */,
				C68878DD20289B9B0084B384 /* PaintHelpers.cpp in Sources */,
				F76C86661EC4E88300FA49E2 /* FootpathObject.cpp in Sources */,
				66A10F80257F1E1800DD651A /* NetworkModifyGroupAction.cpp in Sources */,
				C688793420289B9B0084B384 /* WaterCoaster.cpp in Sources */,
				F76C86681EC4E88300FA49E2 /* ImageTable.cpp in Sources */,
				C68878E620289B9B0084B384 /* Platform.Linux.cpp in Sources */,
				93DFD04B24521C1A001FCBAF /* ScriptEngine.cpp in Sources */,
				C688785B20289A0A0084B384 /* Duck.cpp in Sources */,
				F76C866A1EC4E88300FA49E2 /* LargeSceneryObject.cpp in Sources */,
				C688788E20289AE70084B384 /* SSE41Drawing.cpp in Sources */,
				F76C866C1EC4E88400FA49E2 /* Object.cpp in Sources */,
				F76C866E1EC4E88400FA49E2 /* ObjectFactory.cpp in Sources */,
				66A10FAB257F1E1800DD651A /* LandSetRightsAction.cpp in Sources */,
				93FB272124ED3601008241C9 /* Cursors.cpp in Sources */,
				C68878A220289B200084B384 /* RealNames.cpp in Sources */,
				66A10F94257F1E1800DD651A /* StaffSetOrdersAction.cpp in Sources */,
				66A10EC7257F1DF800DD651A /* FootpathRemoveAction.cpp in Sources */,
				C688787120289A780084B384 /* Ride.cpp in Sources */,
				F76C86701EC4E88400FA49E2 /* ObjectManager.cpp in Sources */,
				66A10F52257F1E1700DD651A /* StaffSetCostumeAction.cpp in Sources */,
				C688791D20289B9B0084B384 /* Shop.cpp in Sources */,
				F76C86721EC4E88400FA49E2 /* ObjectRepository.cpp in Sources */,
				F76C86741EC4E88400FA49E2 /* RideObject.cpp in Sources */,
				C688790820289B9B0084B384 /* VirginiaReel.cpp in Sources */,
				C688791B20289B9B0084B384 /* SpiralSlide.cpp in Sources */,
				C688786C20289A6F0084B384 /* TrackDesign.cpp in Sources */,
				C68878F220289B9B0084B384 /* GigaCoaster.cpp in Sources */,
				C688792420289B9B0084B384 /* SwingingShip.cpp in Sources */,
				C68878F420289B9B0084B384 /* InvertedHairpinCoaster.cpp in Sources */,
				C68878A620289B2A0084B384 /* Finance.cpp in Sources */,
				66A10FA4257F1E1800DD651A /* RideSetNameAction.cpp in Sources */,
				C688788720289ADE0084B384 /* TTFSDLPort.cpp in Sources */,
				F76C86761EC4E88400FA49E2 /* SceneryGroupObject.cpp in Sources */,
				66A10FB1257F1E1800DD651A /* RideDemolishAction.cpp in Sources */,
				C68878F620289B9B0084B384 /* InvertedRollerCoaster.cpp in Sources */,
				66A10F55257F1E1700DD651A /* SurfaceSetStyleAction.cpp in Sources */,
				C68878E420289B9B0084B384 /* Linux.cpp in Sources */,
				F76C86791EC4E88400FA49E2 /* SmallSceneryObject.cpp in Sources */,
				93F9DA3820B46F9D00D1BE92 /* ShopItem.cpp in Sources */,
				66A10ECD257F1DF800DD651A /* BannerRemoveAction.cpp in Sources */,
				C688787720289A780084B384 /* Station.cpp in Sources */,
				C68878DF20289B9B0084B384 /* VirtualFloor.cpp in Sources */,
				C68878CD20289B9B0084B384 /* DefaultObjects.cpp in Sources */,
				939A359A20C12FC800630B3F /* Paint.Litter.cpp in Sources */,
				C688788220289ADE0084B384 /* Rect.cpp in Sources */,
				C688787320289A780084B384 /* RideRatings.cpp in Sources */,
				C688790D20289B9B0084B384 /* Circus.cpp in Sources */,
				C688788F20289B140084B384 /* Chat.cpp in Sources */,
				C688789A20289B200084B384 /* ConversionTables.cpp in Sources */,
				66A10ED2257F1DF800DD651A /* FootpathAdditionRemoveAction.cpp in Sources */,
				C688791020289B9B0084B384 /* FerrisWheel.cpp in Sources */,
				C688791120289B9B0084B384 /* FlyingSaucers.cpp in Sources */,
				C688784A202899B40084B384 /* input.cpp in Sources */,
				F76C867D1EC4E88400FA49E2 /* StringTable.cpp in Sources */,
				C688791520289B9B0084B384 /* MerryGoRound.cpp in Sources */,
				F76C867F1EC4E88400FA49E2 /* WallObject.cpp in Sources */,
				C68878FC20289B9B0084B384 /* MineTrainCoaster.cpp in Sources */,
				C6887854202899F30084B384 /* SmallScenery.cpp in Sources */,
				C68878DB20289B9B0084B384 /* Paint.cpp in Sources */,
				F76C86811EC4E88400FA49E2 /* WaterObject.cpp in Sources */,
				F76C86861EC4E88400FA49E2 /* OpenRCT2.cpp in Sources */,
				66A10F89257F1E1800DD651A /* PauseToggleAction.cpp in Sources */,
				66A10F66257F1E1700DD651A /* RideSetVehicleAction.cpp in Sources */,
				C68878F320289B9B0084B384 /* HeartlineTwisterCoaster.cpp in Sources */,
				C688788320289ADE0084B384 /* ScrollingText.cpp in Sources */,
				C68878F720289B9B0084B384 /* JuniorRollerCoaster.cpp in Sources */,
				66A10F6F257F1E1800DD651A /* RideEntranceExitPlaceAction.cpp in Sources */,
				66A10F64257F1E1700DD651A /* LandRaiseAction.cpp in Sources */,
				66A10F7D257F1E1800DD651A /* ParkSetNameAction.cpp in Sources */,
				C688792020289B9B0084B384 /* GoKarts.cpp in Sources */,
				66A10FD9257F1E3000DD651A /* WaterSetHeightAction.cpp in Sources */,
				939A359B20C12FC800630B3F /* Paint.Misc.cpp in Sources */,
				C688792E20289B9B0084B384 /* BoatHire.cpp in Sources */,
				F76C869C1EC4E88400FA49E2 /* ParkImporter.cpp in Sources */,
				F76C86A31EC4E88400FA49E2 /* Crash.cpp in Sources */,
				66A10ED1257F1DF800DD651A /* CustomAction.cpp in Sources */,
				2A1F4FE2221FF4B0003CA045 /* macos.mm in Sources */,
				C688789420289B140084B384 /* Screenshot.cpp in Sources */,
				9346F9DC208A191900C77D91 /* GuestPathfinding.cpp in Sources */,
				C688790620289B9B0084B384 /* TwisterRollerCoaster.cpp in Sources */,
				C688786720289A4A0084B384 /* SawyerCoding.cpp in Sources */,
				93F9DA3B20B4701100D1BE92 /* StdInOutConsole.cpp in Sources */,
				66A10FA1257F1E1800DD651A /* SmallScenerySetColourAction.cpp in Sources */,
				66A10F95257F1E1800DD651A /* GuestSetFlagsAction.cpp in Sources */,
				66A10FB5257F1E1800DD651A /* SignSetNameAction.cpp in Sources */,
				66A10FDC257F1E3000DD651A /* TrackPlaceAction.cpp in Sources */,
				9344BEFA20C1E6180047D165 /* Crypt.OpenSSL.cpp in Sources */,
				66A10ECB257F1DF800DD651A /* BannerSetStyleAction.cpp in Sources */,
				93F76F0520BFF77B00D4512C /* Paint.TileElement.cpp in Sources */,
				C68878FE20289B9B0084B384 /* MiniSuspendedCoaster.cpp in Sources */,
				F76C86AD1EC4E88400FA49E2 /* PlatformEnvironment.cpp in Sources */,
				66A10F6B257F1E1800DD651A /* ParkSetLoanAction.cpp in Sources */,
				66A10FE0257F1E3000DD651A /* WallRemoveAction.cpp in Sources */,
				66A10FBB257F1E1800DD651A /* LargeSceneryPlaceAction.cpp in Sources */,
				66A10F7A257F1E1800DD651A /* RideSetSettingAction.cpp in Sources */,
				C688791220289B9B0084B384 /* GhostTrain.cpp in Sources */,
				C688787F20289ADE0084B384 /* Font.cpp in Sources */,
				93CBA4C520A7502E00867D56 /* Imaging.cpp in Sources */,
				F76C86AF1EC4E88400FA49E2 /* S4Importer.cpp in Sources */,
				66A10F7C257F1E1800DD651A /* StaffHireNewAction.cpp in Sources */,
				66A10F85257F1E1800DD651A /* LandSetHeightAction.cpp in Sources */,
				F76C86B01EC4E88400FA49E2 /* Tables.cpp in Sources */,
				C688788520289ADE0084B384 /* Text.cpp in Sources */,
				F76C86B41EC4E88400FA49E2 /* SawyerChunk.cpp in Sources */,
				C68878F920289B9B0084B384 /* LimLaunchedRollerCoaster.cpp in Sources */,
				C68878E120289B9B0084B384 /* PeepData.cpp in Sources */,
				F76C86B61EC4E88400FA49E2 /* SawyerChunkReader.cpp in Sources */,
				F76C86B81EC4E88400FA49E2 /* SawyerChunkWriter.cpp in Sources */,
				66A10FE1257F1E3000DD651A /* WallSetColourAction.cpp in Sources */,
				C6887855202899F60084B384 /* Particle.cpp in Sources */,
				C688784E202899CB0084B384 /* Date.cpp in Sources */,
				66A10F9B257F1E1800DD651A /* ParkSetResearchFundingAction.cpp in Sources */,
				F76C86BA1EC4E88400FA49E2 /* SawyerEncoding.cpp in Sources */,
				C68878E820289B9B0084B384 /* Platform.Win32.cpp in Sources */,
				C688791A20289B9B0084B384 /* SpaceRings.cpp in Sources */,
				C688790420289B9B0084B384 /* Steeplechase.cpp in Sources */,
				C68878E020289B9B0084B384 /* Peep.cpp in Sources */,
				936F412A24CE030F00E07BCF /* NetworkClient.cpp in Sources */,
				F76C86C51EC4E88400FA49E2 /* S6Importer.cpp in Sources */,
				C688790A20289B9B0084B384 /* WoodenRollerCoaster.cpp in Sources */,
				93F76F0220BFF77B00D4512C /* Paint.Surface.cpp in Sources */,
				66A10ECF257F1DF800DD651A /* ClimateSetAction.cpp in Sources */,
				93DFD02F24521BA0001FCBAF /* FileWatcher.cpp in Sources */,
				F76C871C1EC4E88400FA49E2 /* TrackDesignRepository.cpp in Sources */,
				C68878FA20289B9B0084B384 /* LoopingRollerCoaster.cpp in Sources */,
				66A10F57257F1E1700DD651A /* RideSetAppearanceAction.cpp in Sources */,
				66A10FB9257F1E1800DD651A /* RideSetStatusAction.cpp in Sources */,
				C68878A720289B2A0084B384 /* Marketing.cpp in Sources */,
				F76C87331EC4E88400FA49E2 /* ScenarioRepository.cpp in Sources */,
				C68878FB20289B9B0084B384 /* MineRide.cpp in Sources */,
				66A10FD8257F1E3000DD651A /* TrackRemoveAction.cpp in Sources */,
				9308D9FF209908090079EE96 /* TileElement.cpp in Sources */,
				66A10FAA257F1E1800DD651A /* SetParkEntranceFeeAction.cpp in Sources */,
				66A10F9E257F1E1800DD651A /* ParkMarketingAction.cpp in Sources */,
				C688789020289B140084B384 /* Colour.cpp in Sources */,
				66A10FA3257F1E1800DD651A /* LandLowerAction.cpp in Sources */,
				66A10FB7257F1E1800DD651A /* LandBuyRightsAction.cpp in Sources */,
				C68878EB20289B9B0084B384 /* Windows.cpp in Sources */,
				C688789920289B140084B384 /* Window.cpp in Sources */,
				F76C87351EC4E88400FA49E2 /* ScenarioSources.cpp in Sources */,
				F76C87381EC4E88400FA49E2 /* TitleScreen.cpp in Sources */,
				F76C873A1EC4E88400FA49E2 /* TitleSequence.cpp in Sources */,
				66A10EC0257F1DF800DD651A /* BannerPlaceAction.cpp in Sources */,
				C6887852202899ED0084B384 /* TileInspector.cpp in Sources */,
				F76C873C1EC4E88400FA49E2 /* TitleSequenceManager.cpp in Sources */,
				66A10F9D257F1E1800DD651A /* StaffFireAction.cpp in Sources */,
				C688793320289B9B0084B384 /* SubmarineRide.cpp in Sources */,
				93F76EEE20BFF6F900D4512C /* Drawing.String.cpp in Sources */,
				C688785C20289A0A0084B384 /* Entrance.cpp in Sources */,
				C688790E20289B9B0084B384 /* CrookedHouse.cpp in Sources */,
				C68878F520289B9B0084B384 /* InvertedImpulseCoaster.cpp in Sources */,
				C688793020289B9B0084B384 /* LogFlume.cpp in Sources */,
				66A10F82257F1E1800DD651A /* PlayerSetGroupAction.cpp in Sources */,
				2ADE2F3222441905002598AF /* DiscordService.cpp in Sources */,
				C688786620289A430084B384 /* Intent.cpp in Sources */,
				66A10FBA257F1E1800DD651A /* PlayerKickAction.cpp in Sources */,
				C68878E520289B9B0084B384 /* Platform.Android.cpp in Sources */,
				C68878EA20289B9B0084B384 /* Shared.cpp in Sources */,
				F76C87451EC4E88400FA49E2 /* Version.cpp in Sources */,
				9346F9D9208A191900C77D91 /* Guest.cpp in Sources */,
				C688789C20289B200084B384 /* Currency.cpp in Sources */,
				66A10F9C257F1E1800DD651A /* PeepPickupAction.cpp in Sources */,
				C68879A420289C060084B384 /* Platform.macOS.mm in Sources */,
				66A10FA0257F1E1800DD651A /* StaffSetPatrolAreaAction.cpp in Sources */,
				66A10F5B257F1E1700DD651A /* GuestSetNameAction.cpp in Sources */,
				C688787420289A780084B384 /* TrackDesignSave.cpp in Sources */,
				C688790F20289B9B0084B384 /* Dodgems.cpp in Sources */,
				C688791E20289B9B0084B384 /* 3dCinema.cpp in Sources */,
				C688786420289A0A0084B384 /* MoneyEffect.cpp in Sources */,
				66A10F98257F1E1800DD651A /* PlacePeepSpawnAction.cpp in Sources */,
				C68878A420289B200084B384 /* UTF8.cpp in Sources */,
				C688786D20289A6F0084B384 /* TrackPaint.cpp in Sources */,
				93F76F0620BFF77B00D4512C /* Paint.Entrance.cpp in Sources */,
				C688792120289B9B0084B384 /* LaunchedFreefall.cpp in Sources */,
				66A10FD4257F1E3000DD651A /* TrackSetBrakeSpeedAction.cpp in Sources */,
				C688791920289B9B0084B384 /* ObservationTower.cpp in Sources */,
				93F76EF020BFF71700D4512C /* InteractiveConsole.cpp in Sources */,
				C6887853202899F00084B384 /* Sprite.cpp in Sources */,
				66A10FB3257F1E1800DD651A /* MazeSetTrackAction.cpp in Sources */,
				66A10EC5257F1DF800DD651A /* BannerSetNameAction.cpp in Sources */,
				C688786F20289A6F0084B384 /* VehicleData.cpp in Sources */,
				C688786520289A400084B384 /* _legacy.cpp in Sources */,
				C688785F20289A0A0084B384 /* LargeScenery.cpp in Sources */,
				C688792C20289B9B0084B384 /* Monorail.cpp in Sources */,
				C688792220289B9B0084B384 /* MagicCarpet.cpp in Sources */,
				93F76F0120BFF77B00D4512C /* Paint.LargeScenery.cpp in Sources */,
				C688790720289B9B0084B384 /* VerticalDropRollerCoaster.cpp in Sources */,
				66A10F60257F1E1700DD651A /* ParkEntranceRemoveAction.cpp in Sources */,
				93F9DA3A20B46FCA00D1BE92 /* SceneryObject.cpp in Sources */,
				936F412924CE030F00E07BCF /* NetworkBase.cpp in Sources */,
				C688787520289A780084B384 /* RideData.cpp in Sources */,
				C688789B20289B200084B384 /* Convert.cpp in Sources */,
				C688791F20289B9B0084B384 /* Enterprise.cpp in Sources */,
				C688789320289B140084B384 /* Fonts.cpp in Sources */,
				C688792F20289B9B0084B384 /* DingySlide.cpp in Sources */,
				C688787920289A780084B384 /* TrackData.cpp in Sources */,
				66A10F71257F1E1800DD651A /* StaffSetColourAction.cpp in Sources */,
				C68878F020289B9B0084B384 /* CorkscrewRollerCoaster.cpp in Sources */,
				66A10FD1257F1E3000DD651A /* WaterRaiseAction.cpp in Sources */,
				C688791820289B9B0084B384 /* MonorailCycles.cpp in Sources */,
			);
			runOnlyForDeploymentPostprocessing = 0;
		};
		F7D774801EC66CD700BE6EBC /* Sources */ = {
			isa = PBXSourcesBuildPhase;
			buildActionMask = 2147483647;
			files = (
				9308DA00209908090079EE96 /* TileElement.cpp in Sources */,
				93CBA4CB20A7504500867D56 /* ImageImporter.cpp in Sources */,
				9346F9DD208A191900C77D91 /* GuestPathfinding.cpp in Sources */,
				9346F9DA208A191900C77D91 /* Guest.cpp in Sources */,
				F7D7749E1EC6713200BE6EBC /* Cli.cpp in Sources */,
				93CBA4C620A7502E00867D56 /* Imaging.cpp in Sources */,
				9308DA03209908090079EE96 /* Surface.cpp in Sources */,
				933F2CB920935653001B33FD /* LocalisationService.cpp in Sources */,
			);
			runOnlyForDeploymentPostprocessing = 0;
		};
/* End PBXSourcesBuildPhase section */

/* Begin PBXTargetDependency section */
		C68B2D491EC790970020651C /* PBXTargetDependency */ = {
			isa = PBXTargetDependency;
			target = C68B2D431EC790690020651C /* Download Libraries */;
			targetProxy = C68B2D481EC790970020651C /* PBXContainerItemProxy */;
		};
		C68B2D4B1EC7909B0020651C /* PBXTargetDependency */ = {
			isa = PBXTargetDependency;
			target = C68B2D431EC790690020651C /* Download Libraries */;
			targetProxy = C68B2D4A1EC7909B0020651C /* PBXContainerItemProxy */;
		};
		C68B2D4D1EC7909E0020651C /* PBXTargetDependency */ = {
			isa = PBXTargetDependency;
			target = F76C80991EC4D9FA00FA49E2 /* libopenrct2 */;
			targetProxy = C68B2D4C1EC7909E0020651C /* PBXContainerItemProxy */;
		};
		F76C88901EC5325700FA49E2 /* PBXTargetDependency */ = {
			isa = PBXTargetDependency;
			target = F76C80991EC4D9FA00FA49E2 /* libopenrct2 */;
			targetProxy = F76C888F1EC5325700FA49E2 /* PBXContainerItemProxy */;
		};
/* End PBXTargetDependency section */

/* Begin XCBuildConfiguration section */
		C68B2D441EC790690020651C /* Debug */ = {
			isa = XCBuildConfiguration;
			buildSettings = {
				CLANG_ENABLE_OBJC_WEAK = YES;
				MACOSX_DEPLOYMENT_TARGET = 10.13;
				PRODUCT_NAME = "$(TARGET_NAME)";
			};
			name = Debug;
		};
		C68B2D451EC790690020651C /* Release */ = {
			isa = XCBuildConfiguration;
			buildSettings = {
				CLANG_ENABLE_OBJC_WEAK = YES;
				MACOSX_DEPLOYMENT_TARGET = 10.13;
				PRODUCT_NAME = "$(TARGET_NAME)";
			};
			name = Release;
		};
		D497D0871C20FD53002BF46A /* Debug */ = {
			isa = XCBuildConfiguration;
			buildSettings = {
				ALWAYS_SEARCH_USER_PATHS = NO;
				ARCHS = x86_64;
				CLANG_CXX_LANGUAGE_STANDARD = "gnu++17";
				CLANG_CXX_LIBRARY = "libc++";
				CLANG_ENABLE_MODULES = YES;
				CLANG_ENABLE_OBJC_ARC = NO;
				CLANG_WARN_BLOCK_CAPTURE_AUTORELEASING = YES;
				CLANG_WARN_BOOL_CONVERSION = YES;
				CLANG_WARN_COMMA = YES;
				CLANG_WARN_CONSTANT_CONVERSION = YES;
				CLANG_WARN_DEPRECATED_OBJC_IMPLEMENTATIONS = YES;
				CLANG_WARN_DIRECT_OBJC_ISA_USAGE = YES_ERROR;
				CLANG_WARN_EMPTY_BODY = YES;
				CLANG_WARN_ENUM_CONVERSION = YES;
				CLANG_WARN_INFINITE_RECURSION = YES;
				CLANG_WARN_INT_CONVERSION = YES;
				CLANG_WARN_NON_LITERAL_NULL_CONVERSION = YES;
				CLANG_WARN_OBJC_IMPLICIT_RETAIN_SELF = YES;
				CLANG_WARN_OBJC_LITERAL_CONVERSION = YES;
				CLANG_WARN_OBJC_ROOT_CLASS = YES_ERROR;
				CLANG_WARN_RANGE_LOOP_ANALYSIS = YES;
				CLANG_WARN_STRICT_PROTOTYPES = YES;
				CLANG_WARN_SUSPICIOUS_MOVE = YES;
				CLANG_WARN_UNREACHABLE_CODE = YES;
				CLANG_WARN__DUPLICATE_METHOD_MATCH = YES;
				CODE_SIGN_IDENTITY = "";
				COPY_PHASE_STRIP = NO;
				DEBUG_INFORMATION_FORMAT = dwarf;
				ENABLE_STRICT_OBJC_MSGSEND = YES;
				ENABLE_TESTABILITY = YES;
				GCC_C_LANGUAGE_STANDARD = gnu11;
				GCC_DYNAMIC_NO_PIC = NO;
				GCC_NO_COMMON_BLOCKS = YES;
				GCC_OPTIMIZATION_LEVEL = 0;
				GCC_PREPROCESSOR_DEFINITIONS = (
					"DEBUG=1",
					OPENGL_NO_LINK,
					"OPENRCT2_BUILD_INFO_HEADER=\"\\\"$(DERIVED_FILE_DIR)/gitversion.h\\\"\"",
					__ENABLE_LIGHTFX__,
					ENABLE_SCRIPTING,
				);
				GCC_WARN_64_TO_32_BIT_CONVERSION = YES;
				GCC_WARN_ABOUT_RETURN_TYPE = YES_ERROR;
				GCC_WARN_FOUR_CHARACTER_CONSTANTS = YES;
				GCC_WARN_UNDECLARED_SELECTOR = YES;
				GCC_WARN_UNINITIALIZED_AUTOS = YES_AGGRESSIVE;
				GCC_WARN_UNUSED_FUNCTION = YES;
				GCC_WARN_UNUSED_VARIABLE = YES;
				LD_NO_PIE = YES;
				MACOSX_DEPLOYMENT_TARGET = 10.13;
				MTL_ENABLE_DEBUG_INFO = YES;
				ONLY_ACTIVE_ARCH = YES;
				SDKROOT = macosx;
			};
			name = Debug;
		};
		D497D0881C20FD53002BF46A /* Release */ = {
			isa = XCBuildConfiguration;
			buildSettings = {
				ALWAYS_SEARCH_USER_PATHS = NO;
				ARCHS = x86_64;
				CLANG_CXX_LANGUAGE_STANDARD = "gnu++17";
				CLANG_CXX_LIBRARY = "libc++";
				CLANG_ENABLE_MODULES = YES;
				CLANG_ENABLE_OBJC_ARC = NO;
				CLANG_WARN_BLOCK_CAPTURE_AUTORELEASING = YES;
				CLANG_WARN_BOOL_CONVERSION = YES;
				CLANG_WARN_COMMA = YES;
				CLANG_WARN_CONSTANT_CONVERSION = YES;
				CLANG_WARN_DEPRECATED_OBJC_IMPLEMENTATIONS = YES;
				CLANG_WARN_DIRECT_OBJC_ISA_USAGE = YES_ERROR;
				CLANG_WARN_EMPTY_BODY = YES;
				CLANG_WARN_ENUM_CONVERSION = YES;
				CLANG_WARN_INFINITE_RECURSION = YES;
				CLANG_WARN_INT_CONVERSION = YES;
				CLANG_WARN_NON_LITERAL_NULL_CONVERSION = YES;
				CLANG_WARN_OBJC_IMPLICIT_RETAIN_SELF = YES;
				CLANG_WARN_OBJC_LITERAL_CONVERSION = YES;
				CLANG_WARN_OBJC_ROOT_CLASS = YES_ERROR;
				CLANG_WARN_RANGE_LOOP_ANALYSIS = YES;
				CLANG_WARN_STRICT_PROTOTYPES = YES;
				CLANG_WARN_SUSPICIOUS_MOVE = YES;
				CLANG_WARN_UNREACHABLE_CODE = YES;
				CLANG_WARN__DUPLICATE_METHOD_MATCH = YES;
				CODE_SIGN_IDENTITY = "";
				COPY_PHASE_STRIP = NO;
				DEBUG_INFORMATION_FORMAT = "dwarf-with-dsym";
				ENABLE_NS_ASSERTIONS = NO;
				ENABLE_STRICT_OBJC_MSGSEND = YES;
				GCC_C_LANGUAGE_STANDARD = gnu11;
				GCC_DYNAMIC_NO_PIC = NO;
				GCC_NO_COMMON_BLOCKS = YES;
				GCC_PREPROCESSOR_DEFINITIONS = (
					"NDEBUG=1",
					OPENGL_NO_LINK,
					"OPENRCT2_BUILD_INFO_HEADER=\"\\\"$(DERIVED_FILE_DIR)/gitversion.h\\\"\"",
					__ENABLE_LIGHTFX__,
					ENABLE_SCRIPTING,
				);
				GCC_WARN_64_TO_32_BIT_CONVERSION = YES;
				GCC_WARN_ABOUT_RETURN_TYPE = YES_ERROR;
				GCC_WARN_FOUR_CHARACTER_CONSTANTS = YES;
				GCC_WARN_UNDECLARED_SELECTOR = YES;
				GCC_WARN_UNINITIALIZED_AUTOS = YES_AGGRESSIVE;
				GCC_WARN_UNUSED_FUNCTION = YES;
				GCC_WARN_UNUSED_VARIABLE = YES;
				LD_NO_PIE = YES;
				MACOSX_DEPLOYMENT_TARGET = 10.13;
				MTL_ENABLE_DEBUG_INFO = NO;
				SDKROOT = macosx;
			};
			name = Release;
		};
		D497D08A1C20FD53002BF46A /* Debug */ = {
			isa = XCBuildConfiguration;
			buildSettings = {
				ALWAYS_SEARCH_USER_PATHS = NO;
				CLANG_CXX_LANGUAGE_STANDARD = "gnu++17";
				CLANG_CXX_LIBRARY = "libc++";
				CLANG_ENABLE_OBJC_WEAK = YES;
				CLANG_WARN_UNREACHABLE_CODE = NO;
				CLANG_X86_VECTOR_INSTRUCTIONS = default;
				COMBINE_HIDPI_IMAGES = YES;
				ENABLE_HARDENED_RUNTIME = YES;
				GCC_C_LANGUAGE_STANDARD = gnu11;
				GCC_WARN_64_TO_32_BIT_CONVERSION = NO;
				GCC_WARN_UNINITIALIZED_AUTOS = YES;
				GCC_WARN_UNUSED_FUNCTION = NO;
				GCC_WARN_UNUSED_VARIABLE = NO;
				HEADER_SEARCH_PATHS = (
					"$(SRCROOT)/libxc/include",
					"$(SRCROOT)/libxc/include/SDL2",
					"$(SRCROOT)/libxc/include/libpng16",
					"$(SRCROOT)/libxc/include/openssl",
					"$(SRCROOT)/libxc/include/freetype2",
					"$(SRCROOT)/src/",
					"$(SRCROOT)/src/thirdparty/",
				);
				INFOPLIST_FILE = "$(DERIVED_FILE_DIR)/Info.plist";
				LD_RUNPATH_SEARCH_PATHS = (
					"$(inherited)",
					"@executable_path/../Frameworks",
				);
				LIBRARY_SEARCH_PATHS = (
					"$(inherited)",
					"$(PROJECT_DIR)/libxc/lib",
					"$(PROJECT_DIR)/discord-rpc/build/src",
				);
				MACOSX_DEPLOYMENT_TARGET = 10.13;
				PRODUCT_BUNDLE_IDENTIFIER = io.openrct2.OpenRCT2;
				PRODUCT_NAME = "$(TARGET_NAME)";
			};
			name = Debug;
		};
		D497D08B1C20FD53002BF46A /* Release */ = {
			isa = XCBuildConfiguration;
			buildSettings = {
				ALWAYS_SEARCH_USER_PATHS = NO;
				CLANG_CXX_LANGUAGE_STANDARD = "gnu++17";
				CLANG_CXX_LIBRARY = "libc++";
				CLANG_ENABLE_OBJC_WEAK = YES;
				CLANG_WARN_UNREACHABLE_CODE = NO;
				CLANG_X86_VECTOR_INSTRUCTIONS = default;
				COMBINE_HIDPI_IMAGES = YES;
				ENABLE_HARDENED_RUNTIME = YES;
				GCC_C_LANGUAGE_STANDARD = gnu11;
				GCC_WARN_64_TO_32_BIT_CONVERSION = NO;
				GCC_WARN_UNINITIALIZED_AUTOS = YES;
				GCC_WARN_UNUSED_FUNCTION = NO;
				GCC_WARN_UNUSED_VARIABLE = NO;
				HEADER_SEARCH_PATHS = (
					"$(SRCROOT)/libxc/include",
					"$(SRCROOT)/libxc/include/SDL2",
					"$(SRCROOT)/libxc/include/libpng16",
					"$(SRCROOT)/libxc/include/openssl",
					"$(SRCROOT)/libxc/include/freetype2",
					"$(SRCROOT)/src/",
					"$(SRCROOT)/src/thirdparty/",
				);
				INFOPLIST_FILE = "$(DERIVED_FILE_DIR)/Info.plist";
				LD_RUNPATH_SEARCH_PATHS = (
					"$(inherited)",
					"@executable_path/../Frameworks",
				);
				LIBRARY_SEARCH_PATHS = (
					"$(inherited)",
					"$(PROJECT_DIR)/libxc/lib",
					"$(PROJECT_DIR)/discord-rpc/build/src",
				);
				MACOSX_DEPLOYMENT_TARGET = 10.13;
				PRODUCT_BUNDLE_IDENTIFIER = io.openrct2.OpenRCT2;
				PRODUCT_NAME = "$(TARGET_NAME)";
			};
			name = Release;
		};
		F76C809B1EC4D9FA00FA49E2 /* Debug */ = {
			isa = XCBuildConfiguration;
			buildSettings = {
				CLANG_ANALYZER_NONNULL = YES;
				CLANG_ANALYZER_NUMBER_OBJECT_CONVERSION = YES_AGGRESSIVE;
				CLANG_CXX_LANGUAGE_STANDARD = "gnu++17";
				CLANG_ENABLE_OBJC_ARC = NO;
				CLANG_ENABLE_OBJC_WEAK = YES;
				CLANG_WARN_DOCUMENTATION_COMMENTS = NO;
				CLANG_WARN_UNREACHABLE_CODE = NO;
				CODE_SIGN_IDENTITY = "-";
				EXECUTABLE_PREFIX = "";
				GCC_C_LANGUAGE_STANDARD = gnu11;
				GCC_PREPROCESSOR_DEFINITIONS = (
					"DEBUG=1",
					OPENGL_NO_LINK,
					"OPENRCT2_BUILD_INFO_HEADER=\"\\\"$(DERIVED_FILE_DIR)/gitversion.h\\\"\"",
					__ENABLE_LIGHTFX__,
					ENABLE_SCRIPTING,
					__ENABLE_DISCORD__,
				);
				GCC_WARN_64_TO_32_BIT_CONVERSION = NO;
				GCC_WARN_UNINITIALIZED_AUTOS = YES;
				GCC_WARN_UNUSED_FUNCTION = NO;
				GCC_WARN_UNUSED_VARIABLE = NO;
				HEADER_SEARCH_PATHS = (
					"$(SRCROOT)/libxc/include",
					"$(SRCROOT)/libxc/include/SDL2",
					"$(SRCROOT)/libxc/include/libpng16",
					"$(SRCROOT)/libxc/include/openssl",
					"$(SRCROOT)/libxc/include/freetype2",
					"$(SRCROOT)/src/",
					"$(SRCROOT)/src/thirdparty/",
				);
				LIBRARY_SEARCH_PATHS = (
					"$(inherited)",
					"$(PROJECT_DIR)/libxc/lib",
				);
				MACOSX_DEPLOYMENT_TARGET = 10.14;
				PRIVATE_HEADERS_FOLDER_PATH = "$(CONTENTS_FOLDER_PATH)/PrivateHeaders";
				PRODUCT_NAME = "$(TARGET_NAME)";
				PUBLIC_HEADERS_FOLDER_PATH = "$(CONTENTS_FOLDER_PATH)/Headers";
			};
			name = Debug;
		};
		F76C809C1EC4D9FA00FA49E2 /* Release */ = {
			isa = XCBuildConfiguration;
			buildSettings = {
				CLANG_ANALYZER_NONNULL = YES;
				CLANG_ANALYZER_NUMBER_OBJECT_CONVERSION = YES_AGGRESSIVE;
				CLANG_CXX_LANGUAGE_STANDARD = "gnu++17";
				CLANG_ENABLE_OBJC_ARC = NO;
				CLANG_ENABLE_OBJC_WEAK = YES;
				CLANG_WARN_DOCUMENTATION_COMMENTS = NO;
				CLANG_WARN_UNREACHABLE_CODE = NO;
				CODE_SIGN_IDENTITY = "-";
				EXECUTABLE_PREFIX = "";
				GCC_C_LANGUAGE_STANDARD = gnu11;
				GCC_PREPROCESSOR_DEFINITIONS = (
					"NDEBUG=1",
					OPENGL_NO_LINK,
					"OPENRCT2_BUILD_INFO_HEADER=\"\\\"$(DERIVED_FILE_DIR)/gitversion.h\\\"\"",
					__ENABLE_LIGHTFX__,
					ENABLE_SCRIPTING,
					__ENABLE_DISCORD__,
				);
				GCC_WARN_64_TO_32_BIT_CONVERSION = NO;
				GCC_WARN_UNINITIALIZED_AUTOS = YES;
				GCC_WARN_UNUSED_FUNCTION = NO;
				GCC_WARN_UNUSED_VARIABLE = NO;
				HEADER_SEARCH_PATHS = (
					"$(SRCROOT)/libxc/include",
					"$(SRCROOT)/libxc/include/SDL2",
					"$(SRCROOT)/libxc/include/libpng16",
					"$(SRCROOT)/libxc/include/openssl",
					"$(SRCROOT)/libxc/include/freetype2",
					"$(SRCROOT)/src/",
					"$(SRCROOT)/src/thirdparty/",
				);
				LIBRARY_SEARCH_PATHS = (
					"$(inherited)",
					"$(PROJECT_DIR)/libxc/lib",
				);
				MACOSX_DEPLOYMENT_TARGET = 10.14;
				PRIVATE_HEADERS_FOLDER_PATH = "$(CONTENTS_FOLDER_PATH)/PrivateHeaders";
				PRODUCT_NAME = "$(TARGET_NAME)";
				PUBLIC_HEADERS_FOLDER_PATH = "$(CONTENTS_FOLDER_PATH)/Headers";
			};
			name = Release;
		};
		F7D774881EC66CD700BE6EBC /* Debug */ = {
			isa = XCBuildConfiguration;
			buildSettings = {
				CLANG_ANALYZER_NONNULL = YES;
				CLANG_ANALYZER_NUMBER_OBJECT_CONVERSION = YES_AGGRESSIVE;
				CLANG_CXX_LANGUAGE_STANDARD = "gnu++17";
				CLANG_ENABLE_OBJC_ARC = NO;
				CLANG_ENABLE_OBJC_WEAK = YES;
				CLANG_WARN_DOCUMENTATION_COMMENTS = NO;
				CODE_SIGN_IDENTITY = "";
				GCC_C_LANGUAGE_STANDARD = gnu11;
				GCC_WARN_64_TO_32_BIT_CONVERSION = NO;
				HEADER_SEARCH_PATHS = (
					"$(SRCROOT)/libxc/include",
					"$(SRCROOT)/libxc/include/SDL2",
					"$(SRCROOT)/libxc/include/libpng16",
					"$(SRCROOT)/libxc/include/openssl",
					"$(SRCROOT)/src/",
					"$(SRCROOT)/src/thirdparty/",
				);
				LIBRARY_SEARCH_PATHS = (
					"$(inherited)",
					"$(PROJECT_DIR)/libxc/lib",
					"$(PROJECT_DIR)/discord-rpc/build/src",
				);
				MACOSX_DEPLOYMENT_TARGET = 10.13;
				PRODUCT_NAME = "$(TARGET_NAME)";
			};
			name = Debug;
		};
		F7D774891EC66CD700BE6EBC /* Release */ = {
			isa = XCBuildConfiguration;
			buildSettings = {
				CLANG_ANALYZER_NONNULL = YES;
				CLANG_ANALYZER_NUMBER_OBJECT_CONVERSION = YES_AGGRESSIVE;
				CLANG_CXX_LANGUAGE_STANDARD = "gnu++17";
				CLANG_ENABLE_OBJC_ARC = NO;
				CLANG_ENABLE_OBJC_WEAK = YES;
				CLANG_WARN_DOCUMENTATION_COMMENTS = NO;
				CODE_SIGN_IDENTITY = "";
				GCC_C_LANGUAGE_STANDARD = gnu11;
				GCC_WARN_64_TO_32_BIT_CONVERSION = NO;
				HEADER_SEARCH_PATHS = (
					"$(SRCROOT)/libxc/include",
					"$(SRCROOT)/libxc/include/SDL2",
					"$(SRCROOT)/libxc/include/libpng16",
					"$(SRCROOT)/libxc/include/openssl",
					"$(SRCROOT)/src/",
					"$(SRCROOT)/src/thirdparty/",
				);
				LIBRARY_SEARCH_PATHS = (
					"$(inherited)",
					"$(PROJECT_DIR)/libxc/lib",
					"$(PROJECT_DIR)/discord-rpc/build/src",
				);
				MACOSX_DEPLOYMENT_TARGET = 10.13;
				PRODUCT_NAME = "$(TARGET_NAME)";
			};
			name = Release;
		};
/* End XCBuildConfiguration section */

/* Begin XCConfigurationList section */
		C68B2D461EC790690020651C /* Build configuration list for PBXAggregateTarget "Download Libraries" */ = {
			isa = XCConfigurationList;
			buildConfigurations = (
				C68B2D441EC790690020651C /* Debug */,
				C68B2D451EC790690020651C /* Release */,
			);
			defaultConfigurationIsVisible = 0;
			defaultConfigurationName = Release;
		};
		D497D0731C20FD52002BF46A /* Build configuration list for PBXProject "OpenRCT2" */ = {
			isa = XCConfigurationList;
			buildConfigurations = (
				D497D0871C20FD53002BF46A /* Debug */,
				D497D0881C20FD53002BF46A /* Release */,
			);
			defaultConfigurationIsVisible = 0;
			defaultConfigurationName = Release;
		};
		D497D0891C20FD53002BF46A /* Build configuration list for PBXNativeTarget "OpenRCT2" */ = {
			isa = XCConfigurationList;
			buildConfigurations = (
				D497D08A1C20FD53002BF46A /* Debug */,
				D497D08B1C20FD53002BF46A /* Release */,
			);
			defaultConfigurationIsVisible = 0;
			defaultConfigurationName = Release;
		};
		F76C809D1EC4D9FA00FA49E2 /* Build configuration list for PBXNativeTarget "libopenrct2" */ = {
			isa = XCConfigurationList;
			buildConfigurations = (
				F76C809B1EC4D9FA00FA49E2 /* Debug */,
				F76C809C1EC4D9FA00FA49E2 /* Release */,
			);
			defaultConfigurationIsVisible = 0;
			defaultConfigurationName = Release;
		};
		F7D7748A1EC66CD700BE6EBC /* Build configuration list for PBXNativeTarget "OpenRCT2-cli" */ = {
			isa = XCConfigurationList;
			buildConfigurations = (
				F7D774881EC66CD700BE6EBC /* Debug */,
				F7D774891EC66CD700BE6EBC /* Release */,
			);
			defaultConfigurationIsVisible = 0;
			defaultConfigurationName = Release;
		};
/* End XCConfigurationList section */
	};
	rootObject = D497D0701C20FD52002BF46A /* Project object */;
}<|MERGE_RESOLUTION|>--- conflicted
+++ resolved
@@ -61,14 +61,11 @@
 		4C8BF07723EDD145002D1F7F /* ParkFile.cpp in Sources */ = {isa = PBXBuildFile; fileRef = 4C8BF07623EDD145002D1F7F /* ParkFile.cpp */; };
 		4C91FD5F25AE476700CA5DA4 /* MusicObject.cpp in Sources */ = {isa = PBXBuildFile; fileRef = 4C91FD5D25AE476700CA5DA4 /* MusicObject.cpp */; };
 		4C91FD6225AE483700CA5DA4 /* RideAudio.cpp in Sources */ = {isa = PBXBuildFile; fileRef = 4C91FD6025AE483600CA5DA4 /* RideAudio.cpp */; };
-<<<<<<< HEAD
 		4C976BC0263976D2002DEBD5 /* Crypt.OpenRCT2.cpp in Sources */ = {isa = PBXBuildFile; fileRef = 4C976BBF263976D2002DEBD5 /* Crypt.OpenRCT2.cpp */; };
 		4C976BC5263976F0002DEBD5 /* FootpathSurfaceObject.cpp in Sources */ = {isa = PBXBuildFile; fileRef = 4C976BC1263976F0002DEBD5 /* FootpathSurfaceObject.cpp */; };
 		4C976BC6263976F0002DEBD5 /* FootpathRailingsObject.cpp in Sources */ = {isa = PBXBuildFile; fileRef = 4C976BC2263976F0002DEBD5 /* FootpathRailingsObject.cpp */; };
-=======
 		4CA23D64263C91D800077AA1 /* ChecksumStream.cpp in Sources */ = {isa = PBXBuildFile; fileRef = 4CA23D62263C91D700077AA1 /* ChecksumStream.cpp */; };
 		4CA23DB2263C920900077AA1 /* Entity.cpp in Sources */ = {isa = PBXBuildFile; fileRef = 4CA23DB1263C920900077AA1 /* Entity.cpp */; };
->>>>>>> efd5d7df
 		4CA39E512513F8A00094066B /* RTL.ICU.cpp in Sources */ = {isa = PBXBuildFile; fileRef = 4CA39E4E2513F8A00094066B /* RTL.ICU.cpp */; };
 		4CA39E522513F8A00094066B /* RTL.FriBidi.cpp in Sources */ = {isa = PBXBuildFile; fileRef = 4CA39E502513F8A00094066B /* RTL.FriBidi.cpp */; };
 		4CB1375621C2E9F80029FCDA /* SimulateCommands.cpp in Sources */ = {isa = PBXBuildFile; fileRef = 4CB1375521C2E9F80029FCDA /* SimulateCommands.cpp */; };
@@ -1162,19 +1159,16 @@
 		4C93F1B71F8E185600A9330D /* NewsItem.h */ = {isa = PBXFileReference; fileEncoding = 4; lastKnownFileType = sourcecode.c.h; path = NewsItem.h; sourceTree = "<group>"; };
 		4C93F1B81F8E185600A9330D /* Research.cpp */ = {isa = PBXFileReference; fileEncoding = 4; lastKnownFileType = sourcecode.cpp.cpp; path = Research.cpp; sourceTree = "<group>"; };
 		4C93F1B91F8E185600A9330D /* Research.h */ = {isa = PBXFileReference; fileEncoding = 4; lastKnownFileType = sourcecode.c.h; path = Research.h; sourceTree = "<group>"; };
-<<<<<<< HEAD
 		4C976BBF263976D2002DEBD5 /* Crypt.OpenRCT2.cpp */ = {isa = PBXFileReference; fileEncoding = 4; lastKnownFileType = sourcecode.cpp.cpp; path = Crypt.OpenRCT2.cpp; sourceTree = "<group>"; };
 		4C976BC1263976F0002DEBD5 /* FootpathSurfaceObject.cpp */ = {isa = PBXFileReference; fileEncoding = 4; lastKnownFileType = sourcecode.cpp.cpp; path = FootpathSurfaceObject.cpp; sourceTree = "<group>"; };
 		4C976BC2263976F0002DEBD5 /* FootpathRailingsObject.cpp */ = {isa = PBXFileReference; fileEncoding = 4; lastKnownFileType = sourcecode.cpp.cpp; path = FootpathRailingsObject.cpp; sourceTree = "<group>"; };
 		4C976BC3263976F0002DEBD5 /* FootpathRailingsObject.h */ = {isa = PBXFileReference; fileEncoding = 4; lastKnownFileType = sourcecode.c.h; path = FootpathRailingsObject.h; sourceTree = "<group>"; };
 		4C976BC4263976F0002DEBD5 /* FootpathSurfaceObject.h */ = {isa = PBXFileReference; fileEncoding = 4; lastKnownFileType = sourcecode.c.h; path = FootpathSurfaceObject.h; sourceTree = "<group>"; };
-=======
 		4CA23D62263C91D700077AA1 /* ChecksumStream.cpp */ = {isa = PBXFileReference; fileEncoding = 4; lastKnownFileType = sourcecode.cpp.cpp; path = ChecksumStream.cpp; sourceTree = "<group>"; };
 		4CA23D63263C91D700077AA1 /* ChecksumStream.h */ = {isa = PBXFileReference; fileEncoding = 4; lastKnownFileType = sourcecode.c.h; path = ChecksumStream.h; sourceTree = "<group>"; };
 		4CA23DAF263C920900077AA1 /* Entity.h */ = {isa = PBXFileReference; fileEncoding = 4; lastKnownFileType = sourcecode.c.h; path = Entity.h; sourceTree = "<group>"; };
 		4CA23DB0263C920900077AA1 /* EntityList.h */ = {isa = PBXFileReference; fileEncoding = 4; lastKnownFileType = sourcecode.c.h; path = EntityList.h; sourceTree = "<group>"; };
 		4CA23DB1263C920900077AA1 /* Entity.cpp */ = {isa = PBXFileReference; fileEncoding = 4; lastKnownFileType = sourcecode.cpp.cpp; path = Entity.cpp; sourceTree = "<group>"; };
->>>>>>> efd5d7df
 		4CA39E4E2513F8A00094066B /* RTL.ICU.cpp */ = {isa = PBXFileReference; fileEncoding = 4; lastKnownFileType = sourcecode.cpp.cpp; path = RTL.ICU.cpp; sourceTree = "<group>"; };
 		4CA39E4F2513F8A00094066B /* RTL.h */ = {isa = PBXFileReference; fileEncoding = 4; lastKnownFileType = sourcecode.c.h; path = RTL.h; sourceTree = "<group>"; };
 		4CA39E502513F8A00094066B /* RTL.FriBidi.cpp */ = {isa = PBXFileReference; fileEncoding = 4; lastKnownFileType = sourcecode.cpp.cpp; path = RTL.FriBidi.cpp; sourceTree = "<group>"; };
