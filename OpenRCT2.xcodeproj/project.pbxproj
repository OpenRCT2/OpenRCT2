// !$*UTF8*$!
{
	archiveVersion = 1;
	classes = {
	};
	objectVersion = 51;
	objects = {

/* Begin PBXAggregateTarget section */
		C68B2D431EC790690020651C /* Download Libraries */ = {
			isa = PBXAggregateTarget;
			buildConfigurationList = C68B2D461EC790690020651C /* Build configuration list for PBXAggregateTarget "Download Libraries" */;
			buildPhases = (
				C68B2D471EC790710020651C /* Download Libraries */,
			);
			dependencies = (
			);
			name = "Download Libraries";
			productName = "Download Libraries";
		};
/* End PBXAggregateTarget section */

/* Begin PBXBuildFile section */
		2A1F4FE0221FF4B0003CA045 /* Twitch.cpp in Sources */ = {isa = PBXBuildFile; fileRef = F76C840F1EC4E7CC00FA49E2 /* Twitch.cpp */; };
		2A1F4FE1221FF4B0003CA045 /* Audio.cpp in Sources */ = {isa = PBXBuildFile; fileRef = F76C83571EC4E7CC00FA49E2 /* Audio.cpp */; };
		2A1F4FE2221FF4B0003CA045 /* macos.mm in Sources */ = {isa = PBXBuildFile; fileRef = F76C845D1EC4E7CC00FA49E2 /* macos.mm */; };
		2A43D2BA2225B8D900E8F73B /* RideSetVehiclesAction.hpp in Headers */ = {isa = PBXBuildFile; fileRef = 2A43D2B72225B8D900E8F73B /* RideSetVehiclesAction.hpp */; };
		2A43D2BB2225B8D900E8F73B /* SmallSceneryPlaceAction.hpp in Headers */ = {isa = PBXBuildFile; fileRef = 2A43D2B82225B8D900E8F73B /* SmallSceneryPlaceAction.hpp */; };
		2A43D2BC2225B8D900E8F73B /* LoadOrQuitAction.hpp in Headers */ = {isa = PBXBuildFile; fileRef = 2A43D2B92225B8D900E8F73B /* LoadOrQuitAction.hpp */; };
		2A43D2C02225B91A00E8F73B /* RideSetVehiclesAction.hpp in Headers */ = {isa = PBXBuildFile; fileRef = 2A43D2BD2225B91A00E8F73B /* RideSetVehiclesAction.hpp */; };
		2A43D2C12225B91A00E8F73B /* RideEntranceExitRemoveAction.hpp in Headers */ = {isa = PBXBuildFile; fileRef = 2A43D2BE2225B91A00E8F73B /* RideEntranceExitRemoveAction.hpp */; };
		2A43D2C22225B91A00E8F73B /* LoadOrQuitAction.hpp in Headers */ = {isa = PBXBuildFile; fileRef = 2A43D2BF2225B91A00E8F73B /* LoadOrQuitAction.hpp */; };
		2A5354E922099C4F00A5440F /* Network.cpp in Sources */ = {isa = PBXBuildFile; fileRef = 2A5354E822099C4F00A5440F /* Network.cpp */; };
		2A5C1368221E9F9000F8C245 /* TrackRemoveAction.hpp in Headers */ = {isa = PBXBuildFile; fileRef = 2A5C1367221E9F9000F8C245 /* TrackRemoveAction.hpp */; };
		2A61CAF52229E5720095AD67 /* FootpathSceneryPlaceAction.hpp in Headers */ = {isa = PBXBuildFile; fileRef = 2A61CAF22229E5720095AD67 /* FootpathSceneryPlaceAction.hpp */; };
		2A61CAF62229E5720095AD67 /* FootpathSceneryRemoveAction.hpp in Headers */ = {isa = PBXBuildFile; fileRef = 2A61CAF32229E5720095AD67 /* FootpathSceneryRemoveAction.hpp */; };
		2A61CAF72229E5720095AD67 /* FootpathPlaceAction.hpp in Headers */ = {isa = PBXBuildFile; fileRef = 2A61CAF42229E5720095AD67 /* FootpathPlaceAction.hpp */; };
		2A61CAF92229E59F0095AD67 /* WaterSetHeightAction.hpp in Headers */ = {isa = PBXBuildFile; fileRef = 2A61CAF82229E59F0095AD67 /* WaterSetHeightAction.hpp */; };
		2A61CAFB2229E5C50095AD67 /* RideEntranceExitPlaceAction.hpp in Headers */ = {isa = PBXBuildFile; fileRef = 2A61CAFA2229E5C50095AD67 /* RideEntranceExitPlaceAction.hpp */; };
		2AA050322209A8E300D3A922 /* StaffSetCostumeAction.hpp in Headers */ = {isa = PBXBuildFile; fileRef = 2AA050302209A8E300D3A922 /* StaffSetCostumeAction.hpp */; };
		2AA050332209A8E300D3A922 /* StaffSetOrdersAction.hpp in Headers */ = {isa = PBXBuildFile; fileRef = 2AA050312209A8E300D3A922 /* StaffSetOrdersAction.hpp */; };
		2AAFD7FA220DD2DC002461A4 /* TrackPlaceAction.hpp in Headers */ = {isa = PBXBuildFile; fileRef = 2AAFD7F9220DD2DC002461A4 /* TrackPlaceAction.hpp */; };
		2AAFD7FC220DD336002461A4 /* RideSetPriceAction.hpp in Headers */ = {isa = PBXBuildFile; fileRef = 2AAFD7FB220DD336002461A4 /* RideSetPriceAction.hpp */; };
		2AAFD7FE220DD374002461A4 /* PauseToggleAction.hpp in Headers */ = {isa = PBXBuildFile; fileRef = 2AAFD7FD220DD374002461A4 /* PauseToggleAction.hpp */; };
		2AAFD800220DD3D2002461A4 /* LandSetHeightAction.hpp in Headers */ = {isa = PBXBuildFile; fileRef = 2AAFD7FF220DD3D2002461A4 /* LandSetHeightAction.hpp */; };
		2ACBAB172226850A0034FB91 /* RideSetSetting.hpp in Headers */ = {isa = PBXBuildFile; fileRef = 2ACBAB162226850A0034FB91 /* RideSetSetting.hpp */; };
<<<<<<< HEAD
		2ADE2EEA2244183D002598AF /* ParkEntranceRemoveAction.hpp in Headers */ = {isa = PBXBuildFile; fileRef = 2ADE2EE92244183D002598AF /* ParkEntranceRemoveAction.hpp */; };
=======
		2ADE2F062244187B002598AF /* SurfaceSetStyleAction.hpp in Headers */ = {isa = PBXBuildFile; fileRef = 2ADE2EEB22441878002598AF /* SurfaceSetStyleAction.hpp */; };
		2ADE2F072244187B002598AF /* MazeSetTrackAction.hpp in Headers */ = {isa = PBXBuildFile; fileRef = 2ADE2EEC22441878002598AF /* MazeSetTrackAction.hpp */; };
		2ADE2F082244187B002598AF /* ClearAction.hpp in Headers */ = {isa = PBXBuildFile; fileRef = 2ADE2EED22441878002598AF /* ClearAction.hpp */; };
		2ADE2F092244187B002598AF /* SignSetNameAction.hpp in Headers */ = {isa = PBXBuildFile; fileRef = 2ADE2EEE22441878002598AF /* SignSetNameAction.hpp */; };
		2ADE2F0A2244187B002598AF /* ParkSetResearchFundingAction.hpp in Headers */ = {isa = PBXBuildFile; fileRef = 2ADE2EEF22441878002598AF /* ParkSetResearchFundingAction.hpp */; };
		2ADE2F0B2244187B002598AF /* RideSetColourScheme.hpp in Headers */ = {isa = PBXBuildFile; fileRef = 2ADE2EF022441878002598AF /* RideSetColourScheme.hpp */; };
		2ADE2F0C2244187B002598AF /* SmallSceneryRemoveAction.hpp in Headers */ = {isa = PBXBuildFile; fileRef = 2ADE2EF122441878002598AF /* SmallSceneryRemoveAction.hpp */; };
		2ADE2F0D2244187B002598AF /* LargeSceneryRemoveAction.hpp in Headers */ = {isa = PBXBuildFile; fileRef = 2ADE2EF222441879002598AF /* LargeSceneryRemoveAction.hpp */; };
		2ADE2F0E2244187B002598AF /* StaffHireNewAction.hpp in Headers */ = {isa = PBXBuildFile; fileRef = 2ADE2EF322441879002598AF /* StaffHireNewAction.hpp */; };
		2ADE2F0F2244187B002598AF /* PlacePeepSpawnAction.hpp in Headers */ = {isa = PBXBuildFile; fileRef = 2ADE2EF422441879002598AF /* PlacePeepSpawnAction.hpp */; };
		2ADE2F102244187B002598AF /* TrackSetBrakeSpeedAction.hpp in Headers */ = {isa = PBXBuildFile; fileRef = 2ADE2EF522441879002598AF /* TrackSetBrakeSpeedAction.hpp */; };
		2ADE2F112244187B002598AF /* GuestSetFlagsAction.hpp in Headers */ = {isa = PBXBuildFile; fileRef = 2ADE2EF622441879002598AF /* GuestSetFlagsAction.hpp */; };
		2ADE2F122244187B002598AF /* ParkSetLoanAction.hpp in Headers */ = {isa = PBXBuildFile; fileRef = 2ADE2EF722441879002598AF /* ParkSetLoanAction.hpp */; };
		2ADE2F132244187B002598AF /* GuestSetNameAction.hpp in Headers */ = {isa = PBXBuildFile; fileRef = 2ADE2EF822441879002598AF /* GuestSetNameAction.hpp */; };
		2ADE2F142244187B002598AF /* FootpathRemoveAction.hpp in Headers */ = {isa = PBXBuildFile; fileRef = 2ADE2EF922441879002598AF /* FootpathRemoveAction.hpp */; };
		2ADE2F152244187B002598AF /* StaffSetPatrolAreaAction.hpp in Headers */ = {isa = PBXBuildFile; fileRef = 2ADE2EFA22441879002598AF /* StaffSetPatrolAreaAction.hpp */; };
		2ADE2F162244187B002598AF /* ParkSetParameterAction.hpp in Headers */ = {isa = PBXBuildFile; fileRef = 2ADE2EFB22441879002598AF /* ParkSetParameterAction.hpp */; };
		2ADE2F172244187B002598AF /* RideDemolishAction.hpp in Headers */ = {isa = PBXBuildFile; fileRef = 2ADE2EFC2244187A002598AF /* RideDemolishAction.hpp */; };
		2ADE2F182244187B002598AF /* StaffSetNameAction.hpp in Headers */ = {isa = PBXBuildFile; fileRef = 2ADE2EFD2244187A002598AF /* StaffSetNameAction.hpp */; };
		2ADE2F192244187B002598AF /* ParkMarketingAction.hpp in Headers */ = {isa = PBXBuildFile; fileRef = 2ADE2EFE2244187A002598AF /* ParkMarketingAction.hpp */; };
		2ADE2F1A2244187B002598AF /* ClimateSetAction.hpp in Headers */ = {isa = PBXBuildFile; fileRef = 2ADE2EFF2244187A002598AF /* ClimateSetAction.hpp */; };
		2ADE2F1B2244187B002598AF /* WallRemoveAction.hpp in Headers */ = {isa = PBXBuildFile; fileRef = 2ADE2F002244187A002598AF /* WallRemoveAction.hpp */; };
		2ADE2F1C2244187B002598AF /* ParkSetNameAction.hpp in Headers */ = {isa = PBXBuildFile; fileRef = 2ADE2F012244187A002598AF /* ParkSetNameAction.hpp */; };
		2ADE2F1D2244187B002598AF /* StaffSetColourAction.hpp in Headers */ = {isa = PBXBuildFile; fileRef = 2ADE2F022244187A002598AF /* StaffSetColourAction.hpp */; };
		2ADE2F1E2244187B002598AF /* RideSetName.hpp in Headers */ = {isa = PBXBuildFile; fileRef = 2ADE2F032244187A002598AF /* RideSetName.hpp */; };
		2ADE2F1F2244187B002598AF /* BannerSetNameAction.hpp in Headers */ = {isa = PBXBuildFile; fileRef = 2ADE2F042244187A002598AF /* BannerSetNameAction.hpp */; };
		2ADE2F202244187B002598AF /* StaffFireAction.hpp in Headers */ = {isa = PBXBuildFile; fileRef = 2ADE2F052244187B002598AF /* StaffFireAction.hpp */; };
		2ADE2F27224418B2002598AF /* Random.hpp in Headers */ = {isa = PBXBuildFile; fileRef = 2ADE2F21224418B1002598AF /* Random.hpp */; };
		2ADE2F28224418B2002598AF /* DataSerialiserTag.h in Headers */ = {isa = PBXBuildFile; fileRef = 2ADE2F22224418B1002598AF /* DataSerialiserTag.h */; };
		2ADE2F29224418B2002598AF /* Numerics.hpp in Headers */ = {isa = PBXBuildFile; fileRef = 2ADE2F23224418B1002598AF /* Numerics.hpp */; };
		2ADE2F2A224418B2002598AF /* Meta.hpp in Headers */ = {isa = PBXBuildFile; fileRef = 2ADE2F24224418B2002598AF /* Meta.hpp */; };
		2ADE2F2B224418B2002598AF /* JobPool.hpp in Headers */ = {isa = PBXBuildFile; fileRef = 2ADE2F25224418B2002598AF /* JobPool.hpp */; };
		2ADE2F2C224418B2002598AF /* FileIndex.hpp in Headers */ = {isa = PBXBuildFile; fileRef = 2ADE2F26224418B2002598AF /* FileIndex.hpp */; };
		2ADE2F2E224418E7002598AF /* ConversionTables.h in Headers */ = {isa = PBXBuildFile; fileRef = 2ADE2F2D224418E7002598AF /* ConversionTables.h */; };
		2ADE2F3122441905002598AF /* DiscordService.h in Headers */ = {isa = PBXBuildFile; fileRef = 2ADE2F2F22441905002598AF /* DiscordService.h */; };
		2ADE2F3222441905002598AF /* DiscordService.cpp in Sources */ = {isa = PBXBuildFile; fileRef = 2ADE2F3022441905002598AF /* DiscordService.cpp */; };
		2ADE2F342244191E002598AF /* VirtualFloor.h in Headers */ = {isa = PBXBuildFile; fileRef = 2ADE2F332244191E002598AF /* VirtualFloor.h */; };
		2ADE2F3622441960002598AF /* RideTypes.h in Headers */ = {isa = PBXBuildFile; fileRef = 2ADE2F352244195F002598AF /* RideTypes.h */; };
		2ADE2F382244198B002598AF /* SpriteBase.h in Headers */ = {isa = PBXBuildFile; fileRef = 2ADE2F372244198A002598AF /* SpriteBase.h */; };
>>>>>>> 9cbc308c
		2AF7893D220B253E0072754A /* RideSetAppearanceAction.hpp in Headers */ = {isa = PBXBuildFile; fileRef = 2AF7893C220B253E0072754A /* RideSetAppearanceAction.hpp */; };
		4C29DEB3218C6AE500E8707F /* RCT12.cpp in Sources */ = {isa = PBXBuildFile; fileRef = 4C29DEB2218C6AE500E8707F /* RCT12.cpp */; };
		4C358E5221C445F700ADE6BC /* ReplayManager.cpp in Sources */ = {isa = PBXBuildFile; fileRef = 4C358E5021C445F700ADE6BC /* ReplayManager.cpp */; };
		4C3B4236205914F7000C5BB7 /* InGameConsole.cpp in Sources */ = {isa = PBXBuildFile; fileRef = 4C3B4234205914F7000C5BB7 /* InGameConsole.cpp */; };
		4C724B2221F0AD790012ADD0 /* BenchSpriteSort.cpp in Sources */ = {isa = PBXBuildFile; fileRef = 4C724B2121F0AD790012ADD0 /* BenchSpriteSort.cpp */; };
		4C93F1AD1F8CD9F000A9330D /* Input.cpp in Sources */ = {isa = PBXBuildFile; fileRef = 4C93F1AC1F8CD9F000A9330D /* Input.cpp */; };
		4C93F1AF1F8CD9F600A9330D /* KeyboardShortcut.cpp in Sources */ = {isa = PBXBuildFile; fileRef = 4C93F1AE1F8CD9F600A9330D /* KeyboardShortcut.cpp */; };
		4CB1375621C2E9F80029FCDA /* SimulateCommands.cpp in Sources */ = {isa = PBXBuildFile; fileRef = 4CB1375521C2E9F80029FCDA /* SimulateCommands.cpp */; };
		4CF67197206B7E720034ADDD /* object in Resources */ = {isa = PBXBuildFile; fileRef = 4CF67196206B7E720034ADDD /* object */; };
		9308D9FE209908090079EE96 /* TileElement.cpp in Sources */ = {isa = PBXBuildFile; fileRef = 9308D9FA209908080079EE96 /* TileElement.cpp */; };
		9308D9FF209908090079EE96 /* TileElement.cpp in Sources */ = {isa = PBXBuildFile; fileRef = 9308D9FA209908080079EE96 /* TileElement.cpp */; };
		9308DA00209908090079EE96 /* TileElement.cpp in Sources */ = {isa = PBXBuildFile; fileRef = 9308D9FA209908080079EE96 /* TileElement.cpp */; };
		9308DA01209908090079EE96 /* Surface.cpp in Sources */ = {isa = PBXBuildFile; fileRef = 9308D9FB209908080079EE96 /* Surface.cpp */; };
		9308DA02209908090079EE96 /* Surface.cpp in Sources */ = {isa = PBXBuildFile; fileRef = 9308D9FB209908080079EE96 /* Surface.cpp */; };
		9308DA03209908090079EE96 /* Surface.cpp in Sources */ = {isa = PBXBuildFile; fileRef = 9308D9FB209908080079EE96 /* Surface.cpp */; };
		9308DA04209908090079EE96 /* TileElement.h in Headers */ = {isa = PBXBuildFile; fileRef = 9308D9FC209908080079EE96 /* TileElement.h */; };
		9308DA05209908090079EE96 /* Surface.h in Headers */ = {isa = PBXBuildFile; fileRef = 9308D9FD209908090079EE96 /* Surface.h */; };
		933CBDB520CB1ACD00134678 /* Widget.cpp in Sources */ = {isa = PBXBuildFile; fileRef = 933CBDB120CB1ACC00134678 /* Widget.cpp */; };
		933CBDB620CB1ACD00134678 /* Theme.cpp in Sources */ = {isa = PBXBuildFile; fileRef = 933CBDB220CB1ACD00134678 /* Theme.cpp */; };
		933CBDBB20CB1B3F00134678 /* TitleSequencePlayer.cpp in Sources */ = {isa = PBXBuildFile; fileRef = 933CBDB920CB1B3F00134678 /* TitleSequencePlayer.cpp */; };
		933CBDBD20CB1BA900134678 /* ViewportInteraction.cpp in Sources */ = {isa = PBXBuildFile; fileRef = 933CBDBC20CB1BA900134678 /* ViewportInteraction.cpp */; };
		933CBDBF20CB1BCA00134678 /* Window.cpp in Sources */ = {isa = PBXBuildFile; fileRef = 933CBDBE20CB1BCA00134678 /* Window.cpp */; };
		933F2CB720935653001B33FD /* LocalisationService.cpp in Sources */ = {isa = PBXBuildFile; fileRef = 933F2CB620935653001B33FD /* LocalisationService.cpp */; };
		933F2CB820935653001B33FD /* LocalisationService.cpp in Sources */ = {isa = PBXBuildFile; fileRef = 933F2CB620935653001B33FD /* LocalisationService.cpp */; };
		933F2CB920935653001B33FD /* LocalisationService.cpp in Sources */ = {isa = PBXBuildFile; fileRef = 933F2CB620935653001B33FD /* LocalisationService.cpp */; };
		933F2CBB20935668001B33FD /* LocalisationService.h in Headers */ = {isa = PBXBuildFile; fileRef = 933F2CBA20935668001B33FD /* LocalisationService.h */; };
		9344BEF920C1E6180047D165 /* Crypt.h in Headers */ = {isa = PBXBuildFile; fileRef = 9344BEF720C1E6180047D165 /* Crypt.h */; };
		9344BEFA20C1E6180047D165 /* Crypt.OpenSSL.cpp in Sources */ = {isa = PBXBuildFile; fileRef = 9344BEF820C1E6180047D165 /* Crypt.OpenSSL.cpp */; };
		9346F9D8208A191900C77D91 /* Guest.cpp in Sources */ = {isa = PBXBuildFile; fileRef = 9346F9D6208A191900C77D91 /* Guest.cpp */; };
		9346F9D9208A191900C77D91 /* Guest.cpp in Sources */ = {isa = PBXBuildFile; fileRef = 9346F9D6208A191900C77D91 /* Guest.cpp */; };
		9346F9DA208A191900C77D91 /* Guest.cpp in Sources */ = {isa = PBXBuildFile; fileRef = 9346F9D6208A191900C77D91 /* Guest.cpp */; };
		9346F9DB208A191900C77D91 /* GuestPathfinding.cpp in Sources */ = {isa = PBXBuildFile; fileRef = 9346F9D7208A191900C77D91 /* GuestPathfinding.cpp */; };
		9346F9DC208A191900C77D91 /* GuestPathfinding.cpp in Sources */ = {isa = PBXBuildFile; fileRef = 9346F9D7208A191900C77D91 /* GuestPathfinding.cpp */; };
		9346F9DD208A191900C77D91 /* GuestPathfinding.cpp in Sources */ = {isa = PBXBuildFile; fileRef = 9346F9D7208A191900C77D91 /* GuestPathfinding.cpp */; };
		939A359A20C12FC800630B3F /* Paint.Litter.cpp in Sources */ = {isa = PBXBuildFile; fileRef = 939A359720C12FC700630B3F /* Paint.Litter.cpp */; };
		939A359B20C12FC800630B3F /* Paint.Misc.cpp in Sources */ = {isa = PBXBuildFile; fileRef = 939A359820C12FC700630B3F /* Paint.Misc.cpp */; };
		939A359C20C12FC800630B3F /* Paint.Sprite.h in Headers */ = {isa = PBXBuildFile; fileRef = 939A359920C12FC700630B3F /* Paint.Sprite.h */; };
		939A359F20C12FDE00630B3F /* Paint.Surface.h in Headers */ = {isa = PBXBuildFile; fileRef = 939A359D20C12FDD00630B3F /* Paint.Surface.h */; };
		939A35A020C12FDE00630B3F /* Paint.TileElement.h in Headers */ = {isa = PBXBuildFile; fileRef = 939A359E20C12FDE00630B3F /* Paint.TileElement.h */; };
		939A35A220C12FFD00630B3F /* InteractiveConsole.h in Headers */ = {isa = PBXBuildFile; fileRef = 939A35A120C12FFD00630B3F /* InteractiveConsole.h */; };
		93AF4A6520B462F8006489A5 /* libicuuc.61.1.dylib in Frameworks */ = {isa = PBXBuildFile; fileRef = 93AF4A6220B462F7006489A5 /* libicuuc.61.1.dylib */; };
		93AF4A6720B462F8006489A5 /* libicudata.61.1.dylib in Frameworks */ = {isa = PBXBuildFile; fileRef = 93AF4A6320B462F7006489A5 /* libicudata.61.1.dylib */; };
		93AF4A6820B46400006489A5 /* libicudata.61.1.dylib in Embed Frameworks */ = {isa = PBXBuildFile; fileRef = 93AF4A6320B462F7006489A5 /* libicudata.61.1.dylib */; settings = {ATTRIBUTES = (CodeSignOnCopy, ); }; };
		93AF4A6920B46400006489A5 /* libicuuc.61.1.dylib in Embed Frameworks */ = {isa = PBXBuildFile; fileRef = 93AF4A6220B462F7006489A5 /* libicuuc.61.1.dylib */; settings = {ATTRIBUTES = (CodeSignOnCopy, ); }; };
		93CBA4C020A74FF200867D56 /* BitmapReader.cpp in Sources */ = {isa = PBXBuildFile; fileRef = 93CBA4BF20A74FF200867D56 /* BitmapReader.cpp */; };
		93CBA4C320A7502E00867D56 /* Imaging.h in Headers */ = {isa = PBXBuildFile; fileRef = 93CBA4C120A7502D00867D56 /* Imaging.h */; };
		93CBA4C420A7502E00867D56 /* Imaging.cpp in Sources */ = {isa = PBXBuildFile; fileRef = 93CBA4C220A7502E00867D56 /* Imaging.cpp */; };
		93CBA4C520A7502E00867D56 /* Imaging.cpp in Sources */ = {isa = PBXBuildFile; fileRef = 93CBA4C220A7502E00867D56 /* Imaging.cpp */; };
		93CBA4C620A7502E00867D56 /* Imaging.cpp in Sources */ = {isa = PBXBuildFile; fileRef = 93CBA4C220A7502E00867D56 /* Imaging.cpp */; };
		93CBA4C920A7504500867D56 /* ImageImporter.cpp in Sources */ = {isa = PBXBuildFile; fileRef = 93CBA4C720A7504400867D56 /* ImageImporter.cpp */; };
		93CBA4CA20A7504500867D56 /* ImageImporter.cpp in Sources */ = {isa = PBXBuildFile; fileRef = 93CBA4C720A7504400867D56 /* ImageImporter.cpp */; };
		93CBA4CB20A7504500867D56 /* ImageImporter.cpp in Sources */ = {isa = PBXBuildFile; fileRef = 93CBA4C720A7504400867D56 /* ImageImporter.cpp */; };
		93CBA4CC20A7504500867D56 /* ImageImporter.h in Headers */ = {isa = PBXBuildFile; fileRef = 93CBA4C820A7504500867D56 /* ImageImporter.h */; };
		93DE9751209C3C1000FB1CC8 /* GameState.cpp in Sources */ = {isa = PBXBuildFile; fileRef = 93DE974E209C3C0F00FB1CC8 /* GameState.cpp */; };
		93DE9753209C3C1000FB1CC8 /* GameState.h in Headers */ = {isa = PBXBuildFile; fileRef = 93DE974F209C3C0F00FB1CC8 /* GameState.h */; };
		93F6004C213DD7DD00EEB83E /* TerrainSurfaceObject.cpp in Sources */ = {isa = PBXBuildFile; fileRef = 93F60049213DD7DC00EEB83E /* TerrainSurfaceObject.cpp */; };
		93F6004D213DD7DD00EEB83E /* TerrainEdgeObject.cpp in Sources */ = {isa = PBXBuildFile; fileRef = 93F6004A213DD7DC00EEB83E /* TerrainEdgeObject.cpp */; };
		93F60050213DD7E400EEB83E /* StationObject.cpp in Sources */ = {isa = PBXBuildFile; fileRef = 93F6004F213DD7E300EEB83E /* StationObject.cpp */; };
		93F76EED20BFF6F900D4512C /* Drawing.Sprite.cpp in Sources */ = {isa = PBXBuildFile; fileRef = 93F76EEB20BFF6F900D4512C /* Drawing.Sprite.cpp */; };
		93F76EEE20BFF6F900D4512C /* Drawing.String.cpp in Sources */ = {isa = PBXBuildFile; fileRef = 93F76EEC20BFF6F900D4512C /* Drawing.String.cpp */; };
		93F76EF020BFF71700D4512C /* InteractiveConsole.cpp in Sources */ = {isa = PBXBuildFile; fileRef = 93F76EEF20BFF71700D4512C /* InteractiveConsole.cpp */; };
		93F76EF220BFF74200D4512C /* Localisation.Date.cpp in Sources */ = {isa = PBXBuildFile; fileRef = 93F76EF120BFF74200D4512C /* Localisation.Date.cpp */; };
		93F76EF520BFF76E00D4512C /* Paint.Peep.cpp in Sources */ = {isa = PBXBuildFile; fileRef = 93F76EF320BFF76D00D4512C /* Paint.Peep.cpp */; };
		93F76EF620BFF76E00D4512C /* Paint.Sprite.cpp in Sources */ = {isa = PBXBuildFile; fileRef = 93F76EF420BFF76D00D4512C /* Paint.Sprite.cpp */; };
		93F76EFF20BFF77B00D4512C /* Paint.Wall.cpp in Sources */ = {isa = PBXBuildFile; fileRef = 93F76EF720BFF77900D4512C /* Paint.Wall.cpp */; };
		93F76F0020BFF77B00D4512C /* Paint.Path.cpp in Sources */ = {isa = PBXBuildFile; fileRef = 93F76EF820BFF77900D4512C /* Paint.Path.cpp */; };
		93F76F0120BFF77B00D4512C /* Paint.LargeScenery.cpp in Sources */ = {isa = PBXBuildFile; fileRef = 93F76EF920BFF77900D4512C /* Paint.LargeScenery.cpp */; };
		93F76F0220BFF77B00D4512C /* Paint.Surface.cpp in Sources */ = {isa = PBXBuildFile; fileRef = 93F76EFA20BFF77900D4512C /* Paint.Surface.cpp */; };
		93F76F0320BFF77B00D4512C /* Paint.SmallScenery.cpp in Sources */ = {isa = PBXBuildFile; fileRef = 93F76EFB20BFF77A00D4512C /* Paint.SmallScenery.cpp */; };
		93F76F0420BFF77B00D4512C /* Paint.Banner.cpp in Sources */ = {isa = PBXBuildFile; fileRef = 93F76EFC20BFF77A00D4512C /* Paint.Banner.cpp */; };
		93F76F0520BFF77B00D4512C /* Paint.TileElement.cpp in Sources */ = {isa = PBXBuildFile; fileRef = 93F76EFD20BFF77A00D4512C /* Paint.TileElement.cpp */; };
		93F76F0620BFF77B00D4512C /* Paint.Entrance.cpp in Sources */ = {isa = PBXBuildFile; fileRef = 93F76EFE20BFF77A00D4512C /* Paint.Entrance.cpp */; };
		93F9DA3620B46F3100D1BE92 /* libicudata.61.1.dylib in Frameworks */ = {isa = PBXBuildFile; fileRef = 93AF4A6320B462F7006489A5 /* libicudata.61.1.dylib */; };
		93F9DA3720B46F3100D1BE92 /* libicuuc.61.1.dylib in Frameworks */ = {isa = PBXBuildFile; fileRef = 93AF4A6220B462F7006489A5 /* libicuuc.61.1.dylib */; };
		93F9DA3820B46F9D00D1BE92 /* ShopItem.cpp in Sources */ = {isa = PBXBuildFile; fileRef = 4CDCB0BC20A9902E00321367 /* ShopItem.cpp */; };
		93F9DA3920B46FB800D1BE92 /* ObjectJsonHelpers.cpp in Sources */ = {isa = PBXBuildFile; fileRef = 4CE9AAAB1FDA7B14004093C6 /* ObjectJsonHelpers.cpp */; };
		93F9DA3A20B46FCA00D1BE92 /* SceneryObject.cpp in Sources */ = {isa = PBXBuildFile; fileRef = 4C1A53EC205FD19F000F8EF5 /* SceneryObject.cpp */; };
		93F9DA3B20B4701100D1BE92 /* StdInOutConsole.cpp in Sources */ = {isa = PBXBuildFile; fileRef = 4C3B423720591513000C5BB7 /* StdInOutConsole.cpp */; };
		C61ADB1F1FB6A0A70024F2EF /* TopToolbar.cpp in Sources */ = {isa = PBXBuildFile; fileRef = C61ADB1E1FB6A0A60024F2EF /* TopToolbar.cpp */; };
		C61ADB211FB7DC060024F2EF /* Scenery.cpp in Sources */ = {isa = PBXBuildFile; fileRef = C61ADB201FB7DC060024F2EF /* Scenery.cpp */; };
		C61ADB231FBBCB8B0024F2EF /* GameBottomToolbar.cpp in Sources */ = {isa = PBXBuildFile; fileRef = C61ADB221FBBCB8A0024F2EF /* GameBottomToolbar.cpp */; };
		C61FB2721FA3E25D0095FB9D /* ObjectLoadError.cpp in Sources */ = {isa = PBXBuildFile; fileRef = C61FB2701FA3E25C0095FB9D /* ObjectLoadError.cpp */; };
		C61FB2731FA3E25D0095FB9D /* TextInput.cpp in Sources */ = {isa = PBXBuildFile; fileRef = C61FB2711FA3E25C0095FB9D /* TextInput.cpp */; };
		C62D83871FCC7D1A008C04F1 /* EditorObjectSelection.cpp in Sources */ = {isa = PBXBuildFile; fileRef = C62D83861FCC7D19008C04F1 /* EditorObjectSelection.cpp */; };
		C62D838A1FD36D6F008C04F1 /* EditorObjectSelectionSession.cpp in Sources */ = {isa = PBXBuildFile; fileRef = C62D83881FD36D6E008C04F1 /* EditorObjectSelectionSession.cpp */; };
		C62D838B1FD36D6F008C04F1 /* EditorObjectSelectionSession.h in Headers */ = {isa = PBXBuildFile; fileRef = C62D83891FD36D6F008C04F1 /* EditorObjectSelectionSession.h */; };
		C632C81F1F8A445700781F6D /* RideList.cpp in Sources */ = {isa = PBXBuildFile; fileRef = C632C81E1F8A445700781F6D /* RideList.cpp */; };
		C6352B841F477022006CCEE3 /* DataSerialiser.h in Headers */ = {isa = PBXBuildFile; fileRef = C6352B811F477022006CCEE3 /* DataSerialiser.h */; };
		C6352B851F477022006CCEE3 /* DataSerialiserTraits.h in Headers */ = {isa = PBXBuildFile; fileRef = C6352B821F477022006CCEE3 /* DataSerialiserTraits.h */; };
		C6352B861F477022006CCEE3 /* Endianness.h in Headers */ = {isa = PBXBuildFile; fileRef = C6352B831F477022006CCEE3 /* Endianness.h */; };
		C6352B901F477032006CCEE3 /* GameAction.cpp in Sources */ = {isa = PBXBuildFile; fileRef = C6352B881F477032006CCEE3 /* GameAction.cpp */; };
		C6352B911F477032006CCEE3 /* GameAction.h in Headers */ = {isa = PBXBuildFile; fileRef = C6352B891F477032006CCEE3 /* GameAction.h */; };
		C6352B921F477032006CCEE3 /* GameActionCompat.cpp in Sources */ = {isa = PBXBuildFile; fileRef = C6352B8A1F477032006CCEE3 /* GameActionCompat.cpp */; };
		C6352B931F477032006CCEE3 /* GameActionRegistration.cpp in Sources */ = {isa = PBXBuildFile; fileRef = C6352B8B1F477032006CCEE3 /* GameActionRegistration.cpp */; };
		C6352B941F477032006CCEE3 /* PlaceParkEntranceAction.hpp in Headers */ = {isa = PBXBuildFile; fileRef = C6352B8C1F477032006CCEE3 /* PlaceParkEntranceAction.hpp */; };
		C6352B951F477032006CCEE3 /* RideCreateAction.hpp in Headers */ = {isa = PBXBuildFile; fileRef = C6352B8D1F477032006CCEE3 /* RideCreateAction.hpp */; };
		C6352B961F477032006CCEE3 /* RideSetStatus.hpp in Headers */ = {isa = PBXBuildFile; fileRef = C6352B8E1F477032006CCEE3 /* RideSetStatus.hpp */; };
		C6352B971F477032006CCEE3 /* SetParkEntranceFeeAction.hpp in Headers */ = {isa = PBXBuildFile; fileRef = C6352B8F1F477032006CCEE3 /* SetParkEntranceFeeAction.hpp */; };
		C64644F81F3FA4120026AC2D /* ClearScenery.cpp in Sources */ = {isa = PBXBuildFile; fileRef = C64644EE1F3FA4120026AC2D /* ClearScenery.cpp */; };
		C64644F91F3FA4120026AC2D /* EditorInventionsList.cpp in Sources */ = {isa = PBXBuildFile; fileRef = C64644EF1F3FA4120026AC2D /* EditorInventionsList.cpp */; };
		C64644FA1F3FA4120026AC2D /* EditorObjectiveOptions.cpp in Sources */ = {isa = PBXBuildFile; fileRef = C64644F01F3FA4120026AC2D /* EditorObjectiveOptions.cpp */; };
		C64644FB1F3FA4120026AC2D /* EditorScenarioOptions.cpp in Sources */ = {isa = PBXBuildFile; fileRef = C64644F11F3FA4120026AC2D /* EditorScenarioOptions.cpp */; };
		C64644FC1F3FA4120026AC2D /* Footpath.cpp in Sources */ = {isa = PBXBuildFile; fileRef = C64644F21F3FA4120026AC2D /* Footpath.cpp */; };
		C64644FD1F3FA4120026AC2D /* Land.cpp in Sources */ = {isa = PBXBuildFile; fileRef = C64644F31F3FA4120026AC2D /* Land.cpp */; };
		C64644FE1F3FA4120026AC2D /* Main.cpp in Sources */ = {isa = PBXBuildFile; fileRef = C64644F41F3FA4120026AC2D /* Main.cpp */; };
		C64644FF1F3FA4120026AC2D /* StaffList.cpp in Sources */ = {isa = PBXBuildFile; fileRef = C64644F51F3FA4120026AC2D /* StaffList.cpp */; };
		C64645001F3FA4120026AC2D /* ViewClipping.cpp in Sources */ = {isa = PBXBuildFile; fileRef = C64644F61F3FA4120026AC2D /* ViewClipping.cpp */; };
		C64645011F3FA4120026AC2D /* Water.cpp in Sources */ = {isa = PBXBuildFile; fileRef = C64644F71F3FA4120026AC2D /* Water.cpp */; };
		C654DF2D1F69C0430040F43D /* Banner.cpp in Sources */ = {isa = PBXBuildFile; fileRef = C654DF1C1F69C0430040F43D /* Banner.cpp */; };
		C654DF2E1F69C0430040F43D /* DemolishRidePrompt.cpp in Sources */ = {isa = PBXBuildFile; fileRef = C654DF1D1F69C0430040F43D /* DemolishRidePrompt.cpp */; };
		C654DF2F1F69C0430040F43D /* Error.cpp in Sources */ = {isa = PBXBuildFile; fileRef = C654DF1E1F69C0430040F43D /* Error.cpp */; };
		C654DF301F69C0430040F43D /* Finances.cpp in Sources */ = {isa = PBXBuildFile; fileRef = C654DF1F1F69C0430040F43D /* Finances.cpp */; };
		C654DF311F69C0430040F43D /* GuestList.cpp in Sources */ = {isa = PBXBuildFile; fileRef = C654DF201F69C0430040F43D /* GuestList.cpp */; };
		C654DF321F69C0430040F43D /* InstallTrack.cpp in Sources */ = {isa = PBXBuildFile; fileRef = C654DF211F69C0430040F43D /* InstallTrack.cpp */; };
		C654DF331F69C0430040F43D /* LoadSave.cpp in Sources */ = {isa = PBXBuildFile; fileRef = C654DF221F69C0430040F43D /* LoadSave.cpp */; };
		C654DF341F69C0430040F43D /* NewCampaign.cpp in Sources */ = {isa = PBXBuildFile; fileRef = C654DF231F69C0430040F43D /* NewCampaign.cpp */; };
		C654DF351F69C0430040F43D /* Park.cpp in Sources */ = {isa = PBXBuildFile; fileRef = C654DF241F69C0430040F43D /* Park.cpp */; };
		C654DF361F69C0430040F43D /* Player.cpp in Sources */ = {isa = PBXBuildFile; fileRef = C654DF251F69C0430040F43D /* Player.cpp */; };
		C654DF371F69C0430040F43D /* Sign.cpp in Sources */ = {isa = PBXBuildFile; fileRef = C654DF261F69C0430040F43D /* Sign.cpp */; };
		C654DF381F69C0430040F43D /* StaffFirePrompt.cpp in Sources */ = {isa = PBXBuildFile; fileRef = C654DF271F69C0430040F43D /* StaffFirePrompt.cpp */; };
		C654DF391F69C0430040F43D /* TitleCommandEditor.cpp in Sources */ = {isa = PBXBuildFile; fileRef = C654DF281F69C0430040F43D /* TitleCommandEditor.cpp */; };
		C654DF3A1F69C0430040F43D /* TitleEditor.cpp in Sources */ = {isa = PBXBuildFile; fileRef = C654DF291F69C0430040F43D /* TitleEditor.cpp */; };
		C654DF3B1F69C0430040F43D /* TitleScenarioSelect.cpp in Sources */ = {isa = PBXBuildFile; fileRef = C654DF2A1F69C0430040F43D /* TitleScenarioSelect.cpp */; };
		C654DF3C1F69C0430040F43D /* TrackDesignManage.cpp in Sources */ = {isa = PBXBuildFile; fileRef = C654DF2B1F69C0430040F43D /* TrackDesignManage.cpp */; };
		C654DF3D1F69C0430040F43D /* TrackDesignPlace.cpp in Sources */ = {isa = PBXBuildFile; fileRef = C654DF2C1F69C0430040F43D /* TrackDesignPlace.cpp */; };
		C6607F481FE2B97E00D3FC0D /* Input.cpp in Sources */ = {isa = PBXBuildFile; fileRef = 4CC4B8E81FE00C5D00660D62 /* Input.cpp */; };
		C666ED761F33DBB20061AA04 /* ShortcutKeyChange.cpp in Sources */ = {isa = PBXBuildFile; fileRef = C666ED741F33DBB20061AA04 /* ShortcutKeyChange.cpp */; };
		C666ED771F33DBB20061AA04 /* ShortcutKeys.cpp in Sources */ = {isa = PBXBuildFile; fileRef = C666ED751F33DBB20061AA04 /* ShortcutKeys.cpp */; };
		C666EE6B1F37ACB10061AA04 /* About.cpp in Sources */ = {isa = PBXBuildFile; fileRef = C666EE551F37ACB10061AA04 /* About.cpp */; };
		C666EE6C1F37ACB10061AA04 /* Changelog.cpp in Sources */ = {isa = PBXBuildFile; fileRef = C666EE561F37ACB10061AA04 /* Changelog.cpp */; };
		C666EE6D1F37ACB10061AA04 /* Cheats.cpp in Sources */ = {isa = PBXBuildFile; fileRef = C666EE571F37ACB10061AA04 /* Cheats.cpp */; };
		C666EE6E1F37ACB10061AA04 /* CustomCurrency.cpp in Sources */ = {isa = PBXBuildFile; fileRef = C666EE581F37ACB10061AA04 /* CustomCurrency.cpp */; };
		C666EE6F1F37ACB10061AA04 /* DebugPaint.cpp in Sources */ = {isa = PBXBuildFile; fileRef = C666EE591F37ACB10061AA04 /* DebugPaint.cpp */; };
		C666EE701F37ACB10061AA04 /* LandRights.cpp in Sources */ = {isa = PBXBuildFile; fileRef = C666EE5A1F37ACB10061AA04 /* LandRights.cpp */; };
		C666EE711F37ACB10061AA04 /* MapGen.cpp in Sources */ = {isa = PBXBuildFile; fileRef = C666EE5B1F37ACB10061AA04 /* MapGen.cpp */; };
		C666EE721F37ACB10061AA04 /* Multiplayer.cpp in Sources */ = {isa = PBXBuildFile; fileRef = C666EE5C1F37ACB10061AA04 /* Multiplayer.cpp */; };
		C666EE731F37ACB10061AA04 /* MusicCredits.cpp in Sources */ = {isa = PBXBuildFile; fileRef = C666EE5D1F37ACB10061AA04 /* MusicCredits.cpp */; };
		C666EE741F37ACB10061AA04 /* News.cpp in Sources */ = {isa = PBXBuildFile; fileRef = C666EE5E1F37ACB10061AA04 /* News.cpp */; };
		C666EE751F37ACB10061AA04 /* NewsOptions.cpp in Sources */ = {isa = PBXBuildFile; fileRef = C666EE5F1F37ACB10061AA04 /* NewsOptions.cpp */; };
		C666EE761F37ACB10061AA04 /* Options.cpp in Sources */ = {isa = PBXBuildFile; fileRef = C666EE601F37ACB10061AA04 /* Options.cpp */; };
		C666EE771F37ACB10061AA04 /* SavePrompt.cpp in Sources */ = {isa = PBXBuildFile; fileRef = C666EE611F37ACB10061AA04 /* SavePrompt.cpp */; };
		C666EE781F37ACB10061AA04 /* ServerList.cpp in Sources */ = {isa = PBXBuildFile; fileRef = C666EE621F37ACB10061AA04 /* ServerList.cpp */; };
		C666EE791F37ACB10061AA04 /* ServerStart.cpp in Sources */ = {isa = PBXBuildFile; fileRef = C666EE631F37ACB10061AA04 /* ServerStart.cpp */; };
		C666EE7A1F37ACB10061AA04 /* Themes.cpp in Sources */ = {isa = PBXBuildFile; fileRef = C666EE641F37ACB10061AA04 /* Themes.cpp */; };
		C666EE7B1F37ACB10061AA04 /* TitleExit.cpp in Sources */ = {isa = PBXBuildFile; fileRef = C666EE651F37ACB10061AA04 /* TitleExit.cpp */; };
		C666EE7C1F37ACB10061AA04 /* TitleLogo.cpp in Sources */ = {isa = PBXBuildFile; fileRef = C666EE661F37ACB10061AA04 /* TitleLogo.cpp */; };
		C666EE7D1F37ACB10061AA04 /* TitleMenu.cpp in Sources */ = {isa = PBXBuildFile; fileRef = C666EE671F37ACB10061AA04 /* TitleMenu.cpp */; };
		C666EE7E1F37ACB10061AA04 /* TitleOptions.cpp in Sources */ = {isa = PBXBuildFile; fileRef = C666EE681F37ACB10061AA04 /* TitleOptions.cpp */; };
		C666EE7F1F37ACB10061AA04 /* Viewport.cpp in Sources */ = {isa = PBXBuildFile; fileRef = C666EE691F37ACB10061AA04 /* Viewport.cpp */; };
		C67B28152002D67A00109C93 /* Widget.h in Headers */ = {isa = PBXBuildFile; fileRef = C67B28122002D67900109C93 /* Widget.h */; };
		C67B28162002D67A00109C93 /* Window.h in Headers */ = {isa = PBXBuildFile; fileRef = C67B28132002D67900109C93 /* Window.h */; };
		C67B28172002D67A00109C93 /* Viewport.h in Headers */ = {isa = PBXBuildFile; fileRef = C67B28142002D67900109C93 /* Viewport.h */; };
		C67B28192002D7F200109C93 /* Window_internal.h in Headers */ = {isa = PBXBuildFile; fileRef = C67B28182002D7F200109C93 /* Window_internal.h */; };
		C67CCD661FBBCFDB004FAE4C /* EditorBottomToolbar.cpp in Sources */ = {isa = PBXBuildFile; fileRef = C67CCD651FBBCFDB004FAE4C /* EditorBottomToolbar.cpp */; };
		C67CCD681FBBD138004FAE4C /* EditorMain.cpp in Sources */ = {isa = PBXBuildFile; fileRef = C67CCD671FBBD137004FAE4C /* EditorMain.cpp */; };
		C68313C81FDB4ED4006DB3D8 /* MouseInput.cpp in Sources */ = {isa = PBXBuildFile; fileRef = C68313C71FDB4ED4006DB3D8 /* MouseInput.cpp */; };
		C68313CB1FDB4EEC006DB3D8 /* Tooltip.cpp in Sources */ = {isa = PBXBuildFile; fileRef = C68313C91FDB4EEC006DB3D8 /* Tooltip.cpp */; };
		C68313CC1FDB4EEC006DB3D8 /* Dropdown.cpp in Sources */ = {isa = PBXBuildFile; fileRef = C68313CA1FDB4EEC006DB3D8 /* Dropdown.cpp */; };
		C68313D51FDB4F4C006DB3D8 /* Graph.cpp in Sources */ = {isa = PBXBuildFile; fileRef = C68313D11FDB4F4C006DB3D8 /* Graph.cpp */; };
		C68313D61FDB4F4C006DB3D8 /* LandTool.cpp in Sources */ = {isa = PBXBuildFile; fileRef = C68313D31FDB4F4C006DB3D8 /* LandTool.cpp */; };
		C685E5191F8907850090598F /* NewRide.cpp in Sources */ = {isa = PBXBuildFile; fileRef = C685E5141F8907840090598F /* NewRide.cpp */; };
		C685E51A1F8907850090598F /* Staff.cpp in Sources */ = {isa = PBXBuildFile; fileRef = C685E5151F8907840090598F /* Staff.cpp */; };
		C685E51B1F8907850090598F /* Guest.cpp in Sources */ = {isa = PBXBuildFile; fileRef = C685E5161F8907840090598F /* Guest.cpp */; };
		C685E51C1F8907850090598F /* Map.cpp in Sources */ = {isa = PBXBuildFile; fileRef = C685E5171F8907840090598F /* Map.cpp */; };
		C685E51D1F8907850090598F /* Research.cpp in Sources */ = {isa = PBXBuildFile; fileRef = C685E5181F8907840090598F /* Research.cpp */; };
		C6887846202897B30084B384 /* Foundation.framework in Frameworks */ = {isa = PBXBuildFile; fileRef = C688783D202893590084B384 /* Foundation.framework */; };
		C6887847202897B70084B384 /* Cocoa.framework in Frameworks */ = {isa = PBXBuildFile; fileRef = C688783F202893600084B384 /* Cocoa.framework */; };
		C6887848202897D10084B384 /* Foundation.framework in Frameworks */ = {isa = PBXBuildFile; fileRef = C688783D202893590084B384 /* Foundation.framework */; };
		C68878492028982B0084B384 /* Cocoa.framework in Frameworks */ = {isa = PBXBuildFile; fileRef = C688783F202893600084B384 /* Cocoa.framework */; };
		C688784A202899B40084B384 /* input.cpp in Sources */ = {isa = PBXBuildFile; fileRef = C68313C51FDB4EBA006DB3D8 /* input.cpp */; };
		C688784B202899B90084B384 /* Intro.cpp in Sources */ = {isa = PBXBuildFile; fileRef = 4CC4B8EA1FE00C5D00660D62 /* Intro.cpp */; };
		C688784C202899BE0084B384 /* Game.cpp in Sources */ = {isa = PBXBuildFile; fileRef = 4CE4623F1FD0710E0001CD98 /* Game.cpp */; };
		C688784D202899C40084B384 /* Diagnostic.cpp in Sources */ = {isa = PBXBuildFile; fileRef = 4CC4B8E51FE00C4E00660D62 /* Diagnostic.cpp */; };
		C688784E202899CB0084B384 /* Date.cpp in Sources */ = {isa = PBXBuildFile; fileRef = 4C5DFF401FAC69D200CB093A /* Date.cpp */; };
		C688784F202899D00084B384 /* CmdlineSprite.cpp in Sources */ = {isa = PBXBuildFile; fileRef = 4CC4B8E21FE00C4100660D62 /* CmdlineSprite.cpp */; };
		C6887850202899D40084B384 /* Cheats.cpp in Sources */ = {isa = PBXBuildFile; fileRef = 4C6A66901FE14C9500694CB6 /* Cheats.cpp */; };
		C6887851202899EA0084B384 /* Wall.cpp in Sources */ = {isa = PBXBuildFile; fileRef = 4C7B54402007646A00A52E21 /* Wall.cpp */; };
		C6887852202899ED0084B384 /* TileInspector.cpp in Sources */ = {isa = PBXBuildFile; fileRef = 4C7B543E2007646A00A52E21 /* TileInspector.cpp */; };
		C6887853202899F00084B384 /* Sprite.cpp in Sources */ = {isa = PBXBuildFile; fileRef = 4C7B543C2007646A00A52E21 /* Sprite.cpp */; };
		C6887854202899F30084B384 /* SmallScenery.cpp in Sources */ = {isa = PBXBuildFile; fileRef = 4C7B543A2007646A00A52E21 /* SmallScenery.cpp */; };
		C6887855202899F60084B384 /* Particle.cpp in Sources */ = {isa = PBXBuildFile; fileRef = 4C7B54372007646A00A52E21 /* Particle.cpp */; };
		C6887856202899FA0084B384 /* Scenery.cpp in Sources */ = {isa = PBXBuildFile; fileRef = 4C7B54382007646A00A52E21 /* Scenery.cpp */; };
		C6887857202899FD0084B384 /* Park.cpp in Sources */ = {isa = PBXBuildFile; fileRef = 4C7B54352007646A00A52E21 /* Park.cpp */; };
		C688785820289A0A0084B384 /* Balloon.cpp in Sources */ = {isa = PBXBuildFile; fileRef = 4C7B541D2007646A00A52E21 /* Balloon.cpp */; };
		C688785920289A0A0084B384 /* Banner.cpp in Sources */ = {isa = PBXBuildFile; fileRef = 4C7B541E2007646A00A52E21 /* Banner.cpp */; };
		C688785A20289A0A0084B384 /* Climate.cpp in Sources */ = {isa = PBXBuildFile; fileRef = 4C7B54202007646A00A52E21 /* Climate.cpp */; };
		C688785B20289A0A0084B384 /* Duck.cpp in Sources */ = {isa = PBXBuildFile; fileRef = 4C7B54222007646A00A52E21 /* Duck.cpp */; };
		C688785C20289A0A0084B384 /* Entrance.cpp in Sources */ = {isa = PBXBuildFile; fileRef = 4C7B54232007646A00A52E21 /* Entrance.cpp */; };
		C688785D20289A0A0084B384 /* Footpath.cpp in Sources */ = {isa = PBXBuildFile; fileRef = 4C7B54252007646A00A52E21 /* Footpath.cpp */; };
		C688785E20289A0A0084B384 /* Fountain.cpp in Sources */ = {isa = PBXBuildFile; fileRef = 4C7B54272007646A00A52E21 /* Fountain.cpp */; };
		C688785F20289A0A0084B384 /* LargeScenery.cpp in Sources */ = {isa = PBXBuildFile; fileRef = 4C7B54292007646A00A52E21 /* LargeScenery.cpp */; };
		C688786020289A0A0084B384 /* Map.cpp in Sources */ = {isa = PBXBuildFile; fileRef = 4C7B542C2007646A00A52E21 /* Map.cpp */; };
		C688786120289A0A0084B384 /* MapAnimation.cpp in Sources */ = {isa = PBXBuildFile; fileRef = 4C7B542E2007646A00A52E21 /* MapAnimation.cpp */; };
		C688786220289A0A0084B384 /* MapGen.cpp in Sources */ = {isa = PBXBuildFile; fileRef = 4C7B54302007646A00A52E21 /* MapGen.cpp */; };
		C688786320289A0A0084B384 /* MapHelpers.cpp in Sources */ = {isa = PBXBuildFile; fileRef = 4C7B54322007646A00A52E21 /* MapHelpers.cpp */; };
		C688786420289A0A0084B384 /* MoneyEffect.cpp in Sources */ = {isa = PBXBuildFile; fileRef = 4C7B54342007646A00A52E21 /* MoneyEffect.cpp */; };
		C688786520289A400084B384 /* _legacy.cpp in Sources */ = {isa = PBXBuildFile; fileRef = F7B2048E2024E8B30000AD7E /* _legacy.cpp */; };
		C688786620289A430084B384 /* Intent.cpp in Sources */ = {isa = PBXBuildFile; fileRef = C654DF3E1F69C18C0040F43D /* Intent.cpp */; };
		C688786720289A4A0084B384 /* SawyerCoding.cpp in Sources */ = {isa = PBXBuildFile; fileRef = 4C6A668A1FE14C3A00694CB6 /* SawyerCoding.cpp */; };
		C688786820289A4A0084B384 /* Util.cpp in Sources */ = {isa = PBXBuildFile; fileRef = 4C6A668C1FE14C3A00694CB6 /* Util.cpp */; };
		C688786920289A660084B384 /* CableLift.cpp in Sources */ = {isa = PBXBuildFile; fileRef = 4C6AC2101F9E1CB3004324AA /* CableLift.cpp */; };
		C688786B20289A6F0084B384 /* TrackDataOld.cpp in Sources */ = {isa = PBXBuildFile; fileRef = 4CFE4E881F950164005243C2 /* TrackDataOld.cpp */; };
		C688786C20289A6F0084B384 /* TrackDesign.cpp in Sources */ = {isa = PBXBuildFile; fileRef = 4C4C1E971F58226500560300 /* TrackDesign.cpp */; };
		C688786D20289A6F0084B384 /* TrackPaint.cpp in Sources */ = {isa = PBXBuildFile; fileRef = 4C7B540B20060D8100A52E21 /* TrackPaint.cpp */; };
		C688786E20289A6F0084B384 /* Vehicle.cpp in Sources */ = {isa = PBXBuildFile; fileRef = 4CFE4E831F90AF41005243C2 /* Vehicle.cpp */; };
		C688786F20289A6F0084B384 /* VehicleData.cpp in Sources */ = {isa = PBXBuildFile; fileRef = 4C7B54052005735F00A52E21 /* VehicleData.cpp */; };
		C688787020289A6F0084B384 /* VehiclePaint.cpp in Sources */ = {isa = PBXBuildFile; fileRef = 4C7B54072005736700A52E21 /* VehiclePaint.cpp */; };
		C688787120289A780084B384 /* Ride.cpp in Sources */ = {isa = PBXBuildFile; fileRef = 4C6A66BF1FF9322A00694CB6 /* Ride.cpp */; };
		C688787220289A780084B384 /* MusicList.cpp in Sources */ = {isa = PBXBuildFile; fileRef = F73E320F2011589F00C4D975 /* MusicList.cpp */; };
		C688787320289A780084B384 /* RideRatings.cpp in Sources */ = {isa = PBXBuildFile; fileRef = F73E320B2011589E00C4D975 /* RideRatings.cpp */; };
		C688787420289A780084B384 /* TrackDesignSave.cpp in Sources */ = {isa = PBXBuildFile; fileRef = F73E320E2011589F00C4D975 /* TrackDesignSave.cpp */; };
		C688787520289A780084B384 /* RideData.cpp in Sources */ = {isa = PBXBuildFile; fileRef = 4C7B541420060D8E00A52E21 /* RideData.cpp */; };
		C688787620289A780084B384 /* RideGroupManager.cpp in Sources */ = {isa = PBXBuildFile; fileRef = 4C8667801EEFDCDF0024AAB8 /* RideGroupManager.cpp */; };
		C688787720289A780084B384 /* Station.cpp in Sources */ = {isa = PBXBuildFile; fileRef = 4C6AC20D1F9E1693004324AA /* Station.cpp */; };
		C688787820289A780084B384 /* Track.cpp in Sources */ = {isa = PBXBuildFile; fileRef = 4CFE4E8E1F9625B0005243C2 /* Track.cpp */; };
		C688787920289A780084B384 /* TrackData.cpp in Sources */ = {isa = PBXBuildFile; fileRef = 4CFE4E861F950164005243C2 /* TrackData.cpp */; };
		C688787E20289ADE0084B384 /* Drawing.cpp in Sources */ = {isa = PBXBuildFile; fileRef = 4C7B53D520002CA400A52E21 /* Drawing.cpp */; };
		C688787F20289ADE0084B384 /* Font.cpp in Sources */ = {isa = PBXBuildFile; fileRef = 4C7B53D620002CA400A52E21 /* Font.cpp */; };
		C688788020289ADE0084B384 /* LightFX.cpp in Sources */ = {isa = PBXBuildFile; fileRef = 4C7B53D720002CA400A52E21 /* LightFX.cpp */; };
		C688788120289ADE0084B384 /* Line.cpp in Sources */ = {isa = PBXBuildFile; fileRef = 4C7B53CD200029CE00A52E21 /* Line.cpp */; };
		C688788220289ADE0084B384 /* Rect.cpp in Sources */ = {isa = PBXBuildFile; fileRef = 4C7B53CF200029D900A52E21 /* Rect.cpp */; };
		C688788320289ADE0084B384 /* ScrollingText.cpp in Sources */ = {isa = PBXBuildFile; fileRef = 4C7B53D0200029D900A52E21 /* ScrollingText.cpp */; };
		C688788520289ADE0084B384 /* Text.cpp in Sources */ = {isa = PBXBuildFile; fileRef = C651A8D71F30204300443BCA /* Text.cpp */; };
		C688788620289ADE0084B384 /* TTF.cpp in Sources */ = {isa = PBXBuildFile; fileRef = 4C7B53D820002CA400A52E21 /* TTF.cpp */; };
		C688788720289ADE0084B384 /* TTFSDLPort.cpp in Sources */ = {isa = PBXBuildFile; fileRef = 4C7B54682007BF2E00A52E21 /* TTFSDLPort.cpp */; };
		C688788820289ADE0084B384 /* X8DrawingEngine.cpp in Sources */ = {isa = PBXBuildFile; fileRef = 4C8B426E1EEB1ABD00F015CA /* X8DrawingEngine.cpp */; };
		C688788E20289AE70084B384 /* SSE41Drawing.cpp in Sources */ = {isa = PBXBuildFile; fileRef = 4C6A66BB1FED04EE00694CB6 /* SSE41Drawing.cpp */; settings = {COMPILER_FLAGS = "-msse4.1"; }; };
		C688788F20289B140084B384 /* Chat.cpp in Sources */ = {isa = PBXBuildFile; fileRef = 4C7B53DD200143C200A52E21 /* Chat.cpp */; };
		C688789020289B140084B384 /* Colour.cpp in Sources */ = {isa = PBXBuildFile; fileRef = 4C7B53DF200143C200A52E21 /* Colour.cpp */; };
		C688789220289B140084B384 /* FontFamilies.cpp in Sources */ = {isa = PBXBuildFile; fileRef = 4C7B53E4200143C200A52E21 /* FontFamilies.cpp */; };
		C688789320289B140084B384 /* Fonts.cpp in Sources */ = {isa = PBXBuildFile; fileRef = 4C7B53E6200143C200A52E21 /* Fonts.cpp */; };
		C688789420289B140084B384 /* Screenshot.cpp in Sources */ = {isa = PBXBuildFile; fileRef = 4C7B53E8200143C200A52E21 /* Screenshot.cpp */; };
		C688789620289B140084B384 /* Viewport.cpp in Sources */ = {isa = PBXBuildFile; fileRef = 4C7B53EC200143C200A52E21 /* Viewport.cpp */; };
		C688789920289B140084B384 /* Window.cpp in Sources */ = {isa = PBXBuildFile; fileRef = 4C7B53F1200143C200A52E21 /* Window.cpp */; };
		C688789A20289B200084B384 /* ConversionTables.cpp in Sources */ = {isa = PBXBuildFile; fileRef = 4C7B53C61FFF94F900A52E21 /* ConversionTables.cpp */; };
		C688789B20289B200084B384 /* Convert.cpp in Sources */ = {isa = PBXBuildFile; fileRef = 4C7B53AA1FFF935B00A52E21 /* Convert.cpp */; };
		C688789C20289B200084B384 /* Currency.cpp in Sources */ = {isa = PBXBuildFile; fileRef = 4C7B53AB1FFF935B00A52E21 /* Currency.cpp */; };
		C688789E20289B200084B384 /* FormatCodes.cpp in Sources */ = {isa = PBXBuildFile; fileRef = 4C7B53AF1FFF935B00A52E21 /* FormatCodes.cpp */; };
		C688789F20289B200084B384 /* Language.cpp in Sources */ = {isa = PBXBuildFile; fileRef = 4C7B53B11FFF935B00A52E21 /* Language.cpp */; };
		C68878A020289B200084B384 /* LanguagePack.cpp in Sources */ = {isa = PBXBuildFile; fileRef = 4C7B53B31FFF935B00A52E21 /* LanguagePack.cpp */; };
		C68878A120289B200084B384 /* Localisation.cpp in Sources */ = {isa = PBXBuildFile; fileRef = 4C7B53B51FFF935B00A52E21 /* Localisation.cpp */; };
		C68878A220289B200084B384 /* RealNames.cpp in Sources */ = {isa = PBXBuildFile; fileRef = 4C7B53B71FFF935B00A52E21 /* RealNames.cpp */; };
		C68878A320289B200084B384 /* User.cpp in Sources */ = {isa = PBXBuildFile; fileRef = 4C7B53B91FFF935B00A52E21 /* User.cpp */; };
		C68878A420289B200084B384 /* UTF8.cpp in Sources */ = {isa = PBXBuildFile; fileRef = 4C7B53BB1FFF935B00A52E21 /* UTF8.cpp */; };
		C68878A520289B2A0084B384 /* Award.cpp in Sources */ = {isa = PBXBuildFile; fileRef = 4C93F1B01F8E185600A9330D /* Award.cpp */; };
		C68878A620289B2A0084B384 /* Finance.cpp in Sources */ = {isa = PBXBuildFile; fileRef = 4C93F1B21F8E185600A9330D /* Finance.cpp */; };
		C68878A720289B2A0084B384 /* Marketing.cpp in Sources */ = {isa = PBXBuildFile; fileRef = 4C93F1B41F8E185600A9330D /* Marketing.cpp */; };
		C68878A820289B2A0084B384 /* NewsItem.cpp in Sources */ = {isa = PBXBuildFile; fileRef = 4C93F1B61F8E185600A9330D /* NewsItem.cpp */; };
		C68878A920289B2A0084B384 /* Research.cpp in Sources */ = {isa = PBXBuildFile; fileRef = 4C93F1B81F8E185600A9330D /* Research.cpp */; };
		C68878C020289B710084B384 /* ApplyPaletteShader.cpp in Sources */ = {isa = PBXBuildFile; fileRef = F76C85911EC4E82600FA49E2 /* ApplyPaletteShader.cpp */; };
		C68878C120289B710084B384 /* ApplyTransparencyShader.cpp in Sources */ = {isa = PBXBuildFile; fileRef = D45E09161F99CF2F00854B2B /* ApplyTransparencyShader.cpp */; };
		C68878C220289B710084B384 /* DrawLineShader.cpp in Sources */ = {isa = PBXBuildFile; fileRef = F76C85961EC4E82600FA49E2 /* DrawLineShader.cpp */; };
		C68878C320289B710084B384 /* DrawRectShader.cpp in Sources */ = {isa = PBXBuildFile; fileRef = F76C85941EC4E82600FA49E2 /* DrawRectShader.cpp */; };
		C68878C420289B710084B384 /* OpenGLAPI.cpp in Sources */ = {isa = PBXBuildFile; fileRef = F76C859B1EC4E82600FA49E2 /* OpenGLAPI.cpp */; };
		C68878C520289B710084B384 /* OpenGLDrawingEngine.cpp in Sources */ = {isa = PBXBuildFile; fileRef = F76C859D1EC4E82600FA49E2 /* OpenGLDrawingEngine.cpp */; };
		C68878C620289B710084B384 /* OpenGLFramebuffer.cpp in Sources */ = {isa = PBXBuildFile; fileRef = F76C859E1EC4E82600FA49E2 /* OpenGLFramebuffer.cpp */; };
		C68878C720289B710084B384 /* OpenGLShaderProgram.cpp in Sources */ = {isa = PBXBuildFile; fileRef = F76C85A01EC4E82600FA49E2 /* OpenGLShaderProgram.cpp */; };
		C68878C820289B710084B384 /* SwapFramebuffer.cpp in Sources */ = {isa = PBXBuildFile; fileRef = F76C85A21EC4E82600FA49E2 /* SwapFramebuffer.cpp */; };
		C68878C920289B710084B384 /* TextureCache.cpp in Sources */ = {isa = PBXBuildFile; fileRef = F76C85A41EC4E82600FA49E2 /* TextureCache.cpp */; };
		C68878CA20289B710084B384 /* TransparencyDepth.cpp in Sources */ = {isa = PBXBuildFile; fileRef = D4974F1A1FA04A1900F7FD7F /* TransparencyDepth.cpp */; };
		C68878CB20289B710084B384 /* HardwareDisplayDrawingEngine.cpp in Sources */ = {isa = PBXBuildFile; fileRef = 4C8B42711EEB1AE400F015CA /* HardwareDisplayDrawingEngine.cpp */; };
		C68878CC20289B710084B384 /* SoftwareDrawingEngine.cpp in Sources */ = {isa = PBXBuildFile; fileRef = F76C85A61EC4E82600FA49E2 /* SoftwareDrawingEngine.cpp */; };
		C68878CD20289B9B0084B384 /* DefaultObjects.cpp in Sources */ = {isa = PBXBuildFile; fileRef = F7B2048B2024E7800000AD7E /* DefaultObjects.cpp */; };
		C68878CE20289B9B0084B384 /* ObjectList.cpp in Sources */ = {isa = PBXBuildFile; fileRef = 4C7B53A31FFC180400A52E21 /* ObjectList.cpp */; };
		C68878DB20289B9B0084B384 /* Paint.cpp in Sources */ = {isa = PBXBuildFile; fileRef = 4C6A66AE1FE278C900694CB6 /* Paint.cpp */; };
		C68878DC20289B9B0084B384 /* Painter.cpp in Sources */ = {isa = PBXBuildFile; fileRef = 4C6A66B01FE278C900694CB6 /* Painter.cpp */; };
		C68878DD20289B9B0084B384 /* PaintHelpers.cpp in Sources */ = {isa = PBXBuildFile; fileRef = 4C6A66B21FE278C900694CB6 /* PaintHelpers.cpp */; };
		C68878DE20289B9B0084B384 /* Supports.cpp in Sources */ = {isa = PBXBuildFile; fileRef = 4C6A66B31FE278C900694CB6 /* Supports.cpp */; };
		C68878DF20289B9B0084B384 /* VirtualFloor.cpp in Sources */ = {isa = PBXBuildFile; fileRef = 4C7B540020015AC600A52E21 /* VirtualFloor.cpp */; };
		C68878E020289B9B0084B384 /* Peep.cpp in Sources */ = {isa = PBXBuildFile; fileRef = 4CFE4E7B1F90A3F1005243C2 /* Peep.cpp */; };
		C68878E120289B9B0084B384 /* PeepData.cpp in Sources */ = {isa = PBXBuildFile; fileRef = 4CFE4E7D1F90A3F1005243C2 /* PeepData.cpp */; };
		C68878E220289B9B0084B384 /* Staff.cpp in Sources */ = {isa = PBXBuildFile; fileRef = 4CFE4E7E1F90A3F1005243C2 /* Staff.cpp */; };
		C68878E320289B9B0084B384 /* Android.cpp in Sources */ = {isa = PBXBuildFile; fileRef = 4C7B54742010DF3C00A52E21 /* Android.cpp */; };
		C68878E420289B9B0084B384 /* Linux.cpp in Sources */ = {isa = PBXBuildFile; fileRef = 4C7B54762010DF4300A52E21 /* Linux.cpp */; };
		C68878E520289B9B0084B384 /* Platform.Android.cpp in Sources */ = {isa = PBXBuildFile; fileRef = 4CE462441FD161360001CD98 /* Platform.Android.cpp */; };
		C68878E620289B9B0084B384 /* Platform.Linux.cpp in Sources */ = {isa = PBXBuildFile; fileRef = 4CE462461FD1613D0001CD98 /* Platform.Linux.cpp */; };
		C68878E720289B9B0084B384 /* Platform.Posix.cpp in Sources */ = {isa = PBXBuildFile; fileRef = 4CE462481FD1613D0001CD98 /* Platform.Posix.cpp */; };
		C68878E820289B9B0084B384 /* Platform.Win32.cpp in Sources */ = {isa = PBXBuildFile; fileRef = 4CE462491FD1613D0001CD98 /* Platform.Win32.cpp */; };
		C68878E920289B9B0084B384 /* Posix.cpp in Sources */ = {isa = PBXBuildFile; fileRef = 4C7B54782010DF4C00A52E21 /* Posix.cpp */; };
		C68878EA20289B9B0084B384 /* Shared.cpp in Sources */ = {isa = PBXBuildFile; fileRef = 4C7B54792010DF4C00A52E21 /* Shared.cpp */; };
		C68878EB20289B9B0084B384 /* Windows.cpp in Sources */ = {isa = PBXBuildFile; fileRef = 4C7B547A2010DF4C00A52E21 /* Windows.cpp */; };
		C68878EC20289B9B0084B384 /* AirPoweredVerticalCoaster.cpp in Sources */ = {isa = PBXBuildFile; fileRef = 4C93F1181F8B744400A9330D /* AirPoweredVerticalCoaster.cpp */; };
		C68878ED20289B9B0084B384 /* BobsleighCoaster.cpp in Sources */ = {isa = PBXBuildFile; fileRef = 4C93F1191F8B744400A9330D /* BobsleighCoaster.cpp */; };
		C68878EE20289B9B0084B384 /* BolligerMabillardTrack.cpp in Sources */ = {isa = PBXBuildFile; fileRef = 4C93F11B1F8B744400A9330D /* BolligerMabillardTrack.cpp */; };
		C68878EF20289B9B0084B384 /* CompactInvertedCoaster.cpp in Sources */ = {isa = PBXBuildFile; fileRef = 4C93F11C1F8B744400A9330D /* CompactInvertedCoaster.cpp */; };
		C68878F020289B9B0084B384 /* CorkscrewRollerCoaster.cpp in Sources */ = {isa = PBXBuildFile; fileRef = 4C93F11D1F8B744400A9330D /* CorkscrewRollerCoaster.cpp */; };
		C68878F120289B9B0084B384 /* FlyingRollerCoaster.cpp in Sources */ = {isa = PBXBuildFile; fileRef = 4C93F11E1F8B744400A9330D /* FlyingRollerCoaster.cpp */; };
		C68878F220289B9B0084B384 /* GigaCoaster.cpp in Sources */ = {isa = PBXBuildFile; fileRef = 4C93F11F1F8B744400A9330D /* GigaCoaster.cpp */; };
		C68878F320289B9B0084B384 /* HeartlineTwisterCoaster.cpp in Sources */ = {isa = PBXBuildFile; fileRef = 4C93F1201F8B744400A9330D /* HeartlineTwisterCoaster.cpp */; };
		C68878F420289B9B0084B384 /* InvertedHairpinCoaster.cpp in Sources */ = {isa = PBXBuildFile; fileRef = 4C93F1211F8B744400A9330D /* InvertedHairpinCoaster.cpp */; };
		C68878F520289B9B0084B384 /* InvertedImpulseCoaster.cpp in Sources */ = {isa = PBXBuildFile; fileRef = 4C93F1221F8B744400A9330D /* InvertedImpulseCoaster.cpp */; };
		C68878F620289B9B0084B384 /* InvertedRollerCoaster.cpp in Sources */ = {isa = PBXBuildFile; fileRef = 4C93F1231F8B744400A9330D /* InvertedRollerCoaster.cpp */; };
		C68878F720289B9B0084B384 /* JuniorRollerCoaster.cpp in Sources */ = {isa = PBXBuildFile; fileRef = 4C93F1251F8B744400A9330D /* JuniorRollerCoaster.cpp */; };
		C68878F820289B9B0084B384 /* LayDownRollerCoaster.cpp in Sources */ = {isa = PBXBuildFile; fileRef = 4C93F1261F8B744400A9330D /* LayDownRollerCoaster.cpp */; };
		C68878F920289B9B0084B384 /* LimLaunchedRollerCoaster.cpp in Sources */ = {isa = PBXBuildFile; fileRef = 4C93F1271F8B744400A9330D /* LimLaunchedRollerCoaster.cpp */; };
		C68878FA20289B9B0084B384 /* LoopingRollerCoaster.cpp in Sources */ = {isa = PBXBuildFile; fileRef = 4C93F1281F8B744400A9330D /* LoopingRollerCoaster.cpp */; };
		C68878FB20289B9B0084B384 /* MineRide.cpp in Sources */ = {isa = PBXBuildFile; fileRef = 4C93F1291F8B744400A9330D /* MineRide.cpp */; };
		C68878FC20289B9B0084B384 /* MineTrainCoaster.cpp in Sources */ = {isa = PBXBuildFile; fileRef = 4C93F12A1F8B744400A9330D /* MineTrainCoaster.cpp */; };
		C68878FD20289B9B0084B384 /* MiniRollerCoaster.cpp in Sources */ = {isa = PBXBuildFile; fileRef = 4C93F12B1F8B744400A9330D /* MiniRollerCoaster.cpp */; };
		C68878FE20289B9B0084B384 /* MiniSuspendedCoaster.cpp in Sources */ = {isa = PBXBuildFile; fileRef = 4C93F12C1F8B744400A9330D /* MiniSuspendedCoaster.cpp */; };
		C68878FF20289B9B0084B384 /* MultiDimensionRollerCoaster.cpp in Sources */ = {isa = PBXBuildFile; fileRef = 4C93F12D1F8B744400A9330D /* MultiDimensionRollerCoaster.cpp */; };
		C688790020289B9B0084B384 /* ReverseFreefallCoaster.cpp in Sources */ = {isa = PBXBuildFile; fileRef = 4C93F12E1F8B744400A9330D /* ReverseFreefallCoaster.cpp */; };
		C688790120289B9B0084B384 /* ReverserRollerCoaster.cpp in Sources */ = {isa = PBXBuildFile; fileRef = 4C93F12F1F8B744400A9330D /* ReverserRollerCoaster.cpp */; };
		C688790220289B9B0084B384 /* SideFrictionRollerCoaster.cpp in Sources */ = {isa = PBXBuildFile; fileRef = 4C93F1301F8B744400A9330D /* SideFrictionRollerCoaster.cpp */; };
		C688790320289B9B0084B384 /* StandUpRollerCoaster.cpp in Sources */ = {isa = PBXBuildFile; fileRef = 4C93F1311F8B744400A9330D /* StandUpRollerCoaster.cpp */; };
		C688790420289B9B0084B384 /* Steeplechase.cpp in Sources */ = {isa = PBXBuildFile; fileRef = 4C93F1321F8B744400A9330D /* Steeplechase.cpp */; };
		C688790520289B9B0084B384 /* SuspendedSwingingCoaster.cpp in Sources */ = {isa = PBXBuildFile; fileRef = 4C93F1331F8B744400A9330D /* SuspendedSwingingCoaster.cpp */; };
		C688790620289B9B0084B384 /* TwisterRollerCoaster.cpp in Sources */ = {isa = PBXBuildFile; fileRef = 4C93F1341F8B744400A9330D /* TwisterRollerCoaster.cpp */; };
		C688790720289B9B0084B384 /* VerticalDropRollerCoaster.cpp in Sources */ = {isa = PBXBuildFile; fileRef = 4C93F1351F8B744400A9330D /* VerticalDropRollerCoaster.cpp */; };
		C688790820289B9B0084B384 /* VirginiaReel.cpp in Sources */ = {isa = PBXBuildFile; fileRef = 4C93F1361F8B744400A9330D /* VirginiaReel.cpp */; };
		C688790920289B9B0084B384 /* WildMouse.cpp in Sources */ = {isa = PBXBuildFile; fileRef = 4C93F1371F8B744400A9330D /* WildMouse.cpp */; };
		C688790A20289B9B0084B384 /* WoodenRollerCoaster.cpp in Sources */ = {isa = PBXBuildFile; fileRef = 4C93F1381F8B744400A9330D /* WoodenRollerCoaster.cpp */; };
		C688790B20289B9B0084B384 /* WoodenWildMouse.cpp in Sources */ = {isa = PBXBuildFile; fileRef = 4C93F1391F8B744400A9330D /* WoodenWildMouse.cpp */; };
		C688790C20289B9B0084B384 /* CarRide.cpp in Sources */ = {isa = PBXBuildFile; fileRef = 4C93F15A1F8B745700A9330D /* CarRide.cpp */; };
		C688790D20289B9B0084B384 /* CircusShow.cpp in Sources */ = {isa = PBXBuildFile; fileRef = 4C93F15B1F8B745700A9330D /* CircusShow.cpp */; };
		C688790E20289B9B0084B384 /* CrookedHouse.cpp in Sources */ = {isa = PBXBuildFile; fileRef = 4C93F15C1F8B745700A9330D /* CrookedHouse.cpp */; };
		C688790F20289B9B0084B384 /* Dodgems.cpp in Sources */ = {isa = PBXBuildFile; fileRef = 4C93F15D1F8B745700A9330D /* Dodgems.cpp */; };
		C688791020289B9B0084B384 /* FerrisWheel.cpp in Sources */ = {isa = PBXBuildFile; fileRef = 4C93F15E1F8B745700A9330D /* FerrisWheel.cpp */; };
		C688791120289B9B0084B384 /* FlyingSaucers.cpp in Sources */ = {isa = PBXBuildFile; fileRef = 4C93F15F1F8B745700A9330D /* FlyingSaucers.cpp */; };
		C688791220289B9B0084B384 /* GhostTrain.cpp in Sources */ = {isa = PBXBuildFile; fileRef = 4C93F1601F8B745700A9330D /* GhostTrain.cpp */; };
		C688791320289B9B0084B384 /* HauntedHouse.cpp in Sources */ = {isa = PBXBuildFile; fileRef = 4C93F1611F8B745700A9330D /* HauntedHouse.cpp */; };
		C688791420289B9B0084B384 /* Maze.cpp in Sources */ = {isa = PBXBuildFile; fileRef = 4C93F1621F8B745700A9330D /* Maze.cpp */; };
		C688791520289B9B0084B384 /* MerryGoRound.cpp in Sources */ = {isa = PBXBuildFile; fileRef = 4C93F1631F8B745700A9330D /* MerryGoRound.cpp */; };
		C688791620289B9B0084B384 /* MiniGolf.cpp in Sources */ = {isa = PBXBuildFile; fileRef = 4C93F1641F8B745700A9330D /* MiniGolf.cpp */; };
		C688791720289B9B0084B384 /* MiniHelicopters.cpp in Sources */ = {isa = PBXBuildFile; fileRef = 4C93F1651F8B745700A9330D /* MiniHelicopters.cpp */; };
		C688791820289B9B0084B384 /* MonorailCycles.cpp in Sources */ = {isa = PBXBuildFile; fileRef = 4C93F1661F8B745700A9330D /* MonorailCycles.cpp */; };
		C688791920289B9B0084B384 /* ObservationTower.cpp in Sources */ = {isa = PBXBuildFile; fileRef = 4C93F1671F8B745700A9330D /* ObservationTower.cpp */; };
		C688791A20289B9B0084B384 /* SpaceRings.cpp in Sources */ = {isa = PBXBuildFile; fileRef = 4C93F1681F8B745700A9330D /* SpaceRings.cpp */; };
		C688791B20289B9B0084B384 /* SpiralSlide.cpp in Sources */ = {isa = PBXBuildFile; fileRef = 4C93F1691F8B745700A9330D /* SpiralSlide.cpp */; };
		C688791C20289B9B0084B384 /* Facility.cpp in Sources */ = {isa = PBXBuildFile; fileRef = 4C93F17A1F8B747300A9330D /* Facility.cpp */; };
		C688791D20289B9B0084B384 /* Shop.cpp in Sources */ = {isa = PBXBuildFile; fileRef = 4C93F17B1F8B747300A9330D /* Shop.cpp */; };
		C688791E20289B9B0084B384 /* 3dCinema.cpp in Sources */ = {isa = PBXBuildFile; fileRef = 4C93F17E1F8B747A00A9330D /* 3dCinema.cpp */; };
		C688791F20289B9B0084B384 /* Enterprise.cpp in Sources */ = {isa = PBXBuildFile; fileRef = 4C93F17F1F8B747A00A9330D /* Enterprise.cpp */; };
		C688792020289B9B0084B384 /* GoKarts.cpp in Sources */ = {isa = PBXBuildFile; fileRef = 4C93F1801F8B747A00A9330D /* GoKarts.cpp */; };
		C688792120289B9B0084B384 /* LaunchedFreefall.cpp in Sources */ = {isa = PBXBuildFile; fileRef = 4C93F1811F8B747A00A9330D /* LaunchedFreefall.cpp */; };
		C688792220289B9B0084B384 /* MagicCarpet.cpp in Sources */ = {isa = PBXBuildFile; fileRef = 4C93F1821F8B747A00A9330D /* MagicCarpet.cpp */; };
		C688792320289B9B0084B384 /* MotionSimulator.cpp in Sources */ = {isa = PBXBuildFile; fileRef = 4C93F1831F8B747A00A9330D /* MotionSimulator.cpp */; };
		C688792420289B9B0084B384 /* PirateShip.cpp in Sources */ = {isa = PBXBuildFile; fileRef = 4C93F1841F8B747A00A9330D /* PirateShip.cpp */; };
		C688792520289B9B0084B384 /* RotoDrop.cpp in Sources */ = {isa = PBXBuildFile; fileRef = 4C93F1851F8B747A00A9330D /* RotoDrop.cpp */; };
		C688792620289B9B0084B384 /* SwingingInverterShip.cpp in Sources */ = {isa = PBXBuildFile; fileRef = 4C93F1861F8B747A00A9330D /* SwingingInverterShip.cpp */; };
		C688792720289B9B0084B384 /* TopSpin.cpp in Sources */ = {isa = PBXBuildFile; fileRef = 4C93F1871F8B747A00A9330D /* TopSpin.cpp */; };
		C688792820289B9B0084B384 /* Twist.cpp in Sources */ = {isa = PBXBuildFile; fileRef = 4C93F1881F8B747A00A9330D /* Twist.cpp */; };
		C688792920289B9B0084B384 /* Chairlift.cpp in Sources */ = {isa = PBXBuildFile; fileRef = 4C93F1941F8B748200A9330D /* Chairlift.cpp */; };
		C688792A20289B9B0084B384 /* Lift.cpp in Sources */ = {isa = PBXBuildFile; fileRef = 4C93F1951F8B748200A9330D /* Lift.cpp */; };
		C688792B20289B9B0084B384 /* MiniatureRailway.cpp in Sources */ = {isa = PBXBuildFile; fileRef = 4C93F1961F8B748200A9330D /* MiniatureRailway.cpp */; };
		C688792C20289B9B0084B384 /* Monorail.cpp in Sources */ = {isa = PBXBuildFile; fileRef = 4C93F1971F8B748200A9330D /* Monorail.cpp */; };
		C688792D20289B9B0084B384 /* SuspendedMonorail.cpp in Sources */ = {isa = PBXBuildFile; fileRef = 4C93F1981F8B748200A9330D /* SuspendedMonorail.cpp */; };
		C688792E20289B9B0084B384 /* BoatHire.cpp in Sources */ = {isa = PBXBuildFile; fileRef = 4C93F19E1F8B748900A9330D /* BoatHire.cpp */; };
		C688792F20289B9B0084B384 /* DingySlide.cpp in Sources */ = {isa = PBXBuildFile; fileRef = 4C93F19F1F8B748900A9330D /* DingySlide.cpp */; };
		C688793020289B9B0084B384 /* LogFlume.cpp in Sources */ = {isa = PBXBuildFile; fileRef = 4C93F1A01F8B748900A9330D /* LogFlume.cpp */; };
		C688793120289B9B0084B384 /* RiverRapids.cpp in Sources */ = {isa = PBXBuildFile; fileRef = 4C93F1A11F8B748900A9330D /* RiverRapids.cpp */; };
		C688793220289B9B0084B384 /* SplashBoats.cpp in Sources */ = {isa = PBXBuildFile; fileRef = 4C93F1A21F8B748900A9330D /* SplashBoats.cpp */; };
		C688793320289B9B0084B384 /* SubmarineRide.cpp in Sources */ = {isa = PBXBuildFile; fileRef = 4C93F1A31F8B748900A9330D /* SubmarineRide.cpp */; };
		C688793420289B9B0084B384 /* WaterCoaster.cpp in Sources */ = {isa = PBXBuildFile; fileRef = 4C93F1A41F8B748900A9330D /* WaterCoaster.cpp */; };
		C68879A420289C060084B384 /* Platform.macOS.mm in Sources */ = {isa = PBXBuildFile; fileRef = F7B20489201E91BF0000AD7E /* Platform.macOS.mm */; };
		C68D98BC1FC6B8AB008E8378 /* TileInspector.cpp in Sources */ = {isa = PBXBuildFile; fileRef = C68D98BB1FC6B8AB008E8378 /* TileInspector.cpp */; };
		C6CB94F21EFFBF860065888F /* libfreetype.dylib in Frameworks */ = {isa = PBXBuildFile; fileRef = D45A38B41CF3006400659A24 /* libfreetype.dylib */; };
		C6D2BEE21F9BAA6C008B557C /* Ride.cpp in Sources */ = {isa = PBXBuildFile; fileRef = C6D2BEE11F9BAA6C008B557C /* Ride.cpp */; };
		C6D2BEE61F9BAACE008B557C /* TrackList.cpp in Sources */ = {isa = PBXBuildFile; fileRef = C6D2BEE31F9BAACC008B557C /* TrackList.cpp */; };
		C6D2BEE71F9BAACE008B557C /* MapTooltip.cpp in Sources */ = {isa = PBXBuildFile; fileRef = C6D2BEE41F9BAACD008B557C /* MapTooltip.cpp */; };
		C6D2BEE81F9BAACE008B557C /* MazeConstruction.cpp in Sources */ = {isa = PBXBuildFile; fileRef = C6D2BEE51F9BAACD008B557C /* MazeConstruction.cpp */; };
		C6D2BEEA1F9BB83C008B557C /* NetworkStatus.cpp in Sources */ = {isa = PBXBuildFile; fileRef = C6D2BEE91F9BB83B008B557C /* NetworkStatus.cpp */; };
		C6E415511FAFD6DC00D4A52A /* RideConstruction.cpp in Sources */ = {isa = PBXBuildFile; fileRef = C6E415501FAFD6DB00D4A52A /* RideConstruction.cpp */; };
		C6E96E361E0408B40076A04F /* libzip.dylib in Frameworks */ = {isa = PBXBuildFile; fileRef = C6E96E351E0408B40076A04F /* libzip.dylib */; };
		C6E96E371E040E040076A04F /* libzip.dylib in Embed Frameworks */ = {isa = PBXBuildFile; fileRef = C6E96E351E0408B40076A04F /* libzip.dylib */; settings = {ATTRIBUTES = (CodeSignOnCopy, ); }; };
		D41B73EF1C2101890080A7B9 /* libcurl.tbd in Frameworks */ = {isa = PBXBuildFile; fileRef = D41B73EE1C2101890080A7B9 /* libcurl.tbd */; };
		D41B741D1C210A7A0080A7B9 /* libiconv.tbd in Frameworks */ = {isa = PBXBuildFile; fileRef = D41B741C1C210A7A0080A7B9 /* libiconv.tbd */; };
		D41B74731C2125E50080A7B9 /* Assets.xcassets in Resources */ = {isa = PBXBuildFile; fileRef = D41B74721C2125E50080A7B9 /* Assets.xcassets */; };
		D43407E21D0E14CE00C2B3D4 /* shaders in Resources */ = {isa = PBXBuildFile; fileRef = D43407E11D0E14CE00C2B3D4 /* shaders */; };
		D45A38BC1CF3006400659A24 /* libcrypto.dylib in Frameworks */ = {isa = PBXBuildFile; fileRef = D45A38B31CF3006400659A24 /* libcrypto.dylib */; };
		D45A38BE1CF3006400659A24 /* libjansson.dylib in Frameworks */ = {isa = PBXBuildFile; fileRef = D45A38B51CF3006400659A24 /* libjansson.dylib */; };
		D45A38C11CF3006400659A24 /* libSDL2.dylib in Frameworks */ = {isa = PBXBuildFile; fileRef = D45A38B81CF3006400659A24 /* libSDL2.dylib */; };
		D45A38C21CF3006400659A24 /* libspeexdsp.dylib in Frameworks */ = {isa = PBXBuildFile; fileRef = D45A38B91CF3006400659A24 /* libspeexdsp.dylib */; };
		D45A39591CF300AF00659A24 /* libcrypto.dylib in Embed Frameworks */ = {isa = PBXBuildFile; fileRef = D45A38B31CF3006400659A24 /* libcrypto.dylib */; settings = {ATTRIBUTES = (CodeSignOnCopy, ); }; };
		D45A395A1CF300AF00659A24 /* libfreetype.dylib in Embed Frameworks */ = {isa = PBXBuildFile; fileRef = D45A38B41CF3006400659A24 /* libfreetype.dylib */; settings = {ATTRIBUTES = (CodeSignOnCopy, ); }; };
		D45A395B1CF300AF00659A24 /* libjansson.dylib in Embed Frameworks */ = {isa = PBXBuildFile; fileRef = D45A38B51CF3006400659A24 /* libjansson.dylib */; settings = {ATTRIBUTES = (CodeSignOnCopy, ); }; };
		D45A395E1CF300AF00659A24 /* libSDL2.dylib in Embed Frameworks */ = {isa = PBXBuildFile; fileRef = D45A38B81CF3006400659A24 /* libSDL2.dylib */; settings = {ATTRIBUTES = (CodeSignOnCopy, ); }; };
		D45A395F1CF300AF00659A24 /* libspeexdsp.dylib in Embed Frameworks */ = {isa = PBXBuildFile; fileRef = D45A38B91CF3006400659A24 /* libspeexdsp.dylib */; settings = {ATTRIBUTES = (CodeSignOnCopy, ); }; };
		D47304D51C4FF8250015C0EA /* libz.tbd in Frameworks */ = {isa = PBXBuildFile; fileRef = D47304D41C4FF8250015C0EA /* libz.tbd */; };
		D48AFDB71EF78DBF0081C644 /* BenchGfxCommmands.cpp in Sources */ = {isa = PBXBuildFile; fileRef = D48AFDB61EF78DBF0081C644 /* BenchGfxCommmands.cpp */; };
		D4A8B4B41DB41873007A2F29 /* libpng16.dylib in Frameworks */ = {isa = PBXBuildFile; fileRef = D4A8B4B31DB41873007A2F29 /* libpng16.dylib */; };
		D4A8B4B51DB4188D007A2F29 /* libpng16.dylib in Embed Frameworks */ = {isa = PBXBuildFile; fileRef = D4A8B4B31DB41873007A2F29 /* libpng16.dylib */; settings = {ATTRIBUTES = (CodeSignOnCopy, ); }; };
		D4EC48E61C2637710024B507 /* g2.dat in Resources */ = {isa = PBXBuildFile; fileRef = D4EC48E31C2637710024B507 /* g2.dat */; };
		D4EC48E71C2637710024B507 /* language in Resources */ = {isa = PBXBuildFile; fileRef = D4EC48E41C2637710024B507 /* language */; };
		D4EC48E81C2637710024B507 /* title in Resources */ = {isa = PBXBuildFile; fileRef = D4EC48E51C2637710024B507 /* title */; };
		F70839931FFC0B61002DCEFA /* Scenario.cpp in Sources */ = {isa = PBXBuildFile; fileRef = F70839911FFC0AFF002DCEFA /* Scenario.cpp */; };
		F76C85B41EC4E88300FA49E2 /* AudioMixer.cpp in Sources */ = {isa = PBXBuildFile; fileRef = F76C835B1EC4E7CC00FA49E2 /* AudioMixer.cpp */; };
		F76C85B71EC4E88300FA49E2 /* NullAudioSource.cpp in Sources */ = {isa = PBXBuildFile; fileRef = F76C835E1EC4E7CC00FA49E2 /* NullAudioSource.cpp */; };
		F76C85BA1EC4E88300FA49E2 /* CommandLine.cpp in Sources */ = {isa = PBXBuildFile; fileRef = F76C83631EC4E7CC00FA49E2 /* CommandLine.cpp */; };
		F76C85BC1EC4E88300FA49E2 /* ConvertCommand.cpp in Sources */ = {isa = PBXBuildFile; fileRef = F76C83651EC4E7CC00FA49E2 /* ConvertCommand.cpp */; };
		F76C85BD1EC4E88300FA49E2 /* RootCommands.cpp in Sources */ = {isa = PBXBuildFile; fileRef = F76C83661EC4E7CC00FA49E2 /* RootCommands.cpp */; };
		F76C85BE1EC4E88300FA49E2 /* ScreenshotCommands.cpp in Sources */ = {isa = PBXBuildFile; fileRef = F76C83671EC4E7CC00FA49E2 /* ScreenshotCommands.cpp */; };
		F76C85BF1EC4E88300FA49E2 /* SpriteCommands.cpp in Sources */ = {isa = PBXBuildFile; fileRef = F76C83681EC4E7CC00FA49E2 /* SpriteCommands.cpp */; };
		F76C85C01EC4E88300FA49E2 /* UriHandler.cpp in Sources */ = {isa = PBXBuildFile; fileRef = F76C83691EC4E7CC00FA49E2 /* UriHandler.cpp */; };
		F76C85C41EC4E88300FA49E2 /* Config.cpp in Sources */ = {isa = PBXBuildFile; fileRef = F76C836E1EC4E7CC00FA49E2 /* Config.cpp */; };
		F76C85C71EC4E88300FA49E2 /* IniReader.cpp in Sources */ = {isa = PBXBuildFile; fileRef = F76C83711EC4E7CC00FA49E2 /* IniReader.cpp */; };
		F76C85C91EC4E88300FA49E2 /* IniWriter.cpp in Sources */ = {isa = PBXBuildFile; fileRef = F76C83731EC4E7CC00FA49E2 /* IniWriter.cpp */; };
		F76C85CC1EC4E88300FA49E2 /* Context.cpp in Sources */ = {isa = PBXBuildFile; fileRef = F76C83761EC4E7CC00FA49E2 /* Context.cpp */; };
		F76C85CF1EC4E88300FA49E2 /* Console.cpp in Sources */ = {isa = PBXBuildFile; fileRef = F76C837A1EC4E7CC00FA49E2 /* Console.cpp */; };
		F76C85D11EC4E88300FA49E2 /* Diagnostics.cpp in Sources */ = {isa = PBXBuildFile; fileRef = F76C837C1EC4E7CC00FA49E2 /* Diagnostics.cpp */; };
		F76C85D41EC4E88300FA49E2 /* File.cpp in Sources */ = {isa = PBXBuildFile; fileRef = F76C837F1EC4E7CC00FA49E2 /* File.cpp */; };
		F76C85D61EC4E88300FA49E2 /* FileScanner.cpp in Sources */ = {isa = PBXBuildFile; fileRef = F76C83811EC4E7CC00FA49E2 /* FileScanner.cpp */; };
		F76C85D91EC4E88300FA49E2 /* Guard.cpp in Sources */ = {isa = PBXBuildFile; fileRef = F76C83841EC4E7CC00FA49E2 /* Guard.cpp */; };
		F76C85DB1EC4E88300FA49E2 /* IStream.cpp in Sources */ = {isa = PBXBuildFile; fileRef = F76C83861EC4E7CC00FA49E2 /* IStream.cpp */; };
		F76C85DD1EC4E88300FA49E2 /* Json.cpp in Sources */ = {isa = PBXBuildFile; fileRef = F76C83881EC4E7CC00FA49E2 /* Json.cpp */; };
		F76C85E11EC4E88300FA49E2 /* MemoryStream.cpp in Sources */ = {isa = PBXBuildFile; fileRef = F76C838C1EC4E7CC00FA49E2 /* MemoryStream.cpp */; };
		F76C85E41EC4E88300FA49E2 /* Path.cpp in Sources */ = {isa = PBXBuildFile; fileRef = F76C838F1EC4E7CC00FA49E2 /* Path.cpp */; };
		F76C85E71EC4E88300FA49E2 /* String.cpp in Sources */ = {isa = PBXBuildFile; fileRef = F76C83921EC4E7CC00FA49E2 /* String.cpp */; };
		F76C85EE1EC4E88300FA49E2 /* Zip.cpp in Sources */ = {isa = PBXBuildFile; fileRef = F76C83991EC4E7CC00FA49E2 /* Zip.cpp */; };
		F76C85F41EC4E88300FA49E2 /* DrawingFast.cpp in Sources */ = {isa = PBXBuildFile; fileRef = F76C83A01EC4E7CC00FA49E2 /* DrawingFast.cpp */; };
		F76C85F91EC4E88300FA49E2 /* Image.cpp in Sources */ = {isa = PBXBuildFile; fileRef = F76C83A51EC4E7CC00FA49E2 /* Image.cpp */; };
		F76C85FD1EC4E88300FA49E2 /* NewDrawing.cpp in Sources */ = {isa = PBXBuildFile; fileRef = F76C83A91EC4E7CC00FA49E2 /* NewDrawing.cpp */; };
		F76C85FF1EC4E88300FA49E2 /* Rain.cpp in Sources */ = {isa = PBXBuildFile; fileRef = F76C83AB1EC4E7CC00FA49E2 /* Rain.cpp */; };
		F76C86051EC4E88300FA49E2 /* Editor.cpp in Sources */ = {isa = PBXBuildFile; fileRef = F76C83B11EC4E7CC00FA49E2 /* Editor.cpp */; };
		F76C86071EC4E88300FA49E2 /* FileClassifier.cpp in Sources */ = {isa = PBXBuildFile; fileRef = F76C83B31EC4E7CC00FA49E2 /* FileClassifier.cpp */; };
		F76C86451EC4E88300FA49E2 /* Http.cpp in Sources */ = {isa = PBXBuildFile; fileRef = F76C83F61EC4E7CC00FA49E2 /* Http.cpp */; };
		F76C86471EC4E88300FA49E2 /* Network.cpp in Sources */ = {isa = PBXBuildFile; fileRef = F76C83F81EC4E7CC00FA49E2 /* Network.cpp */; };
		F76C86491EC4E88300FA49E2 /* NetworkAction.cpp in Sources */ = {isa = PBXBuildFile; fileRef = F76C83FA1EC4E7CC00FA49E2 /* NetworkAction.cpp */; };
		F76C864B1EC4E88300FA49E2 /* NetworkConnection.cpp in Sources */ = {isa = PBXBuildFile; fileRef = F76C83FC1EC4E7CC00FA49E2 /* NetworkConnection.cpp */; };
		F76C864D1EC4E88300FA49E2 /* NetworkGroup.cpp in Sources */ = {isa = PBXBuildFile; fileRef = F76C83FE1EC4E7CC00FA49E2 /* NetworkGroup.cpp */; };
		F76C864F1EC4E88300FA49E2 /* NetworkKey.cpp in Sources */ = {isa = PBXBuildFile; fileRef = F76C84001EC4E7CC00FA49E2 /* NetworkKey.cpp */; };
		F76C86511EC4E88300FA49E2 /* NetworkPacket.cpp in Sources */ = {isa = PBXBuildFile; fileRef = F76C84021EC4E7CC00FA49E2 /* NetworkPacket.cpp */; };
		F76C86531EC4E88300FA49E2 /* NetworkPlayer.cpp in Sources */ = {isa = PBXBuildFile; fileRef = F76C84041EC4E7CC00FA49E2 /* NetworkPlayer.cpp */; };
		F76C86551EC4E88300FA49E2 /* NetworkServerAdvertiser.cpp in Sources */ = {isa = PBXBuildFile; fileRef = F76C84061EC4E7CC00FA49E2 /* NetworkServerAdvertiser.cpp */; };
		F76C86581EC4E88300FA49E2 /* NetworkUser.cpp in Sources */ = {isa = PBXBuildFile; fileRef = F76C84091EC4E7CC00FA49E2 /* NetworkUser.cpp */; };
		F76C865A1EC4E88300FA49E2 /* ServerList.cpp in Sources */ = {isa = PBXBuildFile; fileRef = F76C840B1EC4E7CC00FA49E2 /* ServerList.cpp */; };
		F76C865C1EC4E88300FA49E2 /* TcpSocket.cpp in Sources */ = {isa = PBXBuildFile; fileRef = F76C840D1EC4E7CC00FA49E2 /* TcpSocket.cpp */; };
		F76C86601EC4E88300FA49E2 /* BannerObject.cpp in Sources */ = {isa = PBXBuildFile; fileRef = F76C84121EC4E7CC00FA49E2 /* BannerObject.cpp */; };
		F76C86621EC4E88300FA49E2 /* EntranceObject.cpp in Sources */ = {isa = PBXBuildFile; fileRef = F76C84141EC4E7CC00FA49E2 /* EntranceObject.cpp */; };
		F76C86641EC4E88300FA49E2 /* FootpathItemObject.cpp in Sources */ = {isa = PBXBuildFile; fileRef = F76C84161EC4E7CC00FA49E2 /* FootpathItemObject.cpp */; };
		F76C86661EC4E88300FA49E2 /* FootpathObject.cpp in Sources */ = {isa = PBXBuildFile; fileRef = F76C84181EC4E7CC00FA49E2 /* FootpathObject.cpp */; };
		F76C86681EC4E88300FA49E2 /* ImageTable.cpp in Sources */ = {isa = PBXBuildFile; fileRef = F76C841A1EC4E7CC00FA49E2 /* ImageTable.cpp */; };
		F76C866A1EC4E88300FA49E2 /* LargeSceneryObject.cpp in Sources */ = {isa = PBXBuildFile; fileRef = F76C841C1EC4E7CC00FA49E2 /* LargeSceneryObject.cpp */; };
		F76C866C1EC4E88400FA49E2 /* Object.cpp in Sources */ = {isa = PBXBuildFile; fileRef = F76C841E1EC4E7CC00FA49E2 /* Object.cpp */; };
		F76C866E1EC4E88400FA49E2 /* ObjectFactory.cpp in Sources */ = {isa = PBXBuildFile; fileRef = F76C84201EC4E7CC00FA49E2 /* ObjectFactory.cpp */; };
		F76C86701EC4E88400FA49E2 /* ObjectManager.cpp in Sources */ = {isa = PBXBuildFile; fileRef = F76C84221EC4E7CC00FA49E2 /* ObjectManager.cpp */; };
		F76C86721EC4E88400FA49E2 /* ObjectRepository.cpp in Sources */ = {isa = PBXBuildFile; fileRef = F76C84241EC4E7CC00FA49E2 /* ObjectRepository.cpp */; };
		F76C86741EC4E88400FA49E2 /* RideObject.cpp in Sources */ = {isa = PBXBuildFile; fileRef = F76C84261EC4E7CC00FA49E2 /* RideObject.cpp */; };
		F76C86761EC4E88400FA49E2 /* SceneryGroupObject.cpp in Sources */ = {isa = PBXBuildFile; fileRef = F76C84281EC4E7CC00FA49E2 /* SceneryGroupObject.cpp */; };
		F76C86791EC4E88400FA49E2 /* SmallSceneryObject.cpp in Sources */ = {isa = PBXBuildFile; fileRef = F76C842B1EC4E7CC00FA49E2 /* SmallSceneryObject.cpp */; };
		F76C867D1EC4E88400FA49E2 /* StringTable.cpp in Sources */ = {isa = PBXBuildFile; fileRef = F76C842F1EC4E7CC00FA49E2 /* StringTable.cpp */; };
		F76C867F1EC4E88400FA49E2 /* WallObject.cpp in Sources */ = {isa = PBXBuildFile; fileRef = F76C84311EC4E7CC00FA49E2 /* WallObject.cpp */; };
		F76C86811EC4E88400FA49E2 /* WaterObject.cpp in Sources */ = {isa = PBXBuildFile; fileRef = F76C84331EC4E7CC00FA49E2 /* WaterObject.cpp */; };
		F76C86861EC4E88400FA49E2 /* OpenRCT2.cpp in Sources */ = {isa = PBXBuildFile; fileRef = F76C84381EC4E7CC00FA49E2 /* OpenRCT2.cpp */; };
		F76C869C1EC4E88400FA49E2 /* ParkImporter.cpp in Sources */ = {isa = PBXBuildFile; fileRef = F76C84511EC4E7CC00FA49E2 /* ParkImporter.cpp */; };
		F76C86A31EC4E88400FA49E2 /* Crash.cpp in Sources */ = {isa = PBXBuildFile; fileRef = F76C845A1EC4E7CC00FA49E2 /* Crash.cpp */; };
		F76C86AD1EC4E88400FA49E2 /* PlatformEnvironment.cpp in Sources */ = {isa = PBXBuildFile; fileRef = F76C84641EC4E7CC00FA49E2 /* PlatformEnvironment.cpp */; };
		F76C86AF1EC4E88400FA49E2 /* S4Importer.cpp in Sources */ = {isa = PBXBuildFile; fileRef = F76C84671EC4E7CC00FA49E2 /* S4Importer.cpp */; };
		F76C86B01EC4E88400FA49E2 /* Tables.cpp in Sources */ = {isa = PBXBuildFile; fileRef = F76C84681EC4E7CC00FA49E2 /* Tables.cpp */; };
		F76C86B41EC4E88400FA49E2 /* SawyerChunk.cpp in Sources */ = {isa = PBXBuildFile; fileRef = F76C846D1EC4E7CC00FA49E2 /* SawyerChunk.cpp */; };
		F76C86B61EC4E88400FA49E2 /* SawyerChunkReader.cpp in Sources */ = {isa = PBXBuildFile; fileRef = F76C846F1EC4E7CC00FA49E2 /* SawyerChunkReader.cpp */; };
		F76C86B81EC4E88400FA49E2 /* SawyerChunkWriter.cpp in Sources */ = {isa = PBXBuildFile; fileRef = F76C84711EC4E7CC00FA49E2 /* SawyerChunkWriter.cpp */; };
		F76C86BA1EC4E88400FA49E2 /* SawyerEncoding.cpp in Sources */ = {isa = PBXBuildFile; fileRef = F76C84731EC4E7CC00FA49E2 /* SawyerEncoding.cpp */; };
		F76C86C31EC4E88400FA49E2 /* S6Exporter.cpp in Sources */ = {isa = PBXBuildFile; fileRef = F76C847D1EC4E7CC00FA49E2 /* S6Exporter.cpp */; };
		F76C86C51EC4E88400FA49E2 /* S6Importer.cpp in Sources */ = {isa = PBXBuildFile; fileRef = F76C847F1EC4E7CC00FA49E2 /* S6Importer.cpp */; };
		F76C871C1EC4E88400FA49E2 /* TrackDesignRepository.cpp in Sources */ = {isa = PBXBuildFile; fileRef = F76C84DC1EC4E7CD00FA49E2 /* TrackDesignRepository.cpp */; };
		F76C87331EC4E88400FA49E2 /* ScenarioRepository.cpp in Sources */ = {isa = PBXBuildFile; fileRef = F76C84F61EC4E7CD00FA49E2 /* ScenarioRepository.cpp */; };
		F76C87351EC4E88400FA49E2 /* ScenarioSources.cpp in Sources */ = {isa = PBXBuildFile; fileRef = F76C84F81EC4E7CD00FA49E2 /* ScenarioSources.cpp */; };
		F76C87381EC4E88400FA49E2 /* TitleScreen.cpp in Sources */ = {isa = PBXBuildFile; fileRef = F76C84FC1EC4E7CD00FA49E2 /* TitleScreen.cpp */; };
		F76C873A1EC4E88400FA49E2 /* TitleSequence.cpp in Sources */ = {isa = PBXBuildFile; fileRef = F76C84FE1EC4E7CD00FA49E2 /* TitleSequence.cpp */; };
		F76C873C1EC4E88400FA49E2 /* TitleSequenceManager.cpp in Sources */ = {isa = PBXBuildFile; fileRef = F76C85001EC4E7CD00FA49E2 /* TitleSequenceManager.cpp */; };
		F76C87451EC4E88400FA49E2 /* Version.cpp in Sources */ = {isa = PBXBuildFile; fileRef = F76C850B1EC4E7CD00FA49E2 /* Version.cpp */; };
		F76C88781EC5324E00FA49E2 /* AudioChannel.cpp in Sources */ = {isa = PBXBuildFile; fileRef = F76C85821EC4E82600FA49E2 /* AudioChannel.cpp */; };
		F76C88791EC5324E00FA49E2 /* AudioContext.cpp in Sources */ = {isa = PBXBuildFile; fileRef = F76C85831EC4E82600FA49E2 /* AudioContext.cpp */; };
		F76C887A1EC5324E00FA49E2 /* AudioMixer.cpp in Sources */ = {isa = PBXBuildFile; fileRef = F76C85861EC4E82600FA49E2 /* AudioMixer.cpp */; };
		F76C887B1EC5324E00FA49E2 /* FileAudioSource.cpp in Sources */ = {isa = PBXBuildFile; fileRef = F76C85871EC4E82600FA49E2 /* FileAudioSource.cpp */; };
		F76C887C1EC5324E00FA49E2 /* MemoryAudioSource.cpp in Sources */ = {isa = PBXBuildFile; fileRef = F76C85881EC4E82600FA49E2 /* MemoryAudioSource.cpp */; };
		F76C887D1EC5324E00FA49E2 /* CursorData.cpp in Sources */ = {isa = PBXBuildFile; fileRef = F76C858A1EC4E82600FA49E2 /* CursorData.cpp */; };
		F76C887E1EC5324E00FA49E2 /* CursorRepository.cpp in Sources */ = {isa = PBXBuildFile; fileRef = F76C858B1EC4E82600FA49E2 /* CursorRepository.cpp */; };
		F76C888A1EC5324E00FA49E2 /* TextComposition.cpp in Sources */ = {isa = PBXBuildFile; fileRef = F76C85A91EC4E82600FA49E2 /* TextComposition.cpp */; };
		F76C888B1EC5324E00FA49E2 /* Ui.cpp in Sources */ = {isa = PBXBuildFile; fileRef = F76C85AB1EC4E82600FA49E2 /* Ui.cpp */; };
		F76C888C1EC5324E00FA49E2 /* UiContext.cpp in Sources */ = {isa = PBXBuildFile; fileRef = F76C85AC1EC4E82600FA49E2 /* UiContext.cpp */; };
		F76C888D1EC5324E00FA49E2 /* UiContext.Linux.cpp in Sources */ = {isa = PBXBuildFile; fileRef = F76C85AE1EC4E82600FA49E2 /* UiContext.Linux.cpp */; };
		F76C888E1EC5324E00FA49E2 /* UiContext.Win32.cpp in Sources */ = {isa = PBXBuildFile; fileRef = F76C85AF1EC4E82600FA49E2 /* UiContext.Win32.cpp */; };
		F76C88921EC539A300FA49E2 /* libopenrct2.a in Frameworks */ = {isa = PBXBuildFile; fileRef = F76C809A1EC4D9FA00FA49E2 /* libopenrct2.a */; };
		F775F5351EE35A89001F00E7 /* DummyUiContext.cpp in Sources */ = {isa = PBXBuildFile; fileRef = F775F5331EE35A6B001F00E7 /* DummyUiContext.cpp */; };
		F775F5381EE3725C001F00E7 /* DummyAudioContext.cpp in Sources */ = {isa = PBXBuildFile; fileRef = F775F5361EE3724F001F00E7 /* DummyAudioContext.cpp */; };
		F79F428F1F3260F1009E42F8 /* changelog.txt in Resources */ = {isa = PBXBuildFile; fileRef = F79F428E1F3260F1009E42F8 /* changelog.txt */; };
		F7C44AF82030E8D3007E099F /* AVX2Drawing.cpp in Sources */ = {isa = PBXBuildFile; fileRef = F7C44AF62030E74B007E099F /* AVX2Drawing.cpp */; settings = {COMPILER_FLAGS = "-mavx2"; }; };
		F7CB863F1EEDA0B50030C877 /* WindowManager.cpp in Sources */ = {isa = PBXBuildFile; fileRef = F7CB863D1EEDA0B50030C877 /* WindowManager.cpp */; };
		F7CB864A1EEDA1330030C877 /* KeyboardShortcuts.cpp in Sources */ = {isa = PBXBuildFile; fileRef = F7CB86471EEDA1330030C877 /* KeyboardShortcuts.cpp */; };
		F7CB864E1EEDA2050030C877 /* DummyWindowManager.cpp in Sources */ = {isa = PBXBuildFile; fileRef = F7CB864B1EEDA1A80030C877 /* DummyWindowManager.cpp */; };
		F7D7747F1EC61E5100BE6EBC /* UiContext.macOS.mm in Sources */ = {isa = PBXBuildFile; fileRef = F7D7747E1EC61E5100BE6EBC /* UiContext.macOS.mm */; };
		F7D7748D1EC66F8600BE6EBC /* libopenrct2.a in Frameworks */ = {isa = PBXBuildFile; fileRef = F76C809A1EC4D9FA00FA49E2 /* libopenrct2.a */; };
		F7D7748E1EC66FA000BE6EBC /* libiconv.tbd in Frameworks */ = {isa = PBXBuildFile; fileRef = D41B741C1C210A7A0080A7B9 /* libiconv.tbd */; };
		F7D7748F1EC66FA900BE6EBC /* libcurl.tbd in Frameworks */ = {isa = PBXBuildFile; fileRef = D41B73EE1C2101890080A7B9 /* libcurl.tbd */; };
		F7D774901EC66FB000BE6EBC /* libz.tbd in Frameworks */ = {isa = PBXBuildFile; fileRef = D47304D41C4FF8250015C0EA /* libz.tbd */; };
		F7D774911EC66FBA00BE6EBC /* libcrypto.dylib in Frameworks */ = {isa = PBXBuildFile; fileRef = D45A38B31CF3006400659A24 /* libcrypto.dylib */; };
		F7D774921EC66FBA00BE6EBC /* libfreetype.dylib in Frameworks */ = {isa = PBXBuildFile; fileRef = D45A38B41CF3006400659A24 /* libfreetype.dylib */; };
		F7D774931EC66FBA00BE6EBC /* libjansson.dylib in Frameworks */ = {isa = PBXBuildFile; fileRef = D45A38B51CF3006400659A24 /* libjansson.dylib */; };
		F7D774941EC66FBA00BE6EBC /* libpng16.dylib in Frameworks */ = {isa = PBXBuildFile; fileRef = D4A8B4B31DB41873007A2F29 /* libpng16.dylib */; };
		F7D774951EC66FBA00BE6EBC /* libspeexdsp.dylib in Frameworks */ = {isa = PBXBuildFile; fileRef = D45A38B91CF3006400659A24 /* libspeexdsp.dylib */; };
		F7D774961EC66FBA00BE6EBC /* libzip.dylib in Frameworks */ = {isa = PBXBuildFile; fileRef = C6E96E351E0408B40076A04F /* libzip.dylib */; };
		F7D774971EC6705F00BE6EBC /* libcrypto.dylib in Embed Frameworks */ = {isa = PBXBuildFile; fileRef = D45A38B31CF3006400659A24 /* libcrypto.dylib */; settings = {ATTRIBUTES = (CodeSignOnCopy, ); }; };
		F7D774981EC6705F00BE6EBC /* libfreetype.dylib in Embed Frameworks */ = {isa = PBXBuildFile; fileRef = D45A38B41CF3006400659A24 /* libfreetype.dylib */; settings = {ATTRIBUTES = (CodeSignOnCopy, ); }; };
		F7D774991EC6705F00BE6EBC /* libjansson.dylib in Embed Frameworks */ = {isa = PBXBuildFile; fileRef = D45A38B51CF3006400659A24 /* libjansson.dylib */; settings = {ATTRIBUTES = (CodeSignOnCopy, ); }; };
		F7D7749A1EC6705F00BE6EBC /* libpng16.dylib in Embed Frameworks */ = {isa = PBXBuildFile; fileRef = D4A8B4B31DB41873007A2F29 /* libpng16.dylib */; settings = {ATTRIBUTES = (CodeSignOnCopy, ); }; };
		F7D7749B1EC6705F00BE6EBC /* libspeexdsp.dylib in Embed Frameworks */ = {isa = PBXBuildFile; fileRef = D45A38B91CF3006400659A24 /* libspeexdsp.dylib */; settings = {ATTRIBUTES = (CodeSignOnCopy, ); }; };
		F7D7749C1EC6705F00BE6EBC /* libzip.dylib in Embed Frameworks */ = {isa = PBXBuildFile; fileRef = C6E96E351E0408B40076A04F /* libzip.dylib */; settings = {ATTRIBUTES = (CodeSignOnCopy, ); }; };
		F7D7749E1EC6713200BE6EBC /* Cli.cpp in Sources */ = {isa = PBXBuildFile; fileRef = F76C857D1EC4E80E00FA49E2 /* Cli.cpp */; };
		F7D774A21EC6715C00BE6EBC /* libSDL2.dylib in Embed Frameworks */ = {isa = PBXBuildFile; fileRef = D45A38B81CF3006400659A24 /* libSDL2.dylib */; settings = {ATTRIBUTES = (CodeSignOnCopy, ); }; };
		F7D774AC1EC6741D00BE6EBC /* language in CopyFiles */ = {isa = PBXBuildFile; fileRef = D4EC48E41C2637710024B507 /* language */; };
		F7D774AD1EC6741D00BE6EBC /* shaders in CopyFiles */ = {isa = PBXBuildFile; fileRef = D43407E11D0E14CE00C2B3D4 /* shaders */; };
		F7D774AE1EC6741D00BE6EBC /* title in CopyFiles */ = {isa = PBXBuildFile; fileRef = D4EC48E51C2637710024B507 /* title */; };
/* End PBXBuildFile section */

/* Begin PBXContainerItemProxy section */
		C68B2D481EC790970020651C /* PBXContainerItemProxy */ = {
			isa = PBXContainerItemProxy;
			containerPortal = D497D0701C20FD52002BF46A /* Project object */;
			proxyType = 1;
			remoteGlobalIDString = C68B2D431EC790690020651C;
			remoteInfo = "Download Libraries";
		};
		C68B2D4A1EC7909B0020651C /* PBXContainerItemProxy */ = {
			isa = PBXContainerItemProxy;
			containerPortal = D497D0701C20FD52002BF46A /* Project object */;
			proxyType = 1;
			remoteGlobalIDString = C68B2D431EC790690020651C;
			remoteInfo = "Download Libraries";
		};
		C68B2D4C1EC7909E0020651C /* PBXContainerItemProxy */ = {
			isa = PBXContainerItemProxy;
			containerPortal = D497D0701C20FD52002BF46A /* Project object */;
			proxyType = 1;
			remoteGlobalIDString = F76C80991EC4D9FA00FA49E2;
			remoteInfo = libopenrct2;
		};
		F76C888F1EC5325700FA49E2 /* PBXContainerItemProxy */ = {
			isa = PBXContainerItemProxy;
			containerPortal = D497D0701C20FD52002BF46A /* Project object */;
			proxyType = 1;
			remoteGlobalIDString = F76C80991EC4D9FA00FA49E2;
			remoteInfo = libopenrct2;
		};
/* End PBXContainerItemProxy section */

/* Begin PBXCopyFilesBuildPhase section */
		D41B74201C210B190080A7B9 /* Embed Frameworks */ = {
			isa = PBXCopyFilesBuildPhase;
			buildActionMask = 2147483647;
			dstPath = "";
			dstSubfolderSpec = 10;
			files = (
				93AF4A6820B46400006489A5 /* libicudata.61.1.dylib in Embed Frameworks */,
				93AF4A6920B46400006489A5 /* libicuuc.61.1.dylib in Embed Frameworks */,
				C6E96E371E040E040076A04F /* libzip.dylib in Embed Frameworks */,
				D45A39591CF300AF00659A24 /* libcrypto.dylib in Embed Frameworks */,
				D45A395A1CF300AF00659A24 /* libfreetype.dylib in Embed Frameworks */,
				D45A395B1CF300AF00659A24 /* libjansson.dylib in Embed Frameworks */,
				D4A8B4B51DB4188D007A2F29 /* libpng16.dylib in Embed Frameworks */,
				D45A395E1CF300AF00659A24 /* libSDL2.dylib in Embed Frameworks */,
				D45A395F1CF300AF00659A24 /* libspeexdsp.dylib in Embed Frameworks */,
			);
			name = "Embed Frameworks";
			runOnlyForDeploymentPostprocessing = 0;
		};
		F7D774821EC66CD700BE6EBC /* Embed Frameworks */ = {
			isa = PBXCopyFilesBuildPhase;
			buildActionMask = 12;
			dstPath = "";
			dstSubfolderSpec = 10;
			files = (
				F7D774A21EC6715C00BE6EBC /* libSDL2.dylib in Embed Frameworks */,
				F7D774971EC6705F00BE6EBC /* libcrypto.dylib in Embed Frameworks */,
				F7D774981EC6705F00BE6EBC /* libfreetype.dylib in Embed Frameworks */,
				F7D774991EC6705F00BE6EBC /* libjansson.dylib in Embed Frameworks */,
				F7D7749A1EC6705F00BE6EBC /* libpng16.dylib in Embed Frameworks */,
				F7D7749B1EC6705F00BE6EBC /* libspeexdsp.dylib in Embed Frameworks */,
				F7D7749C1EC6705F00BE6EBC /* libzip.dylib in Embed Frameworks */,
			);
			name = "Embed Frameworks";
			runOnlyForDeploymentPostprocessing = 0;
		};
		F7D774AA1EC6740D00BE6EBC /* CopyFiles */ = {
			isa = PBXCopyFilesBuildPhase;
			buildActionMask = 2147483647;
			dstPath = "";
			dstSubfolderSpec = 6;
			files = (
				F7D774AC1EC6741D00BE6EBC /* language in CopyFiles */,
				F7D774AD1EC6741D00BE6EBC /* shaders in CopyFiles */,
				F7D774AE1EC6741D00BE6EBC /* title in CopyFiles */,
			);
			runOnlyForDeploymentPostprocessing = 0;
		};
/* End PBXCopyFilesBuildPhase section */

/* Begin PBXFileReference section */
		2A43D2B72225B8D900E8F73B /* RideSetVehiclesAction.hpp */ = {isa = PBXFileReference; fileEncoding = 4; lastKnownFileType = sourcecode.cpp.h; path = RideSetVehiclesAction.hpp; sourceTree = "<group>"; };
		2A43D2B82225B8D900E8F73B /* SmallSceneryPlaceAction.hpp */ = {isa = PBXFileReference; fileEncoding = 4; lastKnownFileType = sourcecode.cpp.h; path = SmallSceneryPlaceAction.hpp; sourceTree = "<group>"; };
		2A43D2B92225B8D900E8F73B /* LoadOrQuitAction.hpp */ = {isa = PBXFileReference; fileEncoding = 4; lastKnownFileType = sourcecode.cpp.h; path = LoadOrQuitAction.hpp; sourceTree = "<group>"; };
		2A43D2BD2225B91A00E8F73B /* RideSetVehiclesAction.hpp */ = {isa = PBXFileReference; fileEncoding = 4; lastKnownFileType = sourcecode.cpp.h; path = RideSetVehiclesAction.hpp; sourceTree = "<group>"; };
		2A43D2BE2225B91A00E8F73B /* RideEntranceExitRemoveAction.hpp */ = {isa = PBXFileReference; fileEncoding = 4; lastKnownFileType = sourcecode.cpp.h; path = RideEntranceExitRemoveAction.hpp; sourceTree = "<group>"; };
		2A43D2BF2225B91A00E8F73B /* LoadOrQuitAction.hpp */ = {isa = PBXFileReference; fileEncoding = 4; lastKnownFileType = sourcecode.cpp.h; path = LoadOrQuitAction.hpp; sourceTree = "<group>"; };
		2A5354E822099C4F00A5440F /* Network.cpp */ = {isa = PBXFileReference; fileEncoding = 4; lastKnownFileType = sourcecode.cpp.cpp; path = Network.cpp; sourceTree = "<group>"; };
		2A5354EA22099C7200A5440F /* CircularBuffer.h */ = {isa = PBXFileReference; fileEncoding = 4; lastKnownFileType = sourcecode.c.h; path = CircularBuffer.h; sourceTree = "<group>"; };
		2A5354EB22099D7700A5440F /* SignSetStyleAction.hpp */ = {isa = PBXFileReference; fileEncoding = 4; lastKnownFileType = sourcecode.cpp.h; path = SignSetStyleAction.hpp; sourceTree = "<group>"; };
		2A5C1367221E9F9000F8C245 /* TrackRemoveAction.hpp */ = {isa = PBXFileReference; fileEncoding = 4; lastKnownFileType = sourcecode.cpp.h; path = TrackRemoveAction.hpp; sourceTree = "<group>"; };
		2A61CAF22229E5720095AD67 /* FootpathSceneryPlaceAction.hpp */ = {isa = PBXFileReference; fileEncoding = 4; lastKnownFileType = sourcecode.cpp.h; path = FootpathSceneryPlaceAction.hpp; sourceTree = "<group>"; };
		2A61CAF32229E5720095AD67 /* FootpathSceneryRemoveAction.hpp */ = {isa = PBXFileReference; fileEncoding = 4; lastKnownFileType = sourcecode.cpp.h; path = FootpathSceneryRemoveAction.hpp; sourceTree = "<group>"; };
		2A61CAF42229E5720095AD67 /* FootpathPlaceAction.hpp */ = {isa = PBXFileReference; fileEncoding = 4; lastKnownFileType = sourcecode.cpp.h; path = FootpathPlaceAction.hpp; sourceTree = "<group>"; };
		2A61CAF82229E59F0095AD67 /* WaterSetHeightAction.hpp */ = {isa = PBXFileReference; fileEncoding = 4; lastKnownFileType = sourcecode.cpp.h; path = WaterSetHeightAction.hpp; sourceTree = "<group>"; };
		2A61CAFA2229E5C50095AD67 /* RideEntranceExitPlaceAction.hpp */ = {isa = PBXFileReference; fileEncoding = 4; lastKnownFileType = sourcecode.cpp.h; path = RideEntranceExitPlaceAction.hpp; sourceTree = "<group>"; };
		2AA050302209A8E300D3A922 /* StaffSetCostumeAction.hpp */ = {isa = PBXFileReference; fileEncoding = 4; lastKnownFileType = sourcecode.cpp.h; path = StaffSetCostumeAction.hpp; sourceTree = "<group>"; };
		2AA050312209A8E300D3A922 /* StaffSetOrdersAction.hpp */ = {isa = PBXFileReference; fileEncoding = 4; lastKnownFileType = sourcecode.cpp.h; path = StaffSetOrdersAction.hpp; sourceTree = "<group>"; };
		2AAFD7F9220DD2DC002461A4 /* TrackPlaceAction.hpp */ = {isa = PBXFileReference; fileEncoding = 4; lastKnownFileType = sourcecode.cpp.h; path = TrackPlaceAction.hpp; sourceTree = "<group>"; };
		2AAFD7FB220DD336002461A4 /* RideSetPriceAction.hpp */ = {isa = PBXFileReference; fileEncoding = 4; lastKnownFileType = sourcecode.cpp.h; path = RideSetPriceAction.hpp; sourceTree = "<group>"; };
		2AAFD7FD220DD374002461A4 /* PauseToggleAction.hpp */ = {isa = PBXFileReference; fileEncoding = 4; lastKnownFileType = sourcecode.cpp.h; path = PauseToggleAction.hpp; sourceTree = "<group>"; };
		2AAFD7FF220DD3D2002461A4 /* LandSetHeightAction.hpp */ = {isa = PBXFileReference; fileEncoding = 4; lastKnownFileType = sourcecode.cpp.h; path = LandSetHeightAction.hpp; sourceTree = "<group>"; };
		2ACBAB162226850A0034FB91 /* RideSetSetting.hpp */ = {isa = PBXFileReference; fileEncoding = 4; lastKnownFileType = sourcecode.cpp.h; path = RideSetSetting.hpp; sourceTree = "<group>"; };
<<<<<<< HEAD
		2ADE2EE92244183D002598AF /* ParkEntranceRemoveAction.hpp */ = {isa = PBXFileReference; fileEncoding = 4; lastKnownFileType = sourcecode.cpp.h; path = ParkEntranceRemoveAction.hpp; sourceTree = "<group>"; };
=======
		2ADE2EEB22441878002598AF /* SurfaceSetStyleAction.hpp */ = {isa = PBXFileReference; fileEncoding = 4; lastKnownFileType = sourcecode.cpp.h; path = SurfaceSetStyleAction.hpp; sourceTree = "<group>"; };
		2ADE2EEC22441878002598AF /* MazeSetTrackAction.hpp */ = {isa = PBXFileReference; fileEncoding = 4; lastKnownFileType = sourcecode.cpp.h; path = MazeSetTrackAction.hpp; sourceTree = "<group>"; };
		2ADE2EED22441878002598AF /* ClearAction.hpp */ = {isa = PBXFileReference; fileEncoding = 4; lastKnownFileType = sourcecode.cpp.h; path = ClearAction.hpp; sourceTree = "<group>"; };
		2ADE2EEE22441878002598AF /* SignSetNameAction.hpp */ = {isa = PBXFileReference; fileEncoding = 4; lastKnownFileType = sourcecode.cpp.h; path = SignSetNameAction.hpp; sourceTree = "<group>"; };
		2ADE2EEF22441878002598AF /* ParkSetResearchFundingAction.hpp */ = {isa = PBXFileReference; fileEncoding = 4; lastKnownFileType = sourcecode.cpp.h; path = ParkSetResearchFundingAction.hpp; sourceTree = "<group>"; };
		2ADE2EF022441878002598AF /* RideSetColourScheme.hpp */ = {isa = PBXFileReference; fileEncoding = 4; lastKnownFileType = sourcecode.cpp.h; path = RideSetColourScheme.hpp; sourceTree = "<group>"; };
		2ADE2EF122441878002598AF /* SmallSceneryRemoveAction.hpp */ = {isa = PBXFileReference; fileEncoding = 4; lastKnownFileType = sourcecode.cpp.h; path = SmallSceneryRemoveAction.hpp; sourceTree = "<group>"; };
		2ADE2EF222441879002598AF /* LargeSceneryRemoveAction.hpp */ = {isa = PBXFileReference; fileEncoding = 4; lastKnownFileType = sourcecode.cpp.h; path = LargeSceneryRemoveAction.hpp; sourceTree = "<group>"; };
		2ADE2EF322441879002598AF /* StaffHireNewAction.hpp */ = {isa = PBXFileReference; fileEncoding = 4; lastKnownFileType = sourcecode.cpp.h; path = StaffHireNewAction.hpp; sourceTree = "<group>"; };
		2ADE2EF422441879002598AF /* PlacePeepSpawnAction.hpp */ = {isa = PBXFileReference; fileEncoding = 4; lastKnownFileType = sourcecode.cpp.h; path = PlacePeepSpawnAction.hpp; sourceTree = "<group>"; };
		2ADE2EF522441879002598AF /* TrackSetBrakeSpeedAction.hpp */ = {isa = PBXFileReference; fileEncoding = 4; lastKnownFileType = sourcecode.cpp.h; path = TrackSetBrakeSpeedAction.hpp; sourceTree = "<group>"; };
		2ADE2EF622441879002598AF /* GuestSetFlagsAction.hpp */ = {isa = PBXFileReference; fileEncoding = 4; lastKnownFileType = sourcecode.cpp.h; path = GuestSetFlagsAction.hpp; sourceTree = "<group>"; };
		2ADE2EF722441879002598AF /* ParkSetLoanAction.hpp */ = {isa = PBXFileReference; fileEncoding = 4; lastKnownFileType = sourcecode.cpp.h; path = ParkSetLoanAction.hpp; sourceTree = "<group>"; };
		2ADE2EF822441879002598AF /* GuestSetNameAction.hpp */ = {isa = PBXFileReference; fileEncoding = 4; lastKnownFileType = sourcecode.cpp.h; path = GuestSetNameAction.hpp; sourceTree = "<group>"; };
		2ADE2EF922441879002598AF /* FootpathRemoveAction.hpp */ = {isa = PBXFileReference; fileEncoding = 4; lastKnownFileType = sourcecode.cpp.h; path = FootpathRemoveAction.hpp; sourceTree = "<group>"; };
		2ADE2EFA22441879002598AF /* StaffSetPatrolAreaAction.hpp */ = {isa = PBXFileReference; fileEncoding = 4; lastKnownFileType = sourcecode.cpp.h; path = StaffSetPatrolAreaAction.hpp; sourceTree = "<group>"; };
		2ADE2EFB22441879002598AF /* ParkSetParameterAction.hpp */ = {isa = PBXFileReference; fileEncoding = 4; lastKnownFileType = sourcecode.cpp.h; path = ParkSetParameterAction.hpp; sourceTree = "<group>"; };
		2ADE2EFC2244187A002598AF /* RideDemolishAction.hpp */ = {isa = PBXFileReference; fileEncoding = 4; lastKnownFileType = sourcecode.cpp.h; path = RideDemolishAction.hpp; sourceTree = "<group>"; };
		2ADE2EFD2244187A002598AF /* StaffSetNameAction.hpp */ = {isa = PBXFileReference; fileEncoding = 4; lastKnownFileType = sourcecode.cpp.h; path = StaffSetNameAction.hpp; sourceTree = "<group>"; };
		2ADE2EFE2244187A002598AF /* ParkMarketingAction.hpp */ = {isa = PBXFileReference; fileEncoding = 4; lastKnownFileType = sourcecode.cpp.h; path = ParkMarketingAction.hpp; sourceTree = "<group>"; };
		2ADE2EFF2244187A002598AF /* ClimateSetAction.hpp */ = {isa = PBXFileReference; fileEncoding = 4; lastKnownFileType = sourcecode.cpp.h; path = ClimateSetAction.hpp; sourceTree = "<group>"; };
		2ADE2F002244187A002598AF /* WallRemoveAction.hpp */ = {isa = PBXFileReference; fileEncoding = 4; lastKnownFileType = sourcecode.cpp.h; path = WallRemoveAction.hpp; sourceTree = "<group>"; };
		2ADE2F012244187A002598AF /* ParkSetNameAction.hpp */ = {isa = PBXFileReference; fileEncoding = 4; lastKnownFileType = sourcecode.cpp.h; path = ParkSetNameAction.hpp; sourceTree = "<group>"; };
		2ADE2F022244187A002598AF /* StaffSetColourAction.hpp */ = {isa = PBXFileReference; fileEncoding = 4; lastKnownFileType = sourcecode.cpp.h; path = StaffSetColourAction.hpp; sourceTree = "<group>"; };
		2ADE2F032244187A002598AF /* RideSetName.hpp */ = {isa = PBXFileReference; fileEncoding = 4; lastKnownFileType = sourcecode.cpp.h; path = RideSetName.hpp; sourceTree = "<group>"; };
		2ADE2F042244187A002598AF /* BannerSetNameAction.hpp */ = {isa = PBXFileReference; fileEncoding = 4; lastKnownFileType = sourcecode.cpp.h; path = BannerSetNameAction.hpp; sourceTree = "<group>"; };
		2ADE2F052244187B002598AF /* StaffFireAction.hpp */ = {isa = PBXFileReference; fileEncoding = 4; lastKnownFileType = sourcecode.cpp.h; path = StaffFireAction.hpp; sourceTree = "<group>"; };
		2ADE2F21224418B1002598AF /* Random.hpp */ = {isa = PBXFileReference; fileEncoding = 4; lastKnownFileType = sourcecode.cpp.h; path = Random.hpp; sourceTree = "<group>"; };
		2ADE2F22224418B1002598AF /* DataSerialiserTag.h */ = {isa = PBXFileReference; fileEncoding = 4; lastKnownFileType = sourcecode.c.h; path = DataSerialiserTag.h; sourceTree = "<group>"; };
		2ADE2F23224418B1002598AF /* Numerics.hpp */ = {isa = PBXFileReference; fileEncoding = 4; lastKnownFileType = sourcecode.cpp.h; path = Numerics.hpp; sourceTree = "<group>"; };
		2ADE2F24224418B2002598AF /* Meta.hpp */ = {isa = PBXFileReference; fileEncoding = 4; lastKnownFileType = sourcecode.cpp.h; path = Meta.hpp; sourceTree = "<group>"; };
		2ADE2F25224418B2002598AF /* JobPool.hpp */ = {isa = PBXFileReference; fileEncoding = 4; lastKnownFileType = sourcecode.cpp.h; path = JobPool.hpp; sourceTree = "<group>"; };
		2ADE2F26224418B2002598AF /* FileIndex.hpp */ = {isa = PBXFileReference; fileEncoding = 4; lastKnownFileType = sourcecode.cpp.h; path = FileIndex.hpp; sourceTree = "<group>"; };
		2ADE2F2D224418E7002598AF /* ConversionTables.h */ = {isa = PBXFileReference; fileEncoding = 4; lastKnownFileType = sourcecode.c.h; path = ConversionTables.h; sourceTree = "<group>"; };
		2ADE2F2F22441905002598AF /* DiscordService.h */ = {isa = PBXFileReference; fileEncoding = 4; lastKnownFileType = sourcecode.c.h; path = DiscordService.h; sourceTree = "<group>"; };
		2ADE2F3022441905002598AF /* DiscordService.cpp */ = {isa = PBXFileReference; fileEncoding = 4; lastKnownFileType = sourcecode.cpp.cpp; path = DiscordService.cpp; sourceTree = "<group>"; };
		2ADE2F332244191E002598AF /* VirtualFloor.h */ = {isa = PBXFileReference; fileEncoding = 4; lastKnownFileType = sourcecode.c.h; path = VirtualFloor.h; sourceTree = "<group>"; };
		2ADE2F352244195F002598AF /* RideTypes.h */ = {isa = PBXFileReference; fileEncoding = 4; lastKnownFileType = sourcecode.c.h; path = RideTypes.h; sourceTree = "<group>"; };
		2ADE2F372244198A002598AF /* SpriteBase.h */ = {isa = PBXFileReference; fileEncoding = 4; lastKnownFileType = sourcecode.c.h; path = SpriteBase.h; sourceTree = "<group>"; };
>>>>>>> 9cbc308c
		2AF7893C220B253E0072754A /* RideSetAppearanceAction.hpp */ = {isa = PBXFileReference; fileEncoding = 4; lastKnownFileType = sourcecode.cpp.h; path = RideSetAppearanceAction.hpp; sourceTree = "<group>"; };
		4C04D69F2056AA9600F82EBA /* linenoise.hpp */ = {isa = PBXFileReference; fileEncoding = 4; lastKnownFileType = sourcecode.cpp.h; path = linenoise.hpp; sourceTree = "<group>"; };
		4C1A53EC205FD19F000F8EF5 /* SceneryObject.cpp */ = {isa = PBXFileReference; fileEncoding = 4; lastKnownFileType = sourcecode.cpp.cpp; path = SceneryObject.cpp; sourceTree = "<group>"; };
		4C29DEB2218C6AE500E8707F /* RCT12.cpp */ = {isa = PBXFileReference; fileEncoding = 4; lastKnownFileType = sourcecode.cpp.cpp; path = RCT12.cpp; sourceTree = "<group>"; };
		4C358E5021C445F700ADE6BC /* ReplayManager.cpp */ = {isa = PBXFileReference; fileEncoding = 4; lastKnownFileType = sourcecode.cpp.cpp; path = ReplayManager.cpp; sourceTree = "<group>"; };
		4C358E5121C445F700ADE6BC /* ReplayManager.h */ = {isa = PBXFileReference; fileEncoding = 4; lastKnownFileType = sourcecode.c.h; path = ReplayManager.h; sourceTree = "<group>"; };
		4C3B4234205914F7000C5BB7 /* InGameConsole.cpp */ = {isa = PBXFileReference; fileEncoding = 4; lastKnownFileType = sourcecode.cpp.cpp; path = InGameConsole.cpp; sourceTree = "<group>"; };
		4C3B4235205914F7000C5BB7 /* InGameConsole.h */ = {isa = PBXFileReference; fileEncoding = 4; lastKnownFileType = sourcecode.c.h; path = InGameConsole.h; sourceTree = "<group>"; };
		4C3B423720591513000C5BB7 /* StdInOutConsole.cpp */ = {isa = PBXFileReference; fileEncoding = 4; lastKnownFileType = sourcecode.cpp.cpp; path = StdInOutConsole.cpp; sourceTree = "<group>"; };
		4C4C1E971F58226500560300 /* TrackDesign.cpp */ = {isa = PBXFileReference; fileEncoding = 4; lastKnownFileType = sourcecode.cpp.cpp; path = TrackDesign.cpp; sourceTree = "<group>"; };
		4C4C1E991F5832AA00560300 /* TrackDesign.h */ = {isa = PBXFileReference; fileEncoding = 4; lastKnownFileType = sourcecode.c.h; path = TrackDesign.h; sourceTree = "<group>"; };
		4C5DFF401FAC69D200CB093A /* Date.cpp */ = {isa = PBXFileReference; fileEncoding = 4; lastKnownFileType = sourcecode.cpp.cpp; path = Date.cpp; sourceTree = "<group>"; };
		4C5DFF411FAC69D200CB093A /* Date.h */ = {isa = PBXFileReference; fileEncoding = 4; lastKnownFileType = sourcecode.c.h; path = Date.h; sourceTree = "<group>"; };
		4C6A668A1FE14C3A00694CB6 /* SawyerCoding.cpp */ = {isa = PBXFileReference; fileEncoding = 4; lastKnownFileType = sourcecode.cpp.cpp; path = SawyerCoding.cpp; sourceTree = "<group>"; };
		4C6A668B1FE14C3A00694CB6 /* SawyerCoding.h */ = {isa = PBXFileReference; fileEncoding = 4; lastKnownFileType = sourcecode.c.h; path = SawyerCoding.h; sourceTree = "<group>"; };
		4C6A668C1FE14C3A00694CB6 /* Util.cpp */ = {isa = PBXFileReference; fileEncoding = 4; lastKnownFileType = sourcecode.cpp.cpp; path = Util.cpp; sourceTree = "<group>"; };
		4C6A668D1FE14C3A00694CB6 /* Util.h */ = {isa = PBXFileReference; fileEncoding = 4; lastKnownFileType = sourcecode.c.h; path = Util.h; sourceTree = "<group>"; };
		4C6A66901FE14C9500694CB6 /* Cheats.cpp */ = {isa = PBXFileReference; fileEncoding = 4; lastKnownFileType = sourcecode.cpp.cpp; path = Cheats.cpp; sourceTree = "<group>"; };
		4C6A66911FE14C9500694CB6 /* Cheats.h */ = {isa = PBXFileReference; fileEncoding = 4; lastKnownFileType = sourcecode.c.h; path = Cheats.h; sourceTree = "<group>"; };
		4C6A66AE1FE278C900694CB6 /* Paint.cpp */ = {isa = PBXFileReference; fileEncoding = 4; lastKnownFileType = sourcecode.cpp.cpp; path = Paint.cpp; sourceTree = "<group>"; };
		4C6A66AF1FE278C900694CB6 /* Paint.h */ = {isa = PBXFileReference; fileEncoding = 4; lastKnownFileType = sourcecode.c.h; path = Paint.h; sourceTree = "<group>"; };
		4C6A66B01FE278C900694CB6 /* Painter.cpp */ = {isa = PBXFileReference; fileEncoding = 4; lastKnownFileType = sourcecode.cpp.cpp; path = Painter.cpp; sourceTree = "<group>"; };
		4C6A66B11FE278C900694CB6 /* Painter.h */ = {isa = PBXFileReference; fileEncoding = 4; lastKnownFileType = sourcecode.c.h; path = Painter.h; sourceTree = "<group>"; };
		4C6A66B21FE278C900694CB6 /* PaintHelpers.cpp */ = {isa = PBXFileReference; fileEncoding = 4; lastKnownFileType = sourcecode.cpp.cpp; path = PaintHelpers.cpp; sourceTree = "<group>"; };
		4C6A66B31FE278C900694CB6 /* Supports.cpp */ = {isa = PBXFileReference; fileEncoding = 4; lastKnownFileType = sourcecode.cpp.cpp; path = Supports.cpp; sourceTree = "<group>"; };
		4C6A66B41FE278C900694CB6 /* Supports.h */ = {isa = PBXFileReference; fileEncoding = 4; lastKnownFileType = sourcecode.c.h; path = Supports.h; sourceTree = "<group>"; };
		4C6A66BB1FED04EE00694CB6 /* SSE41Drawing.cpp */ = {isa = PBXFileReference; fileEncoding = 4; lastKnownFileType = sourcecode.cpp.cpp; path = SSE41Drawing.cpp; sourceTree = "<group>"; };
		4C6A66BF1FF9322A00694CB6 /* Ride.cpp */ = {isa = PBXFileReference; fileEncoding = 4; lastKnownFileType = sourcecode.cpp.cpp; path = Ride.cpp; sourceTree = "<group>"; };
		4C6A66C01FF9322A00694CB6 /* Ride.h */ = {isa = PBXFileReference; fileEncoding = 4; lastKnownFileType = sourcecode.c.h; path = Ride.h; sourceTree = "<group>"; };
		4C6AC20D1F9E1693004324AA /* Station.cpp */ = {isa = PBXFileReference; fileEncoding = 4; lastKnownFileType = sourcecode.cpp.cpp; path = Station.cpp; sourceTree = "<group>"; };
		4C6AC20E1F9E1693004324AA /* Station.h */ = {isa = PBXFileReference; fileEncoding = 4; lastKnownFileType = sourcecode.c.h; path = Station.h; sourceTree = "<group>"; };
		4C6AC2101F9E1CB3004324AA /* CableLift.cpp */ = {isa = PBXFileReference; fileEncoding = 4; lastKnownFileType = sourcecode.cpp.cpp; path = CableLift.cpp; sourceTree = "<group>"; };
		4C6AC2111F9E1CB3004324AA /* CableLift.h */ = {isa = PBXFileReference; fileEncoding = 4; lastKnownFileType = sourcecode.c.h; path = CableLift.h; sourceTree = "<group>"; };
		4C724B2121F0AD790012ADD0 /* BenchSpriteSort.cpp */ = {isa = PBXFileReference; fileEncoding = 4; lastKnownFileType = sourcecode.cpp.cpp; path = BenchSpriteSort.cpp; sourceTree = "<group>"; };
		4C7B53A21FFC15ED00A52E21 /* ObjectLimits.h */ = {isa = PBXFileReference; fileEncoding = 4; lastKnownFileType = sourcecode.c.h; path = ObjectLimits.h; sourceTree = "<group>"; };
		4C7B53A31FFC180400A52E21 /* ObjectList.cpp */ = {isa = PBXFileReference; fileEncoding = 4; lastKnownFileType = sourcecode.cpp.cpp; path = ObjectList.cpp; sourceTree = "<group>"; };
		4C7B53A41FFC180400A52E21 /* ObjectList.h */ = {isa = PBXFileReference; fileEncoding = 4; lastKnownFileType = sourcecode.c.h; path = ObjectList.h; sourceTree = "<group>"; };
		4C7B53AA1FFF935B00A52E21 /* Convert.cpp */ = {isa = PBXFileReference; fileEncoding = 4; lastKnownFileType = sourcecode.cpp.cpp; path = Convert.cpp; sourceTree = "<group>"; };
		4C7B53AB1FFF935B00A52E21 /* Currency.cpp */ = {isa = PBXFileReference; fileEncoding = 4; lastKnownFileType = sourcecode.cpp.cpp; path = Currency.cpp; sourceTree = "<group>"; };
		4C7B53AC1FFF935B00A52E21 /* Currency.h */ = {isa = PBXFileReference; fileEncoding = 4; lastKnownFileType = sourcecode.c.h; path = Currency.h; sourceTree = "<group>"; };
		4C7B53AE1FFF935B00A52E21 /* Date.h */ = {isa = PBXFileReference; fileEncoding = 4; lastKnownFileType = sourcecode.c.h; path = Date.h; sourceTree = "<group>"; };
		4C7B53AF1FFF935B00A52E21 /* FormatCodes.cpp */ = {isa = PBXFileReference; fileEncoding = 4; lastKnownFileType = sourcecode.cpp.cpp; path = FormatCodes.cpp; sourceTree = "<group>"; };
		4C7B53B01FFF935B00A52E21 /* FormatCodes.h */ = {isa = PBXFileReference; fileEncoding = 4; lastKnownFileType = sourcecode.c.h; path = FormatCodes.h; sourceTree = "<group>"; };
		4C7B53B11FFF935B00A52E21 /* Language.cpp */ = {isa = PBXFileReference; fileEncoding = 4; lastKnownFileType = sourcecode.cpp.cpp; path = Language.cpp; sourceTree = "<group>"; };
		4C7B53B31FFF935B00A52E21 /* LanguagePack.cpp */ = {isa = PBXFileReference; fileEncoding = 4; lastKnownFileType = sourcecode.cpp.cpp; path = LanguagePack.cpp; sourceTree = "<group>"; };
		4C7B53B41FFF935B00A52E21 /* LanguagePack.h */ = {isa = PBXFileReference; fileEncoding = 4; lastKnownFileType = sourcecode.c.h; path = LanguagePack.h; sourceTree = "<group>"; };
		4C7B53B51FFF935B00A52E21 /* Localisation.cpp */ = {isa = PBXFileReference; fileEncoding = 4; lastKnownFileType = sourcecode.cpp.cpp; path = Localisation.cpp; sourceTree = "<group>"; };
		4C7B53B61FFF935B00A52E21 /* Localisation.h */ = {isa = PBXFileReference; fileEncoding = 4; lastKnownFileType = sourcecode.c.h; path = Localisation.h; sourceTree = "<group>"; };
		4C7B53B71FFF935B00A52E21 /* RealNames.cpp */ = {isa = PBXFileReference; fileEncoding = 4; lastKnownFileType = sourcecode.cpp.cpp; path = RealNames.cpp; sourceTree = "<group>"; };
		4C7B53B81FFF935B00A52E21 /* StringIds.h */ = {isa = PBXFileReference; fileEncoding = 4; lastKnownFileType = sourcecode.c.h; path = StringIds.h; sourceTree = "<group>"; };
		4C7B53B91FFF935B00A52E21 /* User.cpp */ = {isa = PBXFileReference; fileEncoding = 4; lastKnownFileType = sourcecode.cpp.cpp; path = User.cpp; sourceTree = "<group>"; };
		4C7B53BA1FFF935B00A52E21 /* user.h */ = {isa = PBXFileReference; fileEncoding = 4; lastKnownFileType = sourcecode.c.h; path = user.h; sourceTree = "<group>"; };
		4C7B53BB1FFF935B00A52E21 /* UTF8.cpp */ = {isa = PBXFileReference; fileEncoding = 4; lastKnownFileType = sourcecode.cpp.cpp; path = UTF8.cpp; sourceTree = "<group>"; };
		4C7B53C61FFF94F900A52E21 /* ConversionTables.cpp */ = {isa = PBXFileReference; fileEncoding = 4; lastKnownFileType = sourcecode.cpp.cpp; path = ConversionTables.cpp; sourceTree = "<group>"; };
		4C7B53C91FFF991000A52E21 /* Language.h */ = {isa = PBXFileReference; fileEncoding = 4; lastKnownFileType = sourcecode.c.h; path = Language.h; sourceTree = "<group>"; };
		4C7B53CB1FFF995100A52E21 /* Font.h */ = {isa = PBXFileReference; fileEncoding = 4; lastKnownFileType = sourcecode.c.h; path = Font.h; sourceTree = "<group>"; };
		4C7B53CD200029CE00A52E21 /* Line.cpp */ = {isa = PBXFileReference; fileEncoding = 4; lastKnownFileType = sourcecode.cpp.cpp; path = Line.cpp; sourceTree = "<group>"; };
		4C7B53CF200029D900A52E21 /* Rect.cpp */ = {isa = PBXFileReference; fileEncoding = 4; lastKnownFileType = sourcecode.cpp.cpp; path = Rect.cpp; sourceTree = "<group>"; };
		4C7B53D0200029D900A52E21 /* ScrollingText.cpp */ = {isa = PBXFileReference; fileEncoding = 4; lastKnownFileType = sourcecode.cpp.cpp; path = ScrollingText.cpp; sourceTree = "<group>"; };
		4C7B53D520002CA400A52E21 /* Drawing.cpp */ = {isa = PBXFileReference; fileEncoding = 4; lastKnownFileType = sourcecode.cpp.cpp; path = Drawing.cpp; sourceTree = "<group>"; };
		4C7B53D620002CA400A52E21 /* Font.cpp */ = {isa = PBXFileReference; fileEncoding = 4; lastKnownFileType = sourcecode.cpp.cpp; path = Font.cpp; sourceTree = "<group>"; };
		4C7B53D720002CA400A52E21 /* LightFX.cpp */ = {isa = PBXFileReference; fileEncoding = 4; lastKnownFileType = sourcecode.cpp.cpp; path = LightFX.cpp; sourceTree = "<group>"; };
		4C7B53D820002CA400A52E21 /* TTF.cpp */ = {isa = PBXFileReference; fileEncoding = 4; lastKnownFileType = sourcecode.cpp.cpp; path = TTF.cpp; sourceTree = "<group>"; };
		4C7B53DD200143C200A52E21 /* Chat.cpp */ = {isa = PBXFileReference; fileEncoding = 4; lastKnownFileType = sourcecode.cpp.cpp; path = Chat.cpp; sourceTree = "<group>"; };
		4C7B53DE200143C200A52E21 /* Chat.h */ = {isa = PBXFileReference; fileEncoding = 4; lastKnownFileType = sourcecode.c.h; path = Chat.h; sourceTree = "<group>"; };
		4C7B53DF200143C200A52E21 /* Colour.cpp */ = {isa = PBXFileReference; fileEncoding = 4; lastKnownFileType = sourcecode.cpp.cpp; path = Colour.cpp; sourceTree = "<group>"; };
		4C7B53E0200143C200A52E21 /* Colour.h */ = {isa = PBXFileReference; fileEncoding = 4; lastKnownFileType = sourcecode.c.h; path = Colour.h; sourceTree = "<group>"; };
		4C7B53E3200143C200A52E21 /* Cursors.h */ = {isa = PBXFileReference; fileEncoding = 4; lastKnownFileType = sourcecode.c.h; path = Cursors.h; sourceTree = "<group>"; };
		4C7B53E4200143C200A52E21 /* FontFamilies.cpp */ = {isa = PBXFileReference; fileEncoding = 4; lastKnownFileType = sourcecode.cpp.cpp; path = FontFamilies.cpp; sourceTree = "<group>"; };
		4C7B53E5200143C200A52E21 /* FontFamilies.h */ = {isa = PBXFileReference; fileEncoding = 4; lastKnownFileType = sourcecode.c.h; path = FontFamilies.h; sourceTree = "<group>"; };
		4C7B53E6200143C200A52E21 /* Fonts.cpp */ = {isa = PBXFileReference; fileEncoding = 4; lastKnownFileType = sourcecode.cpp.cpp; path = Fonts.cpp; sourceTree = "<group>"; };
		4C7B53E7200143C200A52E21 /* Fonts.h */ = {isa = PBXFileReference; fileEncoding = 4; lastKnownFileType = sourcecode.c.h; path = Fonts.h; sourceTree = "<group>"; };
		4C7B53E8200143C200A52E21 /* Screenshot.cpp */ = {isa = PBXFileReference; fileEncoding = 4; lastKnownFileType = sourcecode.cpp.cpp; path = Screenshot.cpp; sourceTree = "<group>"; };
		4C7B53E9200143C200A52E21 /* Screenshot.h */ = {isa = PBXFileReference; fileEncoding = 4; lastKnownFileType = sourcecode.c.h; path = Screenshot.h; sourceTree = "<group>"; };
		4C7B53EC200143C200A52E21 /* Viewport.cpp */ = {isa = PBXFileReference; fileEncoding = 4; lastKnownFileType = sourcecode.cpp.cpp; path = Viewport.cpp; sourceTree = "<group>"; };
		4C7B53ED200143C200A52E21 /* Viewport.h */ = {isa = PBXFileReference; fileEncoding = 4; lastKnownFileType = sourcecode.c.h; path = Viewport.h; sourceTree = "<group>"; };
		4C7B53F0200143C200A52E21 /* Widget.h */ = {isa = PBXFileReference; fileEncoding = 4; lastKnownFileType = sourcecode.c.h; path = Widget.h; sourceTree = "<group>"; };
		4C7B53F1200143C200A52E21 /* Window.cpp */ = {isa = PBXFileReference; fileEncoding = 4; lastKnownFileType = sourcecode.cpp.cpp; path = Window.cpp; sourceTree = "<group>"; };
		4C7B53F2200143C200A52E21 /* Window.h */ = {isa = PBXFileReference; fileEncoding = 4; lastKnownFileType = sourcecode.c.h; path = Window.h; sourceTree = "<group>"; };
		4C7B540020015AC600A52E21 /* VirtualFloor.cpp */ = {isa = PBXFileReference; fileEncoding = 4; lastKnownFileType = sourcecode.cpp.cpp; path = VirtualFloor.cpp; sourceTree = "<group>"; };
		4C7B54022004C57400A52E21 /* RCT1.h */ = {isa = PBXFileReference; fileEncoding = 4; lastKnownFileType = sourcecode.c.h; path = RCT1.h; sourceTree = "<group>"; };
		4C7B54032004C57B00A52E21 /* RCT12.h */ = {isa = PBXFileReference; fileEncoding = 4; lastKnownFileType = sourcecode.c.h; path = RCT12.h; sourceTree = "<group>"; };
		4C7B54042004C58200A52E21 /* RCT2.h */ = {isa = PBXFileReference; fileEncoding = 4; lastKnownFileType = sourcecode.c.h; path = RCT2.h; sourceTree = "<group>"; };
		4C7B54052005735F00A52E21 /* VehicleData.cpp */ = {isa = PBXFileReference; fileEncoding = 4; lastKnownFileType = sourcecode.cpp.cpp; path = VehicleData.cpp; sourceTree = "<group>"; };
		4C7B54072005736700A52E21 /* VehiclePaint.cpp */ = {isa = PBXFileReference; fileEncoding = 4; lastKnownFileType = sourcecode.cpp.cpp; path = VehiclePaint.cpp; sourceTree = "<group>"; };
		4C7B540920060D7000A52E21 /* VehicleData.h */ = {isa = PBXFileReference; fileEncoding = 4; lastKnownFileType = sourcecode.c.h; path = VehicleData.h; sourceTree = "<group>"; };
		4C7B540A20060D7900A52E21 /* VehiclePaint.h */ = {isa = PBXFileReference; fileEncoding = 4; lastKnownFileType = sourcecode.c.h; path = VehiclePaint.h; sourceTree = "<group>"; };
		4C7B540B20060D8100A52E21 /* TrackPaint.cpp */ = {isa = PBXFileReference; fileEncoding = 4; lastKnownFileType = sourcecode.cpp.cpp; path = TrackPaint.cpp; sourceTree = "<group>"; };
		4C7B540C20060D8100A52E21 /* TrackPaint.h */ = {isa = PBXFileReference; fileEncoding = 4; lastKnownFileType = sourcecode.c.h; path = TrackPaint.h; sourceTree = "<group>"; };
		4C7B541420060D8E00A52E21 /* RideData.cpp */ = {isa = PBXFileReference; fileEncoding = 4; lastKnownFileType = sourcecode.cpp.cpp; path = RideData.cpp; sourceTree = "<group>"; };
		4C7B541520060D8E00A52E21 /* RideData.h */ = {isa = PBXFileReference; fileEncoding = 4; lastKnownFileType = sourcecode.c.h; path = RideData.h; sourceTree = "<group>"; };
		4C7B541D2007646A00A52E21 /* Balloon.cpp */ = {isa = PBXFileReference; fileEncoding = 4; lastKnownFileType = sourcecode.cpp.cpp; path = Balloon.cpp; sourceTree = "<group>"; };
		4C7B541E2007646A00A52E21 /* Banner.cpp */ = {isa = PBXFileReference; fileEncoding = 4; lastKnownFileType = sourcecode.cpp.cpp; path = Banner.cpp; sourceTree = "<group>"; };
		4C7B541F2007646A00A52E21 /* Banner.h */ = {isa = PBXFileReference; fileEncoding = 4; lastKnownFileType = sourcecode.c.h; path = Banner.h; sourceTree = "<group>"; };
		4C7B54202007646A00A52E21 /* Climate.cpp */ = {isa = PBXFileReference; fileEncoding = 4; lastKnownFileType = sourcecode.cpp.cpp; path = Climate.cpp; sourceTree = "<group>"; };
		4C7B54212007646A00A52E21 /* Climate.h */ = {isa = PBXFileReference; fileEncoding = 4; lastKnownFileType = sourcecode.c.h; path = Climate.h; sourceTree = "<group>"; };
		4C7B54222007646A00A52E21 /* Duck.cpp */ = {isa = PBXFileReference; fileEncoding = 4; lastKnownFileType = sourcecode.cpp.cpp; path = Duck.cpp; sourceTree = "<group>"; };
		4C7B54232007646A00A52E21 /* Entrance.cpp */ = {isa = PBXFileReference; fileEncoding = 4; lastKnownFileType = sourcecode.cpp.cpp; path = Entrance.cpp; sourceTree = "<group>"; };
		4C7B54242007646A00A52E21 /* Entrance.h */ = {isa = PBXFileReference; fileEncoding = 4; lastKnownFileType = sourcecode.c.h; path = Entrance.h; sourceTree = "<group>"; };
		4C7B54252007646A00A52E21 /* Footpath.cpp */ = {isa = PBXFileReference; fileEncoding = 4; lastKnownFileType = sourcecode.cpp.cpp; path = Footpath.cpp; sourceTree = "<group>"; };
		4C7B54262007646A00A52E21 /* Footpath.h */ = {isa = PBXFileReference; fileEncoding = 4; lastKnownFileType = sourcecode.c.h; path = Footpath.h; sourceTree = "<group>"; };
		4C7B54272007646A00A52E21 /* Fountain.cpp */ = {isa = PBXFileReference; fileEncoding = 4; lastKnownFileType = sourcecode.cpp.cpp; path = Fountain.cpp; sourceTree = "<group>"; };
		4C7B54282007646A00A52E21 /* Fountain.h */ = {isa = PBXFileReference; fileEncoding = 4; lastKnownFileType = sourcecode.c.h; path = Fountain.h; sourceTree = "<group>"; };
		4C7B54292007646A00A52E21 /* LargeScenery.cpp */ = {isa = PBXFileReference; fileEncoding = 4; lastKnownFileType = sourcecode.cpp.cpp; path = LargeScenery.cpp; sourceTree = "<group>"; };
		4C7B542A2007646A00A52E21 /* LargeScenery.h */ = {isa = PBXFileReference; fileEncoding = 4; lastKnownFileType = sourcecode.c.h; path = LargeScenery.h; sourceTree = "<group>"; };
		4C7B542C2007646A00A52E21 /* Map.cpp */ = {isa = PBXFileReference; fileEncoding = 4; lastKnownFileType = sourcecode.cpp.cpp; path = Map.cpp; sourceTree = "<group>"; };
		4C7B542D2007646A00A52E21 /* Map.h */ = {isa = PBXFileReference; fileEncoding = 4; lastKnownFileType = sourcecode.c.h; path = Map.h; sourceTree = "<group>"; };
		4C7B542E2007646A00A52E21 /* MapAnimation.cpp */ = {isa = PBXFileReference; fileEncoding = 4; lastKnownFileType = sourcecode.cpp.cpp; path = MapAnimation.cpp; sourceTree = "<group>"; };
		4C7B542F2007646A00A52E21 /* MapAnimation.h */ = {isa = PBXFileReference; fileEncoding = 4; lastKnownFileType = sourcecode.c.h; path = MapAnimation.h; sourceTree = "<group>"; };
		4C7B54302007646A00A52E21 /* MapGen.cpp */ = {isa = PBXFileReference; fileEncoding = 4; lastKnownFileType = sourcecode.cpp.cpp; path = MapGen.cpp; sourceTree = "<group>"; };
		4C7B54312007646A00A52E21 /* MapGen.h */ = {isa = PBXFileReference; fileEncoding = 4; lastKnownFileType = sourcecode.c.h; path = MapGen.h; sourceTree = "<group>"; };
		4C7B54322007646A00A52E21 /* MapHelpers.cpp */ = {isa = PBXFileReference; fileEncoding = 4; lastKnownFileType = sourcecode.cpp.cpp; path = MapHelpers.cpp; sourceTree = "<group>"; };
		4C7B54332007646A00A52E21 /* MapHelpers.h */ = {isa = PBXFileReference; fileEncoding = 4; lastKnownFileType = sourcecode.c.h; path = MapHelpers.h; sourceTree = "<group>"; };
		4C7B54342007646A00A52E21 /* MoneyEffect.cpp */ = {isa = PBXFileReference; fileEncoding = 4; lastKnownFileType = sourcecode.cpp.cpp; path = MoneyEffect.cpp; sourceTree = "<group>"; };
		4C7B54352007646A00A52E21 /* Park.cpp */ = {isa = PBXFileReference; fileEncoding = 4; lastKnownFileType = sourcecode.cpp.cpp; path = Park.cpp; sourceTree = "<group>"; };
		4C7B54362007646A00A52E21 /* Park.h */ = {isa = PBXFileReference; fileEncoding = 4; lastKnownFileType = sourcecode.c.h; path = Park.h; sourceTree = "<group>"; };
		4C7B54372007646A00A52E21 /* Particle.cpp */ = {isa = PBXFileReference; fileEncoding = 4; lastKnownFileType = sourcecode.cpp.cpp; path = Particle.cpp; sourceTree = "<group>"; };
		4C7B54382007646A00A52E21 /* Scenery.cpp */ = {isa = PBXFileReference; fileEncoding = 4; lastKnownFileType = sourcecode.cpp.cpp; path = Scenery.cpp; sourceTree = "<group>"; };
		4C7B54392007646A00A52E21 /* Scenery.h */ = {isa = PBXFileReference; fileEncoding = 4; lastKnownFileType = sourcecode.c.h; path = Scenery.h; sourceTree = "<group>"; };
		4C7B543A2007646A00A52E21 /* SmallScenery.cpp */ = {isa = PBXFileReference; fileEncoding = 4; lastKnownFileType = sourcecode.cpp.cpp; path = SmallScenery.cpp; sourceTree = "<group>"; };
		4C7B543B2007646A00A52E21 /* SmallScenery.h */ = {isa = PBXFileReference; fileEncoding = 4; lastKnownFileType = sourcecode.c.h; path = SmallScenery.h; sourceTree = "<group>"; };
		4C7B543C2007646A00A52E21 /* Sprite.cpp */ = {isa = PBXFileReference; fileEncoding = 4; lastKnownFileType = sourcecode.cpp.cpp; path = Sprite.cpp; sourceTree = "<group>"; };
		4C7B543D2007646A00A52E21 /* Sprite.h */ = {isa = PBXFileReference; fileEncoding = 4; lastKnownFileType = sourcecode.c.h; path = Sprite.h; sourceTree = "<group>"; };
		4C7B543E2007646A00A52E21 /* TileInspector.cpp */ = {isa = PBXFileReference; fileEncoding = 4; lastKnownFileType = sourcecode.cpp.cpp; path = TileInspector.cpp; sourceTree = "<group>"; };
		4C7B543F2007646A00A52E21 /* TileInspector.h */ = {isa = PBXFileReference; fileEncoding = 4; lastKnownFileType = sourcecode.c.h; path = TileInspector.h; sourceTree = "<group>"; };
		4C7B54402007646A00A52E21 /* Wall.cpp */ = {isa = PBXFileReference; fileEncoding = 4; lastKnownFileType = sourcecode.cpp.cpp; path = Wall.cpp; sourceTree = "<group>"; };
		4C7B54412007646A00A52E21 /* Wall.h */ = {isa = PBXFileReference; fileEncoding = 4; lastKnownFileType = sourcecode.c.h; path = Wall.h; sourceTree = "<group>"; };
		4C7B54422007646A00A52E21 /* Water.h */ = {isa = PBXFileReference; fileEncoding = 4; lastKnownFileType = sourcecode.c.h; path = Water.h; sourceTree = "<group>"; };
		4C7B54682007BF2E00A52E21 /* TTFSDLPort.cpp */ = {isa = PBXFileReference; fileEncoding = 4; lastKnownFileType = sourcecode.cpp.cpp; path = TTFSDLPort.cpp; sourceTree = "<group>"; };
		4C7B54742010DF3C00A52E21 /* Android.cpp */ = {isa = PBXFileReference; fileEncoding = 4; lastKnownFileType = sourcecode.cpp.cpp; path = Android.cpp; sourceTree = "<group>"; };
		4C7B54762010DF4300A52E21 /* Linux.cpp */ = {isa = PBXFileReference; fileEncoding = 4; lastKnownFileType = sourcecode.cpp.cpp; path = Linux.cpp; sourceTree = "<group>"; };
		4C7B54782010DF4C00A52E21 /* Posix.cpp */ = {isa = PBXFileReference; fileEncoding = 4; lastKnownFileType = sourcecode.cpp.cpp; path = Posix.cpp; sourceTree = "<group>"; };
		4C7B54792010DF4C00A52E21 /* Shared.cpp */ = {isa = PBXFileReference; fileEncoding = 4; lastKnownFileType = sourcecode.cpp.cpp; path = Shared.cpp; sourceTree = "<group>"; };
		4C7B547A2010DF4C00A52E21 /* Windows.cpp */ = {isa = PBXFileReference; fileEncoding = 4; lastKnownFileType = sourcecode.cpp.cpp; path = Windows.cpp; sourceTree = "<group>"; };
		4C7B547E2010DFF700A52E21 /* Crash.h */ = {isa = PBXFileReference; fileEncoding = 4; lastKnownFileType = sourcecode.c.h; path = Crash.h; sourceTree = "<group>"; };
		4C8667801EEFDCDF0024AAB8 /* RideGroupManager.cpp */ = {isa = PBXFileReference; fileEncoding = 4; lastKnownFileType = sourcecode.cpp.cpp; path = RideGroupManager.cpp; sourceTree = "<group>"; };
		4C8667811EEFDCDF0024AAB8 /* RideGroupManager.h */ = {isa = PBXFileReference; fileEncoding = 4; lastKnownFileType = sourcecode.c.h; path = RideGroupManager.h; sourceTree = "<group>"; };
		4C8B426E1EEB1ABD00F015CA /* X8DrawingEngine.cpp */ = {isa = PBXFileReference; fileEncoding = 4; lastKnownFileType = sourcecode.cpp.cpp; path = X8DrawingEngine.cpp; sourceTree = "<group>"; };
		4C8B426F1EEB1ABD00F015CA /* X8DrawingEngine.h */ = {isa = PBXFileReference; fileEncoding = 4; lastKnownFileType = sourcecode.c.h; path = X8DrawingEngine.h; sourceTree = "<group>"; };
		4C8B42711EEB1AE400F015CA /* HardwareDisplayDrawingEngine.cpp */ = {isa = PBXFileReference; fileEncoding = 4; lastKnownFileType = sourcecode.cpp.cpp; path = HardwareDisplayDrawingEngine.cpp; sourceTree = "<group>"; };
		4C9196ED204FF3E000869A24 /* Location.hpp */ = {isa = PBXFileReference; fileEncoding = 4; lastKnownFileType = sourcecode.cpp.h; path = Location.hpp; sourceTree = "<group>"; };
		4C93F1181F8B744400A9330D /* AirPoweredVerticalCoaster.cpp */ = {isa = PBXFileReference; fileEncoding = 4; lastKnownFileType = sourcecode.cpp.cpp; path = AirPoweredVerticalCoaster.cpp; sourceTree = "<group>"; };
		4C93F1191F8B744400A9330D /* BobsleighCoaster.cpp */ = {isa = PBXFileReference; fileEncoding = 4; lastKnownFileType = sourcecode.cpp.cpp; path = BobsleighCoaster.cpp; sourceTree = "<group>"; };
		4C93F11A1F8B744400A9330D /* BolligerMabillardTrack.h */ = {isa = PBXFileReference; fileEncoding = 4; lastKnownFileType = sourcecode.c.h; path = BolligerMabillardTrack.h; sourceTree = "<group>"; };
		4C93F11B1F8B744400A9330D /* BolligerMabillardTrack.cpp */ = {isa = PBXFileReference; fileEncoding = 4; lastKnownFileType = sourcecode.cpp.cpp; path = BolligerMabillardTrack.cpp; sourceTree = "<group>"; };
		4C93F11C1F8B744400A9330D /* CompactInvertedCoaster.cpp */ = {isa = PBXFileReference; fileEncoding = 4; lastKnownFileType = sourcecode.cpp.cpp; path = CompactInvertedCoaster.cpp; sourceTree = "<group>"; };
		4C93F11D1F8B744400A9330D /* CorkscrewRollerCoaster.cpp */ = {isa = PBXFileReference; fileEncoding = 4; lastKnownFileType = sourcecode.cpp.cpp; path = CorkscrewRollerCoaster.cpp; sourceTree = "<group>"; };
		4C93F11E1F8B744400A9330D /* FlyingRollerCoaster.cpp */ = {isa = PBXFileReference; fileEncoding = 4; lastKnownFileType = sourcecode.cpp.cpp; path = FlyingRollerCoaster.cpp; sourceTree = "<group>"; };
		4C93F11F1F8B744400A9330D /* GigaCoaster.cpp */ = {isa = PBXFileReference; fileEncoding = 4; lastKnownFileType = sourcecode.cpp.cpp; path = GigaCoaster.cpp; sourceTree = "<group>"; };
		4C93F1201F8B744400A9330D /* HeartlineTwisterCoaster.cpp */ = {isa = PBXFileReference; fileEncoding = 4; lastKnownFileType = sourcecode.cpp.cpp; path = HeartlineTwisterCoaster.cpp; sourceTree = "<group>"; };
		4C93F1211F8B744400A9330D /* InvertedHairpinCoaster.cpp */ = {isa = PBXFileReference; fileEncoding = 4; lastKnownFileType = sourcecode.cpp.cpp; path = InvertedHairpinCoaster.cpp; sourceTree = "<group>"; };
		4C93F1221F8B744400A9330D /* InvertedImpulseCoaster.cpp */ = {isa = PBXFileReference; fileEncoding = 4; lastKnownFileType = sourcecode.cpp.cpp; path = InvertedImpulseCoaster.cpp; sourceTree = "<group>"; };
		4C93F1231F8B744400A9330D /* InvertedRollerCoaster.cpp */ = {isa = PBXFileReference; fileEncoding = 4; lastKnownFileType = sourcecode.cpp.cpp; path = InvertedRollerCoaster.cpp; sourceTree = "<group>"; };
		4C93F1241F8B744400A9330D /* JuniorRollerCoaster.h */ = {isa = PBXFileReference; fileEncoding = 4; lastKnownFileType = sourcecode.c.h; path = JuniorRollerCoaster.h; sourceTree = "<group>"; };
		4C93F1251F8B744400A9330D /* JuniorRollerCoaster.cpp */ = {isa = PBXFileReference; fileEncoding = 4; lastKnownFileType = sourcecode.cpp.cpp; path = JuniorRollerCoaster.cpp; sourceTree = "<group>"; };
		4C93F1261F8B744400A9330D /* LayDownRollerCoaster.cpp */ = {isa = PBXFileReference; fileEncoding = 4; lastKnownFileType = sourcecode.cpp.cpp; path = LayDownRollerCoaster.cpp; sourceTree = "<group>"; };
		4C93F1271F8B744400A9330D /* LimLaunchedRollerCoaster.cpp */ = {isa = PBXFileReference; fileEncoding = 4; lastKnownFileType = sourcecode.cpp.cpp; path = LimLaunchedRollerCoaster.cpp; sourceTree = "<group>"; };
		4C93F1281F8B744400A9330D /* LoopingRollerCoaster.cpp */ = {isa = PBXFileReference; fileEncoding = 4; lastKnownFileType = sourcecode.cpp.cpp; path = LoopingRollerCoaster.cpp; sourceTree = "<group>"; };
		4C93F1291F8B744400A9330D /* MineRide.cpp */ = {isa = PBXFileReference; fileEncoding = 4; lastKnownFileType = sourcecode.cpp.cpp; path = MineRide.cpp; sourceTree = "<group>"; };
		4C93F12A1F8B744400A9330D /* MineTrainCoaster.cpp */ = {isa = PBXFileReference; fileEncoding = 4; lastKnownFileType = sourcecode.cpp.cpp; path = MineTrainCoaster.cpp; sourceTree = "<group>"; };
		4C93F12B1F8B744400A9330D /* MiniRollerCoaster.cpp */ = {isa = PBXFileReference; fileEncoding = 4; lastKnownFileType = sourcecode.cpp.cpp; path = MiniRollerCoaster.cpp; sourceTree = "<group>"; };
		4C93F12C1F8B744400A9330D /* MiniSuspendedCoaster.cpp */ = {isa = PBXFileReference; fileEncoding = 4; lastKnownFileType = sourcecode.cpp.cpp; path = MiniSuspendedCoaster.cpp; sourceTree = "<group>"; };
		4C93F12D1F8B744400A9330D /* MultiDimensionRollerCoaster.cpp */ = {isa = PBXFileReference; fileEncoding = 4; lastKnownFileType = sourcecode.cpp.cpp; path = MultiDimensionRollerCoaster.cpp; sourceTree = "<group>"; };
		4C93F12E1F8B744400A9330D /* ReverseFreefallCoaster.cpp */ = {isa = PBXFileReference; fileEncoding = 4; lastKnownFileType = sourcecode.cpp.cpp; path = ReverseFreefallCoaster.cpp; sourceTree = "<group>"; };
		4C93F12F1F8B744400A9330D /* ReverserRollerCoaster.cpp */ = {isa = PBXFileReference; fileEncoding = 4; lastKnownFileType = sourcecode.cpp.cpp; path = ReverserRollerCoaster.cpp; sourceTree = "<group>"; };
		4C93F1301F8B744400A9330D /* SideFrictionRollerCoaster.cpp */ = {isa = PBXFileReference; fileEncoding = 4; lastKnownFileType = sourcecode.cpp.cpp; path = SideFrictionRollerCoaster.cpp; sourceTree = "<group>"; };
		4C93F1311F8B744400A9330D /* StandUpRollerCoaster.cpp */ = {isa = PBXFileReference; fileEncoding = 4; lastKnownFileType = sourcecode.cpp.cpp; path = StandUpRollerCoaster.cpp; sourceTree = "<group>"; };
		4C93F1321F8B744400A9330D /* Steeplechase.cpp */ = {isa = PBXFileReference; fileEncoding = 4; lastKnownFileType = sourcecode.cpp.cpp; path = Steeplechase.cpp; sourceTree = "<group>"; };
		4C93F1331F8B744400A9330D /* SuspendedSwingingCoaster.cpp */ = {isa = PBXFileReference; fileEncoding = 4; lastKnownFileType = sourcecode.cpp.cpp; path = SuspendedSwingingCoaster.cpp; sourceTree = "<group>"; };
		4C93F1341F8B744400A9330D /* TwisterRollerCoaster.cpp */ = {isa = PBXFileReference; fileEncoding = 4; lastKnownFileType = sourcecode.cpp.cpp; path = TwisterRollerCoaster.cpp; sourceTree = "<group>"; };
		4C93F1351F8B744400A9330D /* VerticalDropRollerCoaster.cpp */ = {isa = PBXFileReference; fileEncoding = 4; lastKnownFileType = sourcecode.cpp.cpp; path = VerticalDropRollerCoaster.cpp; sourceTree = "<group>"; };
		4C93F1361F8B744400A9330D /* VirginiaReel.cpp */ = {isa = PBXFileReference; fileEncoding = 4; lastKnownFileType = sourcecode.cpp.cpp; path = VirginiaReel.cpp; sourceTree = "<group>"; };
		4C93F1371F8B744400A9330D /* WildMouse.cpp */ = {isa = PBXFileReference; fileEncoding = 4; lastKnownFileType = sourcecode.cpp.cpp; path = WildMouse.cpp; sourceTree = "<group>"; };
		4C93F1381F8B744400A9330D /* WoodenRollerCoaster.cpp */ = {isa = PBXFileReference; fileEncoding = 4; lastKnownFileType = sourcecode.cpp.cpp; path = WoodenRollerCoaster.cpp; sourceTree = "<group>"; };
		4C93F1391F8B744400A9330D /* WoodenWildMouse.cpp */ = {isa = PBXFileReference; fileEncoding = 4; lastKnownFileType = sourcecode.cpp.cpp; path = WoodenWildMouse.cpp; sourceTree = "<group>"; };
		4C93F15A1F8B745700A9330D /* CarRide.cpp */ = {isa = PBXFileReference; fileEncoding = 4; lastKnownFileType = sourcecode.cpp.cpp; path = CarRide.cpp; sourceTree = "<group>"; };
		4C93F15B1F8B745700A9330D /* CircusShow.cpp */ = {isa = PBXFileReference; fileEncoding = 4; lastKnownFileType = sourcecode.cpp.cpp; path = CircusShow.cpp; sourceTree = "<group>"; };
		4C93F15C1F8B745700A9330D /* CrookedHouse.cpp */ = {isa = PBXFileReference; fileEncoding = 4; lastKnownFileType = sourcecode.cpp.cpp; path = CrookedHouse.cpp; sourceTree = "<group>"; };
		4C93F15D1F8B745700A9330D /* Dodgems.cpp */ = {isa = PBXFileReference; fileEncoding = 4; lastKnownFileType = sourcecode.cpp.cpp; path = Dodgems.cpp; sourceTree = "<group>"; };
		4C93F15E1F8B745700A9330D /* FerrisWheel.cpp */ = {isa = PBXFileReference; fileEncoding = 4; lastKnownFileType = sourcecode.cpp.cpp; path = FerrisWheel.cpp; sourceTree = "<group>"; };
		4C93F15F1F8B745700A9330D /* FlyingSaucers.cpp */ = {isa = PBXFileReference; fileEncoding = 4; lastKnownFileType = sourcecode.cpp.cpp; path = FlyingSaucers.cpp; sourceTree = "<group>"; };
		4C93F1601F8B745700A9330D /* GhostTrain.cpp */ = {isa = PBXFileReference; fileEncoding = 4; lastKnownFileType = sourcecode.cpp.cpp; path = GhostTrain.cpp; sourceTree = "<group>"; };
		4C93F1611F8B745700A9330D /* HauntedHouse.cpp */ = {isa = PBXFileReference; fileEncoding = 4; lastKnownFileType = sourcecode.cpp.cpp; path = HauntedHouse.cpp; sourceTree = "<group>"; };
		4C93F1621F8B745700A9330D /* Maze.cpp */ = {isa = PBXFileReference; fileEncoding = 4; lastKnownFileType = sourcecode.cpp.cpp; path = Maze.cpp; sourceTree = "<group>"; };
		4C93F1631F8B745700A9330D /* MerryGoRound.cpp */ = {isa = PBXFileReference; fileEncoding = 4; lastKnownFileType = sourcecode.cpp.cpp; path = MerryGoRound.cpp; sourceTree = "<group>"; };
		4C93F1641F8B745700A9330D /* MiniGolf.cpp */ = {isa = PBXFileReference; fileEncoding = 4; lastKnownFileType = sourcecode.cpp.cpp; path = MiniGolf.cpp; sourceTree = "<group>"; };
		4C93F1651F8B745700A9330D /* MiniHelicopters.cpp */ = {isa = PBXFileReference; fileEncoding = 4; lastKnownFileType = sourcecode.cpp.cpp; path = MiniHelicopters.cpp; sourceTree = "<group>"; };
		4C93F1661F8B745700A9330D /* MonorailCycles.cpp */ = {isa = PBXFileReference; fileEncoding = 4; lastKnownFileType = sourcecode.cpp.cpp; path = MonorailCycles.cpp; sourceTree = "<group>"; };
		4C93F1671F8B745700A9330D /* ObservationTower.cpp */ = {isa = PBXFileReference; fileEncoding = 4; lastKnownFileType = sourcecode.cpp.cpp; path = ObservationTower.cpp; sourceTree = "<group>"; };
		4C93F1681F8B745700A9330D /* SpaceRings.cpp */ = {isa = PBXFileReference; fileEncoding = 4; lastKnownFileType = sourcecode.cpp.cpp; path = SpaceRings.cpp; sourceTree = "<group>"; };
		4C93F1691F8B745700A9330D /* SpiralSlide.cpp */ = {isa = PBXFileReference; fileEncoding = 4; lastKnownFileType = sourcecode.cpp.cpp; path = SpiralSlide.cpp; sourceTree = "<group>"; };
		4C93F17A1F8B747300A9330D /* Facility.cpp */ = {isa = PBXFileReference; fileEncoding = 4; lastKnownFileType = sourcecode.cpp.cpp; path = Facility.cpp; sourceTree = "<group>"; };
		4C93F17B1F8B747300A9330D /* Shop.cpp */ = {isa = PBXFileReference; fileEncoding = 4; lastKnownFileType = sourcecode.cpp.cpp; path = Shop.cpp; sourceTree = "<group>"; };
		4C93F17E1F8B747A00A9330D /* 3dCinema.cpp */ = {isa = PBXFileReference; fileEncoding = 4; lastKnownFileType = sourcecode.cpp.cpp; path = 3dCinema.cpp; sourceTree = "<group>"; };
		4C93F17F1F8B747A00A9330D /* Enterprise.cpp */ = {isa = PBXFileReference; fileEncoding = 4; lastKnownFileType = sourcecode.cpp.cpp; path = Enterprise.cpp; sourceTree = "<group>"; };
		4C93F1801F8B747A00A9330D /* GoKarts.cpp */ = {isa = PBXFileReference; fileEncoding = 4; lastKnownFileType = sourcecode.cpp.cpp; path = GoKarts.cpp; sourceTree = "<group>"; };
		4C93F1811F8B747A00A9330D /* LaunchedFreefall.cpp */ = {isa = PBXFileReference; fileEncoding = 4; lastKnownFileType = sourcecode.cpp.cpp; path = LaunchedFreefall.cpp; sourceTree = "<group>"; };
		4C93F1821F8B747A00A9330D /* MagicCarpet.cpp */ = {isa = PBXFileReference; fileEncoding = 4; lastKnownFileType = sourcecode.cpp.cpp; path = MagicCarpet.cpp; sourceTree = "<group>"; };
		4C93F1831F8B747A00A9330D /* MotionSimulator.cpp */ = {isa = PBXFileReference; fileEncoding = 4; lastKnownFileType = sourcecode.cpp.cpp; path = MotionSimulator.cpp; sourceTree = "<group>"; };
		4C93F1841F8B747A00A9330D /* PirateShip.cpp */ = {isa = PBXFileReference; fileEncoding = 4; lastKnownFileType = sourcecode.cpp.cpp; path = PirateShip.cpp; sourceTree = "<group>"; };
		4C93F1851F8B747A00A9330D /* RotoDrop.cpp */ = {isa = PBXFileReference; fileEncoding = 4; lastKnownFileType = sourcecode.cpp.cpp; path = RotoDrop.cpp; sourceTree = "<group>"; };
		4C93F1861F8B747A00A9330D /* SwingingInverterShip.cpp */ = {isa = PBXFileReference; fileEncoding = 4; lastKnownFileType = sourcecode.cpp.cpp; path = SwingingInverterShip.cpp; sourceTree = "<group>"; };
		4C93F1871F8B747A00A9330D /* TopSpin.cpp */ = {isa = PBXFileReference; fileEncoding = 4; lastKnownFileType = sourcecode.cpp.cpp; path = TopSpin.cpp; sourceTree = "<group>"; };
		4C93F1881F8B747A00A9330D /* Twist.cpp */ = {isa = PBXFileReference; fileEncoding = 4; lastKnownFileType = sourcecode.cpp.cpp; path = Twist.cpp; sourceTree = "<group>"; };
		4C93F1941F8B748200A9330D /* Chairlift.cpp */ = {isa = PBXFileReference; fileEncoding = 4; lastKnownFileType = sourcecode.cpp.cpp; path = Chairlift.cpp; sourceTree = "<group>"; };
		4C93F1951F8B748200A9330D /* Lift.cpp */ = {isa = PBXFileReference; fileEncoding = 4; lastKnownFileType = sourcecode.cpp.cpp; path = Lift.cpp; sourceTree = "<group>"; };
		4C93F1961F8B748200A9330D /* MiniatureRailway.cpp */ = {isa = PBXFileReference; fileEncoding = 4; lastKnownFileType = sourcecode.cpp.cpp; path = MiniatureRailway.cpp; sourceTree = "<group>"; };
		4C93F1971F8B748200A9330D /* Monorail.cpp */ = {isa = PBXFileReference; fileEncoding = 4; lastKnownFileType = sourcecode.cpp.cpp; path = Monorail.cpp; sourceTree = "<group>"; };
		4C93F1981F8B748200A9330D /* SuspendedMonorail.cpp */ = {isa = PBXFileReference; fileEncoding = 4; lastKnownFileType = sourcecode.cpp.cpp; path = SuspendedMonorail.cpp; sourceTree = "<group>"; };
		4C93F19E1F8B748900A9330D /* BoatHire.cpp */ = {isa = PBXFileReference; fileEncoding = 4; lastKnownFileType = sourcecode.cpp.cpp; path = BoatHire.cpp; sourceTree = "<group>"; };
		4C93F19F1F8B748900A9330D /* DingySlide.cpp */ = {isa = PBXFileReference; fileEncoding = 4; lastKnownFileType = sourcecode.cpp.cpp; path = DingySlide.cpp; sourceTree = "<group>"; };
		4C93F1A01F8B748900A9330D /* LogFlume.cpp */ = {isa = PBXFileReference; fileEncoding = 4; lastKnownFileType = sourcecode.cpp.cpp; path = LogFlume.cpp; sourceTree = "<group>"; };
		4C93F1A11F8B748900A9330D /* RiverRapids.cpp */ = {isa = PBXFileReference; fileEncoding = 4; lastKnownFileType = sourcecode.cpp.cpp; path = RiverRapids.cpp; sourceTree = "<group>"; };
		4C93F1A21F8B748900A9330D /* SplashBoats.cpp */ = {isa = PBXFileReference; fileEncoding = 4; lastKnownFileType = sourcecode.cpp.cpp; path = SplashBoats.cpp; sourceTree = "<group>"; };
		4C93F1A31F8B748900A9330D /* SubmarineRide.cpp */ = {isa = PBXFileReference; fileEncoding = 4; lastKnownFileType = sourcecode.cpp.cpp; path = SubmarineRide.cpp; sourceTree = "<group>"; };
		4C93F1A41F8B748900A9330D /* WaterCoaster.cpp */ = {isa = PBXFileReference; fileEncoding = 4; lastKnownFileType = sourcecode.cpp.cpp; path = WaterCoaster.cpp; sourceTree = "<group>"; };
		4C93F1AC1F8CD9F000A9330D /* Input.cpp */ = {isa = PBXFileReference; fileEncoding = 4; lastKnownFileType = sourcecode.cpp.cpp; path = Input.cpp; sourceTree = "<group>"; };
		4C93F1AE1F8CD9F600A9330D /* KeyboardShortcut.cpp */ = {isa = PBXFileReference; fileEncoding = 4; lastKnownFileType = sourcecode.cpp.cpp; path = KeyboardShortcut.cpp; sourceTree = "<group>"; };
		4C93F1B01F8E185600A9330D /* Award.cpp */ = {isa = PBXFileReference; fileEncoding = 4; lastKnownFileType = sourcecode.cpp.cpp; path = Award.cpp; sourceTree = "<group>"; };
		4C93F1B11F8E185600A9330D /* Award.h */ = {isa = PBXFileReference; fileEncoding = 4; lastKnownFileType = sourcecode.c.h; path = Award.h; sourceTree = "<group>"; };
		4C93F1B21F8E185600A9330D /* Finance.cpp */ = {isa = PBXFileReference; fileEncoding = 4; lastKnownFileType = sourcecode.cpp.cpp; path = Finance.cpp; sourceTree = "<group>"; };
		4C93F1B31F8E185600A9330D /* Finance.h */ = {isa = PBXFileReference; fileEncoding = 4; lastKnownFileType = sourcecode.c.h; path = Finance.h; sourceTree = "<group>"; };
		4C93F1B41F8E185600A9330D /* Marketing.cpp */ = {isa = PBXFileReference; fileEncoding = 4; lastKnownFileType = sourcecode.cpp.cpp; path = Marketing.cpp; sourceTree = "<group>"; };
		4C93F1B51F8E185600A9330D /* Marketing.h */ = {isa = PBXFileReference; fileEncoding = 4; lastKnownFileType = sourcecode.c.h; path = Marketing.h; sourceTree = "<group>"; };
		4C93F1B61F8E185600A9330D /* NewsItem.cpp */ = {isa = PBXFileReference; fileEncoding = 4; lastKnownFileType = sourcecode.cpp.cpp; path = NewsItem.cpp; sourceTree = "<group>"; };
		4C93F1B71F8E185600A9330D /* NewsItem.h */ = {isa = PBXFileReference; fileEncoding = 4; lastKnownFileType = sourcecode.c.h; path = NewsItem.h; sourceTree = "<group>"; };
		4C93F1B81F8E185600A9330D /* Research.cpp */ = {isa = PBXFileReference; fileEncoding = 4; lastKnownFileType = sourcecode.cpp.cpp; path = Research.cpp; sourceTree = "<group>"; };
		4C93F1B91F8E185600A9330D /* Research.h */ = {isa = PBXFileReference; fileEncoding = 4; lastKnownFileType = sourcecode.c.h; path = Research.h; sourceTree = "<group>"; };
		4CB1375521C2E9F80029FCDA /* SimulateCommands.cpp */ = {isa = PBXFileReference; fileEncoding = 4; lastKnownFileType = sourcecode.cpp.cpp; path = SimulateCommands.cpp; sourceTree = "<group>"; };
		4CB832AA1EFFB8D100B88761 /* ttf.h */ = {isa = PBXFileReference; fileEncoding = 4; lastKnownFileType = sourcecode.c.h; path = ttf.h; sourceTree = "<group>"; };
		4CC4B8E21FE00C4100660D62 /* CmdlineSprite.cpp */ = {isa = PBXFileReference; fileEncoding = 4; lastKnownFileType = sourcecode.cpp.cpp; path = CmdlineSprite.cpp; sourceTree = "<group>"; };
		4CC4B8E31FE00C4200660D62 /* CmdlineSprite.h */ = {isa = PBXFileReference; fileEncoding = 4; lastKnownFileType = sourcecode.c.h; path = CmdlineSprite.h; sourceTree = "<group>"; };
		4CC4B8E51FE00C4E00660D62 /* Diagnostic.cpp */ = {isa = PBXFileReference; fileEncoding = 4; lastKnownFileType = sourcecode.cpp.cpp; path = Diagnostic.cpp; sourceTree = "<group>"; };
		4CC4B8E61FE00C4E00660D62 /* Diagnostic.h */ = {isa = PBXFileReference; fileEncoding = 4; lastKnownFileType = sourcecode.c.h; path = Diagnostic.h; sourceTree = "<group>"; };
		4CC4B8E81FE00C5D00660D62 /* Input.cpp */ = {isa = PBXFileReference; fileEncoding = 4; lastKnownFileType = sourcecode.cpp.cpp; path = Input.cpp; sourceTree = "<group>"; };
		4CC4B8E91FE00C5D00660D62 /* Input.h */ = {isa = PBXFileReference; fileEncoding = 4; lastKnownFileType = sourcecode.c.h; path = Input.h; sourceTree = "<group>"; };
		4CC4B8EA1FE00C5D00660D62 /* Intro.cpp */ = {isa = PBXFileReference; fileEncoding = 4; lastKnownFileType = sourcecode.cpp.cpp; path = Intro.cpp; sourceTree = "<group>"; };
		4CC4B8EB1FE00C5D00660D62 /* Intro.h */ = {isa = PBXFileReference; fileEncoding = 4; lastKnownFileType = sourcecode.c.h; path = Intro.h; sourceTree = "<group>"; };
		4CDCB0BC20A9902E00321367 /* ShopItem.cpp */ = {isa = PBXFileReference; fileEncoding = 4; lastKnownFileType = sourcecode.cpp.cpp; path = ShopItem.cpp; sourceTree = "<group>"; };
		4CDCB0BD20A9902F00321367 /* ShopItem.h */ = {isa = PBXFileReference; fileEncoding = 4; lastKnownFileType = sourcecode.c.h; path = ShopItem.h; sourceTree = "<group>"; };
		4CE4623F1FD0710E0001CD98 /* Game.cpp */ = {isa = PBXFileReference; fileEncoding = 4; lastKnownFileType = sourcecode.cpp.cpp; path = Game.cpp; sourceTree = "<group>"; };
		4CE462401FD0710E0001CD98 /* Game.h */ = {isa = PBXFileReference; fileEncoding = 4; lastKnownFileType = sourcecode.c.h; path = Game.h; sourceTree = "<group>"; };
		4CE462441FD161360001CD98 /* Platform.Android.cpp */ = {isa = PBXFileReference; fileEncoding = 4; lastKnownFileType = sourcecode.cpp.cpp; path = Platform.Android.cpp; sourceTree = "<group>"; };
		4CE462461FD1613D0001CD98 /* Platform.Linux.cpp */ = {isa = PBXFileReference; fileEncoding = 4; lastKnownFileType = sourcecode.cpp.cpp; path = Platform.Linux.cpp; sourceTree = "<group>"; };
		4CE462481FD1613D0001CD98 /* Platform.Posix.cpp */ = {isa = PBXFileReference; fileEncoding = 4; lastKnownFileType = sourcecode.cpp.cpp; path = Platform.Posix.cpp; sourceTree = "<group>"; };
		4CE462491FD1613D0001CD98 /* Platform.Win32.cpp */ = {isa = PBXFileReference; fileEncoding = 4; lastKnownFileType = sourcecode.cpp.cpp; path = Platform.Win32.cpp; sourceTree = "<group>"; };
		4CE9AAAB1FDA7B14004093C6 /* ObjectJsonHelpers.cpp */ = {isa = PBXFileReference; fileEncoding = 4; lastKnownFileType = sourcecode.cpp.cpp; path = ObjectJsonHelpers.cpp; sourceTree = "<group>"; };
		4CE9AAAC1FDA7B14004093C6 /* ObjectJsonHelpers.h */ = {isa = PBXFileReference; fileEncoding = 4; lastKnownFileType = sourcecode.c.h; path = ObjectJsonHelpers.h; sourceTree = "<group>"; };
		4CF67196206B7E720034ADDD /* object */ = {isa = PBXFileReference; lastKnownFileType = folder; name = object; path = data/object; sourceTree = "<group>"; };
		4CFE4E7B1F90A3F1005243C2 /* Peep.cpp */ = {isa = PBXFileReference; fileEncoding = 4; lastKnownFileType = sourcecode.cpp.cpp; path = Peep.cpp; sourceTree = "<group>"; };
		4CFE4E7C1F90A3F1005243C2 /* Peep.h */ = {isa = PBXFileReference; fileEncoding = 4; lastKnownFileType = sourcecode.c.h; path = Peep.h; sourceTree = "<group>"; };
		4CFE4E7D1F90A3F1005243C2 /* PeepData.cpp */ = {isa = PBXFileReference; fileEncoding = 4; lastKnownFileType = sourcecode.cpp.cpp; path = PeepData.cpp; sourceTree = "<group>"; };
		4CFE4E7E1F90A3F1005243C2 /* Staff.cpp */ = {isa = PBXFileReference; fileEncoding = 4; lastKnownFileType = sourcecode.cpp.cpp; path = Staff.cpp; sourceTree = "<group>"; };
		4CFE4E7F1F90A3F1005243C2 /* Staff.h */ = {isa = PBXFileReference; fileEncoding = 4; lastKnownFileType = sourcecode.c.h; path = Staff.h; sourceTree = "<group>"; };
		4CFE4E831F90AF41005243C2 /* Vehicle.cpp */ = {isa = PBXFileReference; fileEncoding = 4; lastKnownFileType = sourcecode.cpp.cpp; path = Vehicle.cpp; sourceTree = "<group>"; };
		4CFE4E841F90AF41005243C2 /* Vehicle.h */ = {isa = PBXFileReference; fileEncoding = 4; lastKnownFileType = sourcecode.c.h; path = Vehicle.h; sourceTree = "<group>"; };
		4CFE4E861F950164005243C2 /* TrackData.cpp */ = {isa = PBXFileReference; fileEncoding = 4; lastKnownFileType = sourcecode.cpp.cpp; path = TrackData.cpp; sourceTree = "<group>"; };
		4CFE4E871F950164005243C2 /* TrackData.h */ = {isa = PBXFileReference; fileEncoding = 4; lastKnownFileType = sourcecode.c.h; path = TrackData.h; sourceTree = "<group>"; };
		4CFE4E881F950164005243C2 /* TrackDataOld.cpp */ = {isa = PBXFileReference; fileEncoding = 4; lastKnownFileType = sourcecode.cpp.cpp; path = TrackDataOld.cpp; sourceTree = "<group>"; };
		4CFE4E8E1F9625B0005243C2 /* Track.cpp */ = {isa = PBXFileReference; fileEncoding = 4; lastKnownFileType = sourcecode.cpp.cpp; path = Track.cpp; sourceTree = "<group>"; };
		4CFE4E8F1F9625B0005243C2 /* Track.h */ = {isa = PBXFileReference; fileEncoding = 4; lastKnownFileType = sourcecode.c.h; path = Track.h; sourceTree = "<group>"; };
		9308D9FA209908080079EE96 /* TileElement.cpp */ = {isa = PBXFileReference; fileEncoding = 4; lastKnownFileType = sourcecode.cpp.cpp; path = TileElement.cpp; sourceTree = "<group>"; };
		9308D9FB209908080079EE96 /* Surface.cpp */ = {isa = PBXFileReference; fileEncoding = 4; lastKnownFileType = sourcecode.cpp.cpp; path = Surface.cpp; sourceTree = "<group>"; };
		9308D9FC209908080079EE96 /* TileElement.h */ = {isa = PBXFileReference; fileEncoding = 4; lastKnownFileType = sourcecode.c.h; path = TileElement.h; sourceTree = "<group>"; };
		9308D9FD209908090079EE96 /* Surface.h */ = {isa = PBXFileReference; fileEncoding = 4; lastKnownFileType = sourcecode.c.h; path = Surface.h; sourceTree = "<group>"; };
		933CBDB120CB1ACC00134678 /* Widget.cpp */ = {isa = PBXFileReference; fileEncoding = 4; lastKnownFileType = sourcecode.cpp.cpp; path = Widget.cpp; sourceTree = "<group>"; };
		933CBDB220CB1ACD00134678 /* Theme.cpp */ = {isa = PBXFileReference; fileEncoding = 4; lastKnownFileType = sourcecode.cpp.cpp; path = Theme.cpp; sourceTree = "<group>"; };
		933CBDB320CB1ACD00134678 /* Theme.h */ = {isa = PBXFileReference; fileEncoding = 4; lastKnownFileType = sourcecode.c.h; path = Theme.h; sourceTree = "<group>"; };
		933CBDB920CB1B3F00134678 /* TitleSequencePlayer.cpp */ = {isa = PBXFileReference; fileEncoding = 4; lastKnownFileType = sourcecode.cpp.cpp; path = TitleSequencePlayer.cpp; sourceTree = "<group>"; };
		933CBDBA20CB1B3F00134678 /* TitleSequencePlayer.h */ = {isa = PBXFileReference; fileEncoding = 4; lastKnownFileType = sourcecode.c.h; path = TitleSequencePlayer.h; sourceTree = "<group>"; };
		933CBDBC20CB1BA900134678 /* ViewportInteraction.cpp */ = {isa = PBXFileReference; fileEncoding = 4; lastKnownFileType = sourcecode.cpp.cpp; path = ViewportInteraction.cpp; sourceTree = "<group>"; };
		933CBDBE20CB1BCA00134678 /* Window.cpp */ = {isa = PBXFileReference; fileEncoding = 4; lastKnownFileType = sourcecode.cpp.cpp; path = Window.cpp; sourceTree = "<group>"; };
		933F2CB620935653001B33FD /* LocalisationService.cpp */ = {isa = PBXFileReference; fileEncoding = 4; lastKnownFileType = sourcecode.cpp.cpp; path = LocalisationService.cpp; sourceTree = "<group>"; };
		933F2CBA20935668001B33FD /* LocalisationService.h */ = {isa = PBXFileReference; fileEncoding = 4; lastKnownFileType = sourcecode.c.h; path = LocalisationService.h; sourceTree = "<group>"; };
		9344BEF720C1E6180047D165 /* Crypt.h */ = {isa = PBXFileReference; fileEncoding = 4; lastKnownFileType = sourcecode.c.h; path = Crypt.h; sourceTree = "<group>"; };
		9344BEF820C1E6180047D165 /* Crypt.OpenSSL.cpp */ = {isa = PBXFileReference; fileEncoding = 4; lastKnownFileType = sourcecode.cpp.cpp; path = Crypt.OpenSSL.cpp; sourceTree = "<group>"; };
		9346F9D6208A191900C77D91 /* Guest.cpp */ = {isa = PBXFileReference; fileEncoding = 4; lastKnownFileType = sourcecode.cpp.cpp; path = Guest.cpp; sourceTree = "<group>"; };
		9346F9D7208A191900C77D91 /* GuestPathfinding.cpp */ = {isa = PBXFileReference; fileEncoding = 4; lastKnownFileType = sourcecode.cpp.cpp; path = GuestPathfinding.cpp; sourceTree = "<group>"; };
		9350B44420B46E0800897BC5 /* translit.h */ = {isa = PBXFileReference; lastKnownFileType = sourcecode.c.h; path = translit.h; sourceTree = "<group>"; };
		9350B44520B46E0800897BC5 /* ustdio.h */ = {isa = PBXFileReference; lastKnownFileType = sourcecode.c.h; path = ustdio.h; sourceTree = "<group>"; };
		9350B44620B46E0800897BC5 /* utf_old.h */ = {isa = PBXFileReference; lastKnownFileType = sourcecode.c.h; path = utf_old.h; sourceTree = "<group>"; };
		9350B44720B46E0800897BC5 /* ucsdet.h */ = {isa = PBXFileReference; lastKnownFileType = sourcecode.c.h; path = ucsdet.h; sourceTree = "<group>"; };
		9350B44820B46E0800897BC5 /* tzfmt.h */ = {isa = PBXFileReference; lastKnownFileType = sourcecode.c.h; path = tzfmt.h; sourceTree = "<group>"; };
		9350B44920B46E0800897BC5 /* ubrk.h */ = {isa = PBXFileReference; lastKnownFileType = sourcecode.c.h; path = ubrk.h; sourceTree = "<group>"; };
		9350B44A20B46E0800897BC5 /* ufieldpositer.h */ = {isa = PBXFileReference; lastKnownFileType = sourcecode.c.h; path = ufieldpositer.h; sourceTree = "<group>"; };
		9350B44B20B46E0800897BC5 /* stringpiece.h */ = {isa = PBXFileReference; lastKnownFileType = sourcecode.c.h; path = stringpiece.h; sourceTree = "<group>"; };
		9350B44C20B46E0800897BC5 /* ucat.h */ = {isa = PBXFileReference; lastKnownFileType = sourcecode.c.h; path = ucat.h; sourceTree = "<group>"; };
		9350B44D20B46E0800897BC5 /* tblcoll.h */ = {isa = PBXFileReference; lastKnownFileType = sourcecode.c.h; path = tblcoll.h; sourceTree = "<group>"; };
		9350B44E20B46E0800897BC5 /* stringoptions.h */ = {isa = PBXFileReference; lastKnownFileType = sourcecode.c.h; path = stringoptions.h; sourceTree = "<group>"; };
		9350B44F20B46E0800897BC5 /* dtfmtsym.h */ = {isa = PBXFileReference; lastKnownFileType = sourcecode.c.h; path = dtfmtsym.h; sourceTree = "<group>"; };
		9350B45020B46E0800897BC5 /* unirepl.h */ = {isa = PBXFileReference; lastKnownFileType = sourcecode.c.h; path = unirepl.h; sourceTree = "<group>"; };
		9350B45120B46E0800897BC5 /* ptypes.h */ = {isa = PBXFileReference; lastKnownFileType = sourcecode.c.h; path = ptypes.h; sourceTree = "<group>"; };
		9350B45220B46E0800897BC5 /* fmtable.h */ = {isa = PBXFileReference; lastKnownFileType = sourcecode.c.h; path = fmtable.h; sourceTree = "<group>"; };
		9350B45320B46E0800897BC5 /* dtitvfmt.h */ = {isa = PBXFileReference; lastKnownFileType = sourcecode.c.h; path = dtitvfmt.h; sourceTree = "<group>"; };
		9350B45420B46E0800897BC5 /* choicfmt.h */ = {isa = PBXFileReference; lastKnownFileType = sourcecode.c.h; path = choicfmt.h; sourceTree = "<group>"; };
		9350B45520B46E0800897BC5 /* usetiter.h */ = {isa = PBXFileReference; lastKnownFileType = sourcecode.c.h; path = usetiter.h; sourceTree = "<group>"; };
		9350B45620B46E0800897BC5 /* errorcode.h */ = {isa = PBXFileReference; lastKnownFileType = sourcecode.c.h; path = errorcode.h; sourceTree = "<group>"; };
		9350B45720B46E0800897BC5 /* tznames.h */ = {isa = PBXFileReference; lastKnownFileType = sourcecode.c.h; path = tznames.h; sourceTree = "<group>"; };
		9350B45820B46E0800897BC5 /* dtintrv.h */ = {isa = PBXFileReference; lastKnownFileType = sourcecode.c.h; path = dtintrv.h; sourceTree = "<group>"; };
		9350B45920B46E0800897BC5 /* ucurr.h */ = {isa = PBXFileReference; lastKnownFileType = sourcecode.c.h; path = ucurr.h; sourceTree = "<group>"; };
		9350B45A20B46E0800897BC5 /* icuplug.h */ = {isa = PBXFileReference; lastKnownFileType = sourcecode.c.h; path = icuplug.h; sourceTree = "<group>"; };
		9350B45B20B46E0800897BC5 /* uregion.h */ = {isa = PBXFileReference; lastKnownFileType = sourcecode.c.h; path = uregion.h; sourceTree = "<group>"; };
		9350B45C20B46E0800897BC5 /* utext.h */ = {isa = PBXFileReference; lastKnownFileType = sourcecode.c.h; path = utext.h; sourceTree = "<group>"; };
		9350B45D20B46E0800897BC5 /* edits.h */ = {isa = PBXFileReference; lastKnownFileType = sourcecode.c.h; path = edits.h; sourceTree = "<group>"; };
		9350B45E20B46E0800897BC5 /* parsepos.h */ = {isa = PBXFileReference; lastKnownFileType = sourcecode.c.h; path = parsepos.h; sourceTree = "<group>"; };
		9350B45F20B46E0800897BC5 /* ucal.h */ = {isa = PBXFileReference; lastKnownFileType = sourcecode.c.h; path = ucal.h; sourceTree = "<group>"; };
		9350B46020B46E0800897BC5 /* fpositer.h */ = {isa = PBXFileReference; lastKnownFileType = sourcecode.c.h; path = fpositer.h; sourceTree = "<group>"; };
		9350B46120B46E0800897BC5 /* dtitvinf.h */ = {isa = PBXFileReference; lastKnownFileType = sourcecode.c.h; path = dtitvinf.h; sourceTree = "<group>"; };
		9350B46220B46E0800897BC5 /* rbnf.h */ = {isa = PBXFileReference; lastKnownFileType = sourcecode.c.h; path = rbnf.h; sourceTree = "<group>"; };
		9350B46320B46E0800897BC5 /* udat.h */ = {isa = PBXFileReference; lastKnownFileType = sourcecode.c.h; path = udat.h; sourceTree = "<group>"; };
		9350B46420B46E0800897BC5 /* urep.h */ = {isa = PBXFileReference; lastKnownFileType = sourcecode.c.h; path = urep.h; sourceTree = "<group>"; };
		9350B46520B46E0800897BC5 /* utf32.h */ = {isa = PBXFileReference; lastKnownFileType = sourcecode.c.h; path = utf32.h; sourceTree = "<group>"; };
		9350B46620B46E0800897BC5 /* vtzone.h */ = {isa = PBXFileReference; lastKnownFileType = sourcecode.c.h; path = vtzone.h; sourceTree = "<group>"; };
		9350B46720B46E0800897BC5 /* ustring.h */ = {isa = PBXFileReference; lastKnownFileType = sourcecode.c.h; path = ustring.h; sourceTree = "<group>"; };
		9350B46820B46E0800897BC5 /* ubiditransform.h */ = {isa = PBXFileReference; lastKnownFileType = sourcecode.c.h; path = ubiditransform.h; sourceTree = "<group>"; };
		9350B46920B46E0800897BC5 /* uenum.h */ = {isa = PBXFileReference; lastKnownFileType = sourcecode.c.h; path = uenum.h; sourceTree = "<group>"; };
		9350B46A20B46E0800897BC5 /* appendable.h */ = {isa = PBXFileReference; lastKnownFileType = sourcecode.c.h; path = appendable.h; sourceTree = "<group>"; };
		9350B46B20B46E0800897BC5 /* usearch.h */ = {isa = PBXFileReference; lastKnownFileType = sourcecode.c.h; path = usearch.h; sourceTree = "<group>"; };
		9350B46C20B46E0800897BC5 /* numsys.h */ = {isa = PBXFileReference; lastKnownFileType = sourcecode.c.h; path = numsys.h; sourceTree = "<group>"; };
		9350B46D20B46E0800897BC5 /* timezone.h */ = {isa = PBXFileReference; lastKnownFileType = sourcecode.c.h; path = timezone.h; sourceTree = "<group>"; };
		9350B46E20B46E0800897BC5 /* uset.h */ = {isa = PBXFileReference; lastKnownFileType = sourcecode.c.h; path = uset.h; sourceTree = "<group>"; };
		9350B46F20B46E0800897BC5 /* casemap.h */ = {isa = PBXFileReference; lastKnownFileType = sourcecode.c.h; path = casemap.h; sourceTree = "<group>"; };
		9350B47020B46E0800897BC5 /* coleitr.h */ = {isa = PBXFileReference; lastKnownFileType = sourcecode.c.h; path = coleitr.h; sourceTree = "<group>"; };
		9350B47120B46E0800897BC5 /* schriter.h */ = {isa = PBXFileReference; lastKnownFileType = sourcecode.c.h; path = schriter.h; sourceTree = "<group>"; };
		9350B47220B46E0800897BC5 /* msgfmt.h */ = {isa = PBXFileReference; lastKnownFileType = sourcecode.c.h; path = msgfmt.h; sourceTree = "<group>"; };
		9350B47320B46E0800897BC5 /* fieldpos.h */ = {isa = PBXFileReference; lastKnownFileType = sourcecode.c.h; path = fieldpos.h; sourceTree = "<group>"; };
		9350B47420B46E0800897BC5 /* simpletz.h */ = {isa = PBXFileReference; lastKnownFileType = sourcecode.c.h; path = simpletz.h; sourceTree = "<group>"; };
		9350B47520B46E0800897BC5 /* uldnames.h */ = {isa = PBXFileReference; lastKnownFileType = sourcecode.c.h; path = uldnames.h; sourceTree = "<group>"; };
		9350B47620B46E0800897BC5 /* uiter.h */ = {isa = PBXFileReference; lastKnownFileType = sourcecode.c.h; path = uiter.h; sourceTree = "<group>"; };
		9350B47720B46E0800897BC5 /* umsg.h */ = {isa = PBXFileReference; lastKnownFileType = sourcecode.c.h; path = umsg.h; sourceTree = "<group>"; };
		9350B47820B46E0800897BC5 /* sortkey.h */ = {isa = PBXFileReference; lastKnownFileType = sourcecode.c.h; path = sortkey.h; sourceTree = "<group>"; };
		9350B47920B46E0800897BC5 /* docmain.h */ = {isa = PBXFileReference; lastKnownFileType = sourcecode.c.h; path = docmain.h; sourceTree = "<group>"; };
		9350B47A20B46E0800897BC5 /* uniset.h */ = {isa = PBXFileReference; lastKnownFileType = sourcecode.c.h; path = uniset.h; sourceTree = "<group>"; };
		9350B47B20B46E0800897BC5 /* basictz.h */ = {isa = PBXFileReference; lastKnownFileType = sourcecode.c.h; path = basictz.h; sourceTree = "<group>"; };
		9350B47C20B46E0800897BC5 /* udata.h */ = {isa = PBXFileReference; lastKnownFileType = sourcecode.c.h; path = udata.h; sourceTree = "<group>"; };
		9350B47D20B46E0800897BC5 /* stringtriebuilder.h */ = {isa = PBXFileReference; lastKnownFileType = sourcecode.c.h; path = stringtriebuilder.h; sourceTree = "<group>"; };
		9350B47E20B46E0800897BC5 /* chariter.h */ = {isa = PBXFileReference; lastKnownFileType = sourcecode.c.h; path = chariter.h; sourceTree = "<group>"; };
		9350B47F20B46E0800897BC5 /* umisc.h */ = {isa = PBXFileReference; lastKnownFileType = sourcecode.c.h; path = umisc.h; sourceTree = "<group>"; };
		9350B48020B46E0800897BC5 /* reldatefmt.h */ = {isa = PBXFileReference; lastKnownFileType = sourcecode.c.h; path = reldatefmt.h; sourceTree = "<group>"; };
		9350B48120B46E0800897BC5 /* uloc.h */ = {isa = PBXFileReference; lastKnownFileType = sourcecode.c.h; path = uloc.h; sourceTree = "<group>"; };
		9350B48220B46E0800897BC5 /* plurrule.h */ = {isa = PBXFileReference; lastKnownFileType = sourcecode.c.h; path = plurrule.h; sourceTree = "<group>"; };
		9350B48320B46E0800897BC5 /* bytestriebuilder.h */ = {isa = PBXFileReference; lastKnownFileType = sourcecode.c.h; path = bytestriebuilder.h; sourceTree = "<group>"; };
		9350B48420B46E0800897BC5 /* measunit.h */ = {isa = PBXFileReference; lastKnownFileType = sourcecode.c.h; path = measunit.h; sourceTree = "<group>"; };
		9350B48520B46E0800897BC5 /* utrace.h */ = {isa = PBXFileReference; lastKnownFileType = sourcecode.c.h; path = utrace.h; sourceTree = "<group>"; };
		9350B48620B46E0800897BC5 /* locdspnm.h */ = {isa = PBXFileReference; lastKnownFileType = sourcecode.c.h; path = locdspnm.h; sourceTree = "<group>"; };
		9350B48720B46E0800897BC5 /* gregocal.h */ = {isa = PBXFileReference; lastKnownFileType = sourcecode.c.h; path = gregocal.h; sourceTree = "<group>"; };
		9350B48820B46E0800897BC5 /* uchriter.h */ = {isa = PBXFileReference; lastKnownFileType = sourcecode.c.h; path = uchriter.h; sourceTree = "<group>"; };
		9350B48920B46E0800897BC5 /* enumset.h */ = {isa = PBXFileReference; lastKnownFileType = sourcecode.c.h; path = enumset.h; sourceTree = "<group>"; };
		9350B48A20B46E0800897BC5 /* nounit.h */ = {isa = PBXFileReference; lastKnownFileType = sourcecode.c.h; path = nounit.h; sourceTree = "<group>"; };
		9350B48B20B46E0800897BC5 /* utf.h */ = {isa = PBXFileReference; lastKnownFileType = sourcecode.c.h; path = utf.h; sourceTree = "<group>"; };
		9350B48C20B46E0800897BC5 /* measure.h */ = {isa = PBXFileReference; lastKnownFileType = sourcecode.c.h; path = measure.h; sourceTree = "<group>"; };
		9350B48D20B46E0800897BC5 /* tzrule.h */ = {isa = PBXFileReference; lastKnownFileType = sourcecode.c.h; path = tzrule.h; sourceTree = "<group>"; };
		9350B48E20B46E0800897BC5 /* strenum.h */ = {isa = PBXFileReference; lastKnownFileType = sourcecode.c.h; path = strenum.h; sourceTree = "<group>"; };
		9350B48F20B46E0800897BC5 /* regex.h */ = {isa = PBXFileReference; lastKnownFileType = sourcecode.c.h; path = regex.h; sourceTree = "<group>"; };
		9350B49020B46E0800897BC5 /* gender.h */ = {isa = PBXFileReference; lastKnownFileType = sourcecode.c.h; path = gender.h; sourceTree = "<group>"; };
		9350B49120B46E0800897BC5 /* dcfmtsym.h */ = {isa = PBXFileReference; lastKnownFileType = sourcecode.c.h; path = dcfmtsym.h; sourceTree = "<group>"; };
		9350B49220B46E0800897BC5 /* ucnv_err.h */ = {isa = PBXFileReference; lastKnownFileType = sourcecode.c.h; path = ucnv_err.h; sourceTree = "<group>"; };
		9350B49320B46E0800897BC5 /* decimfmt.h */ = {isa = PBXFileReference; lastKnownFileType = sourcecode.c.h; path = decimfmt.h; sourceTree = "<group>"; };
		9350B49420B46E0800897BC5 /* bytestrie.h */ = {isa = PBXFileReference; lastKnownFileType = sourcecode.c.h; path = bytestrie.h; sourceTree = "<group>"; };
		9350B49520B46E0800897BC5 /* udatpg.h */ = {isa = PBXFileReference; lastKnownFileType = sourcecode.c.h; path = udatpg.h; sourceTree = "<group>"; };
		9350B49620B46E0800897BC5 /* listformatter.h */ = {isa = PBXFileReference; lastKnownFileType = sourcecode.c.h; path = listformatter.h; sourceTree = "<group>"; };
		9350B49720B46E0800897BC5 /* uobject.h */ = {isa = PBXFileReference; lastKnownFileType = sourcecode.c.h; path = uobject.h; sourceTree = "<group>"; };
		9350B49820B46E0800897BC5 /* calendar.h */ = {isa = PBXFileReference; lastKnownFileType = sourcecode.c.h; path = calendar.h; sourceTree = "<group>"; };
		9350B49920B46E0800897BC5 /* ures.h */ = {isa = PBXFileReference; lastKnownFileType = sourcecode.c.h; path = ures.h; sourceTree = "<group>"; };
		9350B49A20B46E0800897BC5 /* normlzr.h */ = {isa = PBXFileReference; lastKnownFileType = sourcecode.c.h; path = normlzr.h; sourceTree = "<group>"; };
		9350B49B20B46E0800897BC5 /* usprep.h */ = {isa = PBXFileReference; lastKnownFileType = sourcecode.c.h; path = usprep.h; sourceTree = "<group>"; };
		9350B49C20B46E0800897BC5 /* urename.h */ = {isa = PBXFileReference; lastKnownFileType = sourcecode.c.h; path = urename.h; sourceTree = "<group>"; };
		9350B49D20B46E0800897BC5 /* caniter.h */ = {isa = PBXFileReference; lastKnownFileType = sourcecode.c.h; path = caniter.h; sourceTree = "<group>"; };
		9350B49E20B46E0800897BC5 /* ucol.h */ = {isa = PBXFileReference; lastKnownFileType = sourcecode.c.h; path = ucol.h; sourceTree = "<group>"; };
		9350B49F20B46E0800897BC5 /* upluralrules.h */ = {isa = PBXFileReference; lastKnownFileType = sourcecode.c.h; path = upluralrules.h; sourceTree = "<group>"; };
		9350B4A020B46E0800897BC5 /* ucharstrie.h */ = {isa = PBXFileReference; lastKnownFileType = sourcecode.c.h; path = ucharstrie.h; sourceTree = "<group>"; };
		9350B4A120B46E0800897BC5 /* tmunit.h */ = {isa = PBXFileReference; lastKnownFileType = sourcecode.c.h; path = tmunit.h; sourceTree = "<group>"; };
		9350B4A220B46E0800897BC5 /* unistr.h */ = {isa = PBXFileReference; lastKnownFileType = sourcecode.c.h; path = unistr.h; sourceTree = "<group>"; };
		9350B4A320B46E0800897BC5 /* rbbi.h */ = {isa = PBXFileReference; lastKnownFileType = sourcecode.c.h; path = rbbi.h; sourceTree = "<group>"; };
		9350B4A420B46E0800897BC5 /* ulocdata.h */ = {isa = PBXFileReference; lastKnownFileType = sourcecode.c.h; path = ulocdata.h; sourceTree = "<group>"; };
		9350B4A520B46E0800897BC5 /* idna.h */ = {isa = PBXFileReference; lastKnownFileType = sourcecode.c.h; path = idna.h; sourceTree = "<group>"; };
		9350B4A620B46E0800897BC5 /* unorm2.h */ = {isa = PBXFileReference; lastKnownFileType = sourcecode.c.h; path = unorm2.h; sourceTree = "<group>"; };
		9350B4A720B46E0800897BC5 /* dtptngen.h */ = {isa = PBXFileReference; lastKnownFileType = sourcecode.c.h; path = dtptngen.h; sourceTree = "<group>"; };
		9350B4A820B46E0800897BC5 /* dbbi.h */ = {isa = PBXFileReference; lastKnownFileType = sourcecode.c.h; path = dbbi.h; sourceTree = "<group>"; };
		9350B4A920B46E0800897BC5 /* bytestream.h */ = {isa = PBXFileReference; lastKnownFileType = sourcecode.c.h; path = bytestream.h; sourceTree = "<group>"; };
		9350B4AA20B46E0800897BC5 /* uversion.h */ = {isa = PBXFileReference; lastKnownFileType = sourcecode.c.h; path = uversion.h; sourceTree = "<group>"; };
		9350B4AB20B46E0800897BC5 /* messagepattern.h */ = {isa = PBXFileReference; lastKnownFileType = sourcecode.c.h; path = messagepattern.h; sourceTree = "<group>"; };
		9350B4AC20B46E0800897BC5 /* uidna.h */ = {isa = PBXFileReference; lastKnownFileType = sourcecode.c.h; path = uidna.h; sourceTree = "<group>"; };
		9350B4AD20B46E0800897BC5 /* filteredbrk.h */ = {isa = PBXFileReference; lastKnownFileType = sourcecode.c.h; path = filteredbrk.h; sourceTree = "<group>"; };
		9350B4AE20B46E0800897BC5 /* tmutamt.h */ = {isa = PBXFileReference; lastKnownFileType = sourcecode.c.h; path = tmutamt.h; sourceTree = "<group>"; };
		9350B4AF20B46E0800897BC5 /* char16ptr.h */ = {isa = PBXFileReference; lastKnownFileType = sourcecode.c.h; path = char16ptr.h; sourceTree = "<group>"; };
		9350B4B020B46E0800897BC5 /* symtable.h */ = {isa = PBXFileReference; lastKnownFileType = sourcecode.c.h; path = symtable.h; sourceTree = "<group>"; };
		9350B4B120B46E0800897BC5 /* ucasemap.h */ = {isa = PBXFileReference; lastKnownFileType = sourcecode.c.h; path = ucasemap.h; sourceTree = "<group>"; };
		9350B4B220B46E0800897BC5 /* ucoleitr.h */ = {isa = PBXFileReference; lastKnownFileType = sourcecode.c.h; path = ucoleitr.h; sourceTree = "<group>"; };
		9350B4B320B46E0800897BC5 /* compactdecimalformat.h */ = {isa = PBXFileReference; lastKnownFileType = sourcecode.c.h; path = compactdecimalformat.h; sourceTree = "<group>"; };
		9350B4B420B46E0800897BC5 /* unum.h */ = {isa = PBXFileReference; lastKnownFileType = sourcecode.c.h; path = unum.h; sourceTree = "<group>"; };
		9350B4B520B46E0800897BC5 /* udisplaycontext.h */ = {isa = PBXFileReference; lastKnownFileType = sourcecode.c.h; path = udisplaycontext.h; sourceTree = "<group>"; };
		9350B4B620B46E0800897BC5 /* tztrans.h */ = {isa = PBXFileReference; lastKnownFileType = sourcecode.c.h; path = tztrans.h; sourceTree = "<group>"; };
		9350B4B720B46E0800897BC5 /* umachine.h */ = {isa = PBXFileReference; lastKnownFileType = sourcecode.c.h; path = umachine.h; sourceTree = "<group>"; };
		9350B4B820B46E0800897BC5 /* numberformatter.h */ = {isa = PBXFileReference; lastKnownFileType = sourcecode.c.h; path = numberformatter.h; sourceTree = "<group>"; };
		9350B4B920B46E0800897BC5 /* datefmt.h */ = {isa = PBXFileReference; lastKnownFileType = sourcecode.c.h; path = datefmt.h; sourceTree = "<group>"; };
		9350B4BA20B46E0800897BC5 /* utmscale.h */ = {isa = PBXFileReference; lastKnownFileType = sourcecode.c.h; path = utmscale.h; sourceTree = "<group>"; };
		9350B4BB20B46E0800897BC5 /* coll.h */ = {isa = PBXFileReference; lastKnownFileType = sourcecode.c.h; path = coll.h; sourceTree = "<group>"; };
		9350B4BC20B46E0800897BC5 /* currpinf.h */ = {isa = PBXFileReference; lastKnownFileType = sourcecode.c.h; path = currpinf.h; sourceTree = "<group>"; };
		9350B4BD20B46E0800897BC5 /* uregex.h */ = {isa = PBXFileReference; lastKnownFileType = sourcecode.c.h; path = uregex.h; sourceTree = "<group>"; };
		9350B4BE20B46E0800897BC5 /* tmutfmt.h */ = {isa = PBXFileReference; lastKnownFileType = sourcecode.c.h; path = tmutfmt.h; sourceTree = "<group>"; };
		9350B4BF20B46E0800897BC5 /* plurfmt.h */ = {isa = PBXFileReference; lastKnownFileType = sourcecode.c.h; path = plurfmt.h; sourceTree = "<group>"; };
		9350B4C020B46E0800897BC5 /* ustringtrie.h */ = {isa = PBXFileReference; lastKnownFileType = sourcecode.c.h; path = ustringtrie.h; sourceTree = "<group>"; };
		9350B4C120B46E0800897BC5 /* smpdtfmt.h */ = {isa = PBXFileReference; lastKnownFileType = sourcecode.c.h; path = smpdtfmt.h; sourceTree = "<group>"; };
		9350B4C220B46E0800897BC5 /* icudataver.h */ = {isa = PBXFileReference; lastKnownFileType = sourcecode.c.h; path = icudataver.h; sourceTree = "<group>"; };
		9350B4C320B46E0800897BC5 /* uchar.h */ = {isa = PBXFileReference; lastKnownFileType = sourcecode.c.h; path = uchar.h; sourceTree = "<group>"; };
		9350B4C420B46E0800897BC5 /* unorm.h */ = {isa = PBXFileReference; lastKnownFileType = sourcecode.c.h; path = unorm.h; sourceTree = "<group>"; };
		9350B4C520B46E0800897BC5 /* ushape.h */ = {isa = PBXFileReference; lastKnownFileType = sourcecode.c.h; path = ushape.h; sourceTree = "<group>"; };
		9350B4C620B46E0800897BC5 /* unifunct.h */ = {isa = PBXFileReference; lastKnownFileType = sourcecode.c.h; path = unifunct.h; sourceTree = "<group>"; };
		9350B4C720B46E0800897BC5 /* ugender.h */ = {isa = PBXFileReference; lastKnownFileType = sourcecode.c.h; path = ugender.h; sourceTree = "<group>"; };
		9350B4C820B46E0800897BC5 /* selfmt.h */ = {isa = PBXFileReference; lastKnownFileType = sourcecode.c.h; path = selfmt.h; sourceTree = "<group>"; };
		9350B4C920B46E0800897BC5 /* uformattable.h */ = {isa = PBXFileReference; lastKnownFileType = sourcecode.c.h; path = uformattable.h; sourceTree = "<group>"; };
		9350B4CA20B46E0800897BC5 /* ustream.h */ = {isa = PBXFileReference; lastKnownFileType = sourcecode.c.h; path = ustream.h; sourceTree = "<group>"; };
		9350B4CB20B46E0800897BC5 /* simpleformatter.h */ = {isa = PBXFileReference; lastKnownFileType = sourcecode.c.h; path = simpleformatter.h; sourceTree = "<group>"; };
		9350B4CC20B46E0800897BC5 /* ucnv_cb.h */ = {isa = PBXFileReference; lastKnownFileType = sourcecode.c.h; path = ucnv_cb.h; sourceTree = "<group>"; };
		9350B4CD20B46E0800897BC5 /* curramt.h */ = {isa = PBXFileReference; lastKnownFileType = sourcecode.c.h; path = curramt.h; sourceTree = "<group>"; };
		9350B4CE20B46E0800897BC5 /* locid.h */ = {isa = PBXFileReference; lastKnownFileType = sourcecode.c.h; path = locid.h; sourceTree = "<group>"; };
		9350B4CF20B46E0800897BC5 /* udateintervalformat.h */ = {isa = PBXFileReference; lastKnownFileType = sourcecode.c.h; path = udateintervalformat.h; sourceTree = "<group>"; };
		9350B4D020B46E0800897BC5 /* resbund.h */ = {isa = PBXFileReference; lastKnownFileType = sourcecode.c.h; path = resbund.h; sourceTree = "<group>"; };
		9350B4D120B46E0800897BC5 /* ubidi.h */ = {isa = PBXFileReference; lastKnownFileType = sourcecode.c.h; path = ubidi.h; sourceTree = "<group>"; };
		9350B4D220B46E0800897BC5 /* stsearch.h */ = {isa = PBXFileReference; lastKnownFileType = sourcecode.c.h; path = stsearch.h; sourceTree = "<group>"; };
		9350B4D320B46E0800897BC5 /* alphaindex.h */ = {isa = PBXFileReference; lastKnownFileType = sourcecode.c.h; path = alphaindex.h; sourceTree = "<group>"; };
		9350B4D420B46E0800897BC5 /* uvernum.h */ = {isa = PBXFileReference; lastKnownFileType = sourcecode.c.h; path = uvernum.h; sourceTree = "<group>"; };
		9350B4D520B46E0800897BC5 /* unimatch.h */ = {isa = PBXFileReference; lastKnownFileType = sourcecode.c.h; path = unimatch.h; sourceTree = "<group>"; };
		9350B4D620B46E0800897BC5 /* rbtz.h */ = {isa = PBXFileReference; lastKnownFileType = sourcecode.c.h; path = rbtz.h; sourceTree = "<group>"; };
		9350B4D720B46E0800897BC5 /* ucnvsel.h */ = {isa = PBXFileReference; lastKnownFileType = sourcecode.c.h; path = ucnvsel.h; sourceTree = "<group>"; };
		9350B4D820B46E0800897BC5 /* uspoof.h */ = {isa = PBXFileReference; lastKnownFileType = sourcecode.c.h; path = uspoof.h; sourceTree = "<group>"; };
		9350B4D920B46E0800897BC5 /* region.h */ = {isa = PBXFileReference; lastKnownFileType = sourcecode.c.h; path = region.h; sourceTree = "<group>"; };
		9350B4DA20B46E0800897BC5 /* ureldatefmt.h */ = {isa = PBXFileReference; lastKnownFileType = sourcecode.c.h; path = ureldatefmt.h; sourceTree = "<group>"; };
		9350B4DB20B46E0800897BC5 /* utrans.h */ = {isa = PBXFileReference; lastKnownFileType = sourcecode.c.h; path = utrans.h; sourceTree = "<group>"; };
		9350B4DC20B46E0800897BC5 /* parseerr.h */ = {isa = PBXFileReference; lastKnownFileType = sourcecode.c.h; path = parseerr.h; sourceTree = "<group>"; };
		9350B4DD20B46E0800897BC5 /* putil.h */ = {isa = PBXFileReference; lastKnownFileType = sourcecode.c.h; path = putil.h; sourceTree = "<group>"; };
		9350B4DE20B46E0800897BC5 /* format.h */ = {isa = PBXFileReference; lastKnownFileType = sourcecode.c.h; path = format.h; sourceTree = "<group>"; };
		9350B4DF20B46E0800897BC5 /* scientificnumberformatter.h */ = {isa = PBXFileReference; lastKnownFileType = sourcecode.c.h; path = scientificnumberformatter.h; sourceTree = "<group>"; };
		9350B4E020B46E0800897BC5 /* normalizer2.h */ = {isa = PBXFileReference; lastKnownFileType = sourcecode.c.h; path = normalizer2.h; sourceTree = "<group>"; };
		9350B4E120B46E0800897BC5 /* dtrule.h */ = {isa = PBXFileReference; lastKnownFileType = sourcecode.c.h; path = dtrule.h; sourceTree = "<group>"; };
		9350B4E220B46E0800897BC5 /* ucnv.h */ = {isa = PBXFileReference; lastKnownFileType = sourcecode.c.h; path = ucnv.h; sourceTree = "<group>"; };
		9350B4E320B46E0800897BC5 /* ucharstriebuilder.h */ = {isa = PBXFileReference; lastKnownFileType = sourcecode.c.h; path = ucharstriebuilder.h; sourceTree = "<group>"; };
		9350B4E420B46E0800897BC5 /* search.h */ = {isa = PBXFileReference; lastKnownFileType = sourcecode.c.h; path = search.h; sourceTree = "<group>"; };
		9350B4E520B46E0800897BC5 /* unumsys.h */ = {isa = PBXFileReference; lastKnownFileType = sourcecode.c.h; path = unumsys.h; sourceTree = "<group>"; };
		9350B4E620B46E0800897BC5 /* uconfig.h */ = {isa = PBXFileReference; lastKnownFileType = sourcecode.c.h; path = uconfig.h; sourceTree = "<group>"; };
		9350B4E720B46E0800897BC5 /* utf16.h */ = {isa = PBXFileReference; lastKnownFileType = sourcecode.c.h; path = utf16.h; sourceTree = "<group>"; };
		9350B4E820B46E0800897BC5 /* brkiter.h */ = {isa = PBXFileReference; lastKnownFileType = sourcecode.c.h; path = brkiter.h; sourceTree = "<group>"; };
		9350B4E920B46E0800897BC5 /* platform.h */ = {isa = PBXFileReference; lastKnownFileType = sourcecode.c.h; path = platform.h; sourceTree = "<group>"; };
		9350B4EA20B46E0800897BC5 /* rep.h */ = {isa = PBXFileReference; lastKnownFileType = sourcecode.c.h; path = rep.h; sourceTree = "<group>"; };
		9350B4EB20B46E0800897BC5 /* std_string.h */ = {isa = PBXFileReference; lastKnownFileType = sourcecode.c.h; path = std_string.h; sourceTree = "<group>"; };
		9350B4EC20B46E0800897BC5 /* utf8.h */ = {isa = PBXFileReference; lastKnownFileType = sourcecode.c.h; path = utf8.h; sourceTree = "<group>"; };
		9350B4ED20B46E0800897BC5 /* localpointer.h */ = {isa = PBXFileReference; lastKnownFileType = sourcecode.c.h; path = localpointer.h; sourceTree = "<group>"; };
		9350B4EE20B46E0800897BC5 /* uclean.h */ = {isa = PBXFileReference; lastKnownFileType = sourcecode.c.h; path = uclean.h; sourceTree = "<group>"; };
		9350B4EF20B46E0800897BC5 /* uscript.h */ = {isa = PBXFileReference; lastKnownFileType = sourcecode.c.h; path = uscript.h; sourceTree = "<group>"; };
		9350B4F020B46E0800897BC5 /* numfmt.h */ = {isa = PBXFileReference; lastKnownFileType = sourcecode.c.h; path = numfmt.h; sourceTree = "<group>"; };
		9350B4F120B46E0800897BC5 /* currunit.h */ = {isa = PBXFileReference; lastKnownFileType = sourcecode.c.h; path = currunit.h; sourceTree = "<group>"; };
		9350B4F220B46E0800897BC5 /* utypes.h */ = {isa = PBXFileReference; lastKnownFileType = sourcecode.c.h; path = utypes.h; sourceTree = "<group>"; };
		9350B4F320B46E0800897BC5 /* ulistformatter.h */ = {isa = PBXFileReference; lastKnownFileType = sourcecode.c.h; path = ulistformatter.h; sourceTree = "<group>"; };
		9350B4F420B46E0800897BC5 /* measfmt.h */ = {isa = PBXFileReference; lastKnownFileType = sourcecode.c.h; path = measfmt.h; sourceTree = "<group>"; };
		9350B4F520B46E0800897BC5 /* unifilt.h */ = {isa = PBXFileReference; lastKnownFileType = sourcecode.c.h; path = unifilt.h; sourceTree = "<group>"; };
		9350B4F820B46E0900897BC5 /* ftsnames.h */ = {isa = PBXFileReference; lastKnownFileType = sourcecode.c.h; path = ftsnames.h; sourceTree = "<group>"; };
		9350B4F920B46E0900897BC5 /* ftwinfnt.h */ = {isa = PBXFileReference; lastKnownFileType = sourcecode.c.h; path = ftwinfnt.h; sourceTree = "<group>"; };
		9350B4FA20B46E0900897BC5 /* ftsizes.h */ = {isa = PBXFileReference; lastKnownFileType = sourcecode.c.h; path = ftsizes.h; sourceTree = "<group>"; };
		9350B4FB20B46E0900897BC5 /* fttypes.h */ = {isa = PBXFileReference; lastKnownFileType = sourcecode.c.h; path = fttypes.h; sourceTree = "<group>"; };
		9350B4FC20B46E0900897BC5 /* ftparams.h */ = {isa = PBXFileReference; lastKnownFileType = sourcecode.c.h; path = ftparams.h; sourceTree = "<group>"; };
		9350B4FD20B46E0900897BC5 /* ftmm.h */ = {isa = PBXFileReference; lastKnownFileType = sourcecode.c.h; path = ftmm.h; sourceTree = "<group>"; };
		9350B4FF20B46E0900897BC5 /* ftstdlib.h */ = {isa = PBXFileReference; lastKnownFileType = sourcecode.c.h; path = ftstdlib.h; sourceTree = "<group>"; };
		9350B50020B46E0900897BC5 /* ftheader.h */ = {isa = PBXFileReference; lastKnownFileType = sourcecode.c.h; path = ftheader.h; sourceTree = "<group>"; };
		9350B50120B46E0900897BC5 /* ftconfig.h */ = {isa = PBXFileReference; lastKnownFileType = sourcecode.c.h; path = ftconfig.h; sourceTree = "<group>"; };
		9350B50220B46E0900897BC5 /* ftoption.h */ = {isa = PBXFileReference; lastKnownFileType = sourcecode.c.h; path = ftoption.h; sourceTree = "<group>"; };
		9350B50320B46E0900897BC5 /* ftmodule.h */ = {isa = PBXFileReference; lastKnownFileType = sourcecode.c.h; path = ftmodule.h; sourceTree = "<group>"; };
		9350B50420B46E0900897BC5 /* ftmodapi.h */ = {isa = PBXFileReference; lastKnownFileType = sourcecode.c.h; path = ftmodapi.h; sourceTree = "<group>"; };
		9350B50520B46E0900897BC5 /* ftbzip2.h */ = {isa = PBXFileReference; lastKnownFileType = sourcecode.c.h; path = ftbzip2.h; sourceTree = "<group>"; };
		9350B50620B46E0900897BC5 /* fttrigon.h */ = {isa = PBXFileReference; lastKnownFileType = sourcecode.c.h; path = fttrigon.h; sourceTree = "<group>"; };
		9350B50720B46E0900897BC5 /* ftbbox.h */ = {isa = PBXFileReference; lastKnownFileType = sourcecode.c.h; path = ftbbox.h; sourceTree = "<group>"; };
		9350B50820B46E0900897BC5 /* ftgzip.h */ = {isa = PBXFileReference; lastKnownFileType = sourcecode.c.h; path = ftgzip.h; sourceTree = "<group>"; };
		9350B50920B46E0900897BC5 /* ftdriver.h */ = {isa = PBXFileReference; lastKnownFileType = sourcecode.c.h; path = ftdriver.h; sourceTree = "<group>"; };
		9350B50A20B46E0900897BC5 /* ftoutln.h */ = {isa = PBXFileReference; lastKnownFileType = sourcecode.c.h; path = ftoutln.h; sourceTree = "<group>"; };
		9350B50B20B46E0900897BC5 /* ftadvanc.h */ = {isa = PBXFileReference; lastKnownFileType = sourcecode.c.h; path = ftadvanc.h; sourceTree = "<group>"; };
		9350B50C20B46E0900897BC5 /* ftsynth.h */ = {isa = PBXFileReference; lastKnownFileType = sourcecode.c.h; path = ftsynth.h; sourceTree = "<group>"; };
		9350B50D20B46E0900897BC5 /* fterrors.h */ = {isa = PBXFileReference; lastKnownFileType = sourcecode.c.h; path = fterrors.h; sourceTree = "<group>"; };
		9350B50E20B46E0900897BC5 /* ftgasp.h */ = {isa = PBXFileReference; lastKnownFileType = sourcecode.c.h; path = ftgasp.h; sourceTree = "<group>"; };
		9350B50F20B46E0900897BC5 /* ftstroke.h */ = {isa = PBXFileReference; lastKnownFileType = sourcecode.c.h; path = ftstroke.h; sourceTree = "<group>"; };
		9350B51020B46E0900897BC5 /* ftcache.h */ = {isa = PBXFileReference; lastKnownFileType = sourcecode.c.h; path = ftcache.h; sourceTree = "<group>"; };
		9350B51120B46E0900897BC5 /* ftotval.h */ = {isa = PBXFileReference; lastKnownFileType = sourcecode.c.h; path = ftotval.h; sourceTree = "<group>"; };
		9350B51220B46E0900897BC5 /* freetype.h */ = {isa = PBXFileReference; lastKnownFileType = sourcecode.c.h; path = freetype.h; sourceTree = "<group>"; };
		9350B51320B46E0900897BC5 /* ftincrem.h */ = {isa = PBXFileReference; lastKnownFileType = sourcecode.c.h; path = ftincrem.h; sourceTree = "<group>"; };
		9350B51420B46E0900897BC5 /* ftfntfmt.h */ = {isa = PBXFileReference; lastKnownFileType = sourcecode.c.h; path = ftfntfmt.h; sourceTree = "<group>"; };
		9350B51520B46E0900897BC5 /* fterrdef.h */ = {isa = PBXFileReference; lastKnownFileType = sourcecode.c.h; path = fterrdef.h; sourceTree = "<group>"; };
		9350B51620B46E0900897BC5 /* ttnameid.h */ = {isa = PBXFileReference; lastKnownFileType = sourcecode.c.h; path = ttnameid.h; sourceTree = "<group>"; };
		9350B51720B46E0900897BC5 /* ftpfr.h */ = {isa = PBXFileReference; lastKnownFileType = sourcecode.c.h; path = ftpfr.h; sourceTree = "<group>"; };
		9350B51820B46E0900897BC5 /* ftgxval.h */ = {isa = PBXFileReference; lastKnownFileType = sourcecode.c.h; path = ftgxval.h; sourceTree = "<group>"; };
		9350B51920B46E0900897BC5 /* ftchapters.h */ = {isa = PBXFileReference; lastKnownFileType = sourcecode.c.h; path = ftchapters.h; sourceTree = "<group>"; };
		9350B51A20B46E0900897BC5 /* tttags.h */ = {isa = PBXFileReference; lastKnownFileType = sourcecode.c.h; path = tttags.h; sourceTree = "<group>"; };
		9350B51B20B46E0900897BC5 /* ftlzw.h */ = {isa = PBXFileReference; lastKnownFileType = sourcecode.c.h; path = ftlzw.h; sourceTree = "<group>"; };
		9350B51C20B46E0900897BC5 /* ftsystem.h */ = {isa = PBXFileReference; lastKnownFileType = sourcecode.c.h; path = ftsystem.h; sourceTree = "<group>"; };
		9350B51D20B46E0900897BC5 /* t1tables.h */ = {isa = PBXFileReference; lastKnownFileType = sourcecode.c.h; path = t1tables.h; sourceTree = "<group>"; };
		9350B51E20B46E0900897BC5 /* ftimage.h */ = {isa = PBXFileReference; lastKnownFileType = sourcecode.c.h; path = ftimage.h; sourceTree = "<group>"; };
		9350B51F20B46E0900897BC5 /* tttables.h */ = {isa = PBXFileReference; lastKnownFileType = sourcecode.c.h; path = tttables.h; sourceTree = "<group>"; };
		9350B52020B46E0900897BC5 /* ftcid.h */ = {isa = PBXFileReference; lastKnownFileType = sourcecode.c.h; path = ftcid.h; sourceTree = "<group>"; };
		9350B52120B46E0900897BC5 /* ftglyph.h */ = {isa = PBXFileReference; lastKnownFileType = sourcecode.c.h; path = ftglyph.h; sourceTree = "<group>"; };
		9350B52220B46E0900897BC5 /* ftmoderr.h */ = {isa = PBXFileReference; lastKnownFileType = sourcecode.c.h; path = ftmoderr.h; sourceTree = "<group>"; };
		9350B52320B46E0900897BC5 /* ftbitmap.h */ = {isa = PBXFileReference; lastKnownFileType = sourcecode.c.h; path = ftbitmap.h; sourceTree = "<group>"; };
		9350B52420B46E0900897BC5 /* ftlist.h */ = {isa = PBXFileReference; lastKnownFileType = sourcecode.c.h; path = ftlist.h; sourceTree = "<group>"; };
		9350B52520B46E0900897BC5 /* ftmac.h */ = {isa = PBXFileReference; lastKnownFileType = sourcecode.c.h; path = ftmac.h; sourceTree = "<group>"; };
		9350B52620B46E0900897BC5 /* ftlcdfil.h */ = {isa = PBXFileReference; lastKnownFileType = sourcecode.c.h; path = ftlcdfil.h; sourceTree = "<group>"; };
		9350B52720B46E0900897BC5 /* ftbdf.h */ = {isa = PBXFileReference; lastKnownFileType = sourcecode.c.h; path = ftbdf.h; sourceTree = "<group>"; };
		9350B52820B46E0900897BC5 /* ftrender.h */ = {isa = PBXFileReference; lastKnownFileType = sourcecode.c.h; path = ftrender.h; sourceTree = "<group>"; };
		9350B52920B46E0900897BC5 /* ft2build.h */ = {isa = PBXFileReference; lastKnownFileType = sourcecode.c.h; path = ft2build.h; sourceTree = "<group>"; };
		939A359720C12FC700630B3F /* Paint.Litter.cpp */ = {isa = PBXFileReference; fileEncoding = 4; lastKnownFileType = sourcecode.cpp.cpp; path = Paint.Litter.cpp; sourceTree = "<group>"; };
		939A359820C12FC700630B3F /* Paint.Misc.cpp */ = {isa = PBXFileReference; fileEncoding = 4; lastKnownFileType = sourcecode.cpp.cpp; path = Paint.Misc.cpp; sourceTree = "<group>"; };
		939A359920C12FC700630B3F /* Paint.Sprite.h */ = {isa = PBXFileReference; fileEncoding = 4; lastKnownFileType = sourcecode.c.h; path = Paint.Sprite.h; sourceTree = "<group>"; };
		939A359D20C12FDD00630B3F /* Paint.Surface.h */ = {isa = PBXFileReference; fileEncoding = 4; lastKnownFileType = sourcecode.c.h; path = Paint.Surface.h; sourceTree = "<group>"; };
		939A359E20C12FDE00630B3F /* Paint.TileElement.h */ = {isa = PBXFileReference; fileEncoding = 4; lastKnownFileType = sourcecode.c.h; path = Paint.TileElement.h; sourceTree = "<group>"; };
		939A35A120C12FFD00630B3F /* InteractiveConsole.h */ = {isa = PBXFileReference; fileEncoding = 4; lastKnownFileType = sourcecode.c.h; path = InteractiveConsole.h; sourceTree = "<group>"; };
		93AF4A6220B462F7006489A5 /* libicuuc.61.1.dylib */ = {isa = PBXFileReference; lastKnownFileType = "compiled.mach-o.dylib"; path = libicuuc.61.1.dylib; sourceTree = "<group>"; };
		93AF4A6320B462F7006489A5 /* libicudata.61.1.dylib */ = {isa = PBXFileReference; lastKnownFileType = "compiled.mach-o.dylib"; path = libicudata.61.1.dylib; sourceTree = "<group>"; };
		93CBA4BE20A74FF200867D56 /* BitmapReader.h */ = {isa = PBXFileReference; fileEncoding = 4; lastKnownFileType = sourcecode.c.h; path = BitmapReader.h; sourceTree = "<group>"; };
		93CBA4BF20A74FF200867D56 /* BitmapReader.cpp */ = {isa = PBXFileReference; fileEncoding = 4; lastKnownFileType = sourcecode.cpp.cpp; path = BitmapReader.cpp; sourceTree = "<group>"; };
		93CBA4C120A7502D00867D56 /* Imaging.h */ = {isa = PBXFileReference; fileEncoding = 4; lastKnownFileType = sourcecode.c.h; path = Imaging.h; sourceTree = "<group>"; };
		93CBA4C220A7502E00867D56 /* Imaging.cpp */ = {isa = PBXFileReference; fileEncoding = 4; lastKnownFileType = sourcecode.cpp.cpp; path = Imaging.cpp; sourceTree = "<group>"; };
		93CBA4C720A7504400867D56 /* ImageImporter.cpp */ = {isa = PBXFileReference; fileEncoding = 4; lastKnownFileType = sourcecode.cpp.cpp; path = ImageImporter.cpp; sourceTree = "<group>"; };
		93CBA4C820A7504500867D56 /* ImageImporter.h */ = {isa = PBXFileReference; fileEncoding = 4; lastKnownFileType = sourcecode.c.h; path = ImageImporter.h; sourceTree = "<group>"; };
		93DE974E209C3C0F00FB1CC8 /* GameState.cpp */ = {isa = PBXFileReference; fileEncoding = 4; lastKnownFileType = sourcecode.cpp.cpp; path = GameState.cpp; sourceTree = "<group>"; };
		93DE974F209C3C0F00FB1CC8 /* GameState.h */ = {isa = PBXFileReference; fileEncoding = 4; lastKnownFileType = sourcecode.c.h; path = GameState.h; sourceTree = "<group>"; };
		93F60048213DD7DC00EEB83E /* TerrainSurfaceObject.h */ = {isa = PBXFileReference; fileEncoding = 4; lastKnownFileType = sourcecode.c.h; path = TerrainSurfaceObject.h; sourceTree = "<group>"; };
		93F60049213DD7DC00EEB83E /* TerrainSurfaceObject.cpp */ = {isa = PBXFileReference; fileEncoding = 4; lastKnownFileType = sourcecode.cpp.cpp; path = TerrainSurfaceObject.cpp; sourceTree = "<group>"; };
		93F6004A213DD7DC00EEB83E /* TerrainEdgeObject.cpp */ = {isa = PBXFileReference; fileEncoding = 4; lastKnownFileType = sourcecode.cpp.cpp; path = TerrainEdgeObject.cpp; sourceTree = "<group>"; };
		93F6004B213DD7DD00EEB83E /* TerrainEdgeObject.h */ = {isa = PBXFileReference; fileEncoding = 4; lastKnownFileType = sourcecode.c.h; path = TerrainEdgeObject.h; sourceTree = "<group>"; };
		93F6004E213DD7E300EEB83E /* StationObject.h */ = {isa = PBXFileReference; fileEncoding = 4; lastKnownFileType = sourcecode.c.h; path = StationObject.h; sourceTree = "<group>"; };
		93F6004F213DD7E300EEB83E /* StationObject.cpp */ = {isa = PBXFileReference; fileEncoding = 4; lastKnownFileType = sourcecode.cpp.cpp; path = StationObject.cpp; sourceTree = "<group>"; };
		93F76EEB20BFF6F900D4512C /* Drawing.Sprite.cpp */ = {isa = PBXFileReference; fileEncoding = 4; lastKnownFileType = sourcecode.cpp.cpp; path = Drawing.Sprite.cpp; sourceTree = "<group>"; };
		93F76EEC20BFF6F900D4512C /* Drawing.String.cpp */ = {isa = PBXFileReference; fileEncoding = 4; lastKnownFileType = sourcecode.cpp.cpp; path = Drawing.String.cpp; sourceTree = "<group>"; };
		93F76EEF20BFF71700D4512C /* InteractiveConsole.cpp */ = {isa = PBXFileReference; fileEncoding = 4; lastKnownFileType = sourcecode.cpp.cpp; path = InteractiveConsole.cpp; sourceTree = "<group>"; };
		93F76EF120BFF74200D4512C /* Localisation.Date.cpp */ = {isa = PBXFileReference; fileEncoding = 4; lastKnownFileType = sourcecode.cpp.cpp; path = Localisation.Date.cpp; sourceTree = "<group>"; };
		93F76EF320BFF76D00D4512C /* Paint.Peep.cpp */ = {isa = PBXFileReference; fileEncoding = 4; lastKnownFileType = sourcecode.cpp.cpp; path = Paint.Peep.cpp; sourceTree = "<group>"; };
		93F76EF420BFF76D00D4512C /* Paint.Sprite.cpp */ = {isa = PBXFileReference; fileEncoding = 4; lastKnownFileType = sourcecode.cpp.cpp; path = Paint.Sprite.cpp; sourceTree = "<group>"; };
		93F76EF720BFF77900D4512C /* Paint.Wall.cpp */ = {isa = PBXFileReference; fileEncoding = 4; lastKnownFileType = sourcecode.cpp.cpp; path = Paint.Wall.cpp; sourceTree = "<group>"; };
		93F76EF820BFF77900D4512C /* Paint.Path.cpp */ = {isa = PBXFileReference; fileEncoding = 4; lastKnownFileType = sourcecode.cpp.cpp; path = Paint.Path.cpp; sourceTree = "<group>"; };
		93F76EF920BFF77900D4512C /* Paint.LargeScenery.cpp */ = {isa = PBXFileReference; fileEncoding = 4; lastKnownFileType = sourcecode.cpp.cpp; path = Paint.LargeScenery.cpp; sourceTree = "<group>"; };
		93F76EFA20BFF77900D4512C /* Paint.Surface.cpp */ = {isa = PBXFileReference; fileEncoding = 4; lastKnownFileType = sourcecode.cpp.cpp; path = Paint.Surface.cpp; sourceTree = "<group>"; };
		93F76EFB20BFF77A00D4512C /* Paint.SmallScenery.cpp */ = {isa = PBXFileReference; fileEncoding = 4; lastKnownFileType = sourcecode.cpp.cpp; path = Paint.SmallScenery.cpp; sourceTree = "<group>"; };
		93F76EFC20BFF77A00D4512C /* Paint.Banner.cpp */ = {isa = PBXFileReference; fileEncoding = 4; lastKnownFileType = sourcecode.cpp.cpp; path = Paint.Banner.cpp; sourceTree = "<group>"; };
		93F76EFD20BFF77A00D4512C /* Paint.TileElement.cpp */ = {isa = PBXFileReference; fileEncoding = 4; lastKnownFileType = sourcecode.cpp.cpp; path = Paint.TileElement.cpp; sourceTree = "<group>"; };
		93F76EFE20BFF77A00D4512C /* Paint.Entrance.cpp */ = {isa = PBXFileReference; fileEncoding = 4; lastKnownFileType = sourcecode.cpp.cpp; path = Paint.Entrance.cpp; sourceTree = "<group>"; };
		C61ADB1E1FB6A0A60024F2EF /* TopToolbar.cpp */ = {isa = PBXFileReference; fileEncoding = 4; lastKnownFileType = sourcecode.cpp.cpp; path = TopToolbar.cpp; sourceTree = "<group>"; };
		C61ADB201FB7DC060024F2EF /* Scenery.cpp */ = {isa = PBXFileReference; fileEncoding = 4; lastKnownFileType = sourcecode.cpp.cpp; path = Scenery.cpp; sourceTree = "<group>"; };
		C61ADB221FBBCB8A0024F2EF /* GameBottomToolbar.cpp */ = {isa = PBXFileReference; fileEncoding = 4; lastKnownFileType = sourcecode.cpp.cpp; path = GameBottomToolbar.cpp; sourceTree = "<group>"; };
		C61FB2701FA3E25C0095FB9D /* ObjectLoadError.cpp */ = {isa = PBXFileReference; fileEncoding = 4; lastKnownFileType = sourcecode.cpp.cpp; path = ObjectLoadError.cpp; sourceTree = "<group>"; };
		C61FB2711FA3E25C0095FB9D /* TextInput.cpp */ = {isa = PBXFileReference; fileEncoding = 4; lastKnownFileType = sourcecode.cpp.cpp; path = TextInput.cpp; sourceTree = "<group>"; };
		C62D83861FCC7D19008C04F1 /* EditorObjectSelection.cpp */ = {isa = PBXFileReference; fileEncoding = 4; lastKnownFileType = sourcecode.cpp.cpp; path = EditorObjectSelection.cpp; sourceTree = "<group>"; };
		C62D83881FD36D6E008C04F1 /* EditorObjectSelectionSession.cpp */ = {isa = PBXFileReference; fileEncoding = 4; lastKnownFileType = sourcecode.cpp.cpp; path = EditorObjectSelectionSession.cpp; sourceTree = "<group>"; };
		C62D83891FD36D6F008C04F1 /* EditorObjectSelectionSession.h */ = {isa = PBXFileReference; fileEncoding = 4; lastKnownFileType = sourcecode.c.h; path = EditorObjectSelectionSession.h; sourceTree = "<group>"; };
		C632C81E1F8A445700781F6D /* RideList.cpp */ = {isa = PBXFileReference; lastKnownFileType = sourcecode.cpp.cpp; path = RideList.cpp; sourceTree = "<group>"; };
		C6352B811F477022006CCEE3 /* DataSerialiser.h */ = {isa = PBXFileReference; fileEncoding = 4; lastKnownFileType = sourcecode.c.h; path = DataSerialiser.h; sourceTree = "<group>"; };
		C6352B821F477022006CCEE3 /* DataSerialiserTraits.h */ = {isa = PBXFileReference; fileEncoding = 4; lastKnownFileType = sourcecode.c.h; path = DataSerialiserTraits.h; sourceTree = "<group>"; };
		C6352B831F477022006CCEE3 /* Endianness.h */ = {isa = PBXFileReference; fileEncoding = 4; lastKnownFileType = sourcecode.c.h; path = Endianness.h; sourceTree = "<group>"; };
		C6352B881F477032006CCEE3 /* GameAction.cpp */ = {isa = PBXFileReference; fileEncoding = 4; lastKnownFileType = sourcecode.cpp.cpp; path = GameAction.cpp; sourceTree = "<group>"; };
		C6352B891F477032006CCEE3 /* GameAction.h */ = {isa = PBXFileReference; fileEncoding = 4; lastKnownFileType = sourcecode.c.h; path = GameAction.h; sourceTree = "<group>"; };
		C6352B8A1F477032006CCEE3 /* GameActionCompat.cpp */ = {isa = PBXFileReference; fileEncoding = 4; lastKnownFileType = sourcecode.cpp.cpp; path = GameActionCompat.cpp; sourceTree = "<group>"; };
		C6352B8B1F477032006CCEE3 /* GameActionRegistration.cpp */ = {isa = PBXFileReference; fileEncoding = 4; lastKnownFileType = sourcecode.cpp.cpp; path = GameActionRegistration.cpp; sourceTree = "<group>"; };
		C6352B8C1F477032006CCEE3 /* PlaceParkEntranceAction.hpp */ = {isa = PBXFileReference; fileEncoding = 4; lastKnownFileType = sourcecode.cpp.h; path = PlaceParkEntranceAction.hpp; sourceTree = "<group>"; };
		C6352B8D1F477032006CCEE3 /* RideCreateAction.hpp */ = {isa = PBXFileReference; fileEncoding = 4; lastKnownFileType = sourcecode.cpp.h; path = RideCreateAction.hpp; sourceTree = "<group>"; };
		C6352B8E1F477032006CCEE3 /* RideSetStatus.hpp */ = {isa = PBXFileReference; fileEncoding = 4; lastKnownFileType = sourcecode.cpp.h; path = RideSetStatus.hpp; sourceTree = "<group>"; };
		C6352B8F1F477032006CCEE3 /* SetParkEntranceFeeAction.hpp */ = {isa = PBXFileReference; fileEncoding = 4; lastKnownFileType = sourcecode.cpp.h; path = SetParkEntranceFeeAction.hpp; sourceTree = "<group>"; };
		C64644EE1F3FA4120026AC2D /* ClearScenery.cpp */ = {isa = PBXFileReference; fileEncoding = 4; lastKnownFileType = sourcecode.cpp.cpp; path = ClearScenery.cpp; sourceTree = "<group>"; };
		C64644EF1F3FA4120026AC2D /* EditorInventionsList.cpp */ = {isa = PBXFileReference; fileEncoding = 4; lastKnownFileType = sourcecode.cpp.cpp; path = EditorInventionsList.cpp; sourceTree = "<group>"; };
		C64644F01F3FA4120026AC2D /* EditorObjectiveOptions.cpp */ = {isa = PBXFileReference; fileEncoding = 4; lastKnownFileType = sourcecode.cpp.cpp; path = EditorObjectiveOptions.cpp; sourceTree = "<group>"; };
		C64644F11F3FA4120026AC2D /* EditorScenarioOptions.cpp */ = {isa = PBXFileReference; fileEncoding = 4; lastKnownFileType = sourcecode.cpp.cpp; path = EditorScenarioOptions.cpp; sourceTree = "<group>"; };
		C64644F21F3FA4120026AC2D /* Footpath.cpp */ = {isa = PBXFileReference; fileEncoding = 4; lastKnownFileType = sourcecode.cpp.cpp; path = Footpath.cpp; sourceTree = "<group>"; };
		C64644F31F3FA4120026AC2D /* Land.cpp */ = {isa = PBXFileReference; fileEncoding = 4; lastKnownFileType = sourcecode.cpp.cpp; path = Land.cpp; sourceTree = "<group>"; };
		C64644F41F3FA4120026AC2D /* Main.cpp */ = {isa = PBXFileReference; fileEncoding = 4; lastKnownFileType = sourcecode.cpp.cpp; path = Main.cpp; sourceTree = "<group>"; };
		C64644F51F3FA4120026AC2D /* StaffList.cpp */ = {isa = PBXFileReference; fileEncoding = 4; lastKnownFileType = sourcecode.cpp.cpp; path = StaffList.cpp; sourceTree = "<group>"; };
		C64644F61F3FA4120026AC2D /* ViewClipping.cpp */ = {isa = PBXFileReference; fileEncoding = 4; lastKnownFileType = sourcecode.cpp.cpp; path = ViewClipping.cpp; sourceTree = "<group>"; };
		C64644F71F3FA4120026AC2D /* Water.cpp */ = {isa = PBXFileReference; fileEncoding = 4; lastKnownFileType = sourcecode.cpp.cpp; path = Water.cpp; sourceTree = "<group>"; };
		C651A8D71F30204300443BCA /* Text.cpp */ = {isa = PBXFileReference; fileEncoding = 4; lastKnownFileType = sourcecode.cpp.cpp; path = Text.cpp; sourceTree = "<group>"; };
		C651A8D81F30204300443BCA /* Text.h */ = {isa = PBXFileReference; fileEncoding = 4; lastKnownFileType = sourcecode.c.h; path = Text.h; sourceTree = "<group>"; };
		C654DF1C1F69C0430040F43D /* Banner.cpp */ = {isa = PBXFileReference; fileEncoding = 4; lastKnownFileType = sourcecode.cpp.cpp; path = Banner.cpp; sourceTree = "<group>"; };
		C654DF1D1F69C0430040F43D /* DemolishRidePrompt.cpp */ = {isa = PBXFileReference; fileEncoding = 4; lastKnownFileType = sourcecode.cpp.cpp; path = DemolishRidePrompt.cpp; sourceTree = "<group>"; };
		C654DF1E1F69C0430040F43D /* Error.cpp */ = {isa = PBXFileReference; fileEncoding = 4; lastKnownFileType = sourcecode.cpp.cpp; path = Error.cpp; sourceTree = "<group>"; };
		C654DF1F1F69C0430040F43D /* Finances.cpp */ = {isa = PBXFileReference; fileEncoding = 4; lastKnownFileType = sourcecode.cpp.cpp; path = Finances.cpp; sourceTree = "<group>"; };
		C654DF201F69C0430040F43D /* GuestList.cpp */ = {isa = PBXFileReference; fileEncoding = 4; lastKnownFileType = sourcecode.cpp.cpp; path = GuestList.cpp; sourceTree = "<group>"; };
		C654DF211F69C0430040F43D /* InstallTrack.cpp */ = {isa = PBXFileReference; fileEncoding = 4; lastKnownFileType = sourcecode.cpp.cpp; path = InstallTrack.cpp; sourceTree = "<group>"; };
		C654DF221F69C0430040F43D /* LoadSave.cpp */ = {isa = PBXFileReference; fileEncoding = 4; lastKnownFileType = sourcecode.cpp.cpp; path = LoadSave.cpp; sourceTree = "<group>"; };
		C654DF231F69C0430040F43D /* NewCampaign.cpp */ = {isa = PBXFileReference; fileEncoding = 4; lastKnownFileType = sourcecode.cpp.cpp; path = NewCampaign.cpp; sourceTree = "<group>"; };
		C654DF241F69C0430040F43D /* Park.cpp */ = {isa = PBXFileReference; fileEncoding = 4; lastKnownFileType = sourcecode.cpp.cpp; path = Park.cpp; sourceTree = "<group>"; };
		C654DF251F69C0430040F43D /* Player.cpp */ = {isa = PBXFileReference; fileEncoding = 4; lastKnownFileType = sourcecode.cpp.cpp; path = Player.cpp; sourceTree = "<group>"; };
		C654DF261F69C0430040F43D /* Sign.cpp */ = {isa = PBXFileReference; fileEncoding = 4; lastKnownFileType = sourcecode.cpp.cpp; path = Sign.cpp; sourceTree = "<group>"; };
		C654DF271F69C0430040F43D /* StaffFirePrompt.cpp */ = {isa = PBXFileReference; fileEncoding = 4; lastKnownFileType = sourcecode.cpp.cpp; path = StaffFirePrompt.cpp; sourceTree = "<group>"; };
		C654DF281F69C0430040F43D /* TitleCommandEditor.cpp */ = {isa = PBXFileReference; fileEncoding = 4; lastKnownFileType = sourcecode.cpp.cpp; path = TitleCommandEditor.cpp; sourceTree = "<group>"; };
		C654DF291F69C0430040F43D /* TitleEditor.cpp */ = {isa = PBXFileReference; fileEncoding = 4; lastKnownFileType = sourcecode.cpp.cpp; path = TitleEditor.cpp; sourceTree = "<group>"; };
		C654DF2A1F69C0430040F43D /* TitleScenarioSelect.cpp */ = {isa = PBXFileReference; fileEncoding = 4; lastKnownFileType = sourcecode.cpp.cpp; path = TitleScenarioSelect.cpp; sourceTree = "<group>"; };
		C654DF2B1F69C0430040F43D /* TrackDesignManage.cpp */ = {isa = PBXFileReference; fileEncoding = 4; lastKnownFileType = sourcecode.cpp.cpp; path = TrackDesignManage.cpp; sourceTree = "<group>"; };
		C654DF2C1F69C0430040F43D /* TrackDesignPlace.cpp */ = {isa = PBXFileReference; fileEncoding = 4; lastKnownFileType = sourcecode.cpp.cpp; path = TrackDesignPlace.cpp; sourceTree = "<group>"; };
		C654DF3E1F69C18C0040F43D /* Intent.cpp */ = {isa = PBXFileReference; fileEncoding = 4; lastKnownFileType = sourcecode.cpp.cpp; path = Intent.cpp; sourceTree = "<group>"; };
		C654DF3F1F69C18C0040F43D /* Intent.h */ = {isa = PBXFileReference; fileEncoding = 4; lastKnownFileType = sourcecode.c.h; path = Intent.h; sourceTree = "<group>"; };
		C666ED741F33DBB20061AA04 /* ShortcutKeyChange.cpp */ = {isa = PBXFileReference; fileEncoding = 4; lastKnownFileType = sourcecode.cpp.cpp; path = ShortcutKeyChange.cpp; sourceTree = "<group>"; };
		C666ED751F33DBB20061AA04 /* ShortcutKeys.cpp */ = {isa = PBXFileReference; fileEncoding = 4; lastKnownFileType = sourcecode.cpp.cpp; path = ShortcutKeys.cpp; sourceTree = "<group>"; };
		C666EE551F37ACB10061AA04 /* About.cpp */ = {isa = PBXFileReference; fileEncoding = 4; lastKnownFileType = sourcecode.cpp.cpp; path = About.cpp; sourceTree = "<group>"; };
		C666EE561F37ACB10061AA04 /* Changelog.cpp */ = {isa = PBXFileReference; fileEncoding = 4; lastKnownFileType = sourcecode.cpp.cpp; path = Changelog.cpp; sourceTree = "<group>"; };
		C666EE571F37ACB10061AA04 /* Cheats.cpp */ = {isa = PBXFileReference; fileEncoding = 4; lastKnownFileType = sourcecode.cpp.cpp; path = Cheats.cpp; sourceTree = "<group>"; };
		C666EE581F37ACB10061AA04 /* CustomCurrency.cpp */ = {isa = PBXFileReference; fileEncoding = 4; lastKnownFileType = sourcecode.cpp.cpp; path = CustomCurrency.cpp; sourceTree = "<group>"; };
		C666EE591F37ACB10061AA04 /* DebugPaint.cpp */ = {isa = PBXFileReference; fileEncoding = 4; lastKnownFileType = sourcecode.cpp.cpp; path = DebugPaint.cpp; sourceTree = "<group>"; };
		C666EE5A1F37ACB10061AA04 /* LandRights.cpp */ = {isa = PBXFileReference; fileEncoding = 4; lastKnownFileType = sourcecode.cpp.cpp; path = LandRights.cpp; sourceTree = "<group>"; };
		C666EE5B1F37ACB10061AA04 /* MapGen.cpp */ = {isa = PBXFileReference; fileEncoding = 4; lastKnownFileType = sourcecode.cpp.cpp; path = MapGen.cpp; sourceTree = "<group>"; };
		C666EE5C1F37ACB10061AA04 /* Multiplayer.cpp */ = {isa = PBXFileReference; fileEncoding = 4; lastKnownFileType = sourcecode.cpp.cpp; path = Multiplayer.cpp; sourceTree = "<group>"; };
		C666EE5D1F37ACB10061AA04 /* MusicCredits.cpp */ = {isa = PBXFileReference; fileEncoding = 4; lastKnownFileType = sourcecode.cpp.cpp; path = MusicCredits.cpp; sourceTree = "<group>"; };
		C666EE5E1F37ACB10061AA04 /* News.cpp */ = {isa = PBXFileReference; fileEncoding = 4; lastKnownFileType = sourcecode.cpp.cpp; path = News.cpp; sourceTree = "<group>"; };
		C666EE5F1F37ACB10061AA04 /* NewsOptions.cpp */ = {isa = PBXFileReference; fileEncoding = 4; lastKnownFileType = sourcecode.cpp.cpp; path = NewsOptions.cpp; sourceTree = "<group>"; };
		C666EE601F37ACB10061AA04 /* Options.cpp */ = {isa = PBXFileReference; fileEncoding = 4; lastKnownFileType = sourcecode.cpp.cpp; path = Options.cpp; sourceTree = "<group>"; };
		C666EE611F37ACB10061AA04 /* SavePrompt.cpp */ = {isa = PBXFileReference; fileEncoding = 4; lastKnownFileType = sourcecode.cpp.cpp; path = SavePrompt.cpp; sourceTree = "<group>"; };
		C666EE621F37ACB10061AA04 /* ServerList.cpp */ = {isa = PBXFileReference; fileEncoding = 4; lastKnownFileType = sourcecode.cpp.cpp; path = ServerList.cpp; sourceTree = "<group>"; };
		C666EE631F37ACB10061AA04 /* ServerStart.cpp */ = {isa = PBXFileReference; fileEncoding = 4; lastKnownFileType = sourcecode.cpp.cpp; path = ServerStart.cpp; sourceTree = "<group>"; };
		C666EE641F37ACB10061AA04 /* Themes.cpp */ = {isa = PBXFileReference; fileEncoding = 4; lastKnownFileType = sourcecode.cpp.cpp; path = Themes.cpp; sourceTree = "<group>"; };
		C666EE651F37ACB10061AA04 /* TitleExit.cpp */ = {isa = PBXFileReference; fileEncoding = 4; lastKnownFileType = sourcecode.cpp.cpp; path = TitleExit.cpp; sourceTree = "<group>"; };
		C666EE661F37ACB10061AA04 /* TitleLogo.cpp */ = {isa = PBXFileReference; fileEncoding = 4; lastKnownFileType = sourcecode.cpp.cpp; path = TitleLogo.cpp; sourceTree = "<group>"; };
		C666EE671F37ACB10061AA04 /* TitleMenu.cpp */ = {isa = PBXFileReference; fileEncoding = 4; lastKnownFileType = sourcecode.cpp.cpp; path = TitleMenu.cpp; sourceTree = "<group>"; };
		C666EE681F37ACB10061AA04 /* TitleOptions.cpp */ = {isa = PBXFileReference; fileEncoding = 4; lastKnownFileType = sourcecode.cpp.cpp; path = TitleOptions.cpp; sourceTree = "<group>"; };
		C666EE691F37ACB10061AA04 /* Viewport.cpp */ = {isa = PBXFileReference; fileEncoding = 4; lastKnownFileType = sourcecode.cpp.cpp; path = Viewport.cpp; sourceTree = "<group>"; };
		C666EE6A1F37ACB10061AA04 /* Window.h */ = {isa = PBXFileReference; fileEncoding = 4; lastKnownFileType = sourcecode.c.h; path = Window.h; sourceTree = "<group>"; };
		C67B28122002D67900109C93 /* Widget.h */ = {isa = PBXFileReference; fileEncoding = 4; lastKnownFileType = sourcecode.c.h; path = Widget.h; sourceTree = "<group>"; };
		C67B28132002D67900109C93 /* Window.h */ = {isa = PBXFileReference; fileEncoding = 4; lastKnownFileType = sourcecode.c.h; path = Window.h; sourceTree = "<group>"; };
		C67B28142002D67900109C93 /* Viewport.h */ = {isa = PBXFileReference; fileEncoding = 4; lastKnownFileType = sourcecode.c.h; path = Viewport.h; sourceTree = "<group>"; };
		C67B28182002D7F200109C93 /* Window_internal.h */ = {isa = PBXFileReference; fileEncoding = 4; lastKnownFileType = sourcecode.c.h; path = Window_internal.h; sourceTree = "<group>"; };
		C67CCD651FBBCFDB004FAE4C /* EditorBottomToolbar.cpp */ = {isa = PBXFileReference; fileEncoding = 4; lastKnownFileType = sourcecode.cpp.cpp; path = EditorBottomToolbar.cpp; sourceTree = "<group>"; };
		C67CCD671FBBD137004FAE4C /* EditorMain.cpp */ = {isa = PBXFileReference; fileEncoding = 4; lastKnownFileType = sourcecode.cpp.cpp; path = EditorMain.cpp; sourceTree = "<group>"; };
		C68313C51FDB4EBA006DB3D8 /* input.cpp */ = {isa = PBXFileReference; fileEncoding = 4; lastKnownFileType = sourcecode.cpp.cpp; path = input.cpp; sourceTree = "<group>"; };
		C68313C71FDB4ED4006DB3D8 /* MouseInput.cpp */ = {isa = PBXFileReference; fileEncoding = 4; lastKnownFileType = sourcecode.cpp.cpp; path = MouseInput.cpp; sourceTree = "<group>"; };
		C68313C91FDB4EEC006DB3D8 /* Tooltip.cpp */ = {isa = PBXFileReference; fileEncoding = 4; lastKnownFileType = sourcecode.cpp.cpp; path = Tooltip.cpp; sourceTree = "<group>"; };
		C68313CA1FDB4EEC006DB3D8 /* Dropdown.cpp */ = {isa = PBXFileReference; fileEncoding = 4; lastKnownFileType = sourcecode.cpp.cpp; path = Dropdown.cpp; sourceTree = "<group>"; };
		C68313D01FDB4F4C006DB3D8 /* Dropdown.h */ = {isa = PBXFileReference; fileEncoding = 4; lastKnownFileType = sourcecode.c.h; path = Dropdown.h; sourceTree = "<group>"; };
		C68313D11FDB4F4C006DB3D8 /* Graph.cpp */ = {isa = PBXFileReference; fileEncoding = 4; lastKnownFileType = sourcecode.cpp.cpp; path = Graph.cpp; sourceTree = "<group>"; };
		C68313D21FDB4F4C006DB3D8 /* Graph.h */ = {isa = PBXFileReference; fileEncoding = 4; lastKnownFileType = sourcecode.c.h; path = Graph.h; sourceTree = "<group>"; };
		C68313D31FDB4F4C006DB3D8 /* LandTool.cpp */ = {isa = PBXFileReference; fileEncoding = 4; lastKnownFileType = sourcecode.cpp.cpp; path = LandTool.cpp; sourceTree = "<group>"; };
		C68313D41FDB4F4C006DB3D8 /* LandTool.h */ = {isa = PBXFileReference; fileEncoding = 4; lastKnownFileType = sourcecode.c.h; path = LandTool.h; sourceTree = "<group>"; };
		C685E5141F8907840090598F /* NewRide.cpp */ = {isa = PBXFileReference; lastKnownFileType = sourcecode.cpp.cpp; path = NewRide.cpp; sourceTree = "<group>"; };
		C685E5151F8907840090598F /* Staff.cpp */ = {isa = PBXFileReference; lastKnownFileType = sourcecode.cpp.cpp; path = Staff.cpp; sourceTree = "<group>"; };
		C685E5161F8907840090598F /* Guest.cpp */ = {isa = PBXFileReference; lastKnownFileType = sourcecode.cpp.cpp; path = Guest.cpp; sourceTree = "<group>"; };
		C685E5171F8907840090598F /* Map.cpp */ = {isa = PBXFileReference; lastKnownFileType = sourcecode.cpp.cpp; path = Map.cpp; sourceTree = "<group>"; };
		C685E5181F8907840090598F /* Research.cpp */ = {isa = PBXFileReference; lastKnownFileType = sourcecode.cpp.cpp; path = Research.cpp; sourceTree = "<group>"; };
		C688783D202893590084B384 /* Foundation.framework */ = {isa = PBXFileReference; lastKnownFileType = wrapper.framework; name = Foundation.framework; path = System/Library/Frameworks/Foundation.framework; sourceTree = SDKROOT; };
		C688783F202893600084B384 /* Cocoa.framework */ = {isa = PBXFileReference; lastKnownFileType = wrapper.framework; name = Cocoa.framework; path = System/Library/Frameworks/Cocoa.framework; sourceTree = SDKROOT; };
		C68D98BB1FC6B8AB008E8378 /* TileInspector.cpp */ = {isa = PBXFileReference; fileEncoding = 4; lastKnownFileType = sourcecode.cpp.cpp; path = TileInspector.cpp; sourceTree = "<group>"; };
		C6D2BEE11F9BAA6C008B557C /* Ride.cpp */ = {isa = PBXFileReference; fileEncoding = 4; lastKnownFileType = sourcecode.cpp.cpp; path = Ride.cpp; sourceTree = "<group>"; };
		C6D2BEE31F9BAACC008B557C /* TrackList.cpp */ = {isa = PBXFileReference; fileEncoding = 4; lastKnownFileType = sourcecode.cpp.cpp; path = TrackList.cpp; sourceTree = "<group>"; };
		C6D2BEE41F9BAACD008B557C /* MapTooltip.cpp */ = {isa = PBXFileReference; fileEncoding = 4; lastKnownFileType = sourcecode.cpp.cpp; path = MapTooltip.cpp; sourceTree = "<group>"; };
		C6D2BEE51F9BAACD008B557C /* MazeConstruction.cpp */ = {isa = PBXFileReference; fileEncoding = 4; lastKnownFileType = sourcecode.cpp.cpp; path = MazeConstruction.cpp; sourceTree = "<group>"; };
		C6D2BEE91F9BB83B008B557C /* NetworkStatus.cpp */ = {isa = PBXFileReference; fileEncoding = 4; lastKnownFileType = sourcecode.cpp.cpp; path = NetworkStatus.cpp; sourceTree = "<group>"; };
		C6E415501FAFD6DB00D4A52A /* RideConstruction.cpp */ = {isa = PBXFileReference; fileEncoding = 4; lastKnownFileType = sourcecode.cpp.cpp; path = RideConstruction.cpp; sourceTree = "<group>"; };
		C6E96E331E0408A80076A04F /* zip.h */ = {isa = PBXFileReference; lastKnownFileType = sourcecode.c.h; path = zip.h; sourceTree = "<group>"; };
		C6E96E341E0408A80076A04F /* zipconf.h */ = {isa = PBXFileReference; lastKnownFileType = sourcecode.c.h; path = zipconf.h; sourceTree = "<group>"; };
		C6E96E351E0408B40076A04F /* libzip.dylib */ = {isa = PBXFileReference; lastKnownFileType = "compiled.mach-o.dylib"; path = libzip.dylib; sourceTree = "<group>"; };
		C9C630B92235A7E7009AD16E /* LandRaiseAction.hpp */ = {isa = PBXFileReference; fileEncoding = 4; lastKnownFileType = sourcecode.cpp.h; path = LandRaiseAction.hpp; sourceTree = "<group>"; };
		C9C630BA2235A7E7009AD16E /* LandLowerAction.hpp */ = {isa = PBXFileReference; fileEncoding = 4; lastKnownFileType = sourcecode.cpp.h; path = LandLowerAction.hpp; sourceTree = "<group>"; };
		C9C630BB2235A7F9009AD16E /* WaterLowerAction.hpp */ = {isa = PBXFileReference; fileEncoding = 4; lastKnownFileType = sourcecode.cpp.h; path = WaterLowerAction.hpp; sourceTree = "<group>"; };
		C9C630BC2235A7F9009AD16E /* WaterRaiseAction.hpp */ = {isa = PBXFileReference; fileEncoding = 4; lastKnownFileType = sourcecode.cpp.h; path = WaterRaiseAction.hpp; sourceTree = "<group>"; };
		C9C630BD2235A9C6009AD16E /* FootpathPlaceFromTrackAction.hpp */ = {isa = PBXFileReference; fileEncoding = 4; lastKnownFileType = sourcecode.cpp.h; path = FootpathPlaceFromTrackAction.hpp; sourceTree = "<group>"; };
		D41B73EE1C2101890080A7B9 /* libcurl.tbd */ = {isa = PBXFileReference; lastKnownFileType = "sourcecode.text-based-dylib-definition"; name = libcurl.tbd; path = usr/lib/libcurl.tbd; sourceTree = SDKROOT; };
		D41B741C1C210A7A0080A7B9 /* libiconv.tbd */ = {isa = PBXFileReference; lastKnownFileType = "sourcecode.text-based-dylib-definition"; name = libiconv.tbd; path = usr/lib/libiconv.tbd; sourceTree = SDKROOT; };
		D41B74721C2125E50080A7B9 /* Assets.xcassets */ = {isa = PBXFileReference; lastKnownFileType = folder.assetcatalog; name = Assets.xcassets; path = distribution/macos/Assets.xcassets; sourceTree = SOURCE_ROOT; };
		D43407E11D0E14CE00C2B3D4 /* shaders */ = {isa = PBXFileReference; lastKnownFileType = folder; name = shaders; path = data/shaders; sourceTree = SOURCE_ROOT; };
		D43BAB921F8C2B2B00A9E362 /* OpenGLAPIProc.h */ = {isa = PBXFileReference; lastKnownFileType = sourcecode.c.h; path = OpenGLAPIProc.h; sourceTree = "<group>"; };
		D45A38B31CF3006400659A24 /* libcrypto.dylib */ = {isa = PBXFileReference; lastKnownFileType = "compiled.mach-o.dylib"; path = libcrypto.dylib; sourceTree = "<group>"; };
		D45A38B41CF3006400659A24 /* libfreetype.dylib */ = {isa = PBXFileReference; lastKnownFileType = "compiled.mach-o.dylib"; path = libfreetype.dylib; sourceTree = "<group>"; };
		D45A38B51CF3006400659A24 /* libjansson.dylib */ = {isa = PBXFileReference; lastKnownFileType = "compiled.mach-o.dylib"; path = libjansson.dylib; sourceTree = "<group>"; };
		D45A38B81CF3006400659A24 /* libSDL2.dylib */ = {isa = PBXFileReference; lastKnownFileType = "compiled.mach-o.dylib"; path = libSDL2.dylib; sourceTree = "<group>"; };
		D45A38B91CF3006400659A24 /* libspeexdsp.dylib */ = {isa = PBXFileReference; lastKnownFileType = "compiled.mach-o.dylib"; path = libspeexdsp.dylib; sourceTree = "<group>"; };
		D45A38C41CF3007A00659A24 /* jansson_config.h */ = {isa = PBXFileReference; fileEncoding = 4; lastKnownFileType = sourcecode.c.h; path = jansson_config.h; sourceTree = "<group>"; };
		D45A38C51CF3007A00659A24 /* jansson.h */ = {isa = PBXFileReference; fileEncoding = 4; lastKnownFileType = sourcecode.c.h; path = jansson.h; sourceTree = "<group>"; };
		D45A38C71CF3007A00659A24 /* png.h */ = {isa = PBXFileReference; fileEncoding = 4; lastKnownFileType = sourcecode.c.h; path = png.h; sourceTree = "<group>"; };
		D45A38C81CF3007A00659A24 /* pngconf.h */ = {isa = PBXFileReference; fileEncoding = 4; lastKnownFileType = sourcecode.c.h; path = pngconf.h; sourceTree = "<group>"; };
		D45A38C91CF3007A00659A24 /* pnglibconf.h */ = {isa = PBXFileReference; fileEncoding = 4; lastKnownFileType = sourcecode.c.h; path = pnglibconf.h; sourceTree = "<group>"; };
		D45A38CB1CF3007A00659A24 /* aes.h */ = {isa = PBXFileReference; fileEncoding = 4; lastKnownFileType = sourcecode.c.h; path = aes.h; sourceTree = "<group>"; };
		D45A38CC1CF3007A00659A24 /* asn1.h */ = {isa = PBXFileReference; fileEncoding = 4; lastKnownFileType = sourcecode.c.h; path = asn1.h; sourceTree = "<group>"; };
		D45A38CD1CF3007A00659A24 /* asn1_mac.h */ = {isa = PBXFileReference; fileEncoding = 4; lastKnownFileType = sourcecode.c.h; path = asn1_mac.h; sourceTree = "<group>"; };
		D45A38CE1CF3007A00659A24 /* asn1t.h */ = {isa = PBXFileReference; fileEncoding = 4; lastKnownFileType = sourcecode.c.h; path = asn1t.h; sourceTree = "<group>"; };
		D45A38CF1CF3007A00659A24 /* bio.h */ = {isa = PBXFileReference; fileEncoding = 4; lastKnownFileType = sourcecode.c.h; path = bio.h; sourceTree = "<group>"; };
		D45A38D01CF3007A00659A24 /* blowfish.h */ = {isa = PBXFileReference; fileEncoding = 4; lastKnownFileType = sourcecode.c.h; path = blowfish.h; sourceTree = "<group>"; };
		D45A38D11CF3007A00659A24 /* bn.h */ = {isa = PBXFileReference; fileEncoding = 4; lastKnownFileType = sourcecode.c.h; path = bn.h; sourceTree = "<group>"; };
		D45A38D21CF3007A00659A24 /* buffer.h */ = {isa = PBXFileReference; fileEncoding = 4; lastKnownFileType = sourcecode.c.h; path = buffer.h; sourceTree = "<group>"; };
		D45A38D31CF3007A00659A24 /* camellia.h */ = {isa = PBXFileReference; fileEncoding = 4; lastKnownFileType = sourcecode.c.h; path = camellia.h; sourceTree = "<group>"; };
		D45A38D41CF3007A00659A24 /* cast.h */ = {isa = PBXFileReference; fileEncoding = 4; lastKnownFileType = sourcecode.c.h; path = cast.h; sourceTree = "<group>"; };
		D45A38D51CF3007A00659A24 /* cmac.h */ = {isa = PBXFileReference; fileEncoding = 4; lastKnownFileType = sourcecode.c.h; path = cmac.h; sourceTree = "<group>"; };
		D45A38D61CF3007A00659A24 /* cms.h */ = {isa = PBXFileReference; fileEncoding = 4; lastKnownFileType = sourcecode.c.h; path = cms.h; sourceTree = "<group>"; };
		D45A38D71CF3007A00659A24 /* comp.h */ = {isa = PBXFileReference; fileEncoding = 4; lastKnownFileType = sourcecode.c.h; path = comp.h; sourceTree = "<group>"; };
		D45A38D81CF3007A00659A24 /* conf.h */ = {isa = PBXFileReference; fileEncoding = 4; lastKnownFileType = sourcecode.c.h; path = conf.h; sourceTree = "<group>"; };
		D45A38D91CF3007A00659A24 /* conf_api.h */ = {isa = PBXFileReference; fileEncoding = 4; lastKnownFileType = sourcecode.c.h; path = conf_api.h; sourceTree = "<group>"; };
		D45A38DA1CF3007A00659A24 /* crypto.h */ = {isa = PBXFileReference; fileEncoding = 4; lastKnownFileType = sourcecode.c.h; path = crypto.h; sourceTree = "<group>"; };
		D45A38DB1CF3007A00659A24 /* des.h */ = {isa = PBXFileReference; fileEncoding = 4; lastKnownFileType = sourcecode.c.h; path = des.h; sourceTree = "<group>"; };
		D45A38DC1CF3007A00659A24 /* des_old.h */ = {isa = PBXFileReference; fileEncoding = 4; lastKnownFileType = sourcecode.c.h; path = des_old.h; sourceTree = "<group>"; };
		D45A38DD1CF3007A00659A24 /* dh.h */ = {isa = PBXFileReference; fileEncoding = 4; lastKnownFileType = sourcecode.c.h; path = dh.h; sourceTree = "<group>"; };
		D45A38DE1CF3007A00659A24 /* dsa.h */ = {isa = PBXFileReference; fileEncoding = 4; lastKnownFileType = sourcecode.c.h; path = dsa.h; sourceTree = "<group>"; };
		D45A38DF1CF3007A00659A24 /* dso.h */ = {isa = PBXFileReference; fileEncoding = 4; lastKnownFileType = sourcecode.c.h; path = dso.h; sourceTree = "<group>"; };
		D45A38E01CF3007A00659A24 /* dtls1.h */ = {isa = PBXFileReference; fileEncoding = 4; lastKnownFileType = sourcecode.c.h; path = dtls1.h; sourceTree = "<group>"; };
		D45A38E11CF3007A00659A24 /* e_os2.h */ = {isa = PBXFileReference; fileEncoding = 4; lastKnownFileType = sourcecode.c.h; path = e_os2.h; sourceTree = "<group>"; };
		D45A38E21CF3007A00659A24 /* ebcdic.h */ = {isa = PBXFileReference; fileEncoding = 4; lastKnownFileType = sourcecode.c.h; path = ebcdic.h; sourceTree = "<group>"; };
		D45A38E31CF3007A00659A24 /* ec.h */ = {isa = PBXFileReference; fileEncoding = 4; lastKnownFileType = sourcecode.c.h; path = ec.h; sourceTree = "<group>"; };
		D45A38E41CF3007A00659A24 /* ecdh.h */ = {isa = PBXFileReference; fileEncoding = 4; lastKnownFileType = sourcecode.c.h; path = ecdh.h; sourceTree = "<group>"; };
		D45A38E51CF3007A00659A24 /* ecdsa.h */ = {isa = PBXFileReference; fileEncoding = 4; lastKnownFileType = sourcecode.c.h; path = ecdsa.h; sourceTree = "<group>"; };
		D45A38E61CF3007A00659A24 /* engine.h */ = {isa = PBXFileReference; fileEncoding = 4; lastKnownFileType = sourcecode.c.h; path = engine.h; sourceTree = "<group>"; };
		D45A38E71CF3007A00659A24 /* err.h */ = {isa = PBXFileReference; fileEncoding = 4; lastKnownFileType = sourcecode.c.h; path = err.h; sourceTree = "<group>"; };
		D45A38E81CF3007A00659A24 /* evp.h */ = {isa = PBXFileReference; fileEncoding = 4; lastKnownFileType = sourcecode.c.h; path = evp.h; sourceTree = "<group>"; };
		D45A38E91CF3007A00659A24 /* hmac.h */ = {isa = PBXFileReference; fileEncoding = 4; lastKnownFileType = sourcecode.c.h; path = hmac.h; sourceTree = "<group>"; };
		D45A38EA1CF3007A00659A24 /* idea.h */ = {isa = PBXFileReference; fileEncoding = 4; lastKnownFileType = sourcecode.c.h; path = idea.h; sourceTree = "<group>"; };
		D45A38EB1CF3007A00659A24 /* krb5_asn.h */ = {isa = PBXFileReference; fileEncoding = 4; lastKnownFileType = sourcecode.c.h; path = krb5_asn.h; sourceTree = "<group>"; };
		D45A38EC1CF3007A00659A24 /* kssl.h */ = {isa = PBXFileReference; fileEncoding = 4; lastKnownFileType = sourcecode.c.h; path = kssl.h; sourceTree = "<group>"; };
		D45A38ED1CF3007A00659A24 /* lhash.h */ = {isa = PBXFileReference; fileEncoding = 4; lastKnownFileType = sourcecode.c.h; path = lhash.h; sourceTree = "<group>"; };
		D45A38EE1CF3007A00659A24 /* md4.h */ = {isa = PBXFileReference; fileEncoding = 4; lastKnownFileType = sourcecode.c.h; path = md4.h; sourceTree = "<group>"; };
		D45A38EF1CF3007A00659A24 /* md5.h */ = {isa = PBXFileReference; fileEncoding = 4; lastKnownFileType = sourcecode.c.h; path = md5.h; sourceTree = "<group>"; };
		D45A38F01CF3007A00659A24 /* mdc2.h */ = {isa = PBXFileReference; fileEncoding = 4; lastKnownFileType = sourcecode.c.h; path = mdc2.h; sourceTree = "<group>"; };
		D45A38F11CF3007A00659A24 /* modes.h */ = {isa = PBXFileReference; fileEncoding = 4; lastKnownFileType = sourcecode.c.h; path = modes.h; sourceTree = "<group>"; };
		D45A38F21CF3007A00659A24 /* obj_mac.h */ = {isa = PBXFileReference; fileEncoding = 4; lastKnownFileType = sourcecode.c.h; path = obj_mac.h; sourceTree = "<group>"; };
		D45A38F31CF3007A00659A24 /* objects.h */ = {isa = PBXFileReference; fileEncoding = 4; lastKnownFileType = sourcecode.c.h; path = objects.h; sourceTree = "<group>"; };
		D45A38F41CF3007A00659A24 /* ocsp.h */ = {isa = PBXFileReference; fileEncoding = 4; lastKnownFileType = sourcecode.c.h; path = ocsp.h; sourceTree = "<group>"; };
		D45A38F51CF3007A00659A24 /* opensslconf.h */ = {isa = PBXFileReference; fileEncoding = 4; lastKnownFileType = sourcecode.c.h; path = opensslconf.h; sourceTree = "<group>"; };
		D45A38F61CF3007A00659A24 /* opensslv.h */ = {isa = PBXFileReference; fileEncoding = 4; lastKnownFileType = sourcecode.c.h; path = opensslv.h; sourceTree = "<group>"; };
		D45A38F71CF3007A00659A24 /* ossl_typ.h */ = {isa = PBXFileReference; fileEncoding = 4; lastKnownFileType = sourcecode.c.h; path = ossl_typ.h; sourceTree = "<group>"; };
		D45A38F81CF3007A00659A24 /* pem.h */ = {isa = PBXFileReference; fileEncoding = 4; lastKnownFileType = sourcecode.c.h; path = pem.h; sourceTree = "<group>"; };
		D45A38F91CF3007A00659A24 /* pem2.h */ = {isa = PBXFileReference; fileEncoding = 4; lastKnownFileType = sourcecode.c.h; path = pem2.h; sourceTree = "<group>"; };
		D45A38FA1CF3007A00659A24 /* pkcs12.h */ = {isa = PBXFileReference; fileEncoding = 4; lastKnownFileType = sourcecode.c.h; path = pkcs12.h; sourceTree = "<group>"; };
		D45A38FB1CF3007A00659A24 /* pkcs7.h */ = {isa = PBXFileReference; fileEncoding = 4; lastKnownFileType = sourcecode.c.h; path = pkcs7.h; sourceTree = "<group>"; };
		D45A38FC1CF3007A00659A24 /* pqueue.h */ = {isa = PBXFileReference; fileEncoding = 4; lastKnownFileType = sourcecode.c.h; path = pqueue.h; sourceTree = "<group>"; };
		D45A38FD1CF3007A00659A24 /* rand.h */ = {isa = PBXFileReference; fileEncoding = 4; lastKnownFileType = sourcecode.c.h; path = rand.h; sourceTree = "<group>"; };
		D45A38FE1CF3007A00659A24 /* rc2.h */ = {isa = PBXFileReference; fileEncoding = 4; lastKnownFileType = sourcecode.c.h; path = rc2.h; sourceTree = "<group>"; };
		D45A38FF1CF3007A00659A24 /* rc4.h */ = {isa = PBXFileReference; fileEncoding = 4; lastKnownFileType = sourcecode.c.h; path = rc4.h; sourceTree = "<group>"; };
		D45A39001CF3007A00659A24 /* ripemd.h */ = {isa = PBXFileReference; fileEncoding = 4; lastKnownFileType = sourcecode.c.h; path = ripemd.h; sourceTree = "<group>"; };
		D45A39011CF3007A00659A24 /* rsa.h */ = {isa = PBXFileReference; fileEncoding = 4; lastKnownFileType = sourcecode.c.h; path = rsa.h; sourceTree = "<group>"; };
		D45A39021CF3007A00659A24 /* safestack.h */ = {isa = PBXFileReference; fileEncoding = 4; lastKnownFileType = sourcecode.c.h; path = safestack.h; sourceTree = "<group>"; };
		D45A39031CF3007A00659A24 /* seed.h */ = {isa = PBXFileReference; fileEncoding = 4; lastKnownFileType = sourcecode.c.h; path = seed.h; sourceTree = "<group>"; };
		D45A39041CF3007A00659A24 /* sha.h */ = {isa = PBXFileReference; fileEncoding = 4; lastKnownFileType = sourcecode.c.h; path = sha.h; sourceTree = "<group>"; };
		D45A39051CF3007A00659A24 /* srp.h */ = {isa = PBXFileReference; fileEncoding = 4; lastKnownFileType = sourcecode.c.h; path = srp.h; sourceTree = "<group>"; };
		D45A39061CF3007A00659A24 /* srtp.h */ = {isa = PBXFileReference; fileEncoding = 4; lastKnownFileType = sourcecode.c.h; path = srtp.h; sourceTree = "<group>"; };
		D45A39071CF3007A00659A24 /* ssl.h */ = {isa = PBXFileReference; fileEncoding = 4; lastKnownFileType = sourcecode.c.h; path = ssl.h; sourceTree = "<group>"; };
		D45A39081CF3007A00659A24 /* ssl2.h */ = {isa = PBXFileReference; fileEncoding = 4; lastKnownFileType = sourcecode.c.h; path = ssl2.h; sourceTree = "<group>"; };
		D45A39091CF3007A00659A24 /* ssl23.h */ = {isa = PBXFileReference; fileEncoding = 4; lastKnownFileType = sourcecode.c.h; path = ssl23.h; sourceTree = "<group>"; };
		D45A390A1CF3007A00659A24 /* ssl3.h */ = {isa = PBXFileReference; fileEncoding = 4; lastKnownFileType = sourcecode.c.h; path = ssl3.h; sourceTree = "<group>"; };
		D45A390B1CF3007A00659A24 /* stack.h */ = {isa = PBXFileReference; fileEncoding = 4; lastKnownFileType = sourcecode.c.h; path = stack.h; sourceTree = "<group>"; };
		D45A390C1CF3007A00659A24 /* symhacks.h */ = {isa = PBXFileReference; fileEncoding = 4; lastKnownFileType = sourcecode.c.h; path = symhacks.h; sourceTree = "<group>"; };
		D45A390D1CF3007A00659A24 /* tls1.h */ = {isa = PBXFileReference; fileEncoding = 4; lastKnownFileType = sourcecode.c.h; path = tls1.h; sourceTree = "<group>"; };
		D45A390E1CF3007A00659A24 /* ts.h */ = {isa = PBXFileReference; fileEncoding = 4; lastKnownFileType = sourcecode.c.h; path = ts.h; sourceTree = "<group>"; };
		D45A390F1CF3007A00659A24 /* txt_db.h */ = {isa = PBXFileReference; fileEncoding = 4; lastKnownFileType = sourcecode.c.h; path = txt_db.h; sourceTree = "<group>"; };
		D45A39101CF3007A00659A24 /* ui.h */ = {isa = PBXFileReference; fileEncoding = 4; lastKnownFileType = sourcecode.c.h; path = ui.h; sourceTree = "<group>"; };
		D45A39111CF3007A00659A24 /* ui_compat.h */ = {isa = PBXFileReference; fileEncoding = 4; lastKnownFileType = sourcecode.c.h; path = ui_compat.h; sourceTree = "<group>"; };
		D45A39121CF3007A00659A24 /* whrlpool.h */ = {isa = PBXFileReference; fileEncoding = 4; lastKnownFileType = sourcecode.c.h; path = whrlpool.h; sourceTree = "<group>"; };
		D45A39131CF3007A00659A24 /* x509.h */ = {isa = PBXFileReference; fileEncoding = 4; lastKnownFileType = sourcecode.c.h; path = x509.h; sourceTree = "<group>"; };
		D45A39141CF3007A00659A24 /* x509_vfy.h */ = {isa = PBXFileReference; fileEncoding = 4; lastKnownFileType = sourcecode.c.h; path = x509_vfy.h; sourceTree = "<group>"; };
		D45A39151CF3007A00659A24 /* x509v3.h */ = {isa = PBXFileReference; fileEncoding = 4; lastKnownFileType = sourcecode.c.h; path = x509v3.h; sourceTree = "<group>"; };
		D45A39171CF3007A00659A24 /* begin_code.h */ = {isa = PBXFileReference; fileEncoding = 4; lastKnownFileType = sourcecode.c.h; path = begin_code.h; sourceTree = "<group>"; };
		D45A39181CF3007A00659A24 /* close_code.h */ = {isa = PBXFileReference; fileEncoding = 4; lastKnownFileType = sourcecode.c.h; path = close_code.h; sourceTree = "<group>"; };
		D45A39191CF3007A00659A24 /* SDL.h */ = {isa = PBXFileReference; fileEncoding = 4; lastKnownFileType = sourcecode.c.h; path = SDL.h; sourceTree = "<group>"; };
		D45A391A1CF3007A00659A24 /* SDL_assert.h */ = {isa = PBXFileReference; fileEncoding = 4; lastKnownFileType = sourcecode.c.h; path = SDL_assert.h; sourceTree = "<group>"; };
		D45A391B1CF3007A00659A24 /* SDL_atomic.h */ = {isa = PBXFileReference; fileEncoding = 4; lastKnownFileType = sourcecode.c.h; path = SDL_atomic.h; sourceTree = "<group>"; };
		D45A391C1CF3007A00659A24 /* SDL_audio.h */ = {isa = PBXFileReference; fileEncoding = 4; lastKnownFileType = sourcecode.c.h; path = SDL_audio.h; sourceTree = "<group>"; };
		D45A391D1CF3007A00659A24 /* SDL_bits.h */ = {isa = PBXFileReference; fileEncoding = 4; lastKnownFileType = sourcecode.c.h; path = SDL_bits.h; sourceTree = "<group>"; };
		D45A391E1CF3007A00659A24 /* SDL_blendmode.h */ = {isa = PBXFileReference; fileEncoding = 4; lastKnownFileType = sourcecode.c.h; path = SDL_blendmode.h; sourceTree = "<group>"; };
		D45A391F1CF3007A00659A24 /* SDL_clipboard.h */ = {isa = PBXFileReference; fileEncoding = 4; lastKnownFileType = sourcecode.c.h; path = SDL_clipboard.h; sourceTree = "<group>"; };
		D45A39201CF3007A00659A24 /* SDL_config.h */ = {isa = PBXFileReference; fileEncoding = 4; lastKnownFileType = sourcecode.c.h; path = SDL_config.h; sourceTree = "<group>"; };
		D45A39211CF3007A00659A24 /* SDL_cpuinfo.h */ = {isa = PBXFileReference; fileEncoding = 4; lastKnownFileType = sourcecode.c.h; path = SDL_cpuinfo.h; sourceTree = "<group>"; };
		D45A39221CF3007A00659A24 /* SDL_egl.h */ = {isa = PBXFileReference; fileEncoding = 4; lastKnownFileType = sourcecode.c.h; path = SDL_egl.h; sourceTree = "<group>"; };
		D45A39231CF3007A00659A24 /* SDL_endian.h */ = {isa = PBXFileReference; fileEncoding = 4; lastKnownFileType = sourcecode.c.h; path = SDL_endian.h; sourceTree = "<group>"; };
		D45A39241CF3007A00659A24 /* SDL_error.h */ = {isa = PBXFileReference; fileEncoding = 4; lastKnownFileType = sourcecode.c.h; path = SDL_error.h; sourceTree = "<group>"; };
		D45A39251CF3007A00659A24 /* SDL_events.h */ = {isa = PBXFileReference; fileEncoding = 4; lastKnownFileType = sourcecode.c.h; path = SDL_events.h; sourceTree = "<group>"; };
		D45A39261CF3007A00659A24 /* SDL_filesystem.h */ = {isa = PBXFileReference; fileEncoding = 4; lastKnownFileType = sourcecode.c.h; path = SDL_filesystem.h; sourceTree = "<group>"; };
		D45A39271CF3007A00659A24 /* SDL_gamecontroller.h */ = {isa = PBXFileReference; fileEncoding = 4; lastKnownFileType = sourcecode.c.h; path = SDL_gamecontroller.h; sourceTree = "<group>"; };
		D45A39281CF3007A00659A24 /* SDL_gesture.h */ = {isa = PBXFileReference; fileEncoding = 4; lastKnownFileType = sourcecode.c.h; path = SDL_gesture.h; sourceTree = "<group>"; };
		D45A39291CF3007A00659A24 /* SDL_haptic.h */ = {isa = PBXFileReference; fileEncoding = 4; lastKnownFileType = sourcecode.c.h; path = SDL_haptic.h; sourceTree = "<group>"; };
		D45A392A1CF3007A00659A24 /* SDL_hints.h */ = {isa = PBXFileReference; fileEncoding = 4; lastKnownFileType = sourcecode.c.h; path = SDL_hints.h; sourceTree = "<group>"; };
		D45A392B1CF3007A00659A24 /* SDL_joystick.h */ = {isa = PBXFileReference; fileEncoding = 4; lastKnownFileType = sourcecode.c.h; path = SDL_joystick.h; sourceTree = "<group>"; };
		D45A392C1CF3007A00659A24 /* SDL_keyboard.h */ = {isa = PBXFileReference; fileEncoding = 4; lastKnownFileType = sourcecode.c.h; path = SDL_keyboard.h; sourceTree = "<group>"; };
		D45A392D1CF3007A00659A24 /* SDL_keycode.h */ = {isa = PBXFileReference; fileEncoding = 4; lastKnownFileType = sourcecode.c.h; path = SDL_keycode.h; sourceTree = "<group>"; };
		D45A392E1CF3007A00659A24 /* SDL_loadso.h */ = {isa = PBXFileReference; fileEncoding = 4; lastKnownFileType = sourcecode.c.h; path = SDL_loadso.h; sourceTree = "<group>"; };
		D45A392F1CF3007A00659A24 /* SDL_log.h */ = {isa = PBXFileReference; fileEncoding = 4; lastKnownFileType = sourcecode.c.h; path = SDL_log.h; sourceTree = "<group>"; };
		D45A39301CF3007A00659A24 /* SDL_main.h */ = {isa = PBXFileReference; fileEncoding = 4; lastKnownFileType = sourcecode.c.h; path = SDL_main.h; sourceTree = "<group>"; };
		D45A39311CF3007A00659A24 /* SDL_messagebox.h */ = {isa = PBXFileReference; fileEncoding = 4; lastKnownFileType = sourcecode.c.h; path = SDL_messagebox.h; sourceTree = "<group>"; };
		D45A39321CF3007A00659A24 /* SDL_mouse.h */ = {isa = PBXFileReference; fileEncoding = 4; lastKnownFileType = sourcecode.c.h; path = SDL_mouse.h; sourceTree = "<group>"; };
		D45A39331CF3007A00659A24 /* SDL_mutex.h */ = {isa = PBXFileReference; fileEncoding = 4; lastKnownFileType = sourcecode.c.h; path = SDL_mutex.h; sourceTree = "<group>"; };
		D45A39341CF3007A00659A24 /* SDL_name.h */ = {isa = PBXFileReference; fileEncoding = 4; lastKnownFileType = sourcecode.c.h; path = SDL_name.h; sourceTree = "<group>"; };
		D45A39351CF3007A00659A24 /* SDL_opengl.h */ = {isa = PBXFileReference; fileEncoding = 4; lastKnownFileType = sourcecode.c.h; path = SDL_opengl.h; sourceTree = "<group>"; };
		D45A39361CF3007A00659A24 /* SDL_opengl_glext.h */ = {isa = PBXFileReference; fileEncoding = 4; lastKnownFileType = sourcecode.c.h; path = SDL_opengl_glext.h; sourceTree = "<group>"; };
		D45A39371CF3007A00659A24 /* SDL_opengles.h */ = {isa = PBXFileReference; fileEncoding = 4; lastKnownFileType = sourcecode.c.h; path = SDL_opengles.h; sourceTree = "<group>"; };
		D45A39381CF3007A00659A24 /* SDL_opengles2.h */ = {isa = PBXFileReference; fileEncoding = 4; lastKnownFileType = sourcecode.c.h; path = SDL_opengles2.h; sourceTree = "<group>"; };
		D45A39391CF3007A00659A24 /* SDL_opengles2_gl2.h */ = {isa = PBXFileReference; fileEncoding = 4; lastKnownFileType = sourcecode.c.h; path = SDL_opengles2_gl2.h; sourceTree = "<group>"; };
		D45A393A1CF3007A00659A24 /* SDL_opengles2_gl2ext.h */ = {isa = PBXFileReference; fileEncoding = 4; lastKnownFileType = sourcecode.c.h; path = SDL_opengles2_gl2ext.h; sourceTree = "<group>"; };
		D45A393B1CF3007A00659A24 /* SDL_opengles2_gl2platform.h */ = {isa = PBXFileReference; fileEncoding = 4; lastKnownFileType = sourcecode.c.h; path = SDL_opengles2_gl2platform.h; sourceTree = "<group>"; };
		D45A393C1CF3007A00659A24 /* SDL_opengles2_khrplatform.h */ = {isa = PBXFileReference; fileEncoding = 4; lastKnownFileType = sourcecode.c.h; path = SDL_opengles2_khrplatform.h; sourceTree = "<group>"; };
		D45A393D1CF3007A00659A24 /* SDL_pixels.h */ = {isa = PBXFileReference; fileEncoding = 4; lastKnownFileType = sourcecode.c.h; path = SDL_pixels.h; sourceTree = "<group>"; };
		D45A393E1CF3007A00659A24 /* SDL_platform.h */ = {isa = PBXFileReference; fileEncoding = 4; lastKnownFileType = sourcecode.c.h; path = SDL_platform.h; sourceTree = "<group>"; };
		D45A393F1CF3007A00659A24 /* SDL_power.h */ = {isa = PBXFileReference; fileEncoding = 4; lastKnownFileType = sourcecode.c.h; path = SDL_power.h; sourceTree = "<group>"; };
		D45A39401CF3007A00659A24 /* SDL_quit.h */ = {isa = PBXFileReference; fileEncoding = 4; lastKnownFileType = sourcecode.c.h; path = SDL_quit.h; sourceTree = "<group>"; };
		D45A39411CF3007A00659A24 /* SDL_rect.h */ = {isa = PBXFileReference; fileEncoding = 4; lastKnownFileType = sourcecode.c.h; path = SDL_rect.h; sourceTree = "<group>"; };
		D45A39421CF3007A00659A24 /* SDL_render.h */ = {isa = PBXFileReference; fileEncoding = 4; lastKnownFileType = sourcecode.c.h; path = SDL_render.h; sourceTree = "<group>"; };
		D45A39431CF3007A00659A24 /* SDL_revision.h */ = {isa = PBXFileReference; fileEncoding = 4; lastKnownFileType = sourcecode.c.h; path = SDL_revision.h; sourceTree = "<group>"; };
		D45A39441CF3007A00659A24 /* SDL_rwops.h */ = {isa = PBXFileReference; fileEncoding = 4; lastKnownFileType = sourcecode.c.h; path = SDL_rwops.h; sourceTree = "<group>"; };
		D45A39451CF3007A00659A24 /* SDL_scancode.h */ = {isa = PBXFileReference; fileEncoding = 4; lastKnownFileType = sourcecode.c.h; path = SDL_scancode.h; sourceTree = "<group>"; };
		D45A39461CF3007A00659A24 /* SDL_shape.h */ = {isa = PBXFileReference; fileEncoding = 4; lastKnownFileType = sourcecode.c.h; path = SDL_shape.h; sourceTree = "<group>"; };
		D45A39471CF3007A00659A24 /* SDL_stdinc.h */ = {isa = PBXFileReference; fileEncoding = 4; lastKnownFileType = sourcecode.c.h; path = SDL_stdinc.h; sourceTree = "<group>"; };
		D45A39481CF3007A00659A24 /* SDL_surface.h */ = {isa = PBXFileReference; fileEncoding = 4; lastKnownFileType = sourcecode.c.h; path = SDL_surface.h; sourceTree = "<group>"; };
		D45A39491CF3007A00659A24 /* SDL_system.h */ = {isa = PBXFileReference; fileEncoding = 4; lastKnownFileType = sourcecode.c.h; path = SDL_system.h; sourceTree = "<group>"; };
		D45A394A1CF3007A00659A24 /* SDL_syswm.h */ = {isa = PBXFileReference; fileEncoding = 4; lastKnownFileType = sourcecode.c.h; path = SDL_syswm.h; sourceTree = "<group>"; };
		D45A394B1CF3007A00659A24 /* SDL_thread.h */ = {isa = PBXFileReference; fileEncoding = 4; lastKnownFileType = sourcecode.c.h; path = SDL_thread.h; sourceTree = "<group>"; };
		D45A394C1CF3007A00659A24 /* SDL_timer.h */ = {isa = PBXFileReference; fileEncoding = 4; lastKnownFileType = sourcecode.c.h; path = SDL_timer.h; sourceTree = "<group>"; };
		D45A394D1CF3007A00659A24 /* SDL_touch.h */ = {isa = PBXFileReference; fileEncoding = 4; lastKnownFileType = sourcecode.c.h; path = SDL_touch.h; sourceTree = "<group>"; };
		D45A394F1CF3007A00659A24 /* SDL_types.h */ = {isa = PBXFileReference; fileEncoding = 4; lastKnownFileType = sourcecode.c.h; path = SDL_types.h; sourceTree = "<group>"; };
		D45A39501CF3007A00659A24 /* SDL_version.h */ = {isa = PBXFileReference; fileEncoding = 4; lastKnownFileType = sourcecode.c.h; path = SDL_version.h; sourceTree = "<group>"; };
		D45A39511CF3007A00659A24 /* SDL_video.h */ = {isa = PBXFileReference; fileEncoding = 4; lastKnownFileType = sourcecode.c.h; path = SDL_video.h; sourceTree = "<group>"; };
		D45A39531CF3007A00659A24 /* speex_echo.h */ = {isa = PBXFileReference; fileEncoding = 4; lastKnownFileType = sourcecode.c.h; path = speex_echo.h; sourceTree = "<group>"; };
		D45A39541CF3007A00659A24 /* speex_jitter.h */ = {isa = PBXFileReference; fileEncoding = 4; lastKnownFileType = sourcecode.c.h; path = speex_jitter.h; sourceTree = "<group>"; };
		D45A39551CF3007A00659A24 /* speex_preprocess.h */ = {isa = PBXFileReference; fileEncoding = 4; lastKnownFileType = sourcecode.c.h; path = speex_preprocess.h; sourceTree = "<group>"; };
		D45A39561CF3007A00659A24 /* speex_resampler.h */ = {isa = PBXFileReference; fileEncoding = 4; lastKnownFileType = sourcecode.c.h; path = speex_resampler.h; sourceTree = "<group>"; };
		D45A39571CF3007A00659A24 /* speexdsp_config_types.h */ = {isa = PBXFileReference; fileEncoding = 4; lastKnownFileType = sourcecode.c.h; path = speexdsp_config_types.h; sourceTree = "<group>"; };
		D45A39581CF3007A00659A24 /* speexdsp_types.h */ = {isa = PBXFileReference; fileEncoding = 4; lastKnownFileType = sourcecode.c.h; path = speexdsp_types.h; sourceTree = "<group>"; };
		D45E09151F99CF2F00854B2B /* ApplyTransparencyShader.h */ = {isa = PBXFileReference; lastKnownFileType = sourcecode.c.h; path = ApplyTransparencyShader.h; sourceTree = "<group>"; };
		D45E09161F99CF2F00854B2B /* ApplyTransparencyShader.cpp */ = {isa = PBXFileReference; lastKnownFileType = sourcecode.cpp.cpp; path = ApplyTransparencyShader.cpp; sourceTree = "<group>"; };
		D47304D41C4FF8250015C0EA /* libz.tbd */ = {isa = PBXFileReference; lastKnownFileType = "sourcecode.text-based-dylib-definition"; name = libz.tbd; path = usr/lib/libz.tbd; sourceTree = SDKROOT; };
		D4895D321C23EFDD000CD788 /* Info.plist */ = {isa = PBXFileReference; fileEncoding = 4; lastKnownFileType = text.plist.xml; name = Info.plist; path = distribution/macos/Info.plist; sourceTree = SOURCE_ROOT; };
		D48AFDB61EF78DBF0081C644 /* BenchGfxCommmands.cpp */ = {isa = PBXFileReference; fileEncoding = 4; lastKnownFileType = sourcecode.cpp.cpp; path = BenchGfxCommmands.cpp; sourceTree = "<group>"; };
		D4974F1A1FA04A1900F7FD7F /* TransparencyDepth.cpp */ = {isa = PBXFileReference; lastKnownFileType = sourcecode.cpp.cpp; path = TransparencyDepth.cpp; sourceTree = "<group>"; };
		D4974F1B1FA04A1900F7FD7F /* TransparencyDepth.h */ = {isa = PBXFileReference; lastKnownFileType = sourcecode.c.h; path = TransparencyDepth.h; sourceTree = "<group>"; };
		D497D0781C20FD52002BF46A /* OpenRCT2.app */ = {isa = PBXFileReference; explicitFileType = wrapper.application; includeInIndex = 0; path = OpenRCT2.app; sourceTree = BUILT_PRODUCTS_DIR; };
		D4A8B4B31DB41873007A2F29 /* libpng16.dylib */ = {isa = PBXFileReference; lastKnownFileType = "compiled.mach-o.dylib"; path = libpng16.dylib; sourceTree = "<group>"; };
		D4EC48E31C2637710024B507 /* g2.dat */ = {isa = PBXFileReference; lastKnownFileType = file; name = g2.dat; path = data/g2.dat; sourceTree = SOURCE_ROOT; };
		D4EC48E41C2637710024B507 /* language */ = {isa = PBXFileReference; lastKnownFileType = folder; name = language; path = data/language; sourceTree = SOURCE_ROOT; };
		D4EC48E51C2637710024B507 /* title */ = {isa = PBXFileReference; lastKnownFileType = folder; name = title; path = data/title; sourceTree = SOURCE_ROOT; };
		F70839911FFC0AFF002DCEFA /* Scenario.cpp */ = {isa = PBXFileReference; fileEncoding = 4; lastKnownFileType = sourcecode.cpp.cpp; path = Scenario.cpp; sourceTree = "<group>"; };
		F73E320B2011589E00C4D975 /* RideRatings.cpp */ = {isa = PBXFileReference; fileEncoding = 4; lastKnownFileType = sourcecode.cpp.cpp; path = RideRatings.cpp; sourceTree = "<group>"; };
		F73E320C2011589F00C4D975 /* RideRatings.h */ = {isa = PBXFileReference; fileEncoding = 4; lastKnownFileType = sourcecode.c.h; path = RideRatings.h; sourceTree = "<group>"; };
		F73E320D2011589F00C4D975 /* MusicList.h */ = {isa = PBXFileReference; fileEncoding = 4; lastKnownFileType = sourcecode.c.h; path = MusicList.h; sourceTree = "<group>"; };
		F73E320E2011589F00C4D975 /* TrackDesignSave.cpp */ = {isa = PBXFileReference; fileEncoding = 4; lastKnownFileType = sourcecode.cpp.cpp; path = TrackDesignSave.cpp; sourceTree = "<group>"; };
		F73E320F2011589F00C4D975 /* MusicList.cpp */ = {isa = PBXFileReference; fileEncoding = 4; lastKnownFileType = sourcecode.cpp.cpp; path = MusicList.cpp; sourceTree = "<group>"; };
		F74789541EEDEA0D009E50E7 /* Input.h */ = {isa = PBXFileReference; fileEncoding = 4; lastKnownFileType = sourcecode.c.h; path = Input.h; sourceTree = "<group>"; };
		F76C809A1EC4D9FA00FA49E2 /* libopenrct2.a */ = {isa = PBXFileReference; explicitFileType = archive.ar; includeInIndex = 0; path = libopenrct2.a; sourceTree = BUILT_PRODUCTS_DIR; };
		F76C83571EC4E7CC00FA49E2 /* Audio.cpp */ = {isa = PBXFileReference; lastKnownFileType = sourcecode.cpp.cpp; path = Audio.cpp; sourceTree = "<group>"; };
		F76C83581EC4E7CC00FA49E2 /* audio.h */ = {isa = PBXFileReference; lastKnownFileType = sourcecode.c.h; path = audio.h; sourceTree = "<group>"; };
		F76C83591EC4E7CC00FA49E2 /* AudioChannel.h */ = {isa = PBXFileReference; lastKnownFileType = sourcecode.c.h; path = AudioChannel.h; sourceTree = "<group>"; };
		F76C835A1EC4E7CC00FA49E2 /* AudioContext.h */ = {isa = PBXFileReference; lastKnownFileType = sourcecode.c.h; path = AudioContext.h; sourceTree = "<group>"; };
		F76C835B1EC4E7CC00FA49E2 /* AudioMixer.cpp */ = {isa = PBXFileReference; lastKnownFileType = sourcecode.cpp.cpp; path = AudioMixer.cpp; sourceTree = "<group>"; };
		F76C835C1EC4E7CC00FA49E2 /* AudioMixer.h */ = {isa = PBXFileReference; lastKnownFileType = sourcecode.c.h; path = AudioMixer.h; sourceTree = "<group>"; };
		F76C835D1EC4E7CC00FA49E2 /* AudioSource.h */ = {isa = PBXFileReference; lastKnownFileType = sourcecode.c.h; path = AudioSource.h; sourceTree = "<group>"; };
		F76C835E1EC4E7CC00FA49E2 /* NullAudioSource.cpp */ = {isa = PBXFileReference; lastKnownFileType = sourcecode.cpp.cpp; path = NullAudioSource.cpp; sourceTree = "<group>"; };
		F76C83631EC4E7CC00FA49E2 /* CommandLine.cpp */ = {isa = PBXFileReference; lastKnownFileType = sourcecode.cpp.cpp; path = CommandLine.cpp; sourceTree = "<group>"; };
		F76C83641EC4E7CC00FA49E2 /* CommandLine.hpp */ = {isa = PBXFileReference; lastKnownFileType = sourcecode.cpp.h; path = CommandLine.hpp; sourceTree = "<group>"; };
		F76C83651EC4E7CC00FA49E2 /* ConvertCommand.cpp */ = {isa = PBXFileReference; lastKnownFileType = sourcecode.cpp.cpp; path = ConvertCommand.cpp; sourceTree = "<group>"; };
		F76C83661EC4E7CC00FA49E2 /* RootCommands.cpp */ = {isa = PBXFileReference; lastKnownFileType = sourcecode.cpp.cpp; path = RootCommands.cpp; sourceTree = "<group>"; };
		F76C83671EC4E7CC00FA49E2 /* ScreenshotCommands.cpp */ = {isa = PBXFileReference; lastKnownFileType = sourcecode.cpp.cpp; path = ScreenshotCommands.cpp; sourceTree = "<group>"; };
		F76C83681EC4E7CC00FA49E2 /* SpriteCommands.cpp */ = {isa = PBXFileReference; lastKnownFileType = sourcecode.cpp.cpp; path = SpriteCommands.cpp; sourceTree = "<group>"; };
		F76C83691EC4E7CC00FA49E2 /* UriHandler.cpp */ = {isa = PBXFileReference; lastKnownFileType = sourcecode.cpp.cpp; path = UriHandler.cpp; sourceTree = "<group>"; };
		F76C836C1EC4E7CC00FA49E2 /* common.h */ = {isa = PBXFileReference; lastKnownFileType = sourcecode.c.h; path = common.h; sourceTree = "<group>"; };
		F76C836E1EC4E7CC00FA49E2 /* Config.cpp */ = {isa = PBXFileReference; lastKnownFileType = sourcecode.cpp.cpp; path = Config.cpp; sourceTree = "<group>"; };
		F76C836F1EC4E7CC00FA49E2 /* Config.h */ = {isa = PBXFileReference; lastKnownFileType = sourcecode.c.h; path = Config.h; sourceTree = "<group>"; };
		F76C83701EC4E7CC00FA49E2 /* ConfigEnum.hpp */ = {isa = PBXFileReference; lastKnownFileType = sourcecode.cpp.h; path = ConfigEnum.hpp; sourceTree = "<group>"; };
		F76C83711EC4E7CC00FA49E2 /* IniReader.cpp */ = {isa = PBXFileReference; lastKnownFileType = sourcecode.cpp.cpp; path = IniReader.cpp; sourceTree = "<group>"; };
		F76C83721EC4E7CC00FA49E2 /* IniReader.hpp */ = {isa = PBXFileReference; lastKnownFileType = sourcecode.cpp.h; path = IniReader.hpp; sourceTree = "<group>"; };
		F76C83731EC4E7CC00FA49E2 /* IniWriter.cpp */ = {isa = PBXFileReference; lastKnownFileType = sourcecode.cpp.cpp; path = IniWriter.cpp; sourceTree = "<group>"; };
		F76C83741EC4E7CC00FA49E2 /* IniWriter.hpp */ = {isa = PBXFileReference; lastKnownFileType = sourcecode.cpp.h; path = IniWriter.hpp; sourceTree = "<group>"; };
		F76C83761EC4E7CC00FA49E2 /* Context.cpp */ = {isa = PBXFileReference; lastKnownFileType = sourcecode.cpp.cpp; path = Context.cpp; sourceTree = "<group>"; };
		F76C83771EC4E7CC00FA49E2 /* Context.h */ = {isa = PBXFileReference; lastKnownFileType = sourcecode.c.h; path = Context.h; sourceTree = "<group>"; };
		F76C83791EC4E7CC00FA49E2 /* Collections.hpp */ = {isa = PBXFileReference; lastKnownFileType = sourcecode.cpp.h; path = Collections.hpp; sourceTree = "<group>"; };
		F76C837A1EC4E7CC00FA49E2 /* Console.cpp */ = {isa = PBXFileReference; lastKnownFileType = sourcecode.cpp.cpp; path = Console.cpp; sourceTree = "<group>"; };
		F76C837B1EC4E7CC00FA49E2 /* Console.hpp */ = {isa = PBXFileReference; lastKnownFileType = sourcecode.cpp.h; path = Console.hpp; sourceTree = "<group>"; };
		F76C837C1EC4E7CC00FA49E2 /* Diagnostics.cpp */ = {isa = PBXFileReference; lastKnownFileType = sourcecode.cpp.cpp; path = Diagnostics.cpp; sourceTree = "<group>"; };
		F76C837D1EC4E7CC00FA49E2 /* Diagnostics.hpp */ = {isa = PBXFileReference; lastKnownFileType = sourcecode.cpp.h; path = Diagnostics.hpp; sourceTree = "<group>"; };
		F76C837F1EC4E7CC00FA49E2 /* File.cpp */ = {isa = PBXFileReference; lastKnownFileType = sourcecode.cpp.cpp; path = File.cpp; sourceTree = "<group>"; };
		F76C83801EC4E7CC00FA49E2 /* File.h */ = {isa = PBXFileReference; lastKnownFileType = sourcecode.c.h; path = File.h; sourceTree = "<group>"; };
		F76C83811EC4E7CC00FA49E2 /* FileScanner.cpp */ = {isa = PBXFileReference; lastKnownFileType = sourcecode.cpp.cpp; path = FileScanner.cpp; sourceTree = "<group>"; };
		F76C83821EC4E7CC00FA49E2 /* FileScanner.h */ = {isa = PBXFileReference; lastKnownFileType = sourcecode.c.h; path = FileScanner.h; sourceTree = "<group>"; };
		F76C83831EC4E7CC00FA49E2 /* FileStream.hpp */ = {isa = PBXFileReference; lastKnownFileType = sourcecode.cpp.h; path = FileStream.hpp; sourceTree = "<group>"; };
		F76C83841EC4E7CC00FA49E2 /* Guard.cpp */ = {isa = PBXFileReference; lastKnownFileType = sourcecode.cpp.cpp; path = Guard.cpp; sourceTree = "<group>"; };
		F76C83851EC4E7CC00FA49E2 /* Guard.hpp */ = {isa = PBXFileReference; lastKnownFileType = sourcecode.cpp.h; path = Guard.hpp; sourceTree = "<group>"; };
		F76C83861EC4E7CC00FA49E2 /* IStream.cpp */ = {isa = PBXFileReference; lastKnownFileType = sourcecode.cpp.cpp; path = IStream.cpp; sourceTree = "<group>"; };
		F76C83871EC4E7CC00FA49E2 /* IStream.hpp */ = {isa = PBXFileReference; lastKnownFileType = sourcecode.cpp.h; path = IStream.hpp; sourceTree = "<group>"; };
		F76C83881EC4E7CC00FA49E2 /* Json.cpp */ = {isa = PBXFileReference; lastKnownFileType = sourcecode.cpp.cpp; path = Json.cpp; sourceTree = "<group>"; };
		F76C83891EC4E7CC00FA49E2 /* Json.hpp */ = {isa = PBXFileReference; lastKnownFileType = sourcecode.cpp.h; path = Json.hpp; sourceTree = "<group>"; };
		F76C838A1EC4E7CC00FA49E2 /* Math.hpp */ = {isa = PBXFileReference; lastKnownFileType = sourcecode.cpp.h; path = Math.hpp; sourceTree = "<group>"; };
		F76C838B1EC4E7CC00FA49E2 /* Memory.hpp */ = {isa = PBXFileReference; lastKnownFileType = sourcecode.cpp.h; path = Memory.hpp; sourceTree = "<group>"; };
		F76C838C1EC4E7CC00FA49E2 /* MemoryStream.cpp */ = {isa = PBXFileReference; lastKnownFileType = sourcecode.cpp.cpp; path = MemoryStream.cpp; sourceTree = "<group>"; };
		F76C838D1EC4E7CC00FA49E2 /* MemoryStream.h */ = {isa = PBXFileReference; lastKnownFileType = sourcecode.c.h; path = MemoryStream.h; sourceTree = "<group>"; };
		F76C838E1EC4E7CC00FA49E2 /* Nullable.hpp */ = {isa = PBXFileReference; lastKnownFileType = sourcecode.cpp.h; path = Nullable.hpp; sourceTree = "<group>"; };
		F76C838F1EC4E7CC00FA49E2 /* Path.cpp */ = {isa = PBXFileReference; lastKnownFileType = sourcecode.cpp.cpp; path = Path.cpp; sourceTree = "<group>"; };
		F76C83901EC4E7CC00FA49E2 /* Path.hpp */ = {isa = PBXFileReference; lastKnownFileType = sourcecode.cpp.h; path = Path.hpp; sourceTree = "<group>"; };
		F76C83911EC4E7CC00FA49E2 /* Registration.hpp */ = {isa = PBXFileReference; lastKnownFileType = sourcecode.cpp.h; path = Registration.hpp; sourceTree = "<group>"; };
		F76C83921EC4E7CC00FA49E2 /* String.cpp */ = {isa = PBXFileReference; lastKnownFileType = sourcecode.cpp.cpp; path = String.cpp; sourceTree = "<group>"; };
		F76C83931EC4E7CC00FA49E2 /* String.hpp */ = {isa = PBXFileReference; lastKnownFileType = sourcecode.cpp.h; path = String.hpp; sourceTree = "<group>"; };
		F76C83941EC4E7CC00FA49E2 /* StringBuilder.hpp */ = {isa = PBXFileReference; lastKnownFileType = sourcecode.cpp.h; path = StringBuilder.hpp; sourceTree = "<group>"; };
		F76C83951EC4E7CC00FA49E2 /* StringReader.hpp */ = {isa = PBXFileReference; lastKnownFileType = sourcecode.cpp.h; path = StringReader.hpp; sourceTree = "<group>"; };
		F76C83991EC4E7CC00FA49E2 /* Zip.cpp */ = {isa = PBXFileReference; lastKnownFileType = sourcecode.cpp.cpp; path = Zip.cpp; sourceTree = "<group>"; };
		F76C839A1EC4E7CC00FA49E2 /* Zip.h */ = {isa = PBXFileReference; lastKnownFileType = sourcecode.c.h; path = Zip.h; sourceTree = "<group>"; };
		F76C839F1EC4E7CC00FA49E2 /* drawing.h */ = {isa = PBXFileReference; lastKnownFileType = sourcecode.c.h; path = drawing.h; sourceTree = "<group>"; };
		F76C83A01EC4E7CC00FA49E2 /* DrawingFast.cpp */ = {isa = PBXFileReference; lastKnownFileType = sourcecode.cpp.cpp; path = DrawingFast.cpp; sourceTree = "<group>"; };
		F76C83A31EC4E7CC00FA49E2 /* IDrawingContext.h */ = {isa = PBXFileReference; lastKnownFileType = sourcecode.c.h; path = IDrawingContext.h; sourceTree = "<group>"; };
		F76C83A41EC4E7CC00FA49E2 /* IDrawingEngine.h */ = {isa = PBXFileReference; lastKnownFileType = sourcecode.c.h; path = IDrawingEngine.h; sourceTree = "<group>"; };
		F76C83A51EC4E7CC00FA49E2 /* Image.cpp */ = {isa = PBXFileReference; lastKnownFileType = sourcecode.cpp.cpp; path = Image.cpp; sourceTree = "<group>"; };
		F76C83A71EC4E7CC00FA49E2 /* lightfx.h */ = {isa = PBXFileReference; lastKnownFileType = sourcecode.c.h; path = lightfx.h; sourceTree = "<group>"; };
		F76C83A91EC4E7CC00FA49E2 /* NewDrawing.cpp */ = {isa = PBXFileReference; lastKnownFileType = sourcecode.cpp.cpp; path = NewDrawing.cpp; sourceTree = "<group>"; };
		F76C83AA1EC4E7CC00FA49E2 /* NewDrawing.h */ = {isa = PBXFileReference; lastKnownFileType = sourcecode.c.h; path = NewDrawing.h; sourceTree = "<group>"; };
		F76C83AB1EC4E7CC00FA49E2 /* Rain.cpp */ = {isa = PBXFileReference; lastKnownFileType = sourcecode.cpp.cpp; path = Rain.cpp; sourceTree = "<group>"; };
		F76C83AC1EC4E7CC00FA49E2 /* Rain.h */ = {isa = PBXFileReference; lastKnownFileType = sourcecode.c.h; path = Rain.h; sourceTree = "<group>"; };
		F76C83B11EC4E7CC00FA49E2 /* Editor.cpp */ = {isa = PBXFileReference; explicitFileType = sourcecode.cpp.cpp; path = Editor.cpp; sourceTree = "<group>"; };
		F76C83B21EC4E7CC00FA49E2 /* Editor.h */ = {isa = PBXFileReference; lastKnownFileType = sourcecode.c.h; path = Editor.h; sourceTree = "<group>"; };
		F76C83B31EC4E7CC00FA49E2 /* FileClassifier.cpp */ = {isa = PBXFileReference; lastKnownFileType = sourcecode.cpp.cpp; path = FileClassifier.cpp; sourceTree = "<group>"; };
		F76C83B41EC4E7CC00FA49E2 /* FileClassifier.h */ = {isa = PBXFileReference; lastKnownFileType = sourcecode.c.h; path = FileClassifier.h; sourceTree = "<group>"; };
		F76C83BA1EC4E7CC00FA49E2 /* input.h */ = {isa = PBXFileReference; lastKnownFileType = sourcecode.c.h; path = input.h; sourceTree = "<group>"; };
		F76C83F61EC4E7CC00FA49E2 /* Http.cpp */ = {isa = PBXFileReference; lastKnownFileType = sourcecode.cpp.cpp; path = Http.cpp; sourceTree = "<group>"; };
		F76C83F71EC4E7CC00FA49E2 /* http.h */ = {isa = PBXFileReference; lastKnownFileType = sourcecode.c.h; path = http.h; sourceTree = "<group>"; };
		F76C83F81EC4E7CC00FA49E2 /* Network.cpp */ = {isa = PBXFileReference; lastKnownFileType = sourcecode.cpp.cpp; path = Network.cpp; sourceTree = "<group>"; };
		F76C83F91EC4E7CC00FA49E2 /* network.h */ = {isa = PBXFileReference; lastKnownFileType = sourcecode.c.h; path = network.h; sourceTree = "<group>"; };
		F76C83FA1EC4E7CC00FA49E2 /* NetworkAction.cpp */ = {isa = PBXFileReference; lastKnownFileType = sourcecode.cpp.cpp; path = NetworkAction.cpp; sourceTree = "<group>"; };
		F76C83FB1EC4E7CC00FA49E2 /* NetworkAction.h */ = {isa = PBXFileReference; lastKnownFileType = sourcecode.c.h; path = NetworkAction.h; sourceTree = "<group>"; };
		F76C83FC1EC4E7CC00FA49E2 /* NetworkConnection.cpp */ = {isa = PBXFileReference; lastKnownFileType = sourcecode.cpp.cpp; path = NetworkConnection.cpp; sourceTree = "<group>"; };
		F76C83FD1EC4E7CC00FA49E2 /* NetworkConnection.h */ = {isa = PBXFileReference; lastKnownFileType = sourcecode.c.h; path = NetworkConnection.h; sourceTree = "<group>"; };
		F76C83FE1EC4E7CC00FA49E2 /* NetworkGroup.cpp */ = {isa = PBXFileReference; lastKnownFileType = sourcecode.cpp.cpp; path = NetworkGroup.cpp; sourceTree = "<group>"; };
		F76C83FF1EC4E7CC00FA49E2 /* NetworkGroup.h */ = {isa = PBXFileReference; lastKnownFileType = sourcecode.c.h; path = NetworkGroup.h; sourceTree = "<group>"; };
		F76C84001EC4E7CC00FA49E2 /* NetworkKey.cpp */ = {isa = PBXFileReference; lastKnownFileType = sourcecode.cpp.cpp; path = NetworkKey.cpp; sourceTree = "<group>"; };
		F76C84011EC4E7CC00FA49E2 /* NetworkKey.h */ = {isa = PBXFileReference; lastKnownFileType = sourcecode.c.h; path = NetworkKey.h; sourceTree = "<group>"; };
		F76C84021EC4E7CC00FA49E2 /* NetworkPacket.cpp */ = {isa = PBXFileReference; lastKnownFileType = sourcecode.cpp.cpp; path = NetworkPacket.cpp; sourceTree = "<group>"; };
		F76C84031EC4E7CC00FA49E2 /* NetworkPacket.h */ = {isa = PBXFileReference; lastKnownFileType = sourcecode.c.h; path = NetworkPacket.h; sourceTree = "<group>"; };
		F76C84041EC4E7CC00FA49E2 /* NetworkPlayer.cpp */ = {isa = PBXFileReference; lastKnownFileType = sourcecode.cpp.cpp; path = NetworkPlayer.cpp; sourceTree = "<group>"; };
		F76C84051EC4E7CC00FA49E2 /* NetworkPlayer.h */ = {isa = PBXFileReference; lastKnownFileType = sourcecode.c.h; path = NetworkPlayer.h; sourceTree = "<group>"; };
		F76C84061EC4E7CC00FA49E2 /* NetworkServerAdvertiser.cpp */ = {isa = PBXFileReference; lastKnownFileType = sourcecode.cpp.cpp; path = NetworkServerAdvertiser.cpp; sourceTree = "<group>"; };
		F76C84071EC4E7CC00FA49E2 /* NetworkServerAdvertiser.h */ = {isa = PBXFileReference; lastKnownFileType = sourcecode.c.h; path = NetworkServerAdvertiser.h; sourceTree = "<group>"; };
		F76C84081EC4E7CC00FA49E2 /* NetworkTypes.h */ = {isa = PBXFileReference; lastKnownFileType = sourcecode.c.h; path = NetworkTypes.h; sourceTree = "<group>"; };
		F76C84091EC4E7CC00FA49E2 /* NetworkUser.cpp */ = {isa = PBXFileReference; lastKnownFileType = sourcecode.cpp.cpp; path = NetworkUser.cpp; sourceTree = "<group>"; };
		F76C840A1EC4E7CC00FA49E2 /* NetworkUser.h */ = {isa = PBXFileReference; lastKnownFileType = sourcecode.c.h; path = NetworkUser.h; sourceTree = "<group>"; };
		F76C840B1EC4E7CC00FA49E2 /* ServerList.cpp */ = {isa = PBXFileReference; lastKnownFileType = sourcecode.cpp.cpp; path = ServerList.cpp; sourceTree = "<group>"; };
		F76C840C1EC4E7CC00FA49E2 /* ServerList.h */ = {isa = PBXFileReference; lastKnownFileType = sourcecode.c.h; path = ServerList.h; sourceTree = "<group>"; };
		F76C840D1EC4E7CC00FA49E2 /* TcpSocket.cpp */ = {isa = PBXFileReference; lastKnownFileType = sourcecode.cpp.cpp; path = TcpSocket.cpp; sourceTree = "<group>"; };
		F76C840E1EC4E7CC00FA49E2 /* TcpSocket.h */ = {isa = PBXFileReference; lastKnownFileType = sourcecode.c.h; path = TcpSocket.h; sourceTree = "<group>"; };
		F76C840F1EC4E7CC00FA49E2 /* Twitch.cpp */ = {isa = PBXFileReference; lastKnownFileType = sourcecode.cpp.cpp; path = Twitch.cpp; sourceTree = "<group>"; };
		F76C84101EC4E7CC00FA49E2 /* twitch.h */ = {isa = PBXFileReference; lastKnownFileType = sourcecode.c.h; path = twitch.h; sourceTree = "<group>"; };
		F76C84121EC4E7CC00FA49E2 /* BannerObject.cpp */ = {isa = PBXFileReference; lastKnownFileType = sourcecode.cpp.cpp; path = BannerObject.cpp; sourceTree = "<group>"; };
		F76C84131EC4E7CC00FA49E2 /* BannerObject.h */ = {isa = PBXFileReference; lastKnownFileType = sourcecode.c.h; path = BannerObject.h; sourceTree = "<group>"; };
		F76C84141EC4E7CC00FA49E2 /* EntranceObject.cpp */ = {isa = PBXFileReference; lastKnownFileType = sourcecode.cpp.cpp; path = EntranceObject.cpp; sourceTree = "<group>"; };
		F76C84151EC4E7CC00FA49E2 /* EntranceObject.h */ = {isa = PBXFileReference; lastKnownFileType = sourcecode.c.h; path = EntranceObject.h; sourceTree = "<group>"; };
		F76C84161EC4E7CC00FA49E2 /* FootpathItemObject.cpp */ = {isa = PBXFileReference; lastKnownFileType = sourcecode.cpp.cpp; path = FootpathItemObject.cpp; sourceTree = "<group>"; };
		F76C84171EC4E7CC00FA49E2 /* FootpathItemObject.h */ = {isa = PBXFileReference; lastKnownFileType = sourcecode.c.h; path = FootpathItemObject.h; sourceTree = "<group>"; };
		F76C84181EC4E7CC00FA49E2 /* FootpathObject.cpp */ = {isa = PBXFileReference; lastKnownFileType = sourcecode.cpp.cpp; path = FootpathObject.cpp; sourceTree = "<group>"; };
		F76C84191EC4E7CC00FA49E2 /* FootpathObject.h */ = {isa = PBXFileReference; lastKnownFileType = sourcecode.c.h; path = FootpathObject.h; sourceTree = "<group>"; };
		F76C841A1EC4E7CC00FA49E2 /* ImageTable.cpp */ = {isa = PBXFileReference; lastKnownFileType = sourcecode.cpp.cpp; path = ImageTable.cpp; sourceTree = "<group>"; };
		F76C841B1EC4E7CC00FA49E2 /* ImageTable.h */ = {isa = PBXFileReference; lastKnownFileType = sourcecode.c.h; path = ImageTable.h; sourceTree = "<group>"; };
		F76C841C1EC4E7CC00FA49E2 /* LargeSceneryObject.cpp */ = {isa = PBXFileReference; lastKnownFileType = sourcecode.cpp.cpp; path = LargeSceneryObject.cpp; sourceTree = "<group>"; };
		F76C841D1EC4E7CC00FA49E2 /* LargeSceneryObject.h */ = {isa = PBXFileReference; lastKnownFileType = sourcecode.c.h; path = LargeSceneryObject.h; sourceTree = "<group>"; };
		F76C841E1EC4E7CC00FA49E2 /* Object.cpp */ = {isa = PBXFileReference; lastKnownFileType = sourcecode.cpp.cpp; path = Object.cpp; sourceTree = "<group>"; };
		F76C841F1EC4E7CC00FA49E2 /* Object.h */ = {isa = PBXFileReference; lastKnownFileType = sourcecode.c.h; path = Object.h; sourceTree = "<group>"; };
		F76C84201EC4E7CC00FA49E2 /* ObjectFactory.cpp */ = {isa = PBXFileReference; lastKnownFileType = sourcecode.cpp.cpp; path = ObjectFactory.cpp; sourceTree = "<group>"; };
		F76C84211EC4E7CC00FA49E2 /* ObjectFactory.h */ = {isa = PBXFileReference; lastKnownFileType = sourcecode.c.h; path = ObjectFactory.h; sourceTree = "<group>"; };
		F76C84221EC4E7CC00FA49E2 /* ObjectManager.cpp */ = {isa = PBXFileReference; lastKnownFileType = sourcecode.cpp.cpp; path = ObjectManager.cpp; sourceTree = "<group>"; };
		F76C84231EC4E7CC00FA49E2 /* ObjectManager.h */ = {isa = PBXFileReference; lastKnownFileType = sourcecode.c.h; path = ObjectManager.h; sourceTree = "<group>"; };
		F76C84241EC4E7CC00FA49E2 /* ObjectRepository.cpp */ = {isa = PBXFileReference; lastKnownFileType = sourcecode.cpp.cpp; path = ObjectRepository.cpp; sourceTree = "<group>"; };
		F76C84251EC4E7CC00FA49E2 /* ObjectRepository.h */ = {isa = PBXFileReference; lastKnownFileType = sourcecode.c.h; path = ObjectRepository.h; sourceTree = "<group>"; };
		F76C84261EC4E7CC00FA49E2 /* RideObject.cpp */ = {isa = PBXFileReference; lastKnownFileType = sourcecode.cpp.cpp; path = RideObject.cpp; sourceTree = "<group>"; };
		F76C84271EC4E7CC00FA49E2 /* RideObject.h */ = {isa = PBXFileReference; lastKnownFileType = sourcecode.c.h; path = RideObject.h; sourceTree = "<group>"; };
		F76C84281EC4E7CC00FA49E2 /* SceneryGroupObject.cpp */ = {isa = PBXFileReference; lastKnownFileType = sourcecode.cpp.cpp; path = SceneryGroupObject.cpp; sourceTree = "<group>"; };
		F76C84291EC4E7CC00FA49E2 /* SceneryGroupObject.h */ = {isa = PBXFileReference; lastKnownFileType = sourcecode.c.h; path = SceneryGroupObject.h; sourceTree = "<group>"; };
		F76C842A1EC4E7CC00FA49E2 /* SceneryObject.h */ = {isa = PBXFileReference; lastKnownFileType = sourcecode.c.h; path = SceneryObject.h; sourceTree = "<group>"; };
		F76C842B1EC4E7CC00FA49E2 /* SmallSceneryObject.cpp */ = {isa = PBXFileReference; lastKnownFileType = sourcecode.cpp.cpp; path = SmallSceneryObject.cpp; sourceTree = "<group>"; };
		F76C842C1EC4E7CC00FA49E2 /* SmallSceneryObject.h */ = {isa = PBXFileReference; lastKnownFileType = sourcecode.c.h; path = SmallSceneryObject.h; sourceTree = "<group>"; };
		F76C842F1EC4E7CC00FA49E2 /* StringTable.cpp */ = {isa = PBXFileReference; lastKnownFileType = sourcecode.cpp.cpp; path = StringTable.cpp; sourceTree = "<group>"; };
		F76C84301EC4E7CC00FA49E2 /* StringTable.h */ = {isa = PBXFileReference; lastKnownFileType = sourcecode.c.h; path = StringTable.h; sourceTree = "<group>"; };
		F76C84311EC4E7CC00FA49E2 /* WallObject.cpp */ = {isa = PBXFileReference; lastKnownFileType = sourcecode.cpp.cpp; path = WallObject.cpp; sourceTree = "<group>"; };
		F76C84321EC4E7CC00FA49E2 /* WallObject.h */ = {isa = PBXFileReference; lastKnownFileType = sourcecode.c.h; path = WallObject.h; sourceTree = "<group>"; };
		F76C84331EC4E7CC00FA49E2 /* WaterObject.cpp */ = {isa = PBXFileReference; lastKnownFileType = sourcecode.cpp.cpp; path = WaterObject.cpp; sourceTree = "<group>"; };
		F76C84341EC4E7CC00FA49E2 /* WaterObject.h */ = {isa = PBXFileReference; lastKnownFileType = sourcecode.c.h; path = WaterObject.h; sourceTree = "<group>"; };
		F76C84381EC4E7CC00FA49E2 /* OpenRCT2.cpp */ = {isa = PBXFileReference; lastKnownFileType = sourcecode.cpp.cpp; path = OpenRCT2.cpp; sourceTree = "<group>"; };
		F76C84391EC4E7CC00FA49E2 /* OpenRCT2.h */ = {isa = PBXFileReference; lastKnownFileType = sourcecode.c.h; path = OpenRCT2.h; sourceTree = "<group>"; };
		F76C84511EC4E7CC00FA49E2 /* ParkImporter.cpp */ = {isa = PBXFileReference; lastKnownFileType = sourcecode.cpp.cpp; path = ParkImporter.cpp; sourceTree = "<group>"; };
		F76C84521EC4E7CC00FA49E2 /* ParkImporter.h */ = {isa = PBXFileReference; lastKnownFileType = sourcecode.c.h; path = ParkImporter.h; sourceTree = "<group>"; };
		F76C845A1EC4E7CC00FA49E2 /* Crash.cpp */ = {isa = PBXFileReference; lastKnownFileType = sourcecode.cpp.cpp; path = Crash.cpp; sourceTree = "<group>"; };
		F76C845D1EC4E7CC00FA49E2 /* macos.mm */ = {isa = PBXFileReference; lastKnownFileType = sourcecode.cpp.objcpp; path = macos.mm; sourceTree = "<group>"; };
		F76C845E1EC4E7CC00FA49E2 /* platform.h */ = {isa = PBXFileReference; lastKnownFileType = sourcecode.c.h; path = platform.h; sourceTree = "<group>"; };
		F76C84601EC4E7CC00FA49E2 /* Platform2.h */ = {isa = PBXFileReference; lastKnownFileType = sourcecode.c.h; path = Platform2.h; sourceTree = "<group>"; };
		F76C84641EC4E7CC00FA49E2 /* PlatformEnvironment.cpp */ = {isa = PBXFileReference; lastKnownFileType = sourcecode.cpp.cpp; path = PlatformEnvironment.cpp; sourceTree = "<group>"; };
		F76C84651EC4E7CC00FA49E2 /* PlatformEnvironment.h */ = {isa = PBXFileReference; lastKnownFileType = sourcecode.c.h; path = PlatformEnvironment.h; sourceTree = "<group>"; };
		F76C84671EC4E7CC00FA49E2 /* S4Importer.cpp */ = {isa = PBXFileReference; lastKnownFileType = sourcecode.cpp.cpp; path = S4Importer.cpp; sourceTree = "<group>"; };
		F76C84681EC4E7CC00FA49E2 /* Tables.cpp */ = {isa = PBXFileReference; lastKnownFileType = sourcecode.cpp.cpp; path = Tables.cpp; sourceTree = "<group>"; };
		F76C84691EC4E7CC00FA49E2 /* Tables.h */ = {isa = PBXFileReference; lastKnownFileType = sourcecode.c.h; path = Tables.h; sourceTree = "<group>"; };
		F76C846D1EC4E7CC00FA49E2 /* SawyerChunk.cpp */ = {isa = PBXFileReference; lastKnownFileType = sourcecode.cpp.cpp; path = SawyerChunk.cpp; sourceTree = "<group>"; };
		F76C846E1EC4E7CC00FA49E2 /* SawyerChunk.h */ = {isa = PBXFileReference; lastKnownFileType = sourcecode.c.h; path = SawyerChunk.h; sourceTree = "<group>"; };
		F76C846F1EC4E7CC00FA49E2 /* SawyerChunkReader.cpp */ = {isa = PBXFileReference; lastKnownFileType = sourcecode.cpp.cpp; path = SawyerChunkReader.cpp; sourceTree = "<group>"; };
		F76C84701EC4E7CC00FA49E2 /* SawyerChunkReader.h */ = {isa = PBXFileReference; lastKnownFileType = sourcecode.c.h; path = SawyerChunkReader.h; sourceTree = "<group>"; };
		F76C84711EC4E7CC00FA49E2 /* SawyerChunkWriter.cpp */ = {isa = PBXFileReference; lastKnownFileType = sourcecode.cpp.cpp; path = SawyerChunkWriter.cpp; sourceTree = "<group>"; };
		F76C84721EC4E7CC00FA49E2 /* SawyerChunkWriter.h */ = {isa = PBXFileReference; lastKnownFileType = sourcecode.c.h; path = SawyerChunkWriter.h; sourceTree = "<group>"; };
		F76C84731EC4E7CC00FA49E2 /* SawyerEncoding.cpp */ = {isa = PBXFileReference; lastKnownFileType = sourcecode.cpp.cpp; path = SawyerEncoding.cpp; sourceTree = "<group>"; };
		F76C84741EC4E7CC00FA49E2 /* SawyerEncoding.h */ = {isa = PBXFileReference; lastKnownFileType = sourcecode.c.h; path = SawyerEncoding.h; sourceTree = "<group>"; };
		F76C847D1EC4E7CC00FA49E2 /* S6Exporter.cpp */ = {isa = PBXFileReference; lastKnownFileType = sourcecode.cpp.cpp; path = S6Exporter.cpp; sourceTree = "<group>"; };
		F76C847E1EC4E7CC00FA49E2 /* S6Exporter.h */ = {isa = PBXFileReference; lastKnownFileType = sourcecode.c.h; path = S6Exporter.h; sourceTree = "<group>"; };
		F76C847F1EC4E7CC00FA49E2 /* S6Importer.cpp */ = {isa = PBXFileReference; lastKnownFileType = sourcecode.cpp.cpp; path = S6Importer.cpp; sourceTree = "<group>"; };
		F76C84DC1EC4E7CD00FA49E2 /* TrackDesignRepository.cpp */ = {isa = PBXFileReference; lastKnownFileType = sourcecode.cpp.cpp; path = TrackDesignRepository.cpp; sourceTree = "<group>"; };
		F76C84DD1EC4E7CD00FA49E2 /* TrackDesignRepository.h */ = {isa = PBXFileReference; lastKnownFileType = sourcecode.c.h; path = TrackDesignRepository.h; sourceTree = "<group>"; };
		F76C84F51EC4E7CD00FA49E2 /* scenario.h */ = {isa = PBXFileReference; lastKnownFileType = sourcecode.c.h; path = scenario.h; sourceTree = "<group>"; };
		F76C84F61EC4E7CD00FA49E2 /* ScenarioRepository.cpp */ = {isa = PBXFileReference; lastKnownFileType = sourcecode.cpp.cpp; path = ScenarioRepository.cpp; sourceTree = "<group>"; };
		F76C84F71EC4E7CD00FA49E2 /* ScenarioRepository.h */ = {isa = PBXFileReference; lastKnownFileType = sourcecode.c.h; path = ScenarioRepository.h; sourceTree = "<group>"; };
		F76C84F81EC4E7CD00FA49E2 /* ScenarioSources.cpp */ = {isa = PBXFileReference; lastKnownFileType = sourcecode.cpp.cpp; path = ScenarioSources.cpp; sourceTree = "<group>"; };
		F76C84F91EC4E7CD00FA49E2 /* ScenarioSources.h */ = {isa = PBXFileReference; lastKnownFileType = sourcecode.c.h; path = ScenarioSources.h; sourceTree = "<group>"; };
		F76C84FA1EC4E7CD00FA49E2 /* sprites.h */ = {isa = PBXFileReference; lastKnownFileType = sourcecode.c.h; path = sprites.h; sourceTree = "<group>"; };
		F76C84FC1EC4E7CD00FA49E2 /* TitleScreen.cpp */ = {isa = PBXFileReference; lastKnownFileType = sourcecode.cpp.cpp; path = TitleScreen.cpp; sourceTree = "<group>"; };
		F76C84FD1EC4E7CD00FA49E2 /* TitleScreen.h */ = {isa = PBXFileReference; lastKnownFileType = sourcecode.c.h; path = TitleScreen.h; sourceTree = "<group>"; };
		F76C84FE1EC4E7CD00FA49E2 /* TitleSequence.cpp */ = {isa = PBXFileReference; lastKnownFileType = sourcecode.cpp.cpp; path = TitleSequence.cpp; sourceTree = "<group>"; };
		F76C84FF1EC4E7CD00FA49E2 /* TitleSequence.h */ = {isa = PBXFileReference; lastKnownFileType = sourcecode.c.h; path = TitleSequence.h; sourceTree = "<group>"; };
		F76C85001EC4E7CD00FA49E2 /* TitleSequenceManager.cpp */ = {isa = PBXFileReference; lastKnownFileType = sourcecode.cpp.cpp; path = TitleSequenceManager.cpp; sourceTree = "<group>"; };
		F76C85011EC4E7CD00FA49E2 /* TitleSequenceManager.h */ = {isa = PBXFileReference; lastKnownFileType = sourcecode.c.h; path = TitleSequenceManager.h; sourceTree = "<group>"; };
		F76C85031EC4E7CD00FA49E2 /* TitleSequencePlayer.h */ = {isa = PBXFileReference; lastKnownFileType = sourcecode.c.h; path = TitleSequencePlayer.h; sourceTree = "<group>"; };
		F76C85051EC4E7CD00FA49E2 /* UiContext.h */ = {isa = PBXFileReference; lastKnownFileType = sourcecode.c.h; path = UiContext.h; sourceTree = "<group>"; };
		F76C850B1EC4E7CD00FA49E2 /* Version.cpp */ = {isa = PBXFileReference; lastKnownFileType = sourcecode.cpp.cpp; path = Version.cpp; sourceTree = "<group>"; };
		F76C850C1EC4E7CD00FA49E2 /* Version.h */ = {isa = PBXFileReference; lastKnownFileType = sourcecode.c.h; path = Version.h; sourceTree = "<group>"; };
		F76C854A1EC4E7CD00FA49E2 /* tile_inspector.h */ = {isa = PBXFileReference; lastKnownFileType = sourcecode.c.h; path = tile_inspector.h; sourceTree = "<group>"; };
		F76C857D1EC4E80E00FA49E2 /* Cli.cpp */ = {isa = PBXFileReference; lastKnownFileType = sourcecode.cpp.cpp; path = Cli.cpp; sourceTree = "<group>"; };
		F76C85821EC4E82600FA49E2 /* AudioChannel.cpp */ = {isa = PBXFileReference; lastKnownFileType = sourcecode.cpp.cpp; path = AudioChannel.cpp; sourceTree = "<group>"; };
		F76C85831EC4E82600FA49E2 /* AudioContext.cpp */ = {isa = PBXFileReference; lastKnownFileType = sourcecode.cpp.cpp; path = AudioContext.cpp; sourceTree = "<group>"; };
		F76C85841EC4E82600FA49E2 /* AudioContext.h */ = {isa = PBXFileReference; lastKnownFileType = sourcecode.c.h; path = AudioContext.h; sourceTree = "<group>"; };
		F76C85851EC4E82600FA49E2 /* AudioFormat.h */ = {isa = PBXFileReference; lastKnownFileType = sourcecode.c.h; path = AudioFormat.h; sourceTree = "<group>"; };
		F76C85861EC4E82600FA49E2 /* AudioMixer.cpp */ = {isa = PBXFileReference; lastKnownFileType = sourcecode.cpp.cpp; path = AudioMixer.cpp; sourceTree = "<group>"; };
		F76C85871EC4E82600FA49E2 /* FileAudioSource.cpp */ = {isa = PBXFileReference; lastKnownFileType = sourcecode.cpp.cpp; path = FileAudioSource.cpp; sourceTree = "<group>"; };
		F76C85881EC4E82600FA49E2 /* MemoryAudioSource.cpp */ = {isa = PBXFileReference; lastKnownFileType = sourcecode.cpp.cpp; path = MemoryAudioSource.cpp; sourceTree = "<group>"; };
		F76C858A1EC4E82600FA49E2 /* CursorData.cpp */ = {isa = PBXFileReference; lastKnownFileType = sourcecode.cpp.cpp; path = CursorData.cpp; sourceTree = "<group>"; };
		F76C858B1EC4E82600FA49E2 /* CursorRepository.cpp */ = {isa = PBXFileReference; lastKnownFileType = sourcecode.cpp.cpp; path = CursorRepository.cpp; sourceTree = "<group>"; };
		F76C858C1EC4E82600FA49E2 /* CursorRepository.h */ = {isa = PBXFileReference; lastKnownFileType = sourcecode.c.h; path = CursorRepository.h; sourceTree = "<group>"; };
		F76C858F1EC4E82600FA49E2 /* DrawingEngines.h */ = {isa = PBXFileReference; lastKnownFileType = sourcecode.c.h; path = DrawingEngines.h; sourceTree = "<group>"; };
		F76C85911EC4E82600FA49E2 /* ApplyPaletteShader.cpp */ = {isa = PBXFileReference; lastKnownFileType = sourcecode.cpp.cpp; path = ApplyPaletteShader.cpp; sourceTree = "<group>"; };
		F76C85921EC4E82600FA49E2 /* ApplyPaletteShader.h */ = {isa = PBXFileReference; lastKnownFileType = sourcecode.c.h; path = ApplyPaletteShader.h; sourceTree = "<group>"; };
		F76C85931EC4E82600FA49E2 /* DrawCommands.h */ = {isa = PBXFileReference; lastKnownFileType = sourcecode.c.h; path = DrawCommands.h; sourceTree = "<group>"; };
		F76C85941EC4E82600FA49E2 /* DrawRectShader.cpp */ = {isa = PBXFileReference; lastKnownFileType = sourcecode.cpp.cpp; path = DrawRectShader.cpp; sourceTree = "<group>"; };
		F76C85951EC4E82600FA49E2 /* DrawRectShader.h */ = {isa = PBXFileReference; lastKnownFileType = sourcecode.c.h; path = DrawRectShader.h; sourceTree = "<group>"; };
		F76C85961EC4E82600FA49E2 /* DrawLineShader.cpp */ = {isa = PBXFileReference; lastKnownFileType = sourcecode.cpp.cpp; path = DrawLineShader.cpp; sourceTree = "<group>"; };
		F76C85971EC4E82600FA49E2 /* DrawLineShader.h */ = {isa = PBXFileReference; lastKnownFileType = sourcecode.c.h; path = DrawLineShader.h; sourceTree = "<group>"; };
		F76C859A1EC4E82600FA49E2 /* GLSLTypes.h */ = {isa = PBXFileReference; lastKnownFileType = sourcecode.c.h; path = GLSLTypes.h; sourceTree = "<group>"; };
		F76C859B1EC4E82600FA49E2 /* OpenGLAPI.cpp */ = {isa = PBXFileReference; lastKnownFileType = sourcecode.cpp.cpp; path = OpenGLAPI.cpp; sourceTree = "<group>"; };
		F76C859C1EC4E82600FA49E2 /* OpenGLAPI.h */ = {isa = PBXFileReference; lastKnownFileType = sourcecode.c.h; path = OpenGLAPI.h; sourceTree = "<group>"; };
		F76C859D1EC4E82600FA49E2 /* OpenGLDrawingEngine.cpp */ = {isa = PBXFileReference; lastKnownFileType = sourcecode.cpp.cpp; path = OpenGLDrawingEngine.cpp; sourceTree = "<group>"; };
		F76C859E1EC4E82600FA49E2 /* OpenGLFramebuffer.cpp */ = {isa = PBXFileReference; lastKnownFileType = sourcecode.cpp.cpp; path = OpenGLFramebuffer.cpp; sourceTree = "<group>"; };
		F76C859F1EC4E82600FA49E2 /* OpenGLFramebuffer.h */ = {isa = PBXFileReference; lastKnownFileType = sourcecode.c.h; path = OpenGLFramebuffer.h; sourceTree = "<group>"; };
		F76C85A01EC4E82600FA49E2 /* OpenGLShaderProgram.cpp */ = {isa = PBXFileReference; lastKnownFileType = sourcecode.cpp.cpp; path = OpenGLShaderProgram.cpp; sourceTree = "<group>"; };
		F76C85A11EC4E82600FA49E2 /* OpenGLShaderProgram.h */ = {isa = PBXFileReference; lastKnownFileType = sourcecode.c.h; path = OpenGLShaderProgram.h; sourceTree = "<group>"; };
		F76C85A21EC4E82600FA49E2 /* SwapFramebuffer.cpp */ = {isa = PBXFileReference; lastKnownFileType = sourcecode.cpp.cpp; path = SwapFramebuffer.cpp; sourceTree = "<group>"; };
		F76C85A31EC4E82600FA49E2 /* SwapFramebuffer.h */ = {isa = PBXFileReference; lastKnownFileType = sourcecode.c.h; path = SwapFramebuffer.h; sourceTree = "<group>"; };
		F76C85A41EC4E82600FA49E2 /* TextureCache.cpp */ = {isa = PBXFileReference; lastKnownFileType = sourcecode.cpp.cpp; path = TextureCache.cpp; sourceTree = "<group>"; };
		F76C85A51EC4E82600FA49E2 /* TextureCache.h */ = {isa = PBXFileReference; lastKnownFileType = sourcecode.c.h; path = TextureCache.h; sourceTree = "<group>"; };
		F76C85A61EC4E82600FA49E2 /* SoftwareDrawingEngine.cpp */ = {isa = PBXFileReference; lastKnownFileType = sourcecode.cpp.cpp; path = SoftwareDrawingEngine.cpp; sourceTree = "<group>"; };
		F76C85A81EC4E82600FA49E2 /* SDLException.h */ = {isa = PBXFileReference; lastKnownFileType = sourcecode.c.h; path = SDLException.h; sourceTree = "<group>"; };
		F76C85A91EC4E82600FA49E2 /* TextComposition.cpp */ = {isa = PBXFileReference; lastKnownFileType = sourcecode.cpp.cpp; path = TextComposition.cpp; sourceTree = "<group>"; };
		F76C85AA1EC4E82600FA49E2 /* TextComposition.h */ = {isa = PBXFileReference; lastKnownFileType = sourcecode.c.h; path = TextComposition.h; sourceTree = "<group>"; };
		F76C85AB1EC4E82600FA49E2 /* Ui.cpp */ = {isa = PBXFileReference; lastKnownFileType = sourcecode.cpp.cpp; path = Ui.cpp; sourceTree = "<group>"; };
		F76C85AC1EC4E82600FA49E2 /* UiContext.cpp */ = {isa = PBXFileReference; lastKnownFileType = sourcecode.cpp.cpp; path = UiContext.cpp; sourceTree = "<group>"; };
		F76C85AD1EC4E82600FA49E2 /* UiContext.h */ = {isa = PBXFileReference; lastKnownFileType = sourcecode.c.h; path = UiContext.h; sourceTree = "<group>"; };
		F76C85AE1EC4E82600FA49E2 /* UiContext.Linux.cpp */ = {isa = PBXFileReference; lastKnownFileType = sourcecode.cpp.cpp; path = UiContext.Linux.cpp; sourceTree = "<group>"; };
		F76C85AF1EC4E82600FA49E2 /* UiContext.Win32.cpp */ = {isa = PBXFileReference; lastKnownFileType = sourcecode.cpp.cpp; path = UiContext.Win32.cpp; sourceTree = "<group>"; };
		F775F5321EE35A48001F00E7 /* Ui.h */ = {isa = PBXFileReference; fileEncoding = 4; lastKnownFileType = sourcecode.c.h; path = Ui.h; sourceTree = "<group>"; };
		F775F5331EE35A6B001F00E7 /* DummyUiContext.cpp */ = {isa = PBXFileReference; fileEncoding = 4; lastKnownFileType = sourcecode.cpp.cpp; path = DummyUiContext.cpp; sourceTree = "<group>"; };
		F775F5361EE3724F001F00E7 /* DummyAudioContext.cpp */ = {isa = PBXFileReference; fileEncoding = 4; lastKnownFileType = sourcecode.cpp.cpp; path = DummyAudioContext.cpp; sourceTree = "<group>"; };
		F79F428E1F3260F1009E42F8 /* changelog.txt */ = {isa = PBXFileReference; fileEncoding = 4; lastKnownFileType = text; name = changelog.txt; path = distribution/changelog.txt; sourceTree = SOURCE_ROOT; };
		F7B20489201E91BF0000AD7E /* Platform.macOS.mm */ = {isa = PBXFileReference; fileEncoding = 4; lastKnownFileType = sourcecode.cpp.objcpp; path = Platform.macOS.mm; sourceTree = "<group>"; };
		F7B2048B2024E7800000AD7E /* DefaultObjects.cpp */ = {isa = PBXFileReference; fileEncoding = 4; lastKnownFileType = sourcecode.cpp.cpp; path = DefaultObjects.cpp; sourceTree = "<group>"; };
		F7B2048D2024E8A90000AD7E /* DefaultObjects.h */ = {isa = PBXFileReference; fileEncoding = 4; lastKnownFileType = sourcecode.c.h; path = DefaultObjects.h; sourceTree = "<group>"; };
		F7B2048E2024E8B30000AD7E /* _legacy.cpp */ = {isa = PBXFileReference; fileEncoding = 4; lastKnownFileType = sourcecode.cpp.cpp; path = _legacy.cpp; sourceTree = "<group>"; };
		F7C44AF62030E74B007E099F /* AVX2Drawing.cpp */ = {isa = PBXFileReference; fileEncoding = 4; lastKnownFileType = sourcecode.cpp.cpp; path = AVX2Drawing.cpp; sourceTree = "<group>"; };
		F7CB863D1EEDA0B50030C877 /* WindowManager.cpp */ = {isa = PBXFileReference; fileEncoding = 4; lastKnownFileType = sourcecode.cpp.cpp; path = WindowManager.cpp; sourceTree = "<group>"; };
		F7CB863E1EEDA0B50030C877 /* WindowManager.h */ = {isa = PBXFileReference; fileEncoding = 4; lastKnownFileType = sourcecode.c.h; path = WindowManager.h; sourceTree = "<group>"; };
		F7CB86471EEDA1330030C877 /* KeyboardShortcuts.cpp */ = {isa = PBXFileReference; fileEncoding = 4; lastKnownFileType = sourcecode.cpp.cpp; path = KeyboardShortcuts.cpp; sourceTree = "<group>"; };
		F7CB86481EEDA1330030C877 /* KeyboardShortcuts.h */ = {isa = PBXFileReference; fileEncoding = 4; lastKnownFileType = sourcecode.c.h; path = KeyboardShortcuts.h; sourceTree = "<group>"; };
		F7CB864B1EEDA1A80030C877 /* DummyWindowManager.cpp */ = {isa = PBXFileReference; fileEncoding = 4; lastKnownFileType = sourcecode.cpp.cpp; path = DummyWindowManager.cpp; sourceTree = "<group>"; };
		F7CB864C1EEDA1A80030C877 /* WindowManager.h */ = {isa = PBXFileReference; fileEncoding = 4; lastKnownFileType = sourcecode.c.h; path = WindowManager.h; sourceTree = "<group>"; };
		F7D7747E1EC61E5100BE6EBC /* UiContext.macOS.mm */ = {isa = PBXFileReference; fileEncoding = 4; lastKnownFileType = sourcecode.cpp.objcpp; path = UiContext.macOS.mm; sourceTree = "<group>"; usesTabs = 0; };
		F7D774841EC66CD700BE6EBC /* OpenRCT2-cli */ = {isa = PBXFileReference; explicitFileType = "compiled.mach-o.executable"; includeInIndex = 0; path = "OpenRCT2-cli"; sourceTree = BUILT_PRODUCTS_DIR; };
/* End PBXFileReference section */

/* Begin PBXFrameworksBuildPhase section */
		D497D0751C20FD52002BF46A /* Frameworks */ = {
			isa = PBXFrameworksBuildPhase;
			buildActionMask = 2147483647;
			files = (
				C6887847202897B70084B384 /* Cocoa.framework in Frameworks */,
				C6887846202897B30084B384 /* Foundation.framework in Frameworks */,
				F76C88921EC539A300FA49E2 /* libopenrct2.a in Frameworks */,
				D47304D51C4FF8250015C0EA /* libz.tbd in Frameworks */,
				D41B73EF1C2101890080A7B9 /* libcurl.tbd in Frameworks */,
				D41B741D1C210A7A0080A7B9 /* libiconv.tbd in Frameworks */,
				93F9DA3620B46F3100D1BE92 /* libicudata.61.1.dylib in Frameworks */,
				93F9DA3720B46F3100D1BE92 /* libicuuc.61.1.dylib in Frameworks */,
				D45A38BC1CF3006400659A24 /* libcrypto.dylib in Frameworks */,
				D45A38BE1CF3006400659A24 /* libjansson.dylib in Frameworks */,
				D4A8B4B41DB41873007A2F29 /* libpng16.dylib in Frameworks */,
				D45A38C11CF3006400659A24 /* libSDL2.dylib in Frameworks */,
				C6CB94F21EFFBF860065888F /* libfreetype.dylib in Frameworks */,
				D45A38C21CF3006400659A24 /* libspeexdsp.dylib in Frameworks */,
				C6E96E361E0408B40076A04F /* libzip.dylib in Frameworks */,
			);
			runOnlyForDeploymentPostprocessing = 0;
		};
		F7D774811EC66CD700BE6EBC /* Frameworks */ = {
			isa = PBXFrameworksBuildPhase;
			buildActionMask = 2147483647;
			files = (
				C68878492028982B0084B384 /* Cocoa.framework in Frameworks */,
				C6887848202897D10084B384 /* Foundation.framework in Frameworks */,
				F7D7748D1EC66F8600BE6EBC /* libopenrct2.a in Frameworks */,
				F7D774901EC66FB000BE6EBC /* libz.tbd in Frameworks */,
				F7D7748F1EC66FA900BE6EBC /* libcurl.tbd in Frameworks */,
				93AF4A6720B462F8006489A5 /* libicudata.61.1.dylib in Frameworks */,
				93AF4A6520B462F8006489A5 /* libicuuc.61.1.dylib in Frameworks */,
				F7D7748E1EC66FA000BE6EBC /* libiconv.tbd in Frameworks */,
				F7D774911EC66FBA00BE6EBC /* libcrypto.dylib in Frameworks */,
				F7D774921EC66FBA00BE6EBC /* libfreetype.dylib in Frameworks */,
				F7D774931EC66FBA00BE6EBC /* libjansson.dylib in Frameworks */,
				F7D774941EC66FBA00BE6EBC /* libpng16.dylib in Frameworks */,
				F7D774951EC66FBA00BE6EBC /* libspeexdsp.dylib in Frameworks */,
				F7D774961EC66FBA00BE6EBC /* libzip.dylib in Frameworks */,
			);
			runOnlyForDeploymentPostprocessing = 0;
		};
/* End PBXFrameworksBuildPhase section */

/* Begin PBXGroup section */
		4C04D69E2056AA5C00F82EBA /* thirdparty */ = {
			isa = PBXGroup;
			children = (
				4C04D69F2056AA9600F82EBA /* linenoise.hpp */,
			);
			path = thirdparty;
			sourceTree = "<group>";
		};
		933CBDB820CB1B3F00134678 /* title */ = {
			isa = PBXGroup;
			children = (
				933CBDB920CB1B3F00134678 /* TitleSequencePlayer.cpp */,
				933CBDBA20CB1B3F00134678 /* TitleSequencePlayer.h */,
			);
			name = title;
			path = "src/openrct2-ui/title";
			sourceTree = SOURCE_ROOT;
		};
		9350B44320B46E0800897BC5 /* unicode */ = {
			isa = PBXGroup;
			children = (
				9350B44420B46E0800897BC5 /* translit.h */,
				9350B44520B46E0800897BC5 /* ustdio.h */,
				9350B44620B46E0800897BC5 /* utf_old.h */,
				9350B44720B46E0800897BC5 /* ucsdet.h */,
				9350B44820B46E0800897BC5 /* tzfmt.h */,
				9350B44920B46E0800897BC5 /* ubrk.h */,
				9350B44A20B46E0800897BC5 /* ufieldpositer.h */,
				9350B44B20B46E0800897BC5 /* stringpiece.h */,
				9350B44C20B46E0800897BC5 /* ucat.h */,
				9350B44D20B46E0800897BC5 /* tblcoll.h */,
				9350B44E20B46E0800897BC5 /* stringoptions.h */,
				9350B44F20B46E0800897BC5 /* dtfmtsym.h */,
				9350B45020B46E0800897BC5 /* unirepl.h */,
				9350B45120B46E0800897BC5 /* ptypes.h */,
				9350B45220B46E0800897BC5 /* fmtable.h */,
				9350B45320B46E0800897BC5 /* dtitvfmt.h */,
				9350B45420B46E0800897BC5 /* choicfmt.h */,
				9350B45520B46E0800897BC5 /* usetiter.h */,
				9350B45620B46E0800897BC5 /* errorcode.h */,
				9350B45720B46E0800897BC5 /* tznames.h */,
				9350B45820B46E0800897BC5 /* dtintrv.h */,
				9350B45920B46E0800897BC5 /* ucurr.h */,
				9350B45A20B46E0800897BC5 /* icuplug.h */,
				9350B45B20B46E0800897BC5 /* uregion.h */,
				9350B45C20B46E0800897BC5 /* utext.h */,
				9350B45D20B46E0800897BC5 /* edits.h */,
				9350B45E20B46E0800897BC5 /* parsepos.h */,
				9350B45F20B46E0800897BC5 /* ucal.h */,
				9350B46020B46E0800897BC5 /* fpositer.h */,
				9350B46120B46E0800897BC5 /* dtitvinf.h */,
				9350B46220B46E0800897BC5 /* rbnf.h */,
				9350B46320B46E0800897BC5 /* udat.h */,
				9350B46420B46E0800897BC5 /* urep.h */,
				9350B46520B46E0800897BC5 /* utf32.h */,
				9350B46620B46E0800897BC5 /* vtzone.h */,
				9350B46720B46E0800897BC5 /* ustring.h */,
				9350B46820B46E0800897BC5 /* ubiditransform.h */,
				9350B46920B46E0800897BC5 /* uenum.h */,
				9350B46A20B46E0800897BC5 /* appendable.h */,
				9350B46B20B46E0800897BC5 /* usearch.h */,
				9350B46C20B46E0800897BC5 /* numsys.h */,
				9350B46D20B46E0800897BC5 /* timezone.h */,
				9350B46E20B46E0800897BC5 /* uset.h */,
				9350B46F20B46E0800897BC5 /* casemap.h */,
				9350B47020B46E0800897BC5 /* coleitr.h */,
				9350B47120B46E0800897BC5 /* schriter.h */,
				9350B47220B46E0800897BC5 /* msgfmt.h */,
				9350B47320B46E0800897BC5 /* fieldpos.h */,
				9350B47420B46E0800897BC5 /* simpletz.h */,
				9350B47520B46E0800897BC5 /* uldnames.h */,
				9350B47620B46E0800897BC5 /* uiter.h */,
				9350B47720B46E0800897BC5 /* umsg.h */,
				9350B47820B46E0800897BC5 /* sortkey.h */,
				9350B47920B46E0800897BC5 /* docmain.h */,
				9350B47A20B46E0800897BC5 /* uniset.h */,
				9350B47B20B46E0800897BC5 /* basictz.h */,
				9350B47C20B46E0800897BC5 /* udata.h */,
				9350B47D20B46E0800897BC5 /* stringtriebuilder.h */,
				9350B47E20B46E0800897BC5 /* chariter.h */,
				9350B47F20B46E0800897BC5 /* umisc.h */,
				9350B48020B46E0800897BC5 /* reldatefmt.h */,
				9350B48120B46E0800897BC5 /* uloc.h */,
				9350B48220B46E0800897BC5 /* plurrule.h */,
				9350B48320B46E0800897BC5 /* bytestriebuilder.h */,
				9350B48420B46E0800897BC5 /* measunit.h */,
				9350B48520B46E0800897BC5 /* utrace.h */,
				9350B48620B46E0800897BC5 /* locdspnm.h */,
				9350B48720B46E0800897BC5 /* gregocal.h */,
				9350B48820B46E0800897BC5 /* uchriter.h */,
				9350B48920B46E0800897BC5 /* enumset.h */,
				9350B48A20B46E0800897BC5 /* nounit.h */,
				9350B48B20B46E0800897BC5 /* utf.h */,
				9350B48C20B46E0800897BC5 /* measure.h */,
				9350B48D20B46E0800897BC5 /* tzrule.h */,
				9350B48E20B46E0800897BC5 /* strenum.h */,
				9350B48F20B46E0800897BC5 /* regex.h */,
				9350B49020B46E0800897BC5 /* gender.h */,
				9350B49120B46E0800897BC5 /* dcfmtsym.h */,
				9350B49220B46E0800897BC5 /* ucnv_err.h */,
				9350B49320B46E0800897BC5 /* decimfmt.h */,
				9350B49420B46E0800897BC5 /* bytestrie.h */,
				9350B49520B46E0800897BC5 /* udatpg.h */,
				9350B49620B46E0800897BC5 /* listformatter.h */,
				9350B49720B46E0800897BC5 /* uobject.h */,
				9350B49820B46E0800897BC5 /* calendar.h */,
				9350B49920B46E0800897BC5 /* ures.h */,
				9350B49A20B46E0800897BC5 /* normlzr.h */,
				9350B49B20B46E0800897BC5 /* usprep.h */,
				9350B49C20B46E0800897BC5 /* urename.h */,
				9350B49D20B46E0800897BC5 /* caniter.h */,
				9350B49E20B46E0800897BC5 /* ucol.h */,
				9350B49F20B46E0800897BC5 /* upluralrules.h */,
				9350B4A020B46E0800897BC5 /* ucharstrie.h */,
				9350B4A120B46E0800897BC5 /* tmunit.h */,
				9350B4A220B46E0800897BC5 /* unistr.h */,
				9350B4A320B46E0800897BC5 /* rbbi.h */,
				9350B4A420B46E0800897BC5 /* ulocdata.h */,
				9350B4A520B46E0800897BC5 /* idna.h */,
				9350B4A620B46E0800897BC5 /* unorm2.h */,
				9350B4A720B46E0800897BC5 /* dtptngen.h */,
				9350B4A820B46E0800897BC5 /* dbbi.h */,
				9350B4A920B46E0800897BC5 /* bytestream.h */,
				9350B4AA20B46E0800897BC5 /* uversion.h */,
				9350B4AB20B46E0800897BC5 /* messagepattern.h */,
				9350B4AC20B46E0800897BC5 /* uidna.h */,
				9350B4AD20B46E0800897BC5 /* filteredbrk.h */,
				9350B4AE20B46E0800897BC5 /* tmutamt.h */,
				9350B4AF20B46E0800897BC5 /* char16ptr.h */,
				9350B4B020B46E0800897BC5 /* symtable.h */,
				9350B4B120B46E0800897BC5 /* ucasemap.h */,
				9350B4B220B46E0800897BC5 /* ucoleitr.h */,
				9350B4B320B46E0800897BC5 /* compactdecimalformat.h */,
				9350B4B420B46E0800897BC5 /* unum.h */,
				9350B4B520B46E0800897BC5 /* udisplaycontext.h */,
				9350B4B620B46E0800897BC5 /* tztrans.h */,
				9350B4B720B46E0800897BC5 /* umachine.h */,
				9350B4B820B46E0800897BC5 /* numberformatter.h */,
				9350B4B920B46E0800897BC5 /* datefmt.h */,
				9350B4BA20B46E0800897BC5 /* utmscale.h */,
				9350B4BB20B46E0800897BC5 /* coll.h */,
				9350B4BC20B46E0800897BC5 /* currpinf.h */,
				9350B4BD20B46E0800897BC5 /* uregex.h */,
				9350B4BE20B46E0800897BC5 /* tmutfmt.h */,
				9350B4BF20B46E0800897BC5 /* plurfmt.h */,
				9350B4C020B46E0800897BC5 /* ustringtrie.h */,
				9350B4C120B46E0800897BC5 /* smpdtfmt.h */,
				9350B4C220B46E0800897BC5 /* icudataver.h */,
				9350B4C320B46E0800897BC5 /* uchar.h */,
				9350B4C420B46E0800897BC5 /* unorm.h */,
				9350B4C520B46E0800897BC5 /* ushape.h */,
				9350B4C620B46E0800897BC5 /* unifunct.h */,
				9350B4C720B46E0800897BC5 /* ugender.h */,
				9350B4C820B46E0800897BC5 /* selfmt.h */,
				9350B4C920B46E0800897BC5 /* uformattable.h */,
				9350B4CA20B46E0800897BC5 /* ustream.h */,
				9350B4CB20B46E0800897BC5 /* simpleformatter.h */,
				9350B4CC20B46E0800897BC5 /* ucnv_cb.h */,
				9350B4CD20B46E0800897BC5 /* curramt.h */,
				9350B4CE20B46E0800897BC5 /* locid.h */,
				9350B4CF20B46E0800897BC5 /* udateintervalformat.h */,
				9350B4D020B46E0800897BC5 /* resbund.h */,
				9350B4D120B46E0800897BC5 /* ubidi.h */,
				9350B4D220B46E0800897BC5 /* stsearch.h */,
				9350B4D320B46E0800897BC5 /* alphaindex.h */,
				9350B4D420B46E0800897BC5 /* uvernum.h */,
				9350B4D520B46E0800897BC5 /* unimatch.h */,
				9350B4D620B46E0800897BC5 /* rbtz.h */,
				9350B4D720B46E0800897BC5 /* ucnvsel.h */,
				9350B4D820B46E0800897BC5 /* uspoof.h */,
				9350B4D920B46E0800897BC5 /* region.h */,
				9350B4DA20B46E0800897BC5 /* ureldatefmt.h */,
				9350B4DB20B46E0800897BC5 /* utrans.h */,
				9350B4DC20B46E0800897BC5 /* parseerr.h */,
				9350B4DD20B46E0800897BC5 /* putil.h */,
				9350B4DE20B46E0800897BC5 /* format.h */,
				9350B4DF20B46E0800897BC5 /* scientificnumberformatter.h */,
				9350B4E020B46E0800897BC5 /* normalizer2.h */,
				9350B4E120B46E0800897BC5 /* dtrule.h */,
				9350B4E220B46E0800897BC5 /* ucnv.h */,
				9350B4E320B46E0800897BC5 /* ucharstriebuilder.h */,
				9350B4E420B46E0800897BC5 /* search.h */,
				9350B4E520B46E0800897BC5 /* unumsys.h */,
				9350B4E620B46E0800897BC5 /* uconfig.h */,
				9350B4E720B46E0800897BC5 /* utf16.h */,
				9350B4E820B46E0800897BC5 /* brkiter.h */,
				9350B4E920B46E0800897BC5 /* platform.h */,
				9350B4EA20B46E0800897BC5 /* rep.h */,
				9350B4EB20B46E0800897BC5 /* std_string.h */,
				9350B4EC20B46E0800897BC5 /* utf8.h */,
				9350B4ED20B46E0800897BC5 /* localpointer.h */,
				9350B4EE20B46E0800897BC5 /* uclean.h */,
				9350B4EF20B46E0800897BC5 /* uscript.h */,
				9350B4F020B46E0800897BC5 /* numfmt.h */,
				9350B4F120B46E0800897BC5 /* currunit.h */,
				9350B4F220B46E0800897BC5 /* utypes.h */,
				9350B4F320B46E0800897BC5 /* ulistformatter.h */,
				9350B4F420B46E0800897BC5 /* measfmt.h */,
				9350B4F520B46E0800897BC5 /* unifilt.h */,
			);
			path = unicode;
			sourceTree = "<group>";
		};
		9350B4F620B46E0900897BC5 /* freetype2 */ = {
			isa = PBXGroup;
			children = (
				9350B4F720B46E0900897BC5 /* freetype */,
				9350B52920B46E0900897BC5 /* ft2build.h */,
			);
			path = freetype2;
			sourceTree = "<group>";
		};
		9350B4F720B46E0900897BC5 /* freetype */ = {
			isa = PBXGroup;
			children = (
				9350B4F820B46E0900897BC5 /* ftsnames.h */,
				9350B4F920B46E0900897BC5 /* ftwinfnt.h */,
				9350B4FA20B46E0900897BC5 /* ftsizes.h */,
				9350B4FB20B46E0900897BC5 /* fttypes.h */,
				9350B4FC20B46E0900897BC5 /* ftparams.h */,
				9350B4FD20B46E0900897BC5 /* ftmm.h */,
				9350B4FE20B46E0900897BC5 /* config */,
				9350B50420B46E0900897BC5 /* ftmodapi.h */,
				9350B50520B46E0900897BC5 /* ftbzip2.h */,
				9350B50620B46E0900897BC5 /* fttrigon.h */,
				9350B50720B46E0900897BC5 /* ftbbox.h */,
				9350B50820B46E0900897BC5 /* ftgzip.h */,
				9350B50920B46E0900897BC5 /* ftdriver.h */,
				9350B50A20B46E0900897BC5 /* ftoutln.h */,
				9350B50B20B46E0900897BC5 /* ftadvanc.h */,
				9350B50C20B46E0900897BC5 /* ftsynth.h */,
				9350B50D20B46E0900897BC5 /* fterrors.h */,
				9350B50E20B46E0900897BC5 /* ftgasp.h */,
				9350B50F20B46E0900897BC5 /* ftstroke.h */,
				9350B51020B46E0900897BC5 /* ftcache.h */,
				9350B51120B46E0900897BC5 /* ftotval.h */,
				9350B51220B46E0900897BC5 /* freetype.h */,
				9350B51320B46E0900897BC5 /* ftincrem.h */,
				9350B51420B46E0900897BC5 /* ftfntfmt.h */,
				9350B51520B46E0900897BC5 /* fterrdef.h */,
				9350B51620B46E0900897BC5 /* ttnameid.h */,
				9350B51720B46E0900897BC5 /* ftpfr.h */,
				9350B51820B46E0900897BC5 /* ftgxval.h */,
				9350B51920B46E0900897BC5 /* ftchapters.h */,
				9350B51A20B46E0900897BC5 /* tttags.h */,
				9350B51B20B46E0900897BC5 /* ftlzw.h */,
				9350B51C20B46E0900897BC5 /* ftsystem.h */,
				9350B51D20B46E0900897BC5 /* t1tables.h */,
				9350B51E20B46E0900897BC5 /* ftimage.h */,
				9350B51F20B46E0900897BC5 /* tttables.h */,
				9350B52020B46E0900897BC5 /* ftcid.h */,
				9350B52120B46E0900897BC5 /* ftglyph.h */,
				9350B52220B46E0900897BC5 /* ftmoderr.h */,
				9350B52320B46E0900897BC5 /* ftbitmap.h */,
				9350B52420B46E0900897BC5 /* ftlist.h */,
				9350B52520B46E0900897BC5 /* ftmac.h */,
				9350B52620B46E0900897BC5 /* ftlcdfil.h */,
				9350B52720B46E0900897BC5 /* ftbdf.h */,
				9350B52820B46E0900897BC5 /* ftrender.h */,
			);
			path = freetype;
			sourceTree = "<group>";
		};
		9350B4FE20B46E0900897BC5 /* config */ = {
			isa = PBXGroup;
			children = (
				9350B4FF20B46E0900897BC5 /* ftstdlib.h */,
				9350B50020B46E0900897BC5 /* ftheader.h */,
				9350B50120B46E0900897BC5 /* ftconfig.h */,
				9350B50220B46E0900897BC5 /* ftoption.h */,
				9350B50320B46E0900897BC5 /* ftmodule.h */,
			);
			path = config;
			sourceTree = "<group>";
		};
		C6352B871F477032006CCEE3 /* actions */ = {
			isa = PBXGroup;
			children = (
<<<<<<< HEAD
				2ADE2EE92244183D002598AF /* ParkEntranceRemoveAction.hpp */,
=======
				2ADE2F042244187A002598AF /* BannerSetNameAction.hpp */,
				2ADE2EED22441878002598AF /* ClearAction.hpp */,
				2ADE2EFF2244187A002598AF /* ClimateSetAction.hpp */,
				2ADE2EF922441879002598AF /* FootpathRemoveAction.hpp */,
				2ADE2EF622441879002598AF /* GuestSetFlagsAction.hpp */,
				2ADE2EF822441879002598AF /* GuestSetNameAction.hpp */,
				2ADE2EF222441879002598AF /* LargeSceneryRemoveAction.hpp */,
				2ADE2EEC22441878002598AF /* MazeSetTrackAction.hpp */,
				2ADE2EFE2244187A002598AF /* ParkMarketingAction.hpp */,
				2ADE2EF722441879002598AF /* ParkSetLoanAction.hpp */,
				2ADE2F012244187A002598AF /* ParkSetNameAction.hpp */,
				2ADE2EFB22441879002598AF /* ParkSetParameterAction.hpp */,
				2ADE2EEF22441878002598AF /* ParkSetResearchFundingAction.hpp */,
				2ADE2EF422441879002598AF /* PlacePeepSpawnAction.hpp */,
				2ADE2EFC2244187A002598AF /* RideDemolishAction.hpp */,
				2ADE2EF022441878002598AF /* RideSetColourScheme.hpp */,
				2ADE2F032244187A002598AF /* RideSetName.hpp */,
				2ADE2EEE22441878002598AF /* SignSetNameAction.hpp */,
				2ADE2EF122441878002598AF /* SmallSceneryRemoveAction.hpp */,
				2ADE2F052244187B002598AF /* StaffFireAction.hpp */,
				2ADE2EF322441879002598AF /* StaffHireNewAction.hpp */,
				2ADE2F022244187A002598AF /* StaffSetColourAction.hpp */,
				2ADE2EFD2244187A002598AF /* StaffSetNameAction.hpp */,
				2ADE2EFA22441879002598AF /* StaffSetPatrolAreaAction.hpp */,
				2ADE2EEB22441878002598AF /* SurfaceSetStyleAction.hpp */,
				2ADE2EF522441879002598AF /* TrackSetBrakeSpeedAction.hpp */,
				2ADE2F002244187A002598AF /* WallRemoveAction.hpp */,
>>>>>>> 9cbc308c
				C9C630BD2235A9C6009AD16E /* FootpathPlaceFromTrackAction.hpp */,
				C9C630BB2235A7F9009AD16E /* WaterLowerAction.hpp */,
				C9C630BC2235A7F9009AD16E /* WaterRaiseAction.hpp */,
				C9C630BA2235A7E7009AD16E /* LandLowerAction.hpp */,
				C9C630B92235A7E7009AD16E /* LandRaiseAction.hpp */,
				2A61CAFA2229E5C50095AD67 /* RideEntranceExitPlaceAction.hpp */,
				2A61CAF82229E59F0095AD67 /* WaterSetHeightAction.hpp */,
				2A61CAF42229E5720095AD67 /* FootpathPlaceAction.hpp */,
				2A61CAF22229E5720095AD67 /* FootpathSceneryPlaceAction.hpp */,
				2A61CAF32229E5720095AD67 /* FootpathSceneryRemoveAction.hpp */,
				2ACBAB162226850A0034FB91 /* RideSetSetting.hpp */,
				2A43D2B92225B8D900E8F73B /* LoadOrQuitAction.hpp */,
				2A43D2B72225B8D900E8F73B /* RideSetVehiclesAction.hpp */,
				2A43D2B82225B8D900E8F73B /* SmallSceneryPlaceAction.hpp */,
				2A43D2BF2225B91A00E8F73B /* LoadOrQuitAction.hpp */,
				2A43D2BE2225B91A00E8F73B /* RideEntranceExitRemoveAction.hpp */,
				2A43D2BD2225B91A00E8F73B /* RideSetVehiclesAction.hpp */,
				2A5C1367221E9F9000F8C245 /* TrackRemoveAction.hpp */,
				2AAFD7FF220DD3D2002461A4 /* LandSetHeightAction.hpp */,
				2AAFD7FB220DD336002461A4 /* RideSetPriceAction.hpp */,
				2AAFD7FD220DD374002461A4 /* PauseToggleAction.hpp */,
				2AAFD7F9220DD2DC002461A4 /* TrackPlaceAction.hpp */,
				2AF7893C220B253E0072754A /* RideSetAppearanceAction.hpp */,
				2A5354EB22099D7700A5440F /* SignSetStyleAction.hpp */,
				2AA050302209A8E300D3A922 /* StaffSetCostumeAction.hpp */,
				2AA050312209A8E300D3A922 /* StaffSetOrdersAction.hpp */,
				C6352B881F477032006CCEE3 /* GameAction.cpp */,
				C6352B891F477032006CCEE3 /* GameAction.h */,
				C6352B8A1F477032006CCEE3 /* GameActionCompat.cpp */,
				C6352B8B1F477032006CCEE3 /* GameActionRegistration.cpp */,
				C6352B8C1F477032006CCEE3 /* PlaceParkEntranceAction.hpp */,
				C6352B8D1F477032006CCEE3 /* RideCreateAction.hpp */,
				C6352B8E1F477032006CCEE3 /* RideSetStatus.hpp */,
				C6352B8F1F477032006CCEE3 /* SetParkEntranceFeeAction.hpp */,
			);
			path = actions;
			sourceTree = "<group>";
		};
		C68313CF1FDB4F4C006DB3D8 /* interface */ = {
			isa = PBXGroup;
			children = (
				C68313D01FDB4F4C006DB3D8 /* Dropdown.h */,
				C68313D11FDB4F4C006DB3D8 /* Graph.cpp */,
				C68313D21FDB4F4C006DB3D8 /* Graph.h */,
				4C3B4234205914F7000C5BB7 /* InGameConsole.cpp */,
				4C3B4235205914F7000C5BB7 /* InGameConsole.h */,
				C68313D31FDB4F4C006DB3D8 /* LandTool.cpp */,
				C68313D41FDB4F4C006DB3D8 /* LandTool.h */,
				933CBDB220CB1ACD00134678 /* Theme.cpp */,
				933CBDB320CB1ACD00134678 /* Theme.h */,
				C67B28142002D67900109C93 /* Viewport.h */,
				933CBDBC20CB1BA900134678 /* ViewportInteraction.cpp */,
				933CBDB120CB1ACC00134678 /* Widget.cpp */,
				C67B28122002D67900109C93 /* Widget.h */,
				933CBDBE20CB1BCA00134678 /* Window.cpp */,
				C67B28132002D67900109C93 /* Window.h */,
			);
			path = interface;
			sourceTree = "<group>";
		};
		C685E5131F8907440090598F /* Recovered References */ = {
			isa = PBXGroup;
			children = (
			);
			name = "Recovered References";
			sourceTree = "<group>";
		};
		C688783C202893590084B384 /* Frameworks */ = {
			isa = PBXGroup;
			children = (
				C688783F202893600084B384 /* Cocoa.framework */,
				C688783D202893590084B384 /* Foundation.framework */,
			);
			name = Frameworks;
			sourceTree = "<group>";
		};
		D41B72431C21015A0080A7B9 /* Sources */ = {
			isa = PBXGroup;
			children = (
				F76C85801EC4E82600FA49E2 /* openrct2-ui */,
				F76C857C1EC4E80E00FA49E2 /* openrct2-cli */,
				F76C83551EC4E7CC00FA49E2 /* libopenrct2 */,
			);
			name = Sources;
			path = src/openrct2;
			sourceTree = "<group>";
		};
		D41B73ED1C21017D0080A7B9 /* Libraries */ = {
			isa = PBXGroup;
			children = (
				D4EC48811C2634870024B507 /* include */,
				D4EC48C31C2634870024B507 /* lib */,
				D4EC48CE1C26348E0024B507 /* system */,
			);
			name = Libraries;
			path = libxc;
			sourceTree = "<group>";
		};
		D45A38C61CF3007A00659A24 /* libpng16 */ = {
			isa = PBXGroup;
			children = (
				D45A38C71CF3007A00659A24 /* png.h */,
				D45A38C81CF3007A00659A24 /* pngconf.h */,
				D45A38C91CF3007A00659A24 /* pnglibconf.h */,
			);
			path = libpng16;
			sourceTree = "<group>";
		};
		D45A38CA1CF3007A00659A24 /* openssl */ = {
			isa = PBXGroup;
			children = (
				D45A38CB1CF3007A00659A24 /* aes.h */,
				D45A38CD1CF3007A00659A24 /* asn1_mac.h */,
				D45A38CC1CF3007A00659A24 /* asn1.h */,
				D45A38CE1CF3007A00659A24 /* asn1t.h */,
				D45A38CF1CF3007A00659A24 /* bio.h */,
				D45A38D01CF3007A00659A24 /* blowfish.h */,
				D45A38D11CF3007A00659A24 /* bn.h */,
				D45A38D21CF3007A00659A24 /* buffer.h */,
				D45A38D31CF3007A00659A24 /* camellia.h */,
				D45A38D41CF3007A00659A24 /* cast.h */,
				D45A38D51CF3007A00659A24 /* cmac.h */,
				D45A38D61CF3007A00659A24 /* cms.h */,
				D45A38D71CF3007A00659A24 /* comp.h */,
				D45A38D91CF3007A00659A24 /* conf_api.h */,
				D45A38D81CF3007A00659A24 /* conf.h */,
				D45A38DA1CF3007A00659A24 /* crypto.h */,
				D45A38DC1CF3007A00659A24 /* des_old.h */,
				D45A38DB1CF3007A00659A24 /* des.h */,
				D45A38DD1CF3007A00659A24 /* dh.h */,
				D45A38DE1CF3007A00659A24 /* dsa.h */,
				D45A38DF1CF3007A00659A24 /* dso.h */,
				D45A38E01CF3007A00659A24 /* dtls1.h */,
				D45A38E11CF3007A00659A24 /* e_os2.h */,
				D45A38E21CF3007A00659A24 /* ebcdic.h */,
				D45A38E31CF3007A00659A24 /* ec.h */,
				D45A38E41CF3007A00659A24 /* ecdh.h */,
				D45A38E51CF3007A00659A24 /* ecdsa.h */,
				D45A38E61CF3007A00659A24 /* engine.h */,
				D45A38E71CF3007A00659A24 /* err.h */,
				D45A38E81CF3007A00659A24 /* evp.h */,
				D45A38E91CF3007A00659A24 /* hmac.h */,
				D45A38EA1CF3007A00659A24 /* idea.h */,
				D45A38EB1CF3007A00659A24 /* krb5_asn.h */,
				D45A38EC1CF3007A00659A24 /* kssl.h */,
				D45A38ED1CF3007A00659A24 /* lhash.h */,
				D45A38EE1CF3007A00659A24 /* md4.h */,
				D45A38EF1CF3007A00659A24 /* md5.h */,
				D45A38F01CF3007A00659A24 /* mdc2.h */,
				D45A38F11CF3007A00659A24 /* modes.h */,
				D45A38F21CF3007A00659A24 /* obj_mac.h */,
				D45A38F31CF3007A00659A24 /* objects.h */,
				D45A38F41CF3007A00659A24 /* ocsp.h */,
				D45A38F51CF3007A00659A24 /* opensslconf.h */,
				D45A38F61CF3007A00659A24 /* opensslv.h */,
				D45A38F71CF3007A00659A24 /* ossl_typ.h */,
				D45A38F81CF3007A00659A24 /* pem.h */,
				D45A38F91CF3007A00659A24 /* pem2.h */,
				D45A38FB1CF3007A00659A24 /* pkcs7.h */,
				D45A38FA1CF3007A00659A24 /* pkcs12.h */,
				D45A38FC1CF3007A00659A24 /* pqueue.h */,
				D45A38FD1CF3007A00659A24 /* rand.h */,
				D45A38FE1CF3007A00659A24 /* rc2.h */,
				D45A38FF1CF3007A00659A24 /* rc4.h */,
				D45A39001CF3007A00659A24 /* ripemd.h */,
				D45A39011CF3007A00659A24 /* rsa.h */,
				D45A39021CF3007A00659A24 /* safestack.h */,
				D45A39031CF3007A00659A24 /* seed.h */,
				D45A39041CF3007A00659A24 /* sha.h */,
				D45A39051CF3007A00659A24 /* srp.h */,
				D45A39061CF3007A00659A24 /* srtp.h */,
				D45A39071CF3007A00659A24 /* ssl.h */,
				D45A39081CF3007A00659A24 /* ssl2.h */,
				D45A390A1CF3007A00659A24 /* ssl3.h */,
				D45A39091CF3007A00659A24 /* ssl23.h */,
				D45A390B1CF3007A00659A24 /* stack.h */,
				D45A390C1CF3007A00659A24 /* symhacks.h */,
				D45A390D1CF3007A00659A24 /* tls1.h */,
				D45A390E1CF3007A00659A24 /* ts.h */,
				D45A390F1CF3007A00659A24 /* txt_db.h */,
				D45A39111CF3007A00659A24 /* ui_compat.h */,
				D45A39101CF3007A00659A24 /* ui.h */,
				D45A39121CF3007A00659A24 /* whrlpool.h */,
				D45A39141CF3007A00659A24 /* x509_vfy.h */,
				D45A39131CF3007A00659A24 /* x509.h */,
				D45A39151CF3007A00659A24 /* x509v3.h */,
			);
			path = openssl;
			sourceTree = "<group>";
		};
		D45A39161CF3007A00659A24 /* SDL2 */ = {
			isa = PBXGroup;
			children = (
				D45A39171CF3007A00659A24 /* begin_code.h */,
				D45A39181CF3007A00659A24 /* close_code.h */,
				D45A391A1CF3007A00659A24 /* SDL_assert.h */,
				D45A391B1CF3007A00659A24 /* SDL_atomic.h */,
				D45A391C1CF3007A00659A24 /* SDL_audio.h */,
				D45A391D1CF3007A00659A24 /* SDL_bits.h */,
				D45A391E1CF3007A00659A24 /* SDL_blendmode.h */,
				D45A391F1CF3007A00659A24 /* SDL_clipboard.h */,
				D45A39201CF3007A00659A24 /* SDL_config.h */,
				D45A39211CF3007A00659A24 /* SDL_cpuinfo.h */,
				D45A39221CF3007A00659A24 /* SDL_egl.h */,
				D45A39231CF3007A00659A24 /* SDL_endian.h */,
				D45A39241CF3007A00659A24 /* SDL_error.h */,
				D45A39251CF3007A00659A24 /* SDL_events.h */,
				D45A39261CF3007A00659A24 /* SDL_filesystem.h */,
				D45A39271CF3007A00659A24 /* SDL_gamecontroller.h */,
				D45A39281CF3007A00659A24 /* SDL_gesture.h */,
				D45A39291CF3007A00659A24 /* SDL_haptic.h */,
				D45A392A1CF3007A00659A24 /* SDL_hints.h */,
				D45A392B1CF3007A00659A24 /* SDL_joystick.h */,
				D45A392C1CF3007A00659A24 /* SDL_keyboard.h */,
				D45A392D1CF3007A00659A24 /* SDL_keycode.h */,
				D45A392E1CF3007A00659A24 /* SDL_loadso.h */,
				D45A392F1CF3007A00659A24 /* SDL_log.h */,
				D45A39301CF3007A00659A24 /* SDL_main.h */,
				D45A39311CF3007A00659A24 /* SDL_messagebox.h */,
				D45A39321CF3007A00659A24 /* SDL_mouse.h */,
				D45A39331CF3007A00659A24 /* SDL_mutex.h */,
				D45A39341CF3007A00659A24 /* SDL_name.h */,
				D45A39361CF3007A00659A24 /* SDL_opengl_glext.h */,
				D45A39351CF3007A00659A24 /* SDL_opengl.h */,
				D45A39371CF3007A00659A24 /* SDL_opengles.h */,
				D45A39391CF3007A00659A24 /* SDL_opengles2_gl2.h */,
				D45A393A1CF3007A00659A24 /* SDL_opengles2_gl2ext.h */,
				D45A393B1CF3007A00659A24 /* SDL_opengles2_gl2platform.h */,
				D45A393C1CF3007A00659A24 /* SDL_opengles2_khrplatform.h */,
				D45A39381CF3007A00659A24 /* SDL_opengles2.h */,
				D45A393D1CF3007A00659A24 /* SDL_pixels.h */,
				D45A393E1CF3007A00659A24 /* SDL_platform.h */,
				D45A393F1CF3007A00659A24 /* SDL_power.h */,
				D45A39401CF3007A00659A24 /* SDL_quit.h */,
				D45A39411CF3007A00659A24 /* SDL_rect.h */,
				D45A39421CF3007A00659A24 /* SDL_render.h */,
				D45A39431CF3007A00659A24 /* SDL_revision.h */,
				D45A39441CF3007A00659A24 /* SDL_rwops.h */,
				D45A39451CF3007A00659A24 /* SDL_scancode.h */,
				D45A39461CF3007A00659A24 /* SDL_shape.h */,
				D45A39471CF3007A00659A24 /* SDL_stdinc.h */,
				D45A39481CF3007A00659A24 /* SDL_surface.h */,
				D45A39491CF3007A00659A24 /* SDL_system.h */,
				D45A394A1CF3007A00659A24 /* SDL_syswm.h */,
				D45A394B1CF3007A00659A24 /* SDL_thread.h */,
				D45A394C1CF3007A00659A24 /* SDL_timer.h */,
				D45A394D1CF3007A00659A24 /* SDL_touch.h */,
				D45A394F1CF3007A00659A24 /* SDL_types.h */,
				D45A39501CF3007A00659A24 /* SDL_version.h */,
				D45A39511CF3007A00659A24 /* SDL_video.h */,
				D45A39191CF3007A00659A24 /* SDL.h */,
			);
			path = SDL2;
			sourceTree = "<group>";
		};
		D45A39521CF3007A00659A24 /* speex */ = {
			isa = PBXGroup;
			children = (
				D45A39531CF3007A00659A24 /* speex_echo.h */,
				D45A39541CF3007A00659A24 /* speex_jitter.h */,
				D45A39551CF3007A00659A24 /* speex_preprocess.h */,
				D45A39561CF3007A00659A24 /* speex_resampler.h */,
				D45A39571CF3007A00659A24 /* speexdsp_config_types.h */,
				D45A39581CF3007A00659A24 /* speexdsp_types.h */,
			);
			path = speex;
			sourceTree = "<group>";
		};
		D497D06F1C20FD52002BF46A = {
			isa = PBXGroup;
			children = (
				4CF67196206B7E720034ADDD /* object */,
				D41B72431C21015A0080A7B9 /* Sources */,
				D497D07A1C20FD52002BF46A /* Resources */,
				D41B73ED1C21017D0080A7B9 /* Libraries */,
				D497D0791C20FD52002BF46A /* Products */,
				C685E5131F8907440090598F /* Recovered References */,
				C688783C202893590084B384 /* Frameworks */,
			);
			sourceTree = "<group>";
			usesTabs = 0;
		};
		D497D0791C20FD52002BF46A /* Products */ = {
			isa = PBXGroup;
			children = (
				D497D0781C20FD52002BF46A /* OpenRCT2.app */,
				F76C809A1EC4D9FA00FA49E2 /* libopenrct2.a */,
				F7D774841EC66CD700BE6EBC /* OpenRCT2-cli */,
			);
			name = Products;
			sourceTree = "<group>";
		};
		D497D07A1C20FD52002BF46A /* Resources */ = {
			isa = PBXGroup;
			children = (
				F79F428E1F3260F1009E42F8 /* changelog.txt */,
				D41B74721C2125E50080A7B9 /* Assets.xcassets */,
				D4895D321C23EFDD000CD788 /* Info.plist */,
				D4C1EDD01C266A0B00F71B63 /* data */,
			);
			name = Resources;
			path = OpenRCT2;
			sourceTree = "<group>";
		};
		D4C1EDD01C266A0B00F71B63 /* data */ = {
			isa = PBXGroup;
			children = (
				D4EC48E31C2637710024B507 /* g2.dat */,
				D4EC48E41C2637710024B507 /* language */,
				D43407E11D0E14CE00C2B3D4 /* shaders */,
				D4EC48E51C2637710024B507 /* title */,
			);
			name = data;
			path = ../data;
			sourceTree = "<group>";
		};
		D4EC48811C2634870024B507 /* include */ = {
			isa = PBXGroup;
			children = (
				9350B4F620B46E0900897BC5 /* freetype2 */,
				D45A38C61CF3007A00659A24 /* libpng16 */,
				D45A38CA1CF3007A00659A24 /* openssl */,
				D45A39161CF3007A00659A24 /* SDL2 */,
				D45A39521CF3007A00659A24 /* speex */,
				9350B44320B46E0800897BC5 /* unicode */,
				D45A38C41CF3007A00659A24 /* jansson_config.h */,
				D45A38C51CF3007A00659A24 /* jansson.h */,
				C6E96E331E0408A80076A04F /* zip.h */,
				C6E96E341E0408A80076A04F /* zipconf.h */,
			);
			path = include;
			sourceTree = "<group>";
		};
		D4EC48C31C2634870024B507 /* lib */ = {
			isa = PBXGroup;
			children = (
				D45A38B31CF3006400659A24 /* libcrypto.dylib */,
				D45A38B41CF3006400659A24 /* libfreetype.dylib */,
				D45A38B51CF3006400659A24 /* libjansson.dylib */,
				D4A8B4B31DB41873007A2F29 /* libpng16.dylib */,
				93AF4A6320B462F7006489A5 /* libicudata.61.1.dylib */,
				93AF4A6220B462F7006489A5 /* libicuuc.61.1.dylib */,
				D45A38B81CF3006400659A24 /* libSDL2.dylib */,
				D45A38B91CF3006400659A24 /* libspeexdsp.dylib */,
				C6E96E351E0408B40076A04F /* libzip.dylib */,
			);
			path = lib;
			sourceTree = "<group>";
		};
		D4EC48CE1C26348E0024B507 /* system */ = {
			isa = PBXGroup;
			children = (
				D41B73EE1C2101890080A7B9 /* libcurl.tbd */,
				D41B741C1C210A7A0080A7B9 /* libiconv.tbd */,
				D47304D41C4FF8250015C0EA /* libz.tbd */,
			);
			name = system;
			sourceTree = "<group>";
		};
		F76C83551EC4E7CC00FA49E2 /* libopenrct2 */ = {
			isa = PBXGroup;
			children = (
				4C358E5021C445F700ADE6BC /* ReplayManager.cpp */,
				4C358E5121C445F700ADE6BC /* ReplayManager.h */,
				C6352B871F477032006CCEE3 /* actions */,
				F76C83561EC4E7CC00FA49E2 /* audio */,
				F76C83621EC4E7CC00FA49E2 /* cmdline */,
				F76C836D1EC4E7CC00FA49E2 /* config */,
				F76C83781EC4E7CC00FA49E2 /* core */,
				F76C839D1EC4E7CC00FA49E2 /* drawing */,
				F76C83BB1EC4E7CC00FA49E2 /* interface */,
				F76C83D71EC4E7CC00FA49E2 /* localisation */,
				F76C83EA1EC4E7CC00FA49E2 /* management */,
				F76C83F51EC4E7CC00FA49E2 /* network */,
				F76C84111EC4E7CC00FA49E2 /* object */,
				F76C843A1EC4E7CC00FA49E2 /* paint */,
				F76C84531EC4E7CC00FA49E2 /* peep */,
				F76C84591EC4E7CC00FA49E2 /* platform */,
				F76C84661EC4E7CC00FA49E2 /* rct1 */,
				F76C846C1EC4E7CC00FA49E2 /* rct12 */,
				F76C84761EC4E7CC00FA49E2 /* rct2 */,
				F76C84831EC4E7CC00FA49E2 /* ride */,
				F76C84F31EC4E7CD00FA49E2 /* scenario */,
				4C04D69E2056AA5C00F82EBA /* thirdparty */,
				F76C84FB1EC4E7CD00FA49E2 /* title */,
				F76C85041EC4E7CD00FA49E2 /* ui */,
				F76C85061EC4E7CD00FA49E2 /* util */,
				F76C850D1EC4E7CD00FA49E2 /* windows */,
				F76C855B1EC4E7CD00FA49E2 /* world */,
				4C6A66901FE14C9500694CB6 /* Cheats.cpp */,
				4C6A66911FE14C9500694CB6 /* Cheats.h */,
				4CC4B8E21FE00C4100660D62 /* CmdlineSprite.cpp */,
				4CC4B8E31FE00C4200660D62 /* CmdlineSprite.h */,
				F76C836C1EC4E7CC00FA49E2 /* common.h */,
				93DE974E209C3C0F00FB1CC8 /* GameState.cpp */,
				93DE974F209C3C0F00FB1CC8 /* GameState.h */,
				F76C83761EC4E7CC00FA49E2 /* Context.cpp */,
				F76C83771EC4E7CC00FA49E2 /* Context.h */,
				4C5DFF401FAC69D200CB093A /* Date.cpp */,
				4C5DFF411FAC69D200CB093A /* Date.h */,
				4CC4B8E51FE00C4E00660D62 /* Diagnostic.cpp */,
				4CC4B8E61FE00C4E00660D62 /* Diagnostic.h */,
				F76C83B11EC4E7CC00FA49E2 /* Editor.cpp */,
				F76C83B21EC4E7CC00FA49E2 /* Editor.h */,
				C62D83881FD36D6E008C04F1 /* EditorObjectSelectionSession.cpp */,
				C62D83891FD36D6F008C04F1 /* EditorObjectSelectionSession.h */,
				F76C83B31EC4E7CC00FA49E2 /* FileClassifier.cpp */,
				F76C83B41EC4E7CC00FA49E2 /* FileClassifier.h */,
				4CE4623F1FD0710E0001CD98 /* Game.cpp */,
				4CE462401FD0710E0001CD98 /* Game.h */,
				4CC4B8E81FE00C5D00660D62 /* Input.cpp */,
				4CC4B8E91FE00C5D00660D62 /* Input.h */,
				4CC4B8EA1FE00C5D00660D62 /* Intro.cpp */,
				4CC4B8EB1FE00C5D00660D62 /* Intro.h */,
				C68313C51FDB4EBA006DB3D8 /* input.cpp */,
				F76C83BA1EC4E7CC00FA49E2 /* input.h */,
				F76C84381EC4E7CC00FA49E2 /* OpenRCT2.cpp */,
				F76C84391EC4E7CC00FA49E2 /* OpenRCT2.h */,
				F76C84511EC4E7CC00FA49E2 /* ParkImporter.cpp */,
				F76C84521EC4E7CC00FA49E2 /* ParkImporter.h */,
				F76C84641EC4E7CC00FA49E2 /* PlatformEnvironment.cpp */,
				F76C84651EC4E7CC00FA49E2 /* PlatformEnvironment.h */,
				F76C84FA1EC4E7CD00FA49E2 /* sprites.h */,
				F76C850B1EC4E7CD00FA49E2 /* Version.cpp */,
				F76C850C1EC4E7CD00FA49E2 /* Version.h */,
			);
			name = libopenrct2;
			sourceTree = "<group>";
		};
		F76C83561EC4E7CC00FA49E2 /* audio */ = {
			isa = PBXGroup;
			children = (
				F775F5361EE3724F001F00E7 /* DummyAudioContext.cpp */,
				F76C83571EC4E7CC00FA49E2 /* Audio.cpp */,
				F76C83581EC4E7CC00FA49E2 /* audio.h */,
				F76C83591EC4E7CC00FA49E2 /* AudioChannel.h */,
				F76C835A1EC4E7CC00FA49E2 /* AudioContext.h */,
				F76C835B1EC4E7CC00FA49E2 /* AudioMixer.cpp */,
				F76C835C1EC4E7CC00FA49E2 /* AudioMixer.h */,
				F76C835D1EC4E7CC00FA49E2 /* AudioSource.h */,
				F76C835E1EC4E7CC00FA49E2 /* NullAudioSource.cpp */,
			);
			path = audio;
			sourceTree = "<group>";
		};
		F76C83621EC4E7CC00FA49E2 /* cmdline */ = {
			isa = PBXGroup;
			children = (
				D48AFDB61EF78DBF0081C644 /* BenchGfxCommmands.cpp */,
				4C724B2121F0AD790012ADD0 /* BenchSpriteSort.cpp */,
				F76C83631EC4E7CC00FA49E2 /* CommandLine.cpp */,
				F76C83641EC4E7CC00FA49E2 /* CommandLine.hpp */,
				F76C83651EC4E7CC00FA49E2 /* ConvertCommand.cpp */,
				F76C83661EC4E7CC00FA49E2 /* RootCommands.cpp */,
				F76C83671EC4E7CC00FA49E2 /* ScreenshotCommands.cpp */,
				4CB1375521C2E9F80029FCDA /* SimulateCommands.cpp */,
				F76C83681EC4E7CC00FA49E2 /* SpriteCommands.cpp */,
				F76C83691EC4E7CC00FA49E2 /* UriHandler.cpp */,
			);
			path = cmdline;
			sourceTree = "<group>";
		};
		F76C836D1EC4E7CC00FA49E2 /* config */ = {
			isa = PBXGroup;
			children = (
				F76C836E1EC4E7CC00FA49E2 /* Config.cpp */,
				F76C836F1EC4E7CC00FA49E2 /* Config.h */,
				F76C83701EC4E7CC00FA49E2 /* ConfigEnum.hpp */,
				F76C83711EC4E7CC00FA49E2 /* IniReader.cpp */,
				F76C83721EC4E7CC00FA49E2 /* IniReader.hpp */,
				F76C83731EC4E7CC00FA49E2 /* IniWriter.cpp */,
				F76C83741EC4E7CC00FA49E2 /* IniWriter.hpp */,
			);
			path = config;
			sourceTree = "<group>";
		};
		F76C83781EC4E7CC00FA49E2 /* core */ = {
			isa = PBXGroup;
			children = (
				2ADE2F22224418B1002598AF /* DataSerialiserTag.h */,
				2ADE2F26224418B2002598AF /* FileIndex.hpp */,
				2ADE2F25224418B2002598AF /* JobPool.hpp */,
				2ADE2F24224418B2002598AF /* Meta.hpp */,
				2ADE2F23224418B1002598AF /* Numerics.hpp */,
				2ADE2F21224418B1002598AF /* Random.hpp */,
				2A5354EA22099C7200A5440F /* CircularBuffer.h */,
				F76C83791EC4E7CC00FA49E2 /* Collections.hpp */,
				F76C837A1EC4E7CC00FA49E2 /* Console.cpp */,
				9344BEF720C1E6180047D165 /* Crypt.h */,
				9344BEF820C1E6180047D165 /* Crypt.OpenSSL.cpp */,
				93CBA4C220A7502E00867D56 /* Imaging.cpp */,
				93CBA4C120A7502D00867D56 /* Imaging.h */,
				F76C837B1EC4E7CC00FA49E2 /* Console.hpp */,
				C6352B811F477022006CCEE3 /* DataSerialiser.h */,
				C6352B821F477022006CCEE3 /* DataSerialiserTraits.h */,
				F76C837C1EC4E7CC00FA49E2 /* Diagnostics.cpp */,
				F76C837D1EC4E7CC00FA49E2 /* Diagnostics.hpp */,
				C6352B831F477022006CCEE3 /* Endianness.h */,
				F76C837F1EC4E7CC00FA49E2 /* File.cpp */,
				F76C83801EC4E7CC00FA49E2 /* File.h */,
				F76C83811EC4E7CC00FA49E2 /* FileScanner.cpp */,
				F76C83821EC4E7CC00FA49E2 /* FileScanner.h */,
				F76C83831EC4E7CC00FA49E2 /* FileStream.hpp */,
				F76C83841EC4E7CC00FA49E2 /* Guard.cpp */,
				F76C83851EC4E7CC00FA49E2 /* Guard.hpp */,
				F76C83861EC4E7CC00FA49E2 /* IStream.cpp */,
				F76C83871EC4E7CC00FA49E2 /* IStream.hpp */,
				F76C83881EC4E7CC00FA49E2 /* Json.cpp */,
				F76C83891EC4E7CC00FA49E2 /* Json.hpp */,
				F76C838A1EC4E7CC00FA49E2 /* Math.hpp */,
				F76C838B1EC4E7CC00FA49E2 /* Memory.hpp */,
				F76C838C1EC4E7CC00FA49E2 /* MemoryStream.cpp */,
				F76C838D1EC4E7CC00FA49E2 /* MemoryStream.h */,
				F76C838E1EC4E7CC00FA49E2 /* Nullable.hpp */,
				F76C838F1EC4E7CC00FA49E2 /* Path.cpp */,
				F76C83901EC4E7CC00FA49E2 /* Path.hpp */,
				F76C83911EC4E7CC00FA49E2 /* Registration.hpp */,
				F76C83921EC4E7CC00FA49E2 /* String.cpp */,
				F76C83931EC4E7CC00FA49E2 /* String.hpp */,
				F76C83941EC4E7CC00FA49E2 /* StringBuilder.hpp */,
				F76C83951EC4E7CC00FA49E2 /* StringReader.hpp */,
				F76C83991EC4E7CC00FA49E2 /* Zip.cpp */,
				F76C839A1EC4E7CC00FA49E2 /* Zip.h */,
			);
			path = core;
			sourceTree = "<group>";
		};
		F76C839D1EC4E7CC00FA49E2 /* drawing */ = {
			isa = PBXGroup;
			children = (
				F7C44AF62030E74B007E099F /* AVX2Drawing.cpp */,
				4C7B53D520002CA400A52E21 /* Drawing.cpp */,
				F76C839F1EC4E7CC00FA49E2 /* drawing.h */,
				93F76EEB20BFF6F900D4512C /* Drawing.Sprite.cpp */,
				93F76EEC20BFF6F900D4512C /* Drawing.String.cpp */,
				F76C83A01EC4E7CC00FA49E2 /* DrawingFast.cpp */,
				4C7B53D620002CA400A52E21 /* Font.cpp */,
				4C7B53CB1FFF995100A52E21 /* Font.h */,
				F76C83A31EC4E7CC00FA49E2 /* IDrawingContext.h */,
				F76C83A41EC4E7CC00FA49E2 /* IDrawingEngine.h */,
				F76C83A51EC4E7CC00FA49E2 /* Image.cpp */,
				93CBA4C720A7504400867D56 /* ImageImporter.cpp */,
				93CBA4C820A7504500867D56 /* ImageImporter.h */,
				4C7B53D720002CA400A52E21 /* LightFX.cpp */,
				F76C83A71EC4E7CC00FA49E2 /* lightfx.h */,
				4C7B53CD200029CE00A52E21 /* Line.cpp */,
				F76C83A91EC4E7CC00FA49E2 /* NewDrawing.cpp */,
				F76C83AA1EC4E7CC00FA49E2 /* NewDrawing.h */,
				F76C83AB1EC4E7CC00FA49E2 /* Rain.cpp */,
				F76C83AC1EC4E7CC00FA49E2 /* Rain.h */,
				4C7B53CF200029D900A52E21 /* Rect.cpp */,
				4C7B53D0200029D900A52E21 /* ScrollingText.cpp */,
				4C6A66BB1FED04EE00694CB6 /* SSE41Drawing.cpp */,
				C651A8D71F30204300443BCA /* Text.cpp */,
				C651A8D81F30204300443BCA /* Text.h */,
				4C7B53D820002CA400A52E21 /* TTF.cpp */,
				4CB832AA1EFFB8D100B88761 /* ttf.h */,
				4C7B54682007BF2E00A52E21 /* TTFSDLPort.cpp */,
				4C8B426E1EEB1ABD00F015CA /* X8DrawingEngine.cpp */,
				4C8B426F1EEB1ABD00F015CA /* X8DrawingEngine.h */,
			);
			path = drawing;
			sourceTree = "<group>";
		};
		F76C83BB1EC4E7CC00FA49E2 /* interface */ = {
			isa = PBXGroup;
			children = (
				4C7B53DD200143C200A52E21 /* Chat.cpp */,
				4C7B53DE200143C200A52E21 /* Chat.h */,
				4C7B53DF200143C200A52E21 /* Colour.cpp */,
				4C7B53E0200143C200A52E21 /* Colour.h */,
				4C7B53E3200143C200A52E21 /* Cursors.h */,
				4C7B53E4200143C200A52E21 /* FontFamilies.cpp */,
				4C7B53E5200143C200A52E21 /* FontFamilies.h */,
				4C7B53E6200143C200A52E21 /* Fonts.cpp */,
				4C7B53E7200143C200A52E21 /* Fonts.h */,
				93F76EEF20BFF71700D4512C /* InteractiveConsole.cpp */,
				939A35A120C12FFD00630B3F /* InteractiveConsole.h */,
				4C7B53E8200143C200A52E21 /* Screenshot.cpp */,
				4C7B53E9200143C200A52E21 /* Screenshot.h */,
				4C3B423720591513000C5BB7 /* StdInOutConsole.cpp */,
				4C7B53EC200143C200A52E21 /* Viewport.cpp */,
				4C7B53ED200143C200A52E21 /* Viewport.h */,
				4C7B53F0200143C200A52E21 /* Widget.h */,
				C67B28182002D7F200109C93 /* Window_internal.h */,
				4C7B53F1200143C200A52E21 /* Window.cpp */,
				4C7B53F2200143C200A52E21 /* Window.h */,
			);
			path = interface;
			sourceTree = "<group>";
		};
		F76C83D71EC4E7CC00FA49E2 /* localisation */ = {
			isa = PBXGroup;
			children = (
				2ADE2F2D224418E7002598AF /* ConversionTables.h */,
				4C7B53C61FFF94F900A52E21 /* ConversionTables.cpp */,
				4C7B53AA1FFF935B00A52E21 /* Convert.cpp */,
				4C7B53AB1FFF935B00A52E21 /* Currency.cpp */,
				4C7B53AC1FFF935B00A52E21 /* Currency.h */,
				4C7B53AE1FFF935B00A52E21 /* Date.h */,
				4C7B53AF1FFF935B00A52E21 /* FormatCodes.cpp */,
				4C7B53B01FFF935B00A52E21 /* FormatCodes.h */,
				4C7B53B11FFF935B00A52E21 /* Language.cpp */,
				4C7B53C91FFF991000A52E21 /* Language.h */,
				93F76EF120BFF74200D4512C /* Localisation.Date.cpp */,
				933F2CB620935653001B33FD /* LocalisationService.cpp */,
				933F2CBA20935668001B33FD /* LocalisationService.h */,
				4C7B53B31FFF935B00A52E21 /* LanguagePack.cpp */,
				4C7B53B41FFF935B00A52E21 /* LanguagePack.h */,
				4C7B53B51FFF935B00A52E21 /* Localisation.cpp */,
				4C7B53B61FFF935B00A52E21 /* Localisation.h */,
				4C7B53B71FFF935B00A52E21 /* RealNames.cpp */,
				4C7B53B81FFF935B00A52E21 /* StringIds.h */,
				4C7B53B91FFF935B00A52E21 /* User.cpp */,
				4C7B53BA1FFF935B00A52E21 /* user.h */,
				4C7B53BB1FFF935B00A52E21 /* UTF8.cpp */,
			);
			path = localisation;
			sourceTree = "<group>";
		};
		F76C83EA1EC4E7CC00FA49E2 /* management */ = {
			isa = PBXGroup;
			children = (
				4C93F1B01F8E185600A9330D /* Award.cpp */,
				4C93F1B11F8E185600A9330D /* Award.h */,
				4C93F1B21F8E185600A9330D /* Finance.cpp */,
				4C93F1B31F8E185600A9330D /* Finance.h */,
				4C93F1B41F8E185600A9330D /* Marketing.cpp */,
				4C93F1B51F8E185600A9330D /* Marketing.h */,
				4C93F1B61F8E185600A9330D /* NewsItem.cpp */,
				4C93F1B71F8E185600A9330D /* NewsItem.h */,
				4C93F1B81F8E185600A9330D /* Research.cpp */,
				4C93F1B91F8E185600A9330D /* Research.h */,
			);
			path = management;
			sourceTree = "<group>";
		};
		F76C83F51EC4E7CC00FA49E2 /* network */ = {
			isa = PBXGroup;
			children = (
				2ADE2F3022441905002598AF /* DiscordService.cpp */,
				2ADE2F2F22441905002598AF /* DiscordService.h */,
				F76C83F61EC4E7CC00FA49E2 /* Http.cpp */,
				F76C83F71EC4E7CC00FA49E2 /* http.h */,
				F76C83F81EC4E7CC00FA49E2 /* Network.cpp */,
				F76C83F91EC4E7CC00FA49E2 /* network.h */,
				F76C83FA1EC4E7CC00FA49E2 /* NetworkAction.cpp */,
				F76C83FB1EC4E7CC00FA49E2 /* NetworkAction.h */,
				F76C83FC1EC4E7CC00FA49E2 /* NetworkConnection.cpp */,
				F76C83FD1EC4E7CC00FA49E2 /* NetworkConnection.h */,
				F76C83FE1EC4E7CC00FA49E2 /* NetworkGroup.cpp */,
				F76C83FF1EC4E7CC00FA49E2 /* NetworkGroup.h */,
				F76C84001EC4E7CC00FA49E2 /* NetworkKey.cpp */,
				F76C84011EC4E7CC00FA49E2 /* NetworkKey.h */,
				F76C84021EC4E7CC00FA49E2 /* NetworkPacket.cpp */,
				F76C84031EC4E7CC00FA49E2 /* NetworkPacket.h */,
				F76C84041EC4E7CC00FA49E2 /* NetworkPlayer.cpp */,
				F76C84051EC4E7CC00FA49E2 /* NetworkPlayer.h */,
				F76C84061EC4E7CC00FA49E2 /* NetworkServerAdvertiser.cpp */,
				F76C84071EC4E7CC00FA49E2 /* NetworkServerAdvertiser.h */,
				F76C84081EC4E7CC00FA49E2 /* NetworkTypes.h */,
				F76C84091EC4E7CC00FA49E2 /* NetworkUser.cpp */,
				F76C840A1EC4E7CC00FA49E2 /* NetworkUser.h */,
				F76C840B1EC4E7CC00FA49E2 /* ServerList.cpp */,
				F76C840C1EC4E7CC00FA49E2 /* ServerList.h */,
				F76C840D1EC4E7CC00FA49E2 /* TcpSocket.cpp */,
				F76C840E1EC4E7CC00FA49E2 /* TcpSocket.h */,
				F76C840F1EC4E7CC00FA49E2 /* Twitch.cpp */,
				F76C84101EC4E7CC00FA49E2 /* twitch.h */,
			);
			path = network;
			sourceTree = "<group>";
		};
		F76C84111EC4E7CC00FA49E2 /* object */ = {
			isa = PBXGroup;
			children = (
				F7B2048D2024E8A90000AD7E /* DefaultObjects.h */,
				F7B2048B2024E7800000AD7E /* DefaultObjects.cpp */,
				F76C84121EC4E7CC00FA49E2 /* BannerObject.cpp */,
				F76C84131EC4E7CC00FA49E2 /* BannerObject.h */,
				F76C84141EC4E7CC00FA49E2 /* EntranceObject.cpp */,
				F76C84151EC4E7CC00FA49E2 /* EntranceObject.h */,
				F76C84161EC4E7CC00FA49E2 /* FootpathItemObject.cpp */,
				F76C84171EC4E7CC00FA49E2 /* FootpathItemObject.h */,
				F76C84181EC4E7CC00FA49E2 /* FootpathObject.cpp */,
				F76C84191EC4E7CC00FA49E2 /* FootpathObject.h */,
				F76C841A1EC4E7CC00FA49E2 /* ImageTable.cpp */,
				F76C841B1EC4E7CC00FA49E2 /* ImageTable.h */,
				F76C841C1EC4E7CC00FA49E2 /* LargeSceneryObject.cpp */,
				F76C841D1EC4E7CC00FA49E2 /* LargeSceneryObject.h */,
				F76C841E1EC4E7CC00FA49E2 /* Object.cpp */,
				F76C841F1EC4E7CC00FA49E2 /* Object.h */,
				F76C84201EC4E7CC00FA49E2 /* ObjectFactory.cpp */,
				F76C84211EC4E7CC00FA49E2 /* ObjectFactory.h */,
				4C7B53A21FFC15ED00A52E21 /* ObjectLimits.h */,
				4C7B53A31FFC180400A52E21 /* ObjectList.cpp */,
				4C7B53A41FFC180400A52E21 /* ObjectList.h */,
				4CE9AAAB1FDA7B14004093C6 /* ObjectJsonHelpers.cpp */,
				4CE9AAAC1FDA7B14004093C6 /* ObjectJsonHelpers.h */,
				F76C84221EC4E7CC00FA49E2 /* ObjectManager.cpp */,
				F76C84231EC4E7CC00FA49E2 /* ObjectManager.h */,
				F76C84241EC4E7CC00FA49E2 /* ObjectRepository.cpp */,
				F76C84251EC4E7CC00FA49E2 /* ObjectRepository.h */,
				F76C84261EC4E7CC00FA49E2 /* RideObject.cpp */,
				F76C84271EC4E7CC00FA49E2 /* RideObject.h */,
				F76C84281EC4E7CC00FA49E2 /* SceneryGroupObject.cpp */,
				F76C84291EC4E7CC00FA49E2 /* SceneryGroupObject.h */,
				4C1A53EC205FD19F000F8EF5 /* SceneryObject.cpp */,
				F76C842A1EC4E7CC00FA49E2 /* SceneryObject.h */,
				F76C842B1EC4E7CC00FA49E2 /* SmallSceneryObject.cpp */,
				F76C842C1EC4E7CC00FA49E2 /* SmallSceneryObject.h */,
				93F6004F213DD7E300EEB83E /* StationObject.cpp */,
				93F6004E213DD7E300EEB83E /* StationObject.h */,
				F76C842F1EC4E7CC00FA49E2 /* StringTable.cpp */,
				F76C84301EC4E7CC00FA49E2 /* StringTable.h */,
				93F6004A213DD7DC00EEB83E /* TerrainEdgeObject.cpp */,
				93F6004B213DD7DD00EEB83E /* TerrainEdgeObject.h */,
				93F60049213DD7DC00EEB83E /* TerrainSurfaceObject.cpp */,
				93F60048213DD7DC00EEB83E /* TerrainSurfaceObject.h */,
				F76C84311EC4E7CC00FA49E2 /* WallObject.cpp */,
				F76C84321EC4E7CC00FA49E2 /* WallObject.h */,
				F76C84331EC4E7CC00FA49E2 /* WaterObject.cpp */,
				F76C84341EC4E7CC00FA49E2 /* WaterObject.h */,
			);
			path = object;
			sourceTree = "<group>";
		};
		F76C843A1EC4E7CC00FA49E2 /* paint */ = {
			isa = PBXGroup;
			children = (
				2ADE2F332244191E002598AF /* VirtualFloor.h */,
				F76C84491EC4E7CC00FA49E2 /* sprite */,
				F76C843B1EC4E7CC00FA49E2 /* tile_element */,
				4C6A66AE1FE278C900694CB6 /* Paint.cpp */,
				4C6A66AF1FE278C900694CB6 /* Paint.h */,
				4C6A66B01FE278C900694CB6 /* Painter.cpp */,
				4C6A66B11FE278C900694CB6 /* Painter.h */,
				4C6A66B21FE278C900694CB6 /* PaintHelpers.cpp */,
				4C6A66B31FE278C900694CB6 /* Supports.cpp */,
				4C6A66B41FE278C900694CB6 /* Supports.h */,
				4C7B540020015AC600A52E21 /* VirtualFloor.cpp */,
			);
			path = paint;
			sourceTree = "<group>";
		};
		F76C843B1EC4E7CC00FA49E2 /* tile_element */ = {
			isa = PBXGroup;
			children = (
				93F76EFC20BFF77A00D4512C /* Paint.Banner.cpp */,
				93F76EFE20BFF77A00D4512C /* Paint.Entrance.cpp */,
				93F76EF920BFF77900D4512C /* Paint.LargeScenery.cpp */,
				93F76EF820BFF77900D4512C /* Paint.Path.cpp */,
				93F76EFB20BFF77A00D4512C /* Paint.SmallScenery.cpp */,
				93F76EFA20BFF77900D4512C /* Paint.Surface.cpp */,
				939A359D20C12FDD00630B3F /* Paint.Surface.h */,
				93F76EFD20BFF77A00D4512C /* Paint.TileElement.cpp */,
				939A359E20C12FDE00630B3F /* Paint.TileElement.h */,
				93F76EF720BFF77900D4512C /* Paint.Wall.cpp */,
			);
			path = tile_element;
			sourceTree = "<group>";
		};
		F76C84491EC4E7CC00FA49E2 /* sprite */ = {
			isa = PBXGroup;
			children = (
				939A359720C12FC700630B3F /* Paint.Litter.cpp */,
				939A359820C12FC700630B3F /* Paint.Misc.cpp */,
				93F76EF320BFF76D00D4512C /* Paint.Peep.cpp */,
				93F76EF420BFF76D00D4512C /* Paint.Sprite.cpp */,
				939A359920C12FC700630B3F /* Paint.Sprite.h */,
			);
			path = sprite;
			sourceTree = "<group>";
		};
		F76C84531EC4E7CC00FA49E2 /* peep */ = {
			isa = PBXGroup;
			children = (
				9346F9D6208A191900C77D91 /* Guest.cpp */,
				9346F9D7208A191900C77D91 /* GuestPathfinding.cpp */,
				4CFE4E7B1F90A3F1005243C2 /* Peep.cpp */,
				4CFE4E7C1F90A3F1005243C2 /* Peep.h */,
				4CFE4E7D1F90A3F1005243C2 /* PeepData.cpp */,
				4CFE4E7E1F90A3F1005243C2 /* Staff.cpp */,
				4CFE4E7F1F90A3F1005243C2 /* Staff.h */,
			);
			path = peep;
			sourceTree = "<group>";
		};
		F76C84591EC4E7CC00FA49E2 /* platform */ = {
			isa = PBXGroup;
			children = (
				4C7B54742010DF3C00A52E21 /* Android.cpp */,
				F76C845A1EC4E7CC00FA49E2 /* Crash.cpp */,
				4C7B547E2010DFF700A52E21 /* Crash.h */,
				4C7B54762010DF4300A52E21 /* Linux.cpp */,
				F76C845D1EC4E7CC00FA49E2 /* macos.mm */,
				4CE462441FD161360001CD98 /* Platform.Android.cpp */,
				F76C845E1EC4E7CC00FA49E2 /* platform.h */,
				4CE462461FD1613D0001CD98 /* Platform.Linux.cpp */,
				F7B20489201E91BF0000AD7E /* Platform.macOS.mm */,
				4CE462481FD1613D0001CD98 /* Platform.Posix.cpp */,
				4CE462491FD1613D0001CD98 /* Platform.Win32.cpp */,
				F76C84601EC4E7CC00FA49E2 /* Platform2.h */,
				4C7B54782010DF4C00A52E21 /* Posix.cpp */,
				4C7B54792010DF4C00A52E21 /* Shared.cpp */,
				4C7B547A2010DF4C00A52E21 /* Windows.cpp */,
			);
			path = platform;
			sourceTree = "<group>";
		};
		F76C84661EC4E7CC00FA49E2 /* rct1 */ = {
			isa = PBXGroup;
			children = (
				4C7B54022004C57400A52E21 /* RCT1.h */,
				F76C84671EC4E7CC00FA49E2 /* S4Importer.cpp */,
				F76C84681EC4E7CC00FA49E2 /* Tables.cpp */,
				F76C84691EC4E7CC00FA49E2 /* Tables.h */,
			);
			path = rct1;
			sourceTree = "<group>";
		};
		F76C846C1EC4E7CC00FA49E2 /* rct12 */ = {
			isa = PBXGroup;
			children = (
				4C29DEB2218C6AE500E8707F /* RCT12.cpp */,
				4C7B54032004C57B00A52E21 /* RCT12.h */,
				F76C846D1EC4E7CC00FA49E2 /* SawyerChunk.cpp */,
				F76C846E1EC4E7CC00FA49E2 /* SawyerChunk.h */,
				F76C846F1EC4E7CC00FA49E2 /* SawyerChunkReader.cpp */,
				F76C84701EC4E7CC00FA49E2 /* SawyerChunkReader.h */,
				F76C84711EC4E7CC00FA49E2 /* SawyerChunkWriter.cpp */,
				F76C84721EC4E7CC00FA49E2 /* SawyerChunkWriter.h */,
				F76C84731EC4E7CC00FA49E2 /* SawyerEncoding.cpp */,
				F76C84741EC4E7CC00FA49E2 /* SawyerEncoding.h */,
			);
			path = rct12;
			sourceTree = "<group>";
		};
		F76C84761EC4E7CC00FA49E2 /* rct2 */ = {
			isa = PBXGroup;
			children = (
				4C7B54042004C58200A52E21 /* RCT2.h */,
				F76C847D1EC4E7CC00FA49E2 /* S6Exporter.cpp */,
				F76C847E1EC4E7CC00FA49E2 /* S6Exporter.h */,
				F76C847F1EC4E7CC00FA49E2 /* S6Importer.cpp */,
			);
			path = rct2;
			sourceTree = "<group>";
		};
		F76C84831EC4E7CC00FA49E2 /* ride */ = {
			isa = PBXGroup;
			children = (
				2ADE2F352244195F002598AF /* RideTypes.h */,
				F76C84861EC4E7CC00FA49E2 /* coaster */,
				F76C84A91EC4E7CC00FA49E2 /* gentle */,
				F76C84C01EC4E7CC00FA49E2 /* shops */,
				F76C84C61EC4E7CC00FA49E2 /* thrill */,
				F76C84DE1EC4E7CD00FA49E2 /* transport */,
				F76C84EA1EC4E7CD00FA49E2 /* water */,
				4C6AC2101F9E1CB3004324AA /* CableLift.cpp */,
				4C6AC2111F9E1CB3004324AA /* CableLift.h */,
				4C6A66BF1FF9322A00694CB6 /* Ride.cpp */,
				4C6A66C01FF9322A00694CB6 /* Ride.h */,
				F73E320F2011589F00C4D975 /* MusicList.cpp */,
				F73E320D2011589F00C4D975 /* MusicList.h */,
				F73E320B2011589E00C4D975 /* RideRatings.cpp */,
				F73E320C2011589F00C4D975 /* RideRatings.h */,
				F73E320E2011589F00C4D975 /* TrackDesignSave.cpp */,
				4C7B541420060D8E00A52E21 /* RideData.cpp */,
				4C7B541520060D8E00A52E21 /* RideData.h */,
				4C8667801EEFDCDF0024AAB8 /* RideGroupManager.cpp */,
				4C8667811EEFDCDF0024AAB8 /* RideGroupManager.h */,
				4CDCB0BC20A9902E00321367 /* ShopItem.cpp */,
				4CDCB0BD20A9902F00321367 /* ShopItem.h */,
				4C6AC20D1F9E1693004324AA /* Station.cpp */,
				4C6AC20E1F9E1693004324AA /* Station.h */,
				4CFE4E8E1F9625B0005243C2 /* Track.cpp */,
				4CFE4E8F1F9625B0005243C2 /* Track.h */,
				4CFE4E861F950164005243C2 /* TrackData.cpp */,
				4CFE4E871F950164005243C2 /* TrackData.h */,
				4CFE4E881F950164005243C2 /* TrackDataOld.cpp */,
				4C4C1E971F58226500560300 /* TrackDesign.cpp */,
				4C4C1E991F5832AA00560300 /* TrackDesign.h */,
				F76C84DC1EC4E7CD00FA49E2 /* TrackDesignRepository.cpp */,
				F76C84DD1EC4E7CD00FA49E2 /* TrackDesignRepository.h */,
				4C7B540B20060D8100A52E21 /* TrackPaint.cpp */,
				4C7B540C20060D8100A52E21 /* TrackPaint.h */,
				4CFE4E831F90AF41005243C2 /* Vehicle.cpp */,
				4CFE4E841F90AF41005243C2 /* Vehicle.h */,
				4C7B54052005735F00A52E21 /* VehicleData.cpp */,
				4C7B540920060D7000A52E21 /* VehicleData.h */,
				4C7B54072005736700A52E21 /* VehiclePaint.cpp */,
				4C7B540A20060D7900A52E21 /* VehiclePaint.h */,
			);
			path = ride;
			sourceTree = "<group>";
		};
		F76C84861EC4E7CC00FA49E2 /* coaster */ = {
			isa = PBXGroup;
			children = (
				4C93F1181F8B744400A9330D /* AirPoweredVerticalCoaster.cpp */,
				4C93F1191F8B744400A9330D /* BobsleighCoaster.cpp */,
				4C93F11A1F8B744400A9330D /* BolligerMabillardTrack.h */,
				4C93F11B1F8B744400A9330D /* BolligerMabillardTrack.cpp */,
				4C93F11C1F8B744400A9330D /* CompactInvertedCoaster.cpp */,
				4C93F11D1F8B744400A9330D /* CorkscrewRollerCoaster.cpp */,
				4C93F11E1F8B744400A9330D /* FlyingRollerCoaster.cpp */,
				4C93F11F1F8B744400A9330D /* GigaCoaster.cpp */,
				4C93F1201F8B744400A9330D /* HeartlineTwisterCoaster.cpp */,
				4C93F1211F8B744400A9330D /* InvertedHairpinCoaster.cpp */,
				4C93F1221F8B744400A9330D /* InvertedImpulseCoaster.cpp */,
				4C93F1231F8B744400A9330D /* InvertedRollerCoaster.cpp */,
				4C93F1241F8B744400A9330D /* JuniorRollerCoaster.h */,
				4C93F1251F8B744400A9330D /* JuniorRollerCoaster.cpp */,
				4C93F1261F8B744400A9330D /* LayDownRollerCoaster.cpp */,
				4C93F1271F8B744400A9330D /* LimLaunchedRollerCoaster.cpp */,
				4C93F1281F8B744400A9330D /* LoopingRollerCoaster.cpp */,
				4C93F1291F8B744400A9330D /* MineRide.cpp */,
				4C93F12A1F8B744400A9330D /* MineTrainCoaster.cpp */,
				4C93F12B1F8B744400A9330D /* MiniRollerCoaster.cpp */,
				4C93F12C1F8B744400A9330D /* MiniSuspendedCoaster.cpp */,
				4C93F12D1F8B744400A9330D /* MultiDimensionRollerCoaster.cpp */,
				4C93F12E1F8B744400A9330D /* ReverseFreefallCoaster.cpp */,
				4C93F12F1F8B744400A9330D /* ReverserRollerCoaster.cpp */,
				4C93F1301F8B744400A9330D /* SideFrictionRollerCoaster.cpp */,
				4C93F1311F8B744400A9330D /* StandUpRollerCoaster.cpp */,
				4C93F1321F8B744400A9330D /* Steeplechase.cpp */,
				4C93F1331F8B744400A9330D /* SuspendedSwingingCoaster.cpp */,
				4C93F1341F8B744400A9330D /* TwisterRollerCoaster.cpp */,
				4C93F1351F8B744400A9330D /* VerticalDropRollerCoaster.cpp */,
				4C93F1361F8B744400A9330D /* VirginiaReel.cpp */,
				4C93F1371F8B744400A9330D /* WildMouse.cpp */,
				4C93F1381F8B744400A9330D /* WoodenRollerCoaster.cpp */,
				4C93F1391F8B744400A9330D /* WoodenWildMouse.cpp */,
			);
			path = coaster;
			sourceTree = "<group>";
		};
		F76C84A91EC4E7CC00FA49E2 /* gentle */ = {
			isa = PBXGroup;
			children = (
				4C93F15A1F8B745700A9330D /* CarRide.cpp */,
				4C93F15B1F8B745700A9330D /* CircusShow.cpp */,
				4C93F15C1F8B745700A9330D /* CrookedHouse.cpp */,
				4C93F15D1F8B745700A9330D /* Dodgems.cpp */,
				4C93F15E1F8B745700A9330D /* FerrisWheel.cpp */,
				4C93F15F1F8B745700A9330D /* FlyingSaucers.cpp */,
				4C93F1601F8B745700A9330D /* GhostTrain.cpp */,
				4C93F1611F8B745700A9330D /* HauntedHouse.cpp */,
				4C93F1621F8B745700A9330D /* Maze.cpp */,
				4C93F1631F8B745700A9330D /* MerryGoRound.cpp */,
				4C93F1641F8B745700A9330D /* MiniGolf.cpp */,
				4C93F1651F8B745700A9330D /* MiniHelicopters.cpp */,
				4C93F1661F8B745700A9330D /* MonorailCycles.cpp */,
				4C93F1671F8B745700A9330D /* ObservationTower.cpp */,
				4C93F1681F8B745700A9330D /* SpaceRings.cpp */,
				4C93F1691F8B745700A9330D /* SpiralSlide.cpp */,
			);
			path = gentle;
			sourceTree = "<group>";
		};
		F76C84C01EC4E7CC00FA49E2 /* shops */ = {
			isa = PBXGroup;
			children = (
				4C93F17A1F8B747300A9330D /* Facility.cpp */,
				4C93F17B1F8B747300A9330D /* Shop.cpp */,
			);
			path = shops;
			sourceTree = "<group>";
		};
		F76C84C61EC4E7CC00FA49E2 /* thrill */ = {
			isa = PBXGroup;
			children = (
				4C93F17E1F8B747A00A9330D /* 3dCinema.cpp */,
				4C93F17F1F8B747A00A9330D /* Enterprise.cpp */,
				4C93F1801F8B747A00A9330D /* GoKarts.cpp */,
				4C93F1811F8B747A00A9330D /* LaunchedFreefall.cpp */,
				4C93F1821F8B747A00A9330D /* MagicCarpet.cpp */,
				4C93F1831F8B747A00A9330D /* MotionSimulator.cpp */,
				4C93F1841F8B747A00A9330D /* PirateShip.cpp */,
				4C93F1851F8B747A00A9330D /* RotoDrop.cpp */,
				4C93F1861F8B747A00A9330D /* SwingingInverterShip.cpp */,
				4C93F1871F8B747A00A9330D /* TopSpin.cpp */,
				4C93F1881F8B747A00A9330D /* Twist.cpp */,
			);
			path = thrill;
			sourceTree = "<group>";
		};
		F76C84DE1EC4E7CD00FA49E2 /* transport */ = {
			isa = PBXGroup;
			children = (
				4C93F1941F8B748200A9330D /* Chairlift.cpp */,
				4C93F1951F8B748200A9330D /* Lift.cpp */,
				4C93F1961F8B748200A9330D /* MiniatureRailway.cpp */,
				4C93F1971F8B748200A9330D /* Monorail.cpp */,
				4C93F1981F8B748200A9330D /* SuspendedMonorail.cpp */,
			);
			path = transport;
			sourceTree = "<group>";
		};
		F76C84EA1EC4E7CD00FA49E2 /* water */ = {
			isa = PBXGroup;
			children = (
				4C93F19E1F8B748900A9330D /* BoatHire.cpp */,
				4C93F19F1F8B748900A9330D /* DingySlide.cpp */,
				4C93F1A01F8B748900A9330D /* LogFlume.cpp */,
				4C93F1A11F8B748900A9330D /* RiverRapids.cpp */,
				4C93F1A21F8B748900A9330D /* SplashBoats.cpp */,
				4C93F1A31F8B748900A9330D /* SubmarineRide.cpp */,
				4C93F1A41F8B748900A9330D /* WaterCoaster.cpp */,
			);
			path = water;
			sourceTree = "<group>";
		};
		F76C84F31EC4E7CD00FA49E2 /* scenario */ = {
			isa = PBXGroup;
			children = (
				F70839911FFC0AFF002DCEFA /* Scenario.cpp */,
				F76C84F51EC4E7CD00FA49E2 /* scenario.h */,
				F76C84F61EC4E7CD00FA49E2 /* ScenarioRepository.cpp */,
				F76C84F71EC4E7CD00FA49E2 /* ScenarioRepository.h */,
				F76C84F81EC4E7CD00FA49E2 /* ScenarioSources.cpp */,
				F76C84F91EC4E7CD00FA49E2 /* ScenarioSources.h */,
			);
			path = scenario;
			sourceTree = "<group>";
		};
		F76C84FB1EC4E7CD00FA49E2 /* title */ = {
			isa = PBXGroup;
			children = (
				F76C84FC1EC4E7CD00FA49E2 /* TitleScreen.cpp */,
				F76C84FD1EC4E7CD00FA49E2 /* TitleScreen.h */,
				F76C84FE1EC4E7CD00FA49E2 /* TitleSequence.cpp */,
				F76C84FF1EC4E7CD00FA49E2 /* TitleSequence.h */,
				F76C85001EC4E7CD00FA49E2 /* TitleSequenceManager.cpp */,
				F76C85011EC4E7CD00FA49E2 /* TitleSequenceManager.h */,
				F76C85031EC4E7CD00FA49E2 /* TitleSequencePlayer.h */,
			);
			path = title;
			sourceTree = "<group>";
		};
		F76C85041EC4E7CD00FA49E2 /* ui */ = {
			isa = PBXGroup;
			children = (
				F7CB864B1EEDA1A80030C877 /* DummyWindowManager.cpp */,
				F7CB864C1EEDA1A80030C877 /* WindowManager.h */,
				F775F5331EE35A6B001F00E7 /* DummyUiContext.cpp */,
				F76C85051EC4E7CD00FA49E2 /* UiContext.h */,
			);
			path = ui;
			sourceTree = "<group>";
		};
		F76C85061EC4E7CD00FA49E2 /* util */ = {
			isa = PBXGroup;
			children = (
				4C6A668A1FE14C3A00694CB6 /* SawyerCoding.cpp */,
				4C6A668B1FE14C3A00694CB6 /* SawyerCoding.h */,
				4C6A668C1FE14C3A00694CB6 /* Util.cpp */,
				4C6A668D1FE14C3A00694CB6 /* Util.h */,
			);
			path = util;
			sourceTree = "<group>";
		};
		F76C850D1EC4E7CD00FA49E2 /* windows */ = {
			isa = PBXGroup;
			children = (
				F7B2048E2024E8B30000AD7E /* _legacy.cpp */,
				C654DF3E1F69C18C0040F43D /* Intent.cpp */,
				C654DF3F1F69C18C0040F43D /* Intent.h */,
				F76C854A1EC4E7CD00FA49E2 /* tile_inspector.h */,
			);
			path = windows;
			sourceTree = "<group>";
		};
		F76C855B1EC4E7CD00FA49E2 /* world */ = {
			isa = PBXGroup;
			children = (
				2ADE2F372244198A002598AF /* SpriteBase.h */,
				4C7B541D2007646A00A52E21 /* Balloon.cpp */,
				4C7B541E2007646A00A52E21 /* Banner.cpp */,
				4C7B541F2007646A00A52E21 /* Banner.h */,
				4C7B54202007646A00A52E21 /* Climate.cpp */,
				4C7B54212007646A00A52E21 /* Climate.h */,
				4C7B54222007646A00A52E21 /* Duck.cpp */,
				4C7B54232007646A00A52E21 /* Entrance.cpp */,
				4C7B54242007646A00A52E21 /* Entrance.h */,
				4C7B54252007646A00A52E21 /* Footpath.cpp */,
				4C7B54262007646A00A52E21 /* Footpath.h */,
				4C7B54272007646A00A52E21 /* Fountain.cpp */,
				4C7B54282007646A00A52E21 /* Fountain.h */,
				4C7B54292007646A00A52E21 /* LargeScenery.cpp */,
				4C7B542A2007646A00A52E21 /* LargeScenery.h */,
				4C9196ED204FF3E000869A24 /* Location.hpp */,
				4C7B542C2007646A00A52E21 /* Map.cpp */,
				4C7B542D2007646A00A52E21 /* Map.h */,
				4C7B542E2007646A00A52E21 /* MapAnimation.cpp */,
				4C7B542F2007646A00A52E21 /* MapAnimation.h */,
				4C7B54302007646A00A52E21 /* MapGen.cpp */,
				4C7B54312007646A00A52E21 /* MapGen.h */,
				4C7B54322007646A00A52E21 /* MapHelpers.cpp */,
				4C7B54332007646A00A52E21 /* MapHelpers.h */,
				4C7B54342007646A00A52E21 /* MoneyEffect.cpp */,
				4C7B54352007646A00A52E21 /* Park.cpp */,
				4C7B54362007646A00A52E21 /* Park.h */,
				4C7B54372007646A00A52E21 /* Particle.cpp */,
				4C7B54382007646A00A52E21 /* Scenery.cpp */,
				4C7B54392007646A00A52E21 /* Scenery.h */,
				4C7B543A2007646A00A52E21 /* SmallScenery.cpp */,
				9308D9FB209908080079EE96 /* Surface.cpp */,
				9308D9FD209908090079EE96 /* Surface.h */,
				9308D9FA209908080079EE96 /* TileElement.cpp */,
				9308D9FC209908080079EE96 /* TileElement.h */,
				4C7B543B2007646A00A52E21 /* SmallScenery.h */,
				4C7B543C2007646A00A52E21 /* Sprite.cpp */,
				4C7B543D2007646A00A52E21 /* Sprite.h */,
				4C7B543E2007646A00A52E21 /* TileInspector.cpp */,
				4C7B543F2007646A00A52E21 /* TileInspector.h */,
				4C7B54402007646A00A52E21 /* Wall.cpp */,
				4C7B54412007646A00A52E21 /* Wall.h */,
				4C7B54422007646A00A52E21 /* Water.h */,
			);
			path = world;
			sourceTree = "<group>";
		};
		F76C857C1EC4E80E00FA49E2 /* openrct2-cli */ = {
			isa = PBXGroup;
			children = (
				F76C857D1EC4E80E00FA49E2 /* Cli.cpp */,
			);
			name = "openrct2-cli";
			path = "src/openrct2-cli";
			sourceTree = SOURCE_ROOT;
		};
		F76C85801EC4E82600FA49E2 /* openrct2-ui */ = {
			isa = PBXGroup;
			children = (
				F76C85811EC4E82600FA49E2 /* audio */,
				F76C858D1EC4E82600FA49E2 /* drawing */,
				F7CB86451EEDA1200030C877 /* input */,
				C68313CF1FDB4F4C006DB3D8 /* interface */,
				933CBDB820CB1B3F00134678 /* title */,
				F7CB86401EEDA0E20030C877 /* windows */,
				F76C858A1EC4E82600FA49E2 /* CursorData.cpp */,
				F76C858B1EC4E82600FA49E2 /* CursorRepository.cpp */,
				F76C858C1EC4E82600FA49E2 /* CursorRepository.h */,
				F76C85A81EC4E82600FA49E2 /* SDLException.h */,
				F76C85A91EC4E82600FA49E2 /* TextComposition.cpp */,
				F76C85AA1EC4E82600FA49E2 /* TextComposition.h */,
				F775F5321EE35A48001F00E7 /* Ui.h */,
				F76C85AB1EC4E82600FA49E2 /* Ui.cpp */,
				F76C85AC1EC4E82600FA49E2 /* UiContext.cpp */,
				F76C85AD1EC4E82600FA49E2 /* UiContext.h */,
				F76C85AE1EC4E82600FA49E2 /* UiContext.Linux.cpp */,
				F7D7747E1EC61E5100BE6EBC /* UiContext.macOS.mm */,
				F76C85AF1EC4E82600FA49E2 /* UiContext.Win32.cpp */,
				F7CB863E1EEDA0B50030C877 /* WindowManager.h */,
				F7CB863D1EEDA0B50030C877 /* WindowManager.cpp */,
			);
			name = "openrct2-ui";
			path = "src/openrct2-ui";
			sourceTree = SOURCE_ROOT;
		};
		F76C85811EC4E82600FA49E2 /* audio */ = {
			isa = PBXGroup;
			children = (
				F76C85821EC4E82600FA49E2 /* AudioChannel.cpp */,
				F76C85831EC4E82600FA49E2 /* AudioContext.cpp */,
				F76C85841EC4E82600FA49E2 /* AudioContext.h */,
				F76C85851EC4E82600FA49E2 /* AudioFormat.h */,
				F76C85861EC4E82600FA49E2 /* AudioMixer.cpp */,
				F76C85871EC4E82600FA49E2 /* FileAudioSource.cpp */,
				F76C85881EC4E82600FA49E2 /* MemoryAudioSource.cpp */,
			);
			path = audio;
			sourceTree = "<group>";
		};
		F76C858D1EC4E82600FA49E2 /* drawing */ = {
			isa = PBXGroup;
			children = (
				93CBA4BF20A74FF200867D56 /* BitmapReader.cpp */,
				93CBA4BE20A74FF200867D56 /* BitmapReader.h */,
				F76C858E1EC4E82600FA49E2 /* engines */,
			);
			path = drawing;
			sourceTree = "<group>";
		};
		F76C858E1EC4E82600FA49E2 /* engines */ = {
			isa = PBXGroup;
			children = (
				F76C85901EC4E82600FA49E2 /* opengl */,
				F76C858F1EC4E82600FA49E2 /* DrawingEngines.h */,
				4C8B42711EEB1AE400F015CA /* HardwareDisplayDrawingEngine.cpp */,
				F76C85A61EC4E82600FA49E2 /* SoftwareDrawingEngine.cpp */,
			);
			path = engines;
			sourceTree = "<group>";
		};
		F76C85901EC4E82600FA49E2 /* opengl */ = {
			isa = PBXGroup;
			children = (
				F76C85911EC4E82600FA49E2 /* ApplyPaletteShader.cpp */,
				F76C85921EC4E82600FA49E2 /* ApplyPaletteShader.h */,
				D45E09161F99CF2F00854B2B /* ApplyTransparencyShader.cpp */,
				D45E09151F99CF2F00854B2B /* ApplyTransparencyShader.h */,
				F76C85931EC4E82600FA49E2 /* DrawCommands.h */,
				F76C85961EC4E82600FA49E2 /* DrawLineShader.cpp */,
				F76C85971EC4E82600FA49E2 /* DrawLineShader.h */,
				F76C85941EC4E82600FA49E2 /* DrawRectShader.cpp */,
				F76C85951EC4E82600FA49E2 /* DrawRectShader.h */,
				F76C859A1EC4E82600FA49E2 /* GLSLTypes.h */,
				F76C859B1EC4E82600FA49E2 /* OpenGLAPI.cpp */,
				F76C859C1EC4E82600FA49E2 /* OpenGLAPI.h */,
				D43BAB921F8C2B2B00A9E362 /* OpenGLAPIProc.h */,
				F76C859D1EC4E82600FA49E2 /* OpenGLDrawingEngine.cpp */,
				F76C859E1EC4E82600FA49E2 /* OpenGLFramebuffer.cpp */,
				F76C859F1EC4E82600FA49E2 /* OpenGLFramebuffer.h */,
				F76C85A01EC4E82600FA49E2 /* OpenGLShaderProgram.cpp */,
				F76C85A11EC4E82600FA49E2 /* OpenGLShaderProgram.h */,
				F76C85A21EC4E82600FA49E2 /* SwapFramebuffer.cpp */,
				F76C85A31EC4E82600FA49E2 /* SwapFramebuffer.h */,
				F76C85A41EC4E82600FA49E2 /* TextureCache.cpp */,
				F76C85A51EC4E82600FA49E2 /* TextureCache.h */,
				D4974F1A1FA04A1900F7FD7F /* TransparencyDepth.cpp */,
				D4974F1B1FA04A1900F7FD7F /* TransparencyDepth.h */,
			);
			path = opengl;
			sourceTree = "<group>";
		};
		F7CB86401EEDA0E20030C877 /* windows */ = {
			isa = PBXGroup;
			children = (
				2A5354E822099C4F00A5440F /* Network.cpp */,
				C666EE551F37ACB10061AA04 /* About.cpp */,
				C654DF1C1F69C0430040F43D /* Banner.cpp */,
				C666EE561F37ACB10061AA04 /* Changelog.cpp */,
				C666EE571F37ACB10061AA04 /* Cheats.cpp */,
				C64644EE1F3FA4120026AC2D /* ClearScenery.cpp */,
				C666EE581F37ACB10061AA04 /* CustomCurrency.cpp */,
				C666EE591F37ACB10061AA04 /* DebugPaint.cpp */,
				C654DF1D1F69C0430040F43D /* DemolishRidePrompt.cpp */,
				C68313CA1FDB4EEC006DB3D8 /* Dropdown.cpp */,
				C67CCD651FBBCFDB004FAE4C /* EditorBottomToolbar.cpp */,
				C64644EF1F3FA4120026AC2D /* EditorInventionsList.cpp */,
				C67CCD671FBBD137004FAE4C /* EditorMain.cpp */,
				C64644F01F3FA4120026AC2D /* EditorObjectiveOptions.cpp */,
				C62D83861FCC7D19008C04F1 /* EditorObjectSelection.cpp */,
				C64644F11F3FA4120026AC2D /* EditorScenarioOptions.cpp */,
				C654DF1E1F69C0430040F43D /* Error.cpp */,
				C654DF1F1F69C0430040F43D /* Finances.cpp */,
				C64644F21F3FA4120026AC2D /* Footpath.cpp */,
				C61ADB221FBBCB8A0024F2EF /* GameBottomToolbar.cpp */,
				C685E5161F8907840090598F /* Guest.cpp */,
				C654DF201F69C0430040F43D /* GuestList.cpp */,
				C654DF211F69C0430040F43D /* InstallTrack.cpp */,
				C64644F31F3FA4120026AC2D /* Land.cpp */,
				C666EE5A1F37ACB10061AA04 /* LandRights.cpp */,
				C654DF221F69C0430040F43D /* LoadSave.cpp */,
				C64644F41F3FA4120026AC2D /* Main.cpp */,
				C685E5171F8907840090598F /* Map.cpp */,
				C666EE5B1F37ACB10061AA04 /* MapGen.cpp */,
				C6D2BEE41F9BAACD008B557C /* MapTooltip.cpp */,
				C6D2BEE51F9BAACD008B557C /* MazeConstruction.cpp */,
				C666EE5C1F37ACB10061AA04 /* Multiplayer.cpp */,
				C666EE5D1F37ACB10061AA04 /* MusicCredits.cpp */,
				C6D2BEE91F9BB83B008B557C /* NetworkStatus.cpp */,
				C654DF231F69C0430040F43D /* NewCampaign.cpp */,
				C685E5141F8907840090598F /* NewRide.cpp */,
				C666EE5E1F37ACB10061AA04 /* News.cpp */,
				C666EE5F1F37ACB10061AA04 /* NewsOptions.cpp */,
				C61FB2701FA3E25C0095FB9D /* ObjectLoadError.cpp */,
				C666EE601F37ACB10061AA04 /* Options.cpp */,
				C654DF241F69C0430040F43D /* Park.cpp */,
				C654DF251F69C0430040F43D /* Player.cpp */,
				C685E5181F8907840090598F /* Research.cpp */,
				C6D2BEE11F9BAA6C008B557C /* Ride.cpp */,
				C6E415501FAFD6DB00D4A52A /* RideConstruction.cpp */,
				C632C81E1F8A445700781F6D /* RideList.cpp */,
				C666EE611F37ACB10061AA04 /* SavePrompt.cpp */,
				C61ADB201FB7DC060024F2EF /* Scenery.cpp */,
				C666EE621F37ACB10061AA04 /* ServerList.cpp */,
				C666EE631F37ACB10061AA04 /* ServerStart.cpp */,
				C666ED741F33DBB20061AA04 /* ShortcutKeyChange.cpp */,
				C666ED751F33DBB20061AA04 /* ShortcutKeys.cpp */,
				C654DF261F69C0430040F43D /* Sign.cpp */,
				C685E5151F8907840090598F /* Staff.cpp */,
				C654DF271F69C0430040F43D /* StaffFirePrompt.cpp */,
				C64644F51F3FA4120026AC2D /* StaffList.cpp */,
				C61FB2711FA3E25C0095FB9D /* TextInput.cpp */,
				C666EE641F37ACB10061AA04 /* Themes.cpp */,
				C68D98BB1FC6B8AB008E8378 /* TileInspector.cpp */,
				C654DF281F69C0430040F43D /* TitleCommandEditor.cpp */,
				C654DF291F69C0430040F43D /* TitleEditor.cpp */,
				C666EE651F37ACB10061AA04 /* TitleExit.cpp */,
				C666EE661F37ACB10061AA04 /* TitleLogo.cpp */,
				C666EE671F37ACB10061AA04 /* TitleMenu.cpp */,
				C666EE681F37ACB10061AA04 /* TitleOptions.cpp */,
				C654DF2A1F69C0430040F43D /* TitleScenarioSelect.cpp */,
				C68313C91FDB4EEC006DB3D8 /* Tooltip.cpp */,
				C61ADB1E1FB6A0A60024F2EF /* TopToolbar.cpp */,
				C654DF2B1F69C0430040F43D /* TrackDesignManage.cpp */,
				C654DF2C1F69C0430040F43D /* TrackDesignPlace.cpp */,
				C6D2BEE31F9BAACC008B557C /* TrackList.cpp */,
				C64644F61F3FA4120026AC2D /* ViewClipping.cpp */,
				C666EE691F37ACB10061AA04 /* Viewport.cpp */,
				C64644F71F3FA4120026AC2D /* Water.cpp */,
				C666EE6A1F37ACB10061AA04 /* Window.h */,
			);
			path = windows;
			sourceTree = "<group>";
		};
		F7CB86451EEDA1200030C877 /* input */ = {
			isa = PBXGroup;
			children = (
				4C93F1AC1F8CD9F000A9330D /* Input.cpp */,
				F74789541EEDEA0D009E50E7 /* Input.h */,
				4C93F1AE1F8CD9F600A9330D /* KeyboardShortcut.cpp */,
				F7CB86471EEDA1330030C877 /* KeyboardShortcuts.cpp */,
				F7CB86481EEDA1330030C877 /* KeyboardShortcuts.h */,
				C68313C71FDB4ED4006DB3D8 /* MouseInput.cpp */,
			);
			path = input;
			sourceTree = "<group>";
		};
/* End PBXGroup section */

/* Begin PBXHeadersBuildPhase section */
		F76C80981EC4D9FA00FA49E2 /* Headers */ = {
			isa = PBXHeadersBuildPhase;
			buildActionMask = 2147483647;
			files = (
				2A43D2C12225B91A00E8F73B /* RideEntranceExitRemoveAction.hpp in Headers */,
				2ADE2F172244187B002598AF /* RideDemolishAction.hpp in Headers */,
				2ADE2F3122441905002598AF /* DiscordService.h in Headers */,
				C67B28172002D67A00109C93 /* Viewport.h in Headers */,
				939A359C20C12FC800630B3F /* Paint.Sprite.h in Headers */,
				9308DA04209908090079EE96 /* TileElement.h in Headers */,
				2ADE2F062244187B002598AF /* SurfaceSetStyleAction.hpp in Headers */,
				C67B28152002D67A00109C93 /* Widget.h in Headers */,
				2ADE2F1A2244187B002598AF /* ClimateSetAction.hpp in Headers */,
				2ADE2F1B2244187B002598AF /* WallRemoveAction.hpp in Headers */,
				2ADE2F202244187B002598AF /* StaffFireAction.hpp in Headers */,
				C6352B951F477032006CCEE3 /* RideCreateAction.hpp in Headers */,
				2ADE2F092244187B002598AF /* SignSetNameAction.hpp in Headers */,
				C6352B851F477022006CCEE3 /* DataSerialiserTraits.h in Headers */,
				2ADE2F082244187B002598AF /* ClearAction.hpp in Headers */,
				939A359F20C12FDE00630B3F /* Paint.Surface.h in Headers */,
				2A61CAF62229E5720095AD67 /* FootpathSceneryRemoveAction.hpp in Headers */,
				2ADE2F0F2244187B002598AF /* PlacePeepSpawnAction.hpp in Headers */,
				C67B28192002D7F200109C93 /* Window_internal.h in Headers */,
				C6352B971F477032006CCEE3 /* SetParkEntranceFeeAction.hpp in Headers */,
				2ADE2F28224418B2002598AF /* DataSerialiserTag.h in Headers */,
				2AA050332209A8E300D3A922 /* StaffSetOrdersAction.hpp in Headers */,
				2ADE2F1E2244187B002598AF /* RideSetName.hpp in Headers */,
				2AAFD7FA220DD2DC002461A4 /* TrackPlaceAction.hpp in Headers */,
				2ADE2F1D2244187B002598AF /* StaffSetColourAction.hpp in Headers */,
				2A61CAF92229E59F0095AD67 /* WaterSetHeightAction.hpp in Headers */,
				2ADE2F2E224418E7002598AF /* ConversionTables.h in Headers */,
				933F2CBB20935668001B33FD /* LocalisationService.h in Headers */,
				2A5C1368221E9F9000F8C245 /* TrackRemoveAction.hpp in Headers */,
				2ADE2EEA2244183D002598AF /* ParkEntranceRemoveAction.hpp in Headers */,
				2A61CAFB2229E5C50095AD67 /* RideEntranceExitPlaceAction.hpp in Headers */,
				2ADE2F162244187B002598AF /* ParkSetParameterAction.hpp in Headers */,
				C6352B861F477022006CCEE3 /* Endianness.h in Headers */,
				2ADE2F2C224418B2002598AF /* FileIndex.hpp in Headers */,
				93CBA4CC20A7504500867D56 /* ImageImporter.h in Headers */,
				2ADE2F0B2244187B002598AF /* RideSetColourScheme.hpp in Headers */,
				2ADE2F29224418B2002598AF /* Numerics.hpp in Headers */,
				2ADE2F382244198B002598AF /* SpriteBase.h in Headers */,
				2AAFD7FE220DD374002461A4 /* PauseToggleAction.hpp in Headers */,
				2ADE2F192244187B002598AF /* ParkMarketingAction.hpp in Headers */,
				2ADE2F0A2244187B002598AF /* ParkSetResearchFundingAction.hpp in Headers */,
				2ADE2F142244187B002598AF /* FootpathRemoveAction.hpp in Headers */,
				2ADE2F1F2244187B002598AF /* BannerSetNameAction.hpp in Headers */,
				C6352B941F477032006CCEE3 /* PlaceParkEntranceAction.hpp in Headers */,
				C6352B911F477032006CCEE3 /* GameAction.h in Headers */,
				2A43D2BA2225B8D900E8F73B /* RideSetVehiclesAction.hpp in Headers */,
				2A43D2C02225B91A00E8F73B /* RideSetVehiclesAction.hpp in Headers */,
				2ADE2F1C2244187B002598AF /* ParkSetNameAction.hpp in Headers */,
				2AA050322209A8E300D3A922 /* StaffSetCostumeAction.hpp in Headers */,
				2A61CAF72229E5720095AD67 /* FootpathPlaceAction.hpp in Headers */,
				2A43D2C22225B91A00E8F73B /* LoadOrQuitAction.hpp in Headers */,
				C62D838B1FD36D6F008C04F1 /* EditorObjectSelectionSession.h in Headers */,
				2ADE2F152244187B002598AF /* StaffSetPatrolAreaAction.hpp in Headers */,
				2A43D2BC2225B8D900E8F73B /* LoadOrQuitAction.hpp in Headers */,
				2ADE2F0E2244187B002598AF /* StaffHireNewAction.hpp in Headers */,
				2ADE2F112244187B002598AF /* GuestSetFlagsAction.hpp in Headers */,
				2ADE2F27224418B2002598AF /* Random.hpp in Headers */,
				9344BEF920C1E6180047D165 /* Crypt.h in Headers */,
				939A35A220C12FFD00630B3F /* InteractiveConsole.h in Headers */,
				2ACBAB172226850A0034FB91 /* RideSetSetting.hpp in Headers */,
				2ADE2F0C2244187B002598AF /* SmallSceneryRemoveAction.hpp in Headers */,
				2ADE2F0D2244187B002598AF /* LargeSceneryRemoveAction.hpp in Headers */,
				93CBA4C320A7502E00867D56 /* Imaging.h in Headers */,
				2ADE2F2B224418B2002598AF /* JobPool.hpp in Headers */,
				2ADE2F182244187B002598AF /* StaffSetNameAction.hpp in Headers */,
				2ADE2F3622441960002598AF /* RideTypes.h in Headers */,
				2A61CAF52229E5720095AD67 /* FootpathSceneryPlaceAction.hpp in Headers */,
				2ADE2F122244187B002598AF /* ParkSetLoanAction.hpp in Headers */,
				9308DA05209908090079EE96 /* Surface.h in Headers */,
				93DE9753209C3C1000FB1CC8 /* GameState.h in Headers */,
				2ADE2F132244187B002598AF /* GuestSetNameAction.hpp in Headers */,
				2ADE2F2A224418B2002598AF /* Meta.hpp in Headers */,
				C6352B841F477022006CCEE3 /* DataSerialiser.h in Headers */,
				939A35A020C12FDE00630B3F /* Paint.TileElement.h in Headers */,
				2AF7893D220B253E0072754A /* RideSetAppearanceAction.hpp in Headers */,
				2AAFD7FC220DD336002461A4 /* RideSetPriceAction.hpp in Headers */,
				C67B28162002D67A00109C93 /* Window.h in Headers */,
				2ADE2F102244187B002598AF /* TrackSetBrakeSpeedAction.hpp in Headers */,
				C6352B961F477032006CCEE3 /* RideSetStatus.hpp in Headers */,
				2A43D2BB2225B8D900E8F73B /* SmallSceneryPlaceAction.hpp in Headers */,
				2ADE2F342244191E002598AF /* VirtualFloor.h in Headers */,
				2ADE2F072244187B002598AF /* MazeSetTrackAction.hpp in Headers */,
				2AAFD800220DD3D2002461A4 /* LandSetHeightAction.hpp in Headers */,
			);
			runOnlyForDeploymentPostprocessing = 0;
		};
/* End PBXHeadersBuildPhase section */

/* Begin PBXNativeTarget section */
		D497D0771C20FD52002BF46A /* OpenRCT2 */ = {
			isa = PBXNativeTarget;
			buildConfigurationList = D497D0891C20FD53002BF46A /* Build configuration list for PBXNativeTarget "OpenRCT2" */;
			buildPhases = (
				4CF67195206B7BEF0034ADDD /* Download JSON objects */,
				D4E09E831E049C0600F53CE3 /* Download Title Sequences */,
				D4EC012A1C25532B00DAFE69 /* Setup AppIcon */,
				D4CA88671D4E962100060C11 /* Get Git Variables */,
				D497D0741C20FD52002BF46A /* Sources */,
				D497D0751C20FD52002BF46A /* Frameworks */,
				D41B74201C210B190080A7B9 /* Embed Frameworks */,
				D42C09D21C254F4E00309751 /* Build g2.dat */,
				D497D0761C20FD52002BF46A /* Resources */,
			);
			buildRules = (
			);
			dependencies = (
				F76C88901EC5325700FA49E2 /* PBXTargetDependency */,
				C68B2D491EC790970020651C /* PBXTargetDependency */,
			);
			name = OpenRCT2;
			productName = OpenRCT2;
			productReference = D497D0781C20FD52002BF46A /* OpenRCT2.app */;
			productType = "com.apple.product-type.application";
		};
		F76C80991EC4D9FA00FA49E2 /* libopenrct2 */ = {
			isa = PBXNativeTarget;
			buildConfigurationList = F76C809D1EC4D9FA00FA49E2 /* Build configuration list for PBXNativeTarget "libopenrct2" */;
			buildPhases = (
				F76C809F1EC4DB0300FA49E2 /* Get Git Variables */,
				F76C80961EC4D9FA00FA49E2 /* Sources */,
				F76C88381EC4EB5900FA49E2 /* Resources */,
				F76C80981EC4D9FA00FA49E2 /* Headers */,
			);
			buildRules = (
			);
			dependencies = (
				C68B2D4B1EC7909B0020651C /* PBXTargetDependency */,
			);
			name = libopenrct2;
			productName = libopenrct2;
			productReference = F76C809A1EC4D9FA00FA49E2 /* libopenrct2.a */;
			productType = "com.apple.product-type.library.static";
		};
		F7D774831EC66CD700BE6EBC /* OpenRCT2-cli */ = {
			isa = PBXNativeTarget;
			buildConfigurationList = F7D7748A1EC66CD700BE6EBC /* Build configuration list for PBXNativeTarget "OpenRCT2-cli" */;
			buildPhases = (
				F7D7748C1EC66E9300BE6EBC /* Get Git Variables */,
				F7D774801EC66CD700BE6EBC /* Sources */,
				F7D774811EC66CD700BE6EBC /* Frameworks */,
				F7D774821EC66CD700BE6EBC /* Embed Frameworks */,
				F7D774AA1EC6740D00BE6EBC /* CopyFiles */,
			);
			buildRules = (
			);
			dependencies = (
				C68B2D4D1EC7909E0020651C /* PBXTargetDependency */,
			);
			name = "OpenRCT2-cli";
			productName = "OpenRCT2-cli";
			productReference = F7D774841EC66CD700BE6EBC /* OpenRCT2-cli */;
			productType = "com.apple.product-type.tool";
		};
/* End PBXNativeTarget section */

/* Begin PBXProject section */
		D497D0701C20FD52002BF46A /* Project object */ = {
			isa = PBXProject;
			attributes = {
				LastUpgradeCheck = 1010;
				ORGANIZATIONNAME = OpenRCT2;
				TargetAttributes = {
					C68B2D431EC790690020651C = {
						CreatedOnToolsVersion = 8.2.1;
						ProvisioningStyle = Automatic;
					};
					D497D0771C20FD52002BF46A = {
						CreatedOnToolsVersion = 7.2;
					};
					F76C80991EC4D9FA00FA49E2 = {
						CreatedOnToolsVersion = 8.3.2;
						ProvisioningStyle = Automatic;
					};
					F7D774831EC66CD700BE6EBC = {
						CreatedOnToolsVersion = 8.3.2;
						ProvisioningStyle = Automatic;
					};
				};
			};
			buildConfigurationList = D497D0731C20FD52002BF46A /* Build configuration list for PBXProject "OpenRCT2" */;
			compatibilityVersion = "Xcode 10.0";
			developmentRegion = English;
			hasScannedForEncodings = 0;
			knownRegions = (
				en,
				Base,
			);
			mainGroup = D497D06F1C20FD52002BF46A;
			productRefGroup = D497D0791C20FD52002BF46A /* Products */;
			projectDirPath = "";
			projectRoot = "";
			targets = (
				D497D0771C20FD52002BF46A /* OpenRCT2 */,
				F76C80991EC4D9FA00FA49E2 /* libopenrct2 */,
				F7D774831EC66CD700BE6EBC /* OpenRCT2-cli */,
				C68B2D431EC790690020651C /* Download Libraries */,
			);
		};
/* End PBXProject section */

/* Begin PBXResourcesBuildPhase section */
		D497D0761C20FD52002BF46A /* Resources */ = {
			isa = PBXResourcesBuildPhase;
			buildActionMask = 2147483647;
			files = (
				4CF67197206B7E720034ADDD /* object in Resources */,
				D41B74731C2125E50080A7B9 /* Assets.xcassets in Resources */,
				D4EC48E61C2637710024B507 /* g2.dat in Resources */,
				D4EC48E71C2637710024B507 /* language in Resources */,
				F79F428F1F3260F1009E42F8 /* changelog.txt in Resources */,
				D43407E21D0E14CE00C2B3D4 /* shaders in Resources */,
				D4EC48E81C2637710024B507 /* title in Resources */,
			);
			runOnlyForDeploymentPostprocessing = 0;
		};
		F76C88381EC4EB5900FA49E2 /* Resources */ = {
			isa = PBXResourcesBuildPhase;
			buildActionMask = 2147483647;
			files = (
			);
			runOnlyForDeploymentPostprocessing = 0;
		};
/* End PBXResourcesBuildPhase section */

/* Begin PBXShellScriptBuildPhase section */
		4CF67195206B7BEF0034ADDD /* Download JSON objects */ = {
			isa = PBXShellScriptBuildPhase;
			buildActionMask = 2147483647;
			files = (
			);
			inputPaths = (
			);
			name = "Download JSON objects";
			outputPaths = (
			);
			runOnlyForDeploymentPostprocessing = 0;
			shellPath = /bin/sh;
			shellScript = "version=\"1.0.10\"\nzipname=\"objects.zip\"\nliburl=\"https://github.com/OpenRCT2/objects/releases/download/v$version/$zipname\"\n\n[[ ! -d \"${SRCROOT}/data/object\" || ! -e \"${SRCROOT}/objectsversion\" || $(head -n 1 \"${SRCROOT}/objectsversion\") != $version ]]\noutdated=$?\n\nif [[ $outdated -eq 0 ]]; then\nif [[ -d \"${SRCROOT}/data/object\" ]]; then rm -r \"${SRCROOT}/data/object\"; fi\nmkdir -p \"${SRCROOT}/data/object\"\n\ncurl -L -o \"${SRCROOT}/data/object/$zipname\" \"$liburl\"\nunzip -uaq -d \"${SRCROOT}/data/object\" \"${SRCROOT}/data/object/$zipname\"\nrm \"${SRCROOT}/data/object/$zipname\"\n\necho $version > \"${SRCROOT}/objectsversion\"\nfi";
		};
		C68B2D471EC790710020651C /* Download Libraries */ = {
			isa = PBXShellScriptBuildPhase;
			buildActionMask = 2147483647;
			files = (
			);
			inputPaths = (
			);
			name = "Download Libraries";
			outputPaths = (
			);
			runOnlyForDeploymentPostprocessing = 0;
			shellPath = /bin/sh;
			shellScript = "version=\"19\"\nzipname=\"openrct2-libs-v19-x64-macos-dylibs.zip\"\nliburl=\"https://github.com/OpenRCT2/Dependencies/releases/download/v$version/$zipname\"\n\n[[ ! -d \"${SRCROOT}/libxc\" || ! -e \"${SRCROOT}/libversion\" || $(head -n 1 \"${SRCROOT}/libversion\") != $version ]]\noutdated=$?\n\nif [[ $outdated -eq 0 ]]; then\nif [[ -d \"${SRCROOT}/libxc\" ]]; then rm -r \"${SRCROOT}/libxc\"; fi\nmkdir \"${SRCROOT}/libxc\"\n\ncurl -L -o \"${SRCROOT}/libxc/$zipname\" \"$liburl\"\nunzip -uaq -d \"${SRCROOT}/libxc\" \"${SRCROOT}/libxc/$zipname\"\nrm \"${SRCROOT}/libxc/$zipname\"\n\necho $version > \"${SRCROOT}/libversion\"\nfi\n";
		};
		D42C09D21C254F4E00309751 /* Build g2.dat */ = {
			isa = PBXShellScriptBuildPhase;
			buildActionMask = 2147483647;
			files = (
			);
			inputPaths = (
				"$(SRCROOT)/resources/g2/*",
			);
			name = "Build g2.dat";
			outputPaths = (
				"$(SRCROOT)/data/g2.dat",
			);
			runOnlyForDeploymentPostprocessing = 0;
			shellPath = /bin/sh;
			shellScript = "\"${TARGET_BUILD_DIR}/${EXECUTABLE_PATH}\" sprite build \"${SRCROOT}/data/g2.dat\" \"${SRCROOT}/resources/g2/sprites.json\"";
		};
		D4CA88671D4E962100060C11 /* Get Git Variables */ = {
			isa = PBXShellScriptBuildPhase;
			buildActionMask = 2147483647;
			files = (
			);
			inputPaths = (
			);
			name = "Get Git Variables";
			outputPaths = (
				"$(DERIVED_FILE_DIR)/gitversion.h",
				"$(DERIVED_FILE_DIR)/Info.plist",
			);
			runOnlyForDeploymentPostprocessing = 0;
			shellPath = /bin/sh;
			shellScript = "echo \"#define\" OPENRCT2_VERSION_TAG \\\"$(git describe HEAD | sed -E 's/-g.+$//')\\\" > \"${DERIVED_FILE_DIR}/gitversion.h\"\n\nbranch=$(git rev-parse --abbrev-ref HEAD)\nif [ \"$branch\" != \"master\" ]; then\necho \"#define\" OPENRCT2_BRANCH \\\"$branch\\\" >> \"${DERIVED_FILE_DIR}/gitversion.h\"\nfi\n\nshortsha1=$(git rev-parse --short HEAD)\nif [ \"$shortsha1\" != \"HEAD\" ]; then\necho \"#define\" OPENRCT2_COMMIT_SHA1_SHORT \\\"$shortsha1\\\" >> \"${DERIVED_FILE_DIR}/gitversion.h\"\nfi\n\ncp \"${SRCROOT}/distribution/macos/Info.plist\" \"${DERIVED_FILE_DIR}/Info.plist\"\nplutil -replace CFBundleVersion -string \"$(git rev-parse --short HEAD)\" \"${DERIVED_FILE_DIR}/Info.plist\"";
			showEnvVarsInLog = 0;
		};
		D4E09E831E049C0600F53CE3 /* Download Title Sequences */ = {
			isa = PBXShellScriptBuildPhase;
			buildActionMask = 2147483647;
			files = (
			);
			inputPaths = (
			);
			name = "Download Title Sequences";
			outputPaths = (
			);
			runOnlyForDeploymentPostprocessing = 0;
			shellPath = /bin/sh;
			shellScript = "version=\"0.1.2\"\nzipname=\"title-sequence-v$version.zip\"\nliburl=\"https://github.com/OpenRCT2/title-sequences/releases/download/v$version/$zipname\"\n\n[[ ! -d \"${SRCROOT}/data/title\" || ! -e \"${SRCROOT}/sequencesversion\" || $(head -n 1 \"${SRCROOT}/sequencesversion\") != $version ]]\noutdated=$?\n\nif [[ $outdated -eq 0 ]]; then\nif [[ -d \"${SRCROOT}/data/title\" ]]; then rm -r \"${SRCROOT}/data/title\"; fi\nmkdir -p \"${SRCROOT}/data/title\"\n\ncurl -L -o \"${SRCROOT}/data/title/$zipname\" \"$liburl\"\nunzip -uaq -d \"${SRCROOT}/data/title\" \"${SRCROOT}/data/title/$zipname\"\nrm \"${SRCROOT}/data/title/$zipname\"\n\necho $version > \"${SRCROOT}/sequencesversion\"\nfi";
		};
		D4EC012A1C25532B00DAFE69 /* Setup AppIcon */ = {
			isa = PBXShellScriptBuildPhase;
			buildActionMask = 2147483647;
			files = (
			);
			inputPaths = (
				"$(SRCROOT)/resources/logo/icon_x16.png",
				"$(SRCROOT)/resources/logo/icon_x32.png",
				"$(SRCROOT)/resources/logo/icon_x64.png",
				"$(SRCROOT)/resources/logo/icon_x128.png",
				"$(SRCROOT)/resources/logo/icon_x256.png",
				"$(SRCROOT)/resources/logo/icon_x512.png",
				"$(SRCROOT)/resources/logo/icon_x1024.png",
			);
			name = "Setup AppIcon";
			outputPaths = (
				"$(SRCROOT)/distribution/macos/Assets.xcassets/AppIcon.appiconset/icon_16x16.png",
				"$(SRCROOT)/distribution/macos/Assets.xcassets/AppIcon.appiconset/icon_16x16@2x.png",
				"$(SRCROOT)/distribution/macos/Assets.xcassets/AppIcon.appiconset/icon_32x32.png",
				"$(SRCROOT)/distribution/macos/Assets.xcassets/AppIcon.appiconset/icon_32x32@2x.png",
				"$(SRCROOT)/distribution/macos/Assets.xcassets/AppIcon.appiconset/icon_128x128.png",
				"$(SRCROOT)/distribution/macos/Assets.xcassets/AppIcon.appiconset/icon_128x128@2x.png",
				"$(SRCROOT)/distribution/macos/Assets.xcassets/AppIcon.appiconset/icon_256x256.png",
				"$(SRCROOT)/distribution/macos/Assets.xcassets/AppIcon.appiconset/icon_256x256@2x.png",
				"$(SRCROOT)/distribution/macos/Assets.xcassets/AppIcon.appiconset/icon_512x512.png",
				"$(SRCROOT)/distribution/macos/Assets.xcassets/AppIcon.appiconset/icon_512x512@2x.png",
			);
			runOnlyForDeploymentPostprocessing = 0;
			shellPath = /bin/sh;
			shellScript = "if [[ ! -e \"${SRCROOT}/distribution/macos/Assets.xcassets/AppIcon.appiconset/icon_16x16.png\" ]]; then ln \"${SRCROOT}/resources/logo/icon_x16.png\" \"${SRCROOT}/distribution/macos/Assets.xcassets/AppIcon.appiconset/icon_16x16.png\"; fi\nif [[ ! -e \"${SRCROOT}/distribution/macos/Assets.xcassets/AppIcon.appiconset/icon_16x16@2x.png\" ]]; then ln \"${SRCROOT}/resources/logo/icon_x32.png\" \"${SRCROOT}/distribution/macos/Assets.xcassets/AppIcon.appiconset/icon_16x16@2x.png\"; fi\nif [[ ! -e \"${SRCROOT}/distribution/macos/Assets.xcassets/AppIcon.appiconset/icon_32x32.png\" ]]; then ln \"${SRCROOT}/resources/logo/icon_x32.png\" \"${SRCROOT}/distribution/macos/Assets.xcassets/AppIcon.appiconset/icon_32x32.png\"; fi\nif [[ ! -e \"${SRCROOT}/distribution/macos/Assets.xcassets/AppIcon.appiconset/icon_32x32@2x.png\" ]]; then ln \"${SRCROOT}/resources/logo/icon_x64.png\" \"${SRCROOT}/distribution/macos/Assets.xcassets/AppIcon.appiconset/icon_32x32@2x.png\"; fi\nif [[ ! -e \"${SRCROOT}/distribution/macos/Assets.xcassets/AppIcon.appiconset/icon_128x128.png\" ]]; then ln \"${SRCROOT}/resources/logo/icon_x128.png\" \"${SRCROOT}/distribution/macos/Assets.xcassets/AppIcon.appiconset/icon_128x128.png\"; fi\nif [[ ! -e \"${SRCROOT}/distribution/macos/Assets.xcassets/AppIcon.appiconset/icon_128x128@2x.png\" ]]; then ln \"${SRCROOT}/resources/logo/icon_x256.png\" \"${SRCROOT}/distribution/macos/Assets.xcassets/AppIcon.appiconset/icon_128x128@2x.png\"; fi\nif [[ ! -e \"${SRCROOT}/distribution/macos/Assets.xcassets/AppIcon.appiconset/icon_256x256.png\" ]]; then ln \"${SRCROOT}/resources/logo/icon_x256.png\" \"${SRCROOT}/distribution/macos/Assets.xcassets/AppIcon.appiconset/icon_256x256.png\"; fi\nif [[ ! -e \"${SRCROOT}/distribution/macos/Assets.xcassets/AppIcon.appiconset/icon_256x256@2x.png\" ]]; then ln \"${SRCROOT}/resources/logo/icon_x512.png\" \"${SRCROOT}/distribution/macos/Assets.xcassets/AppIcon.appiconset/icon_256x256@2x.png\"; fi\nif [[ ! -e \"${SRCROOT}/distribution/macos/Assets.xcassets/AppIcon.appiconset/icon_512x512.png\" ]]; then ln \"${SRCROOT}/resources/logo/icon_x512.png\" \"${SRCROOT}/distribution/macos/Assets.xcassets/AppIcon.appiconset/icon_512x512.png\"; fi\nif [[ ! -e \"${SRCROOT}/distribution/macos/Assets.xcassets/AppIcon.appiconset/icon_512x512@2x.png\" ]]; then ln \"${SRCROOT}/resources/logo/icon_x1024.png\" \"${SRCROOT}/distribution/macos/Assets.xcassets/AppIcon.appiconset/icon_512x512@2x.png\"; fi";
		};
		F76C809F1EC4DB0300FA49E2 /* Get Git Variables */ = {
			isa = PBXShellScriptBuildPhase;
			buildActionMask = 2147483647;
			files = (
			);
			inputPaths = (
			);
			name = "Get Git Variables";
			outputPaths = (
				"$(DERIVED_FILE_DIR)/gitversion.h",
				"$(DERIVED_FILE_DIR)/Info.plist",
			);
			runOnlyForDeploymentPostprocessing = 0;
			shellPath = /bin/sh;
			shellScript = "echo \"#define\" OPENRCT2_VERSION_TAG \\\"$(git describe HEAD | sed -E 's/-g.+$//')\\\" > \"${DERIVED_FILE_DIR}/gitversion.h\"\n\nbranch=$(git rev-parse --abbrev-ref HEAD)\nif [ \"$branch\" != \"master\" ]; then\necho \"#define\" OPENRCT2_BRANCH \\\"$branch\\\" >> \"${DERIVED_FILE_DIR}/gitversion.h\"\nfi\n\nshortsha1=$(git rev-parse --short HEAD)\nif [ \"$shortsha1\" != \"HEAD\" ]; then\necho \"#define\" OPENRCT2_COMMIT_SHA1_SHORT \\\"$shortsha1\\\" >> \"${DERIVED_FILE_DIR}/gitversion.h\"\nfi\n\ncp \"${SRCROOT}/distribution/macos/Info.plist\" \"${DERIVED_FILE_DIR}/Info.plist\"\nplutil -replace CFBundleVersion -string \"$(git rev-parse --short HEAD)\" \"${DERIVED_FILE_DIR}/Info.plist\"";
			showEnvVarsInLog = 0;
		};
		F7D7748C1EC66E9300BE6EBC /* Get Git Variables */ = {
			isa = PBXShellScriptBuildPhase;
			buildActionMask = 2147483647;
			files = (
			);
			inputPaths = (
			);
			name = "Get Git Variables";
			outputPaths = (
				"$(DERIVED_FILE_DIR)/gitversion.h",
				"$(DERIVED_FILE_DIR)/Info.plist",
			);
			runOnlyForDeploymentPostprocessing = 0;
			shellPath = /bin/sh;
			shellScript = "echo \"#define\" OPENRCT2_VERSION_TAG \\\"$(git describe HEAD | sed -E 's/-g.+$//')\\\" > \"${DERIVED_FILE_DIR}/gitversion.h\"\n\nbranch=$(git rev-parse --abbrev-ref HEAD)\nif [ \"$branch\" != \"master\" ]; then\necho \"#define\" OPENRCT2_BRANCH \\\"$branch\\\" >> \"${DERIVED_FILE_DIR}/gitversion.h\"\nfi\n\nshortsha1=$(git rev-parse --short HEAD)\nif [ \"$shortsha1\" != \"HEAD\" ]; then\necho \"#define\" OPENRCT2_COMMIT_SHA1_SHORT \\\"$shortsha1\\\" >> \"${DERIVED_FILE_DIR}/gitversion.h\"\nfi\n\ncp \"${SRCROOT}/distribution/macos/Info.plist\" \"${DERIVED_FILE_DIR}/Info.plist\"\nplutil -replace CFBundleVersion -string \"$(git rev-parse --short HEAD)\" \"${DERIVED_FILE_DIR}/Info.plist\"";
			showEnvVarsInLog = 0;
		};
/* End PBXShellScriptBuildPhase section */

/* Begin PBXSourcesBuildPhase section */
		D497D0741C20FD52002BF46A /* Sources */ = {
			isa = PBXSourcesBuildPhase;
			buildActionMask = 2147483647;
			files = (
				C68313CB1FDB4EEC006DB3D8 /* Tooltip.cpp in Sources */,
				4CB1375621C2E9F80029FCDA /* SimulateCommands.cpp in Sources */,
				C654DF2F1F69C0430040F43D /* Error.cpp in Sources */,
				C64644F81F3FA4120026AC2D /* ClearScenery.cpp in Sources */,
				C654DF2E1F69C0430040F43D /* DemolishRidePrompt.cpp in Sources */,
				C6D2BEE21F9BAA6C008B557C /* Ride.cpp in Sources */,
				C666EE7C1F37ACB10061AA04 /* TitleLogo.cpp in Sources */,
				F76C88781EC5324E00FA49E2 /* AudioChannel.cpp in Sources */,
				C666EE6D1F37ACB10061AA04 /* Cheats.cpp in Sources */,
				C685E5191F8907850090598F /* NewRide.cpp in Sources */,
				9346F9DB208A191900C77D91 /* GuestPathfinding.cpp in Sources */,
				C654DF361F69C0430040F43D /* Player.cpp in Sources */,
				933F2CB720935653001B33FD /* LocalisationService.cpp in Sources */,
				F76C88791EC5324E00FA49E2 /* AudioContext.cpp in Sources */,
				C666EE7A1F37ACB10061AA04 /* Themes.cpp in Sources */,
				C666EE7F1F37ACB10061AA04 /* Viewport.cpp in Sources */,
				C632C81F1F8A445700781F6D /* RideList.cpp in Sources */,
				C68878C420289B710084B384 /* OpenGLAPI.cpp in Sources */,
				933CBDBB20CB1B3F00134678 /* TitleSequencePlayer.cpp in Sources */,
				C654DF3C1F69C0430040F43D /* TrackDesignManage.cpp in Sources */,
				C654DF3B1F69C0430040F43D /* TitleScenarioSelect.cpp in Sources */,
				C64645001F3FA4120026AC2D /* ViewClipping.cpp in Sources */,
				C68878C020289B710084B384 /* ApplyPaletteShader.cpp in Sources */,
				C666EE791F37ACB10061AA04 /* ServerStart.cpp in Sources */,
				C61ADB231FBBCB8B0024F2EF /* GameBottomToolbar.cpp in Sources */,
				C666EE7E1F37ACB10061AA04 /* TitleOptions.cpp in Sources */,
				F76C887A1EC5324E00FA49E2 /* AudioMixer.cpp in Sources */,
				C68313C81FDB4ED4006DB3D8 /* MouseInput.cpp in Sources */,
				C68878C920289B710084B384 /* TextureCache.cpp in Sources */,
				C61ADB1F1FB6A0A70024F2EF /* TopToolbar.cpp in Sources */,
				F76C887B1EC5324E00FA49E2 /* FileAudioSource.cpp in Sources */,
				C68878CA20289B710084B384 /* TransparencyDepth.cpp in Sources */,
				C64644FD1F3FA4120026AC2D /* Land.cpp in Sources */,
				C68878CB20289B710084B384 /* HardwareDisplayDrawingEngine.cpp in Sources */,
				C666EE6B1F37ACB10061AA04 /* About.cpp in Sources */,
				C666ED771F33DBB20061AA04 /* ShortcutKeys.cpp in Sources */,
				C666EE6C1F37ACB10061AA04 /* Changelog.cpp in Sources */,
				C64644FC1F3FA4120026AC2D /* Footpath.cpp in Sources */,
				F76C887C1EC5324E00FA49E2 /* MemoryAudioSource.cpp in Sources */,
				4C93F1AF1F8CD9F600A9330D /* KeyboardShortcut.cpp in Sources */,
				C654DF3D1F69C0430040F43D /* TrackDesignPlace.cpp in Sources */,
				C666EE721F37ACB10061AA04 /* Multiplayer.cpp in Sources */,
				C654DF371F69C0430040F43D /* Sign.cpp in Sources */,
				93CBA4C920A7504500867D56 /* ImageImporter.cpp in Sources */,
				933CBDB620CB1ACD00134678 /* Theme.cpp in Sources */,
				93CBA4C020A74FF200867D56 /* BitmapReader.cpp in Sources */,
				C68878CC20289B710084B384 /* SoftwareDrawingEngine.cpp in Sources */,
				C67CCD681FBBD138004FAE4C /* EditorMain.cpp in Sources */,
				C6E415511FAFD6DC00D4A52A /* RideConstruction.cpp in Sources */,
				933CBDBD20CB1BA900134678 /* ViewportInteraction.cpp in Sources */,
				C685E51B1F8907850090598F /* Guest.cpp in Sources */,
				C64644F91F3FA4120026AC2D /* EditorInventionsList.cpp in Sources */,
				C68878C720289B710084B384 /* OpenGLShaderProgram.cpp in Sources */,
				93CBA4C420A7502E00867D56 /* Imaging.cpp in Sources */,
				C6D2BEE61F9BAACE008B557C /* TrackList.cpp in Sources */,
				C666EE701F37ACB10061AA04 /* LandRights.cpp in Sources */,
				93F6004D213DD7DD00EEB83E /* TerrainEdgeObject.cpp in Sources */,
				4C724B2221F0AD790012ADD0 /* BenchSpriteSort.cpp in Sources */,
				C666EE781F37ACB10061AA04 /* ServerList.cpp in Sources */,
				C654DF341F69C0430040F43D /* NewCampaign.cpp in Sources */,
				F76C887D1EC5324E00FA49E2 /* CursorData.cpp in Sources */,
				C68878C520289B710084B384 /* OpenGLDrawingEngine.cpp in Sources */,
				C6D2BEE71F9BAACE008B557C /* MapTooltip.cpp in Sources */,
				C666EE7B1F37ACB10061AA04 /* TitleExit.cpp in Sources */,
				F7D7747F1EC61E5100BE6EBC /* UiContext.macOS.mm in Sources */,
				F76C887E1EC5324E00FA49E2 /* CursorRepository.cpp in Sources */,
				C654DF331F69C0430040F43D /* LoadSave.cpp in Sources */,
				C61ADB211FB7DC060024F2EF /* Scenery.cpp in Sources */,
				C68878C120289B710084B384 /* ApplyTransparencyShader.cpp in Sources */,
				C666ED761F33DBB20061AA04 /* ShortcutKeyChange.cpp in Sources */,
				C685E51C1F8907850090598F /* Map.cpp in Sources */,
				F7CB864A1EEDA1330030C877 /* KeyboardShortcuts.cpp in Sources */,
				C654DF381F69C0430040F43D /* StaffFirePrompt.cpp in Sources */,
				C68313D51FDB4F4C006DB3D8 /* Graph.cpp in Sources */,
				C685E51D1F8907850090598F /* Research.cpp in Sources */,
				C64644FB1F3FA4120026AC2D /* EditorScenarioOptions.cpp in Sources */,
				93F60050213DD7E400EEB83E /* StationObject.cpp in Sources */,
				C654DF321F69C0430040F43D /* InstallTrack.cpp in Sources */,
				C64644FF1F3FA4120026AC2D /* StaffList.cpp in Sources */,
				4C29DEB3218C6AE500E8707F /* RCT12.cpp in Sources */,
				C6D2BEE81F9BAACE008B557C /* MazeConstruction.cpp in Sources */,
				C666EE771F37ACB10061AA04 /* SavePrompt.cpp in Sources */,
				C654DF391F69C0430040F43D /* TitleCommandEditor.cpp in Sources */,
				C61FB2731FA3E25D0095FB9D /* TextInput.cpp in Sources */,
				C62D83871FCC7D1A008C04F1 /* EditorObjectSelection.cpp in Sources */,
				4C3B4236205914F7000C5BB7 /* InGameConsole.cpp in Sources */,
				C68878C820289B710084B384 /* SwapFramebuffer.cpp in Sources */,
				C67CCD661FBBCFDB004FAE4C /* EditorBottomToolbar.cpp in Sources */,
				C666EE731F37ACB10061AA04 /* MusicCredits.cpp in Sources */,
				C654DF351F69C0430040F43D /* Park.cpp in Sources */,
				C654DF3A1F69C0430040F43D /* TitleEditor.cpp in Sources */,
				C666EE6F1F37ACB10061AA04 /* DebugPaint.cpp in Sources */,
				F7CB863F1EEDA0B50030C877 /* WindowManager.cpp in Sources */,
				C68878C620289B710084B384 /* OpenGLFramebuffer.cpp in Sources */,
				C654DF301F69C0430040F43D /* Finances.cpp in Sources */,
				9308DA01209908090079EE96 /* Surface.cpp in Sources */,
				933CBDBF20CB1BCA00134678 /* Window.cpp in Sources */,
				C68878C320289B710084B384 /* DrawRectShader.cpp in Sources */,
				C666EE751F37ACB10061AA04 /* NewsOptions.cpp in Sources */,
				C654DF311F69C0430040F43D /* GuestList.cpp in Sources */,
				4C93F1AD1F8CD9F000A9330D /* Input.cpp in Sources */,
				C666EE761F37ACB10061AA04 /* Options.cpp in Sources */,
				2A5354E922099C4F00A5440F /* Network.cpp in Sources */,
				C666EE6E1F37ACB10061AA04 /* CustomCurrency.cpp in Sources */,
				C654DF2D1F69C0430040F43D /* Banner.cpp in Sources */,
				C666EE711F37ACB10061AA04 /* MapGen.cpp in Sources */,
				C6D2BEEA1F9BB83C008B557C /* NetworkStatus.cpp in Sources */,
				C64645011F3FA4120026AC2D /* Water.cpp in Sources */,
				C61FB2721FA3E25D0095FB9D /* ObjectLoadError.cpp in Sources */,
				C68D98BC1FC6B8AB008E8378 /* TileInspector.cpp in Sources */,
				C64644FA1F3FA4120026AC2D /* EditorObjectiveOptions.cpp in Sources */,
				C666EE741F37ACB10061AA04 /* News.cpp in Sources */,
				F76C888A1EC5324E00FA49E2 /* TextComposition.cpp in Sources */,
				C68313CC1FDB4EEC006DB3D8 /* Dropdown.cpp in Sources */,
				C68313D61FDB4F4C006DB3D8 /* LandTool.cpp in Sources */,
				C64644FE1F3FA4120026AC2D /* Main.cpp in Sources */,
				C68878C220289B710084B384 /* DrawLineShader.cpp in Sources */,
				F76C888B1EC5324E00FA49E2 /* Ui.cpp in Sources */,
				C685E51A1F8907850090598F /* Staff.cpp in Sources */,
				F76C888C1EC5324E00FA49E2 /* UiContext.cpp in Sources */,
				C666EE7D1F37ACB10061AA04 /* TitleMenu.cpp in Sources */,
				93F6004C213DD7DD00EEB83E /* TerrainSurfaceObject.cpp in Sources */,
				933CBDB520CB1ACD00134678 /* Widget.cpp in Sources */,
				9308D9FE209908090079EE96 /* TileElement.cpp in Sources */,
				F76C888D1EC5324E00FA49E2 /* UiContext.Linux.cpp in Sources */,
				9346F9D8208A191900C77D91 /* Guest.cpp in Sources */,
				4C358E5221C445F700ADE6BC /* ReplayManager.cpp in Sources */,
				F76C888E1EC5324E00FA49E2 /* UiContext.Win32.cpp in Sources */,
			);
			runOnlyForDeploymentPostprocessing = 0;
		};
		F76C80961EC4D9FA00FA49E2 /* Sources */ = {
			isa = PBXSourcesBuildPhase;
			buildActionMask = 2147483647;
			files = (
				F7C44AF82030E8D3007E099F /* AVX2Drawing.cpp in Sources */,
				C68878A320289B200084B384 /* User.cpp in Sources */,
				F70839931FFC0B61002DCEFA /* Scenario.cpp in Sources */,
				C688791C20289B9B0084B384 /* Facility.cpp in Sources */,
				C688790C20289B9B0084B384 /* CarRide.cpp in Sources */,
				C688786820289A4A0084B384 /* Util.cpp in Sources */,
				C688792720289B9B0084B384 /* TopSpin.cpp in Sources */,
				C688787E20289ADE0084B384 /* Drawing.cpp in Sources */,
				C68878A120289B200084B384 /* Localisation.cpp in Sources */,
				C68878ED20289B9B0084B384 /* BobsleighCoaster.cpp in Sources */,
				C688785E20289A0A0084B384 /* Fountain.cpp in Sources */,
				F7CB864E1EEDA2050030C877 /* DummyWindowManager.cpp in Sources */,
				C688789E20289B200084B384 /* FormatCodes.cpp in Sources */,
				C688785820289A0A0084B384 /* Balloon.cpp in Sources */,
				C688788820289ADE0084B384 /* X8DrawingEngine.cpp in Sources */,
				F775F5381EE3725C001F00E7 /* DummyAudioContext.cpp in Sources */,
				F775F5351EE35A89001F00E7 /* DummyUiContext.cpp in Sources */,
				C6352B931F477032006CCEE3 /* GameActionRegistration.cpp in Sources */,
				2A1F4FE1221FF4B0003CA045 /* Audio.cpp in Sources */,
				C688790920289B9B0084B384 /* WildMouse.cpp in Sources */,
				C688791420289B9B0084B384 /* Maze.cpp in Sources */,
				C688784C202899BE0084B384 /* Game.cpp in Sources */,
				F76C85B41EC4E88300FA49E2 /* AudioMixer.cpp in Sources */,
				F76C85B71EC4E88300FA49E2 /* NullAudioSource.cpp in Sources */,
				C68878E720289B9B0084B384 /* Platform.Posix.cpp in Sources */,
				C68878CE20289B9B0084B384 /* ObjectList.cpp in Sources */,
				C688787620289A780084B384 /* RideGroupManager.cpp in Sources */,
				C688788120289ADE0084B384 /* Line.cpp in Sources */,
				93CBA4CA20A7504500867D56 /* ImageImporter.cpp in Sources */,
				C688792520289B9B0084B384 /* RotoDrop.cpp in Sources */,
				F76C85BA1EC4E88300FA49E2 /* CommandLine.cpp in Sources */,
				C68878EE20289B9B0084B384 /* BolligerMabillardTrack.cpp in Sources */,
				93F76F0420BFF77B00D4512C /* Paint.Banner.cpp in Sources */,
				F76C85BC1EC4E88300FA49E2 /* ConvertCommand.cpp in Sources */,
				F76C85BD1EC4E88300FA49E2 /* RootCommands.cpp in Sources */,
				C688791320289B9B0084B384 /* HauntedHouse.cpp in Sources */,
				C688786E20289A6F0084B384 /* Vehicle.cpp in Sources */,
				F76C85BE1EC4E88300FA49E2 /* ScreenshotCommands.cpp in Sources */,
				C688786320289A0A0084B384 /* MapHelpers.cpp in Sources */,
				F76C85BF1EC4E88300FA49E2 /* SpriteCommands.cpp in Sources */,
				F76C85C01EC4E88300FA49E2 /* UriHandler.cpp in Sources */,
				C688786220289A0A0084B384 /* MapGen.cpp in Sources */,
				C68878A820289B2A0084B384 /* NewsItem.cpp in Sources */,
				93F76EED20BFF6F900D4512C /* Drawing.Sprite.cpp in Sources */,
				933F2CB820935653001B33FD /* LocalisationService.cpp in Sources */,
				F76C85C41EC4E88300FA49E2 /* Config.cpp in Sources */,
				C688792920289B9B0084B384 /* Chairlift.cpp in Sources */,
				C68878A020289B200084B384 /* LanguagePack.cpp in Sources */,
				F76C85C71EC4E88300FA49E2 /* IniReader.cpp in Sources */,
				93F76F0020BFF77B00D4512C /* Paint.Path.cpp in Sources */,
				F76C85C91EC4E88300FA49E2 /* IniWriter.cpp in Sources */,
				C688792620289B9B0084B384 /* SwingingInverterShip.cpp in Sources */,
				93F76EF220BFF74200D4512C /* Localisation.Date.cpp in Sources */,
				F76C85CC1EC4E88300FA49E2 /* Context.cpp in Sources */,
				C68878E220289B9B0084B384 /* Staff.cpp in Sources */,
				F76C85CF1EC4E88300FA49E2 /* Console.cpp in Sources */,
				C68878DC20289B9B0084B384 /* Painter.cpp in Sources */,
				C688790120289B9B0084B384 /* ReverserRollerCoaster.cpp in Sources */,
				C688786120289A0A0084B384 /* MapAnimation.cpp in Sources */,
				F76C85D11EC4E88300FA49E2 /* Diagnostics.cpp in Sources */,
				F76C85D41EC4E88300FA49E2 /* File.cpp in Sources */,
				C688790220289B9B0084B384 /* SideFrictionRollerCoaster.cpp in Sources */,
				F76C85D61EC4E88300FA49E2 /* FileScanner.cpp in Sources */,
				C68878F820289B9B0084B384 /* LayDownRollerCoaster.cpp in Sources */,
				C6887856202899FA0084B384 /* Scenery.cpp in Sources */,
				C688785D20289A0A0084B384 /* Footpath.cpp in Sources */,
				F76C85D91EC4E88300FA49E2 /* Guard.cpp in Sources */,
				C688790520289B9B0084B384 /* SuspendedSwingingCoaster.cpp in Sources */,
				C68878E920289B9B0084B384 /* Posix.cpp in Sources */,
				D48AFDB71EF78DBF0081C644 /* BenchGfxCommmands.cpp in Sources */,
				C688790320289B9B0084B384 /* StandUpRollerCoaster.cpp in Sources */,
				C62D838A1FD36D6F008C04F1 /* EditorObjectSelectionSession.cpp in Sources */,
				C6887851202899EA0084B384 /* Wall.cpp in Sources */,
				F76C85DB1EC4E88300FA49E2 /* IStream.cpp in Sources */,
				C688785A20289A0A0084B384 /* Climate.cpp in Sources */,
				C68878A920289B2A0084B384 /* Research.cpp in Sources */,
				C6887850202899D40084B384 /* Cheats.cpp in Sources */,
				C688784D202899C40084B384 /* Diagnostic.cpp in Sources */,
				C688787020289A6F0084B384 /* VehiclePaint.cpp in Sources */,
				93F76F0320BFF77B00D4512C /* Paint.SmallScenery.cpp in Sources */,
				F76C85DD1EC4E88300FA49E2 /* Json.cpp in Sources */,
				C688793120289B9B0084B384 /* RiverRapids.cpp in Sources */,
				F76C85E11EC4E88300FA49E2 /* MemoryStream.cpp in Sources */,
				F76C85E41EC4E88300FA49E2 /* Path.cpp in Sources */,
				F76C85E71EC4E88300FA49E2 /* String.cpp in Sources */,
				C68878DE20289B9B0084B384 /* Supports.cpp in Sources */,
				C688791720289B9B0084B384 /* MiniHelicopters.cpp in Sources */,
				C688784F202899D00084B384 /* CmdlineSprite.cpp in Sources */,
				F76C85EE1EC4E88300FA49E2 /* Zip.cpp in Sources */,
				F76C85F41EC4E88300FA49E2 /* DrawingFast.cpp in Sources */,
				C688793220289B9B0084B384 /* SplashBoats.cpp in Sources */,
				F76C85F91EC4E88300FA49E2 /* Image.cpp in Sources */,
				C68878FF20289B9B0084B384 /* MultiDimensionRollerCoaster.cpp in Sources */,
				C688789220289B140084B384 /* FontFamilies.cpp in Sources */,
				C68878F120289B9B0084B384 /* FlyingRollerCoaster.cpp in Sources */,
				C688792B20289B9B0084B384 /* MiniatureRailway.cpp in Sources */,
				F76C85FD1EC4E88300FA49E2 /* NewDrawing.cpp in Sources */,
				F76C85FF1EC4E88300FA49E2 /* Rain.cpp in Sources */,
				C688785920289A0A0084B384 /* Banner.cpp in Sources */,
				C68878EC20289B9B0084B384 /* AirPoweredVerticalCoaster.cpp in Sources */,
				C688790B20289B9B0084B384 /* WoodenWildMouse.cpp in Sources */,
				C688792320289B9B0084B384 /* MotionSimulator.cpp in Sources */,
				93DE9751209C3C1000FB1CC8 /* GameState.cpp in Sources */,
				C68878EF20289B9B0084B384 /* CompactInvertedCoaster.cpp in Sources */,
				C68878E320289B9B0084B384 /* Android.cpp in Sources */,
				F76C86051EC4E88300FA49E2 /* Editor.cpp in Sources */,
				F76C86071EC4E88300FA49E2 /* FileClassifier.cpp in Sources */,
				C688786920289A660084B384 /* CableLift.cpp in Sources */,
				C688790020289B9B0084B384 /* ReverseFreefallCoaster.cpp in Sources */,
				93F76EF620BFF76E00D4512C /* Paint.Sprite.cpp in Sources */,
				C6607F481FE2B97E00D3FC0D /* Input.cpp in Sources */,
				F76C86451EC4E88300FA49E2 /* Http.cpp in Sources */,
				C688789F20289B200084B384 /* Language.cpp in Sources */,
				C688791620289B9B0084B384 /* MiniGolf.cpp in Sources */,
				F76C86471EC4E88300FA49E2 /* Network.cpp in Sources */,
				C688787820289A780084B384 /* Track.cpp in Sources */,
				F76C86491EC4E88300FA49E2 /* NetworkAction.cpp in Sources */,
				C688788020289ADE0084B384 /* LightFX.cpp in Sources */,
				F76C864B1EC4E88300FA49E2 /* NetworkConnection.cpp in Sources */,
				F76C864D1EC4E88300FA49E2 /* NetworkGroup.cpp in Sources */,
				F76C864F1EC4E88300FA49E2 /* NetworkKey.cpp in Sources */,
				C688789620289B140084B384 /* Viewport.cpp in Sources */,
				C68878A520289B2A0084B384 /* Award.cpp in Sources */,
				F76C86511EC4E88300FA49E2 /* NetworkPacket.cpp in Sources */,
				F76C86531EC4E88300FA49E2 /* NetworkPlayer.cpp in Sources */,
				F76C86551EC4E88300FA49E2 /* NetworkServerAdvertiser.cpp in Sources */,
				93F76EFF20BFF77B00D4512C /* Paint.Wall.cpp in Sources */,
				F76C86581EC4E88300FA49E2 /* NetworkUser.cpp in Sources */,
				F76C865A1EC4E88300FA49E2 /* ServerList.cpp in Sources */,
				F76C865C1EC4E88300FA49E2 /* TcpSocket.cpp in Sources */,
				C688784B202899B90084B384 /* Intro.cpp in Sources */,
				C68878FD20289B9B0084B384 /* MiniRollerCoaster.cpp in Sources */,
				2A1F4FE0221FF4B0003CA045 /* Twitch.cpp in Sources */,
				93F76EF520BFF76E00D4512C /* Paint.Peep.cpp in Sources */,
				C6887857202899FD0084B384 /* Park.cpp in Sources */,
				F76C86601EC4E88300FA49E2 /* BannerObject.cpp in Sources */,
				C688792A20289B9B0084B384 /* Lift.cpp in Sources */,
				F76C86621EC4E88300FA49E2 /* EntranceObject.cpp in Sources */,
				C688792820289B9B0084B384 /* Twist.cpp in Sources */,
				C688792D20289B9B0084B384 /* SuspendedMonorail.cpp in Sources */,
				C688788620289ADE0084B384 /* TTF.cpp in Sources */,
				F76C86641EC4E88300FA49E2 /* FootpathItemObject.cpp in Sources */,
				C688786020289A0A0084B384 /* Map.cpp in Sources */,
				9308DA02209908090079EE96 /* Surface.cpp in Sources */,
				C68878DD20289B9B0084B384 /* PaintHelpers.cpp in Sources */,
				F76C86661EC4E88300FA49E2 /* FootpathObject.cpp in Sources */,
				C688793420289B9B0084B384 /* WaterCoaster.cpp in Sources */,
				F76C86681EC4E88300FA49E2 /* ImageTable.cpp in Sources */,
				C68878E620289B9B0084B384 /* Platform.Linux.cpp in Sources */,
				C688785B20289A0A0084B384 /* Duck.cpp in Sources */,
				F76C866A1EC4E88300FA49E2 /* LargeSceneryObject.cpp in Sources */,
				C688788E20289AE70084B384 /* SSE41Drawing.cpp in Sources */,
				F76C866C1EC4E88400FA49E2 /* Object.cpp in Sources */,
				F76C866E1EC4E88400FA49E2 /* ObjectFactory.cpp in Sources */,
				C68878A220289B200084B384 /* RealNames.cpp in Sources */,
				C688787120289A780084B384 /* Ride.cpp in Sources */,
				F76C86701EC4E88400FA49E2 /* ObjectManager.cpp in Sources */,
				C688791D20289B9B0084B384 /* Shop.cpp in Sources */,
				F76C86721EC4E88400FA49E2 /* ObjectRepository.cpp in Sources */,
				F76C86741EC4E88400FA49E2 /* RideObject.cpp in Sources */,
				C688790820289B9B0084B384 /* VirginiaReel.cpp in Sources */,
				C688791B20289B9B0084B384 /* SpiralSlide.cpp in Sources */,
				C688786C20289A6F0084B384 /* TrackDesign.cpp in Sources */,
				C68878F220289B9B0084B384 /* GigaCoaster.cpp in Sources */,
				C688792420289B9B0084B384 /* PirateShip.cpp in Sources */,
				C68878F420289B9B0084B384 /* InvertedHairpinCoaster.cpp in Sources */,
				C68878A620289B2A0084B384 /* Finance.cpp in Sources */,
				C688788720289ADE0084B384 /* TTFSDLPort.cpp in Sources */,
				F76C86761EC4E88400FA49E2 /* SceneryGroupObject.cpp in Sources */,
				C68878F620289B9B0084B384 /* InvertedRollerCoaster.cpp in Sources */,
				C68878E420289B9B0084B384 /* Linux.cpp in Sources */,
				F76C86791EC4E88400FA49E2 /* SmallSceneryObject.cpp in Sources */,
				93F9DA3820B46F9D00D1BE92 /* ShopItem.cpp in Sources */,
				C688787720289A780084B384 /* Station.cpp in Sources */,
				C68878DF20289B9B0084B384 /* VirtualFloor.cpp in Sources */,
				C68878CD20289B9B0084B384 /* DefaultObjects.cpp in Sources */,
				939A359A20C12FC800630B3F /* Paint.Litter.cpp in Sources */,
				C688788220289ADE0084B384 /* Rect.cpp in Sources */,
				93F9DA3920B46FB800D1BE92 /* ObjectJsonHelpers.cpp in Sources */,
				C688787320289A780084B384 /* RideRatings.cpp in Sources */,
				C688790D20289B9B0084B384 /* CircusShow.cpp in Sources */,
				C688788F20289B140084B384 /* Chat.cpp in Sources */,
				C688789A20289B200084B384 /* ConversionTables.cpp in Sources */,
				C688791020289B9B0084B384 /* FerrisWheel.cpp in Sources */,
				C688791120289B9B0084B384 /* FlyingSaucers.cpp in Sources */,
				C688784A202899B40084B384 /* input.cpp in Sources */,
				F76C867D1EC4E88400FA49E2 /* StringTable.cpp in Sources */,
				C688791520289B9B0084B384 /* MerryGoRound.cpp in Sources */,
				F76C867F1EC4E88400FA49E2 /* WallObject.cpp in Sources */,
				C68878FC20289B9B0084B384 /* MineTrainCoaster.cpp in Sources */,
				C6887854202899F30084B384 /* SmallScenery.cpp in Sources */,
				C68878DB20289B9B0084B384 /* Paint.cpp in Sources */,
				F76C86811EC4E88400FA49E2 /* WaterObject.cpp in Sources */,
				F76C86861EC4E88400FA49E2 /* OpenRCT2.cpp in Sources */,
				C68878F320289B9B0084B384 /* HeartlineTwisterCoaster.cpp in Sources */,
				C688788320289ADE0084B384 /* ScrollingText.cpp in Sources */,
				C68878F720289B9B0084B384 /* JuniorRollerCoaster.cpp in Sources */,
				C688792020289B9B0084B384 /* GoKarts.cpp in Sources */,
				939A359B20C12FC800630B3F /* Paint.Misc.cpp in Sources */,
				C688792E20289B9B0084B384 /* BoatHire.cpp in Sources */,
				F76C869C1EC4E88400FA49E2 /* ParkImporter.cpp in Sources */,
				F76C86A31EC4E88400FA49E2 /* Crash.cpp in Sources */,
				2A1F4FE2221FF4B0003CA045 /* macos.mm in Sources */,
				C688789420289B140084B384 /* Screenshot.cpp in Sources */,
				9346F9DC208A191900C77D91 /* GuestPathfinding.cpp in Sources */,
				C688790620289B9B0084B384 /* TwisterRollerCoaster.cpp in Sources */,
				C688786720289A4A0084B384 /* SawyerCoding.cpp in Sources */,
				93F9DA3B20B4701100D1BE92 /* StdInOutConsole.cpp in Sources */,
				9344BEFA20C1E6180047D165 /* Crypt.OpenSSL.cpp in Sources */,
				93F76F0520BFF77B00D4512C /* Paint.TileElement.cpp in Sources */,
				C68878FE20289B9B0084B384 /* MiniSuspendedCoaster.cpp in Sources */,
				F76C86AD1EC4E88400FA49E2 /* PlatformEnvironment.cpp in Sources */,
				C688791220289B9B0084B384 /* GhostTrain.cpp in Sources */,
				C688787F20289ADE0084B384 /* Font.cpp in Sources */,
				93CBA4C520A7502E00867D56 /* Imaging.cpp in Sources */,
				F76C86AF1EC4E88400FA49E2 /* S4Importer.cpp in Sources */,
				F76C86B01EC4E88400FA49E2 /* Tables.cpp in Sources */,
				C688788520289ADE0084B384 /* Text.cpp in Sources */,
				F76C86B41EC4E88400FA49E2 /* SawyerChunk.cpp in Sources */,
				C68878F920289B9B0084B384 /* LimLaunchedRollerCoaster.cpp in Sources */,
				C68878E120289B9B0084B384 /* PeepData.cpp in Sources */,
				F76C86B61EC4E88400FA49E2 /* SawyerChunkReader.cpp in Sources */,
				F76C86B81EC4E88400FA49E2 /* SawyerChunkWriter.cpp in Sources */,
				C6887855202899F60084B384 /* Particle.cpp in Sources */,
				C688784E202899CB0084B384 /* Date.cpp in Sources */,
				F76C86BA1EC4E88400FA49E2 /* SawyerEncoding.cpp in Sources */,
				F76C86C31EC4E88400FA49E2 /* S6Exporter.cpp in Sources */,
				C68878E820289B9B0084B384 /* Platform.Win32.cpp in Sources */,
				C688791A20289B9B0084B384 /* SpaceRings.cpp in Sources */,
				C688790420289B9B0084B384 /* Steeplechase.cpp in Sources */,
				C68878E020289B9B0084B384 /* Peep.cpp in Sources */,
				F76C86C51EC4E88400FA49E2 /* S6Importer.cpp in Sources */,
				C688790A20289B9B0084B384 /* WoodenRollerCoaster.cpp in Sources */,
				C688787220289A780084B384 /* MusicList.cpp in Sources */,
				93F76F0220BFF77B00D4512C /* Paint.Surface.cpp in Sources */,
				C6352B921F477032006CCEE3 /* GameActionCompat.cpp in Sources */,
				F76C871C1EC4E88400FA49E2 /* TrackDesignRepository.cpp in Sources */,
				C68878FA20289B9B0084B384 /* LoopingRollerCoaster.cpp in Sources */,
				C68878A720289B2A0084B384 /* Marketing.cpp in Sources */,
				F76C87331EC4E88400FA49E2 /* ScenarioRepository.cpp in Sources */,
				C68878FB20289B9B0084B384 /* MineRide.cpp in Sources */,
				9308D9FF209908090079EE96 /* TileElement.cpp in Sources */,
				C688789020289B140084B384 /* Colour.cpp in Sources */,
				C68878EB20289B9B0084B384 /* Windows.cpp in Sources */,
				C688789920289B140084B384 /* Window.cpp in Sources */,
				F76C87351EC4E88400FA49E2 /* ScenarioSources.cpp in Sources */,
				F76C87381EC4E88400FA49E2 /* TitleScreen.cpp in Sources */,
				F76C873A1EC4E88400FA49E2 /* TitleSequence.cpp in Sources */,
				C6887852202899ED0084B384 /* TileInspector.cpp in Sources */,
				F76C873C1EC4E88400FA49E2 /* TitleSequenceManager.cpp in Sources */,
				C688793320289B9B0084B384 /* SubmarineRide.cpp in Sources */,
				93F76EEE20BFF6F900D4512C /* Drawing.String.cpp in Sources */,
				C688785C20289A0A0084B384 /* Entrance.cpp in Sources */,
				C688790E20289B9B0084B384 /* CrookedHouse.cpp in Sources */,
				C68878F520289B9B0084B384 /* InvertedImpulseCoaster.cpp in Sources */,
				C688793020289B9B0084B384 /* LogFlume.cpp in Sources */,
				2ADE2F3222441905002598AF /* DiscordService.cpp in Sources */,
				C688786620289A430084B384 /* Intent.cpp in Sources */,
				C68878E520289B9B0084B384 /* Platform.Android.cpp in Sources */,
				C68878EA20289B9B0084B384 /* Shared.cpp in Sources */,
				F76C87451EC4E88400FA49E2 /* Version.cpp in Sources */,
				9346F9D9208A191900C77D91 /* Guest.cpp in Sources */,
				C688789C20289B200084B384 /* Currency.cpp in Sources */,
				C68879A420289C060084B384 /* Platform.macOS.mm in Sources */,
				C688787420289A780084B384 /* TrackDesignSave.cpp in Sources */,
				C688790F20289B9B0084B384 /* Dodgems.cpp in Sources */,
				C688791E20289B9B0084B384 /* 3dCinema.cpp in Sources */,
				C688786420289A0A0084B384 /* MoneyEffect.cpp in Sources */,
				C68878A420289B200084B384 /* UTF8.cpp in Sources */,
				C688786D20289A6F0084B384 /* TrackPaint.cpp in Sources */,
				93F76F0620BFF77B00D4512C /* Paint.Entrance.cpp in Sources */,
				C688792120289B9B0084B384 /* LaunchedFreefall.cpp in Sources */,
				C688791920289B9B0084B384 /* ObservationTower.cpp in Sources */,
				93F76EF020BFF71700D4512C /* InteractiveConsole.cpp in Sources */,
				C6352B901F477032006CCEE3 /* GameAction.cpp in Sources */,
				C6887853202899F00084B384 /* Sprite.cpp in Sources */,
				C688786F20289A6F0084B384 /* VehicleData.cpp in Sources */,
				C688786520289A400084B384 /* _legacy.cpp in Sources */,
				C688785F20289A0A0084B384 /* LargeScenery.cpp in Sources */,
				C688792C20289B9B0084B384 /* Monorail.cpp in Sources */,
				C688792220289B9B0084B384 /* MagicCarpet.cpp in Sources */,
				93F76F0120BFF77B00D4512C /* Paint.LargeScenery.cpp in Sources */,
				C688786B20289A6F0084B384 /* TrackDataOld.cpp in Sources */,
				C688790720289B9B0084B384 /* VerticalDropRollerCoaster.cpp in Sources */,
				93F9DA3A20B46FCA00D1BE92 /* SceneryObject.cpp in Sources */,
				C688787520289A780084B384 /* RideData.cpp in Sources */,
				C688789B20289B200084B384 /* Convert.cpp in Sources */,
				C688791F20289B9B0084B384 /* Enterprise.cpp in Sources */,
				C688789320289B140084B384 /* Fonts.cpp in Sources */,
				C688792F20289B9B0084B384 /* DingySlide.cpp in Sources */,
				C688787920289A780084B384 /* TrackData.cpp in Sources */,
				C68878F020289B9B0084B384 /* CorkscrewRollerCoaster.cpp in Sources */,
				C688791820289B9B0084B384 /* MonorailCycles.cpp in Sources */,
			);
			runOnlyForDeploymentPostprocessing = 0;
		};
		F7D774801EC66CD700BE6EBC /* Sources */ = {
			isa = PBXSourcesBuildPhase;
			buildActionMask = 2147483647;
			files = (
				9308DA00209908090079EE96 /* TileElement.cpp in Sources */,
				93CBA4CB20A7504500867D56 /* ImageImporter.cpp in Sources */,
				9346F9DD208A191900C77D91 /* GuestPathfinding.cpp in Sources */,
				9346F9DA208A191900C77D91 /* Guest.cpp in Sources */,
				F7D7749E1EC6713200BE6EBC /* Cli.cpp in Sources */,
				93CBA4C620A7502E00867D56 /* Imaging.cpp in Sources */,
				9308DA03209908090079EE96 /* Surface.cpp in Sources */,
				933F2CB920935653001B33FD /* LocalisationService.cpp in Sources */,
			);
			runOnlyForDeploymentPostprocessing = 0;
		};
/* End PBXSourcesBuildPhase section */

/* Begin PBXTargetDependency section */
		C68B2D491EC790970020651C /* PBXTargetDependency */ = {
			isa = PBXTargetDependency;
			target = C68B2D431EC790690020651C /* Download Libraries */;
			targetProxy = C68B2D481EC790970020651C /* PBXContainerItemProxy */;
		};
		C68B2D4B1EC7909B0020651C /* PBXTargetDependency */ = {
			isa = PBXTargetDependency;
			target = C68B2D431EC790690020651C /* Download Libraries */;
			targetProxy = C68B2D4A1EC7909B0020651C /* PBXContainerItemProxy */;
		};
		C68B2D4D1EC7909E0020651C /* PBXTargetDependency */ = {
			isa = PBXTargetDependency;
			target = F76C80991EC4D9FA00FA49E2 /* libopenrct2 */;
			targetProxy = C68B2D4C1EC7909E0020651C /* PBXContainerItemProxy */;
		};
		F76C88901EC5325700FA49E2 /* PBXTargetDependency */ = {
			isa = PBXTargetDependency;
			target = F76C80991EC4D9FA00FA49E2 /* libopenrct2 */;
			targetProxy = F76C888F1EC5325700FA49E2 /* PBXContainerItemProxy */;
		};
/* End PBXTargetDependency section */

/* Begin XCBuildConfiguration section */
		C68B2D441EC790690020651C /* Debug */ = {
			isa = XCBuildConfiguration;
			buildSettings = {
				CLANG_ENABLE_OBJC_WEAK = YES;
				PRODUCT_NAME = "$(TARGET_NAME)";
			};
			name = Debug;
		};
		C68B2D451EC790690020651C /* Release */ = {
			isa = XCBuildConfiguration;
			buildSettings = {
				CLANG_ENABLE_OBJC_WEAK = YES;
				PRODUCT_NAME = "$(TARGET_NAME)";
			};
			name = Release;
		};
		D497D0871C20FD53002BF46A /* Debug */ = {
			isa = XCBuildConfiguration;
			buildSettings = {
				ALWAYS_SEARCH_USER_PATHS = NO;
				CLANG_CXX_LANGUAGE_STANDARD = "gnu++17";
				CLANG_CXX_LIBRARY = "libc++";
				CLANG_ENABLE_MODULES = YES;
				CLANG_ENABLE_OBJC_ARC = NO;
				CLANG_WARN_BLOCK_CAPTURE_AUTORELEASING = YES;
				CLANG_WARN_BOOL_CONVERSION = YES;
				CLANG_WARN_COMMA = YES;
				CLANG_WARN_CONSTANT_CONVERSION = YES;
				CLANG_WARN_DEPRECATED_OBJC_IMPLEMENTATIONS = YES;
				CLANG_WARN_DIRECT_OBJC_ISA_USAGE = YES_ERROR;
				CLANG_WARN_EMPTY_BODY = YES;
				CLANG_WARN_ENUM_CONVERSION = YES;
				CLANG_WARN_INFINITE_RECURSION = YES;
				CLANG_WARN_INT_CONVERSION = YES;
				CLANG_WARN_NON_LITERAL_NULL_CONVERSION = YES;
				CLANG_WARN_OBJC_IMPLICIT_RETAIN_SELF = YES;
				CLANG_WARN_OBJC_LITERAL_CONVERSION = YES;
				CLANG_WARN_OBJC_ROOT_CLASS = YES_ERROR;
				CLANG_WARN_RANGE_LOOP_ANALYSIS = YES;
				CLANG_WARN_STRICT_PROTOTYPES = YES;
				CLANG_WARN_SUSPICIOUS_MOVE = YES;
				CLANG_WARN_UNREACHABLE_CODE = YES;
				CLANG_WARN__DUPLICATE_METHOD_MATCH = YES;
				CODE_SIGN_IDENTITY = "";
				COPY_PHASE_STRIP = NO;
				DEBUG_INFORMATION_FORMAT = dwarf;
				ENABLE_STRICT_OBJC_MSGSEND = YES;
				ENABLE_TESTABILITY = YES;
				GCC_C_LANGUAGE_STANDARD = gnu11;
				GCC_DYNAMIC_NO_PIC = NO;
				GCC_NO_COMMON_BLOCKS = YES;
				GCC_OPTIMIZATION_LEVEL = 0;
				GCC_PREPROCESSOR_DEFINITIONS = (
					"DEBUG=1",
					OPENGL_NO_LINK,
					"OPENRCT2_BUILD_INFO_HEADER=\"\\\"$(DERIVED_FILE_DIR)/gitversion.h\\\"\"",
				);
				GCC_WARN_64_TO_32_BIT_CONVERSION = YES;
				GCC_WARN_ABOUT_RETURN_TYPE = YES_ERROR;
				GCC_WARN_FOUR_CHARACTER_CONSTANTS = YES;
				GCC_WARN_UNDECLARED_SELECTOR = YES;
				GCC_WARN_UNINITIALIZED_AUTOS = YES_AGGRESSIVE;
				GCC_WARN_UNUSED_FUNCTION = YES;
				GCC_WARN_UNUSED_VARIABLE = YES;
				LD_NO_PIE = YES;
				MACOSX_DEPLOYMENT_TARGET = 10.8;
				MTL_ENABLE_DEBUG_INFO = YES;
				ONLY_ACTIVE_ARCH = YES;
				SDKROOT = macosx;
			};
			name = Debug;
		};
		D497D0881C20FD53002BF46A /* Release */ = {
			isa = XCBuildConfiguration;
			buildSettings = {
				ALWAYS_SEARCH_USER_PATHS = NO;
				CLANG_CXX_LANGUAGE_STANDARD = "gnu++17";
				CLANG_CXX_LIBRARY = "libc++";
				CLANG_ENABLE_MODULES = YES;
				CLANG_ENABLE_OBJC_ARC = NO;
				CLANG_WARN_BLOCK_CAPTURE_AUTORELEASING = YES;
				CLANG_WARN_BOOL_CONVERSION = YES;
				CLANG_WARN_COMMA = YES;
				CLANG_WARN_CONSTANT_CONVERSION = YES;
				CLANG_WARN_DEPRECATED_OBJC_IMPLEMENTATIONS = YES;
				CLANG_WARN_DIRECT_OBJC_ISA_USAGE = YES_ERROR;
				CLANG_WARN_EMPTY_BODY = YES;
				CLANG_WARN_ENUM_CONVERSION = YES;
				CLANG_WARN_INFINITE_RECURSION = YES;
				CLANG_WARN_INT_CONVERSION = YES;
				CLANG_WARN_NON_LITERAL_NULL_CONVERSION = YES;
				CLANG_WARN_OBJC_IMPLICIT_RETAIN_SELF = YES;
				CLANG_WARN_OBJC_LITERAL_CONVERSION = YES;
				CLANG_WARN_OBJC_ROOT_CLASS = YES_ERROR;
				CLANG_WARN_RANGE_LOOP_ANALYSIS = YES;
				CLANG_WARN_STRICT_PROTOTYPES = YES;
				CLANG_WARN_SUSPICIOUS_MOVE = YES;
				CLANG_WARN_UNREACHABLE_CODE = YES;
				CLANG_WARN__DUPLICATE_METHOD_MATCH = YES;
				CODE_SIGN_IDENTITY = "";
				COPY_PHASE_STRIP = NO;
				DEBUG_INFORMATION_FORMAT = "dwarf-with-dsym";
				ENABLE_NS_ASSERTIONS = NO;
				ENABLE_STRICT_OBJC_MSGSEND = YES;
				GCC_C_LANGUAGE_STANDARD = gnu11;
				GCC_DYNAMIC_NO_PIC = NO;
				GCC_NO_COMMON_BLOCKS = YES;
				GCC_PREPROCESSOR_DEFINITIONS = (
					OPENGL_NO_LINK,
					"OPENRCT2_BUILD_INFO_HEADER=\"\\\"$(DERIVED_FILE_DIR)/gitversion.h\\\"\"",
				);
				GCC_WARN_64_TO_32_BIT_CONVERSION = YES;
				GCC_WARN_ABOUT_RETURN_TYPE = YES_ERROR;
				GCC_WARN_FOUR_CHARACTER_CONSTANTS = YES;
				GCC_WARN_UNDECLARED_SELECTOR = YES;
				GCC_WARN_UNINITIALIZED_AUTOS = YES_AGGRESSIVE;
				GCC_WARN_UNUSED_FUNCTION = YES;
				GCC_WARN_UNUSED_VARIABLE = YES;
				LD_NO_PIE = YES;
				MACOSX_DEPLOYMENT_TARGET = 10.8;
				MTL_ENABLE_DEBUG_INFO = NO;
				SDKROOT = macosx;
			};
			name = Release;
		};
		D497D08A1C20FD53002BF46A /* Debug */ = {
			isa = XCBuildConfiguration;
			buildSettings = {
				ALWAYS_SEARCH_USER_PATHS = NO;
				ASSETCATALOG_COMPILER_APPICON_NAME = AppIcon;
				CLANG_CXX_LANGUAGE_STANDARD = "gnu++17";
				CLANG_CXX_LIBRARY = "libc++";
				CLANG_ENABLE_OBJC_WEAK = YES;
				CLANG_WARN_UNREACHABLE_CODE = NO;
				CLANG_X86_VECTOR_INSTRUCTIONS = default;
				COMBINE_HIDPI_IMAGES = YES;
				GCC_C_LANGUAGE_STANDARD = gnu11;
				GCC_PREPROCESSOR_DEFINITIONS = (
					"$(inherited)",
					__ENABLE_LIGHTFX__,
				);
				GCC_WARN_64_TO_32_BIT_CONVERSION = NO;
				GCC_WARN_UNINITIALIZED_AUTOS = YES;
				GCC_WARN_UNUSED_FUNCTION = NO;
				GCC_WARN_UNUSED_VARIABLE = NO;
				HEADER_SEARCH_PATHS = (
					"$(SRCROOT)/libxc/include",
					"$(SRCROOT)/libxc/include/SDL2",
					"$(SRCROOT)/libxc/include/libpng16",
					"$(SRCROOT)/libxc/include/openssl",
					"$(SRCROOT)/libxc/include/freetype2",
					"$(SRCROOT)/src/",
				);
				INFOPLIST_FILE = "$(DERIVED_FILE_DIR)/Info.plist";
				LD_RUNPATH_SEARCH_PATHS = (
					"$(inherited)",
					"@executable_path/../Frameworks",
				);
				LIBRARY_SEARCH_PATHS = (
					"$(inherited)",
					"$(PROJECT_DIR)/libxc/lib",
				);
				PRODUCT_BUNDLE_IDENTIFIER = website.openrct2.OpenRCT2;
				PRODUCT_NAME = "$(TARGET_NAME)";
			};
			name = Debug;
		};
		D497D08B1C20FD53002BF46A /* Release */ = {
			isa = XCBuildConfiguration;
			buildSettings = {
				ALWAYS_SEARCH_USER_PATHS = NO;
				ASSETCATALOG_COMPILER_APPICON_NAME = AppIcon;
				CLANG_CXX_LANGUAGE_STANDARD = "gnu++17";
				CLANG_CXX_LIBRARY = "libc++";
				CLANG_ENABLE_OBJC_WEAK = YES;
				CLANG_WARN_UNREACHABLE_CODE = NO;
				CLANG_X86_VECTOR_INSTRUCTIONS = default;
				COMBINE_HIDPI_IMAGES = YES;
				GCC_C_LANGUAGE_STANDARD = gnu11;
				GCC_PREPROCESSOR_DEFINITIONS = (
					"$(inherited)",
					__ENABLE_LIGHTFX__,
				);
				GCC_WARN_64_TO_32_BIT_CONVERSION = NO;
				GCC_WARN_UNINITIALIZED_AUTOS = YES;
				GCC_WARN_UNUSED_FUNCTION = NO;
				GCC_WARN_UNUSED_VARIABLE = NO;
				HEADER_SEARCH_PATHS = (
					"$(SRCROOT)/libxc/include",
					"$(SRCROOT)/libxc/include/SDL2",
					"$(SRCROOT)/libxc/include/libpng16",
					"$(SRCROOT)/libxc/include/openssl",
					"$(SRCROOT)/libxc/include/freetype2",
					"$(SRCROOT)/src/",
				);
				INFOPLIST_FILE = "$(DERIVED_FILE_DIR)/Info.plist";
				LD_RUNPATH_SEARCH_PATHS = (
					"$(inherited)",
					"@executable_path/../Frameworks",
				);
				LIBRARY_SEARCH_PATHS = (
					"$(inherited)",
					"$(PROJECT_DIR)/libxc/lib",
				);
				PRODUCT_BUNDLE_IDENTIFIER = website.openrct2.OpenRCT2;
				PRODUCT_NAME = "$(TARGET_NAME)";
			};
			name = Release;
		};
		F76C809B1EC4D9FA00FA49E2 /* Debug */ = {
			isa = XCBuildConfiguration;
			buildSettings = {
				CLANG_ANALYZER_NONNULL = YES;
				CLANG_ANALYZER_NUMBER_OBJECT_CONVERSION = YES_AGGRESSIVE;
				CLANG_CXX_LANGUAGE_STANDARD = "gnu++17";
				CLANG_ENABLE_OBJC_ARC = NO;
				CLANG_ENABLE_OBJC_WEAK = YES;
				CLANG_WARN_DOCUMENTATION_COMMENTS = NO;
				CLANG_WARN_UNREACHABLE_CODE = NO;
				CODE_SIGN_IDENTITY = "-";
				EXECUTABLE_PREFIX = "";
				GCC_C_LANGUAGE_STANDARD = gnu11;
				GCC_PREPROCESSOR_DEFINITIONS = (
					"DEBUG=1",
					"$(inherited)",
					__ENABLE_LIGHTFX__,
				);
				GCC_WARN_64_TO_32_BIT_CONVERSION = NO;
				GCC_WARN_UNINITIALIZED_AUTOS = YES;
				GCC_WARN_UNUSED_FUNCTION = NO;
				GCC_WARN_UNUSED_VARIABLE = NO;
				HEADER_SEARCH_PATHS = (
					"$(SRCROOT)/libxc/include",
					"$(SRCROOT)/libxc/include/SDL2",
					"$(SRCROOT)/libxc/include/libpng16",
					"$(SRCROOT)/libxc/include/openssl",
					"$(SRCROOT)/libxc/include/freetype2",
				);
				LIBRARY_SEARCH_PATHS = (
					"$(inherited)",
					"$(PROJECT_DIR)/libxc/lib",
				);
				MACOSX_DEPLOYMENT_TARGET = 10.8;
				PRIVATE_HEADERS_FOLDER_PATH = "$(CONTENTS_FOLDER_PATH)/PrivateHeaders";
				PRODUCT_NAME = "$(TARGET_NAME)";
				PUBLIC_HEADERS_FOLDER_PATH = "$(CONTENTS_FOLDER_PATH)/Headers";
			};
			name = Debug;
		};
		F76C809C1EC4D9FA00FA49E2 /* Release */ = {
			isa = XCBuildConfiguration;
			buildSettings = {
				CLANG_ANALYZER_NONNULL = YES;
				CLANG_ANALYZER_NUMBER_OBJECT_CONVERSION = YES_AGGRESSIVE;
				CLANG_CXX_LANGUAGE_STANDARD = "gnu++17";
				CLANG_ENABLE_OBJC_ARC = NO;
				CLANG_ENABLE_OBJC_WEAK = YES;
				CLANG_WARN_DOCUMENTATION_COMMENTS = NO;
				CLANG_WARN_UNREACHABLE_CODE = NO;
				CODE_SIGN_IDENTITY = "-";
				EXECUTABLE_PREFIX = "";
				GCC_C_LANGUAGE_STANDARD = gnu11;
				GCC_PREPROCESSOR_DEFINITIONS = (
					OPENGL_NO_LINK,
					"OPENRCT2_BUILD_INFO_HEADER=\"\\\"$(DERIVED_FILE_DIR)/gitversion.h\\\"\"",
					__ENABLE_LIGHTFX__,
				);
				GCC_WARN_64_TO_32_BIT_CONVERSION = NO;
				GCC_WARN_UNINITIALIZED_AUTOS = YES;
				GCC_WARN_UNUSED_FUNCTION = NO;
				GCC_WARN_UNUSED_VARIABLE = NO;
				HEADER_SEARCH_PATHS = (
					"$(SRCROOT)/libxc/include",
					"$(SRCROOT)/libxc/include/SDL2",
					"$(SRCROOT)/libxc/include/libpng16",
					"$(SRCROOT)/libxc/include/openssl",
					"$(SRCROOT)/libxc/include/freetype2",
				);
				LIBRARY_SEARCH_PATHS = (
					"$(inherited)",
					"$(PROJECT_DIR)/libxc/lib",
				);
				MACOSX_DEPLOYMENT_TARGET = 10.8;
				PRIVATE_HEADERS_FOLDER_PATH = "$(CONTENTS_FOLDER_PATH)/PrivateHeaders";
				PRODUCT_NAME = "$(TARGET_NAME)";
				PUBLIC_HEADERS_FOLDER_PATH = "$(CONTENTS_FOLDER_PATH)/Headers";
			};
			name = Release;
		};
		F7D774881EC66CD700BE6EBC /* Debug */ = {
			isa = XCBuildConfiguration;
			buildSettings = {
				CLANG_ANALYZER_NONNULL = YES;
				CLANG_ANALYZER_NUMBER_OBJECT_CONVERSION = YES_AGGRESSIVE;
				CLANG_CXX_LANGUAGE_STANDARD = "gnu++17";
				CLANG_ENABLE_OBJC_ARC = NO;
				CLANG_ENABLE_OBJC_WEAK = YES;
				CLANG_WARN_DOCUMENTATION_COMMENTS = NO;
				CODE_SIGN_IDENTITY = "";
				GCC_C_LANGUAGE_STANDARD = gnu11;
				GCC_PREPROCESSOR_DEFINITIONS = (
					"DEBUG=1",
					"$(inherited)",
					__ENABLE_LIGHTFX__,
				);
				GCC_WARN_64_TO_32_BIT_CONVERSION = NO;
				HEADER_SEARCH_PATHS = (
					"$(SRCROOT)/libxc/include",
					"$(SRCROOT)/libxc/include/SDL2",
					"$(SRCROOT)/libxc/include/libpng16",
					"$(SRCROOT)/libxc/include/openssl",
					"$(SRCROOT)/src/",
				);
				LIBRARY_SEARCH_PATHS = (
					"$(inherited)",
					"$(PROJECT_DIR)/libxc/lib",
				);
				MACOSX_DEPLOYMENT_TARGET = 10.8;
				PRODUCT_NAME = "$(TARGET_NAME)";
			};
			name = Debug;
		};
		F7D774891EC66CD700BE6EBC /* Release */ = {
			isa = XCBuildConfiguration;
			buildSettings = {
				CLANG_ANALYZER_NONNULL = YES;
				CLANG_ANALYZER_NUMBER_OBJECT_CONVERSION = YES_AGGRESSIVE;
				CLANG_CXX_LANGUAGE_STANDARD = "gnu++17";
				CLANG_ENABLE_OBJC_ARC = NO;
				CLANG_ENABLE_OBJC_WEAK = YES;
				CLANG_WARN_DOCUMENTATION_COMMENTS = NO;
				CODE_SIGN_IDENTITY = "";
				GCC_C_LANGUAGE_STANDARD = gnu11;
				GCC_PREPROCESSOR_DEFINITIONS = (
					OPENGL_NO_LINK,
					"OPENRCT2_BUILD_INFO_HEADER=\"\\\"$(DERIVED_FILE_DIR)/gitversion.h\\\"\"",
					__ENABLE_LIGHTFX__,
				);
				GCC_WARN_64_TO_32_BIT_CONVERSION = NO;
				HEADER_SEARCH_PATHS = (
					"$(SRCROOT)/libxc/include",
					"$(SRCROOT)/libxc/include/SDL2",
					"$(SRCROOT)/libxc/include/libpng16",
					"$(SRCROOT)/libxc/include/openssl",
					"$(SRCROOT)/src/",
				);
				LIBRARY_SEARCH_PATHS = (
					"$(inherited)",
					"$(PROJECT_DIR)/libxc/lib",
				);
				MACOSX_DEPLOYMENT_TARGET = 10.8;
				PRODUCT_NAME = "$(TARGET_NAME)";
			};
			name = Release;
		};
/* End XCBuildConfiguration section */

/* Begin XCConfigurationList section */
		C68B2D461EC790690020651C /* Build configuration list for PBXAggregateTarget "Download Libraries" */ = {
			isa = XCConfigurationList;
			buildConfigurations = (
				C68B2D441EC790690020651C /* Debug */,
				C68B2D451EC790690020651C /* Release */,
			);
			defaultConfigurationIsVisible = 0;
			defaultConfigurationName = Release;
		};
		D497D0731C20FD52002BF46A /* Build configuration list for PBXProject "OpenRCT2" */ = {
			isa = XCConfigurationList;
			buildConfigurations = (
				D497D0871C20FD53002BF46A /* Debug */,
				D497D0881C20FD53002BF46A /* Release */,
			);
			defaultConfigurationIsVisible = 0;
			defaultConfigurationName = Release;
		};
		D497D0891C20FD53002BF46A /* Build configuration list for PBXNativeTarget "OpenRCT2" */ = {
			isa = XCConfigurationList;
			buildConfigurations = (
				D497D08A1C20FD53002BF46A /* Debug */,
				D497D08B1C20FD53002BF46A /* Release */,
			);
			defaultConfigurationIsVisible = 0;
			defaultConfigurationName = Release;
		};
		F76C809D1EC4D9FA00FA49E2 /* Build configuration list for PBXNativeTarget "libopenrct2" */ = {
			isa = XCConfigurationList;
			buildConfigurations = (
				F76C809B1EC4D9FA00FA49E2 /* Debug */,
				F76C809C1EC4D9FA00FA49E2 /* Release */,
			);
			defaultConfigurationIsVisible = 0;
			defaultConfigurationName = Release;
		};
		F7D7748A1EC66CD700BE6EBC /* Build configuration list for PBXNativeTarget "OpenRCT2-cli" */ = {
			isa = XCConfigurationList;
			buildConfigurations = (
				F7D774881EC66CD700BE6EBC /* Debug */,
				F7D774891EC66CD700BE6EBC /* Release */,
			);
			defaultConfigurationIsVisible = 0;
			defaultConfigurationName = Release;
		};
/* End XCConfigurationList section */
	};
	rootObject = D497D0701C20FD52002BF46A /* Project object */;
}<|MERGE_RESOLUTION|>--- conflicted
+++ resolved
@@ -44,9 +44,7 @@
 		2AAFD7FE220DD374002461A4 /* PauseToggleAction.hpp in Headers */ = {isa = PBXBuildFile; fileRef = 2AAFD7FD220DD374002461A4 /* PauseToggleAction.hpp */; };
 		2AAFD800220DD3D2002461A4 /* LandSetHeightAction.hpp in Headers */ = {isa = PBXBuildFile; fileRef = 2AAFD7FF220DD3D2002461A4 /* LandSetHeightAction.hpp */; };
 		2ACBAB172226850A0034FB91 /* RideSetSetting.hpp in Headers */ = {isa = PBXBuildFile; fileRef = 2ACBAB162226850A0034FB91 /* RideSetSetting.hpp */; };
-<<<<<<< HEAD
 		2ADE2EEA2244183D002598AF /* ParkEntranceRemoveAction.hpp in Headers */ = {isa = PBXBuildFile; fileRef = 2ADE2EE92244183D002598AF /* ParkEntranceRemoveAction.hpp */; };
-=======
 		2ADE2F062244187B002598AF /* SurfaceSetStyleAction.hpp in Headers */ = {isa = PBXBuildFile; fileRef = 2ADE2EEB22441878002598AF /* SurfaceSetStyleAction.hpp */; };
 		2ADE2F072244187B002598AF /* MazeSetTrackAction.hpp in Headers */ = {isa = PBXBuildFile; fileRef = 2ADE2EEC22441878002598AF /* MazeSetTrackAction.hpp */; };
 		2ADE2F082244187B002598AF /* ClearAction.hpp in Headers */ = {isa = PBXBuildFile; fileRef = 2ADE2EED22441878002598AF /* ClearAction.hpp */; };
@@ -86,7 +84,6 @@
 		2ADE2F342244191E002598AF /* VirtualFloor.h in Headers */ = {isa = PBXBuildFile; fileRef = 2ADE2F332244191E002598AF /* VirtualFloor.h */; };
 		2ADE2F3622441960002598AF /* RideTypes.h in Headers */ = {isa = PBXBuildFile; fileRef = 2ADE2F352244195F002598AF /* RideTypes.h */; };
 		2ADE2F382244198B002598AF /* SpriteBase.h in Headers */ = {isa = PBXBuildFile; fileRef = 2ADE2F372244198A002598AF /* SpriteBase.h */; };
->>>>>>> 9cbc308c
 		2AF7893D220B253E0072754A /* RideSetAppearanceAction.hpp in Headers */ = {isa = PBXBuildFile; fileRef = 2AF7893C220B253E0072754A /* RideSetAppearanceAction.hpp */; };
 		4C29DEB3218C6AE500E8707F /* RCT12.cpp in Sources */ = {isa = PBXBuildFile; fileRef = 4C29DEB2218C6AE500E8707F /* RCT12.cpp */; };
 		4C358E5221C445F700ADE6BC /* ReplayManager.cpp in Sources */ = {isa = PBXBuildFile; fileRef = 4C358E5021C445F700ADE6BC /* ReplayManager.cpp */; };
@@ -698,9 +695,7 @@
 		2AAFD7FD220DD374002461A4 /* PauseToggleAction.hpp */ = {isa = PBXFileReference; fileEncoding = 4; lastKnownFileType = sourcecode.cpp.h; path = PauseToggleAction.hpp; sourceTree = "<group>"; };
 		2AAFD7FF220DD3D2002461A4 /* LandSetHeightAction.hpp */ = {isa = PBXFileReference; fileEncoding = 4; lastKnownFileType = sourcecode.cpp.h; path = LandSetHeightAction.hpp; sourceTree = "<group>"; };
 		2ACBAB162226850A0034FB91 /* RideSetSetting.hpp */ = {isa = PBXFileReference; fileEncoding = 4; lastKnownFileType = sourcecode.cpp.h; path = RideSetSetting.hpp; sourceTree = "<group>"; };
-<<<<<<< HEAD
 		2ADE2EE92244183D002598AF /* ParkEntranceRemoveAction.hpp */ = {isa = PBXFileReference; fileEncoding = 4; lastKnownFileType = sourcecode.cpp.h; path = ParkEntranceRemoveAction.hpp; sourceTree = "<group>"; };
-=======
 		2ADE2EEB22441878002598AF /* SurfaceSetStyleAction.hpp */ = {isa = PBXFileReference; fileEncoding = 4; lastKnownFileType = sourcecode.cpp.h; path = SurfaceSetStyleAction.hpp; sourceTree = "<group>"; };
 		2ADE2EEC22441878002598AF /* MazeSetTrackAction.hpp */ = {isa = PBXFileReference; fileEncoding = 4; lastKnownFileType = sourcecode.cpp.h; path = MazeSetTrackAction.hpp; sourceTree = "<group>"; };
 		2ADE2EED22441878002598AF /* ClearAction.hpp */ = {isa = PBXFileReference; fileEncoding = 4; lastKnownFileType = sourcecode.cpp.h; path = ClearAction.hpp; sourceTree = "<group>"; };
@@ -740,7 +735,6 @@
 		2ADE2F332244191E002598AF /* VirtualFloor.h */ = {isa = PBXFileReference; fileEncoding = 4; lastKnownFileType = sourcecode.c.h; path = VirtualFloor.h; sourceTree = "<group>"; };
 		2ADE2F352244195F002598AF /* RideTypes.h */ = {isa = PBXFileReference; fileEncoding = 4; lastKnownFileType = sourcecode.c.h; path = RideTypes.h; sourceTree = "<group>"; };
 		2ADE2F372244198A002598AF /* SpriteBase.h */ = {isa = PBXFileReference; fileEncoding = 4; lastKnownFileType = sourcecode.c.h; path = SpriteBase.h; sourceTree = "<group>"; };
->>>>>>> 9cbc308c
 		2AF7893C220B253E0072754A /* RideSetAppearanceAction.hpp */ = {isa = PBXFileReference; fileEncoding = 4; lastKnownFileType = sourcecode.cpp.h; path = RideSetAppearanceAction.hpp; sourceTree = "<group>"; };
 		4C04D69F2056AA9600F82EBA /* linenoise.hpp */ = {isa = PBXFileReference; fileEncoding = 4; lastKnownFileType = sourcecode.cpp.h; path = linenoise.hpp; sourceTree = "<group>"; };
 		4C1A53EC205FD19F000F8EF5 /* SceneryObject.cpp */ = {isa = PBXFileReference; fileEncoding = 4; lastKnownFileType = sourcecode.cpp.cpp; path = SceneryObject.cpp; sourceTree = "<group>"; };
@@ -2125,9 +2119,7 @@
 		C6352B871F477032006CCEE3 /* actions */ = {
 			isa = PBXGroup;
 			children = (
-<<<<<<< HEAD
 				2ADE2EE92244183D002598AF /* ParkEntranceRemoveAction.hpp */,
-=======
 				2ADE2F042244187A002598AF /* BannerSetNameAction.hpp */,
 				2ADE2EED22441878002598AF /* ClearAction.hpp */,
 				2ADE2EFF2244187A002598AF /* ClimateSetAction.hpp */,
@@ -2155,7 +2147,6 @@
 				2ADE2EEB22441878002598AF /* SurfaceSetStyleAction.hpp */,
 				2ADE2EF522441879002598AF /* TrackSetBrakeSpeedAction.hpp */,
 				2ADE2F002244187A002598AF /* WallRemoveAction.hpp */,
->>>>>>> 9cbc308c
 				C9C630BD2235A9C6009AD16E /* FootpathPlaceFromTrackAction.hpp */,
 				C9C630BB2235A7F9009AD16E /* WaterLowerAction.hpp */,
 				C9C630BC2235A7F9009AD16E /* WaterRaiseAction.hpp */,
