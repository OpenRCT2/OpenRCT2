/*****************************************************************************
 * Copyright (c) 2014-2020 OpenRCT2 developers
 *
 * For a complete list of all authors, please refer to contributors.md
 * Interested in contributing? Visit https://github.com/OpenRCT2/OpenRCT2
 *
 * OpenRCT2 is licensed under the GNU General Public License version 3.
 *****************************************************************************/

#include "NetworkBase.h"

#include "../Context.h"
#include "../Game.h"
#include "../GameStateSnapshots.h"
#include "../OpenRCT2.h"
#include "../ParkFile.h"
#include "../PlatformEnvironment.h"
#include "../actions/LoadOrQuitAction.h"
#include "../actions/NetworkModifyGroupAction.h"
#include "../actions/PeepPickupAction.h"
#include "../core/Guard.hpp"
#include "../core/Json.hpp"
#include "../localisation/Formatting.h"
#include "../platform/Platform2.h"
#include "../scenario/Scenario.h"
#include "../scripting/ScriptEngine.h"
#include "../ui/UiContext.h"
#include "../ui/WindowManager.h"
#include "../util/SawyerCoding.h"
#include "../world/EntityList.h"
#include "../world/EntityTweener.h"
#include "../world/Location.hpp"
#include "../world/Sprite.h"
#include "network.h"

#include <algorithm>
#include <iterator>
#include <stdexcept>

// This string specifies which version of network stream current build uses.
// It is used for making sure only compatible builds get connected, even within
// single OpenRCT2 version.
#define NETWORK_STREAM_VERSION "3"
#define NETWORK_STREAM_ID OPENRCT2_VERSION "-" NETWORK_STREAM_VERSION

static Peep* _pickup_peep = nullptr;
static int32_t _pickup_peep_old_x = LOCATION_NULL;

#ifndef DISABLE_NETWORK

// General chunk size is 63 KiB, this can not be any larger because the packet size is encoded
// with uint16_t and needs some spare room for other data in the packet.
static constexpr uint32_t CHUNK_SIZE = 1024 * 63;

// If data is sent fast enough it would halt the entire server, process only a maximum amount.
// This limit is per connection, the current value was determined by tests with fuzzing.
static constexpr uint32_t MaxPacketsPerUpdate = 100;

#    include "../Cheats.h"
#    include "../ParkImporter.h"
#    include "../Version.h"
#    include "../actions/GameAction.h"
#    include "../config/Config.h"
#    include "../core/Console.hpp"
#    include "../core/FileStream.h"
#    include "../core/MemoryStream.h"
#    include "../core/Nullable.hpp"
#    include "../core/Path.hpp"
#    include "../core/String.hpp"
#    include "../interface/Chat.h"
#    include "../interface/Window.h"
#    include "../localisation/Date.h"
#    include "../localisation/Localisation.h"
#    include "../object/ObjectManager.h"
#    include "../object/ObjectRepository.h"
#    include "../scenario/Scenario.h"
#    include "../util/Util.h"
#    include "../world/Park.h"
#    include "NetworkAction.h"
#    include "NetworkConnection.h"
#    include "NetworkGroup.h"
#    include "NetworkKey.h"
#    include "NetworkPacket.h"
#    include "NetworkPlayer.h"
#    include "NetworkServerAdvertiser.h"
#    include "NetworkUser.h"
#    include "Socket.h"

#    include <algorithm>
#    include <array>
#    include <cerrno>
#    include <cmath>
#    include <fstream>
#    include <functional>
#    include <list>
#    include <map>
#    include <memory>
#    include <set>
#    include <string>
#    include <vector>

using namespace OpenRCT2;

static void network_chat_show_connected_message();
static void network_chat_show_server_greeting();
static void network_get_keys_directory(utf8* buffer, size_t bufferSize);
static void network_get_private_key_path(utf8* buffer, size_t bufferSize, const std::string& playerName);
static void network_get_public_key_path(utf8* buffer, size_t bufferSize, const std::string& playerName, const utf8* hash);

static NetworkBase gNetwork;

NetworkBase::NetworkBase()
{
    wsa_initialized = false;
    mode = NETWORK_MODE_NONE;
    status = NETWORK_STATUS_NONE;
    last_ping_sent_time = 0;
    _actionId = 0;

    client_command_handlers[NetworkCommand::Auth] = &NetworkBase::Client_Handle_AUTH;
    client_command_handlers[NetworkCommand::Map] = &NetworkBase::Client_Handle_MAP;
    client_command_handlers[NetworkCommand::Chat] = &NetworkBase::Client_Handle_CHAT;
    client_command_handlers[NetworkCommand::GameAction] = &NetworkBase::Client_Handle_GAME_ACTION;
    client_command_handlers[NetworkCommand::Tick] = &NetworkBase::Client_Handle_TICK;
    client_command_handlers[NetworkCommand::PlayerList] = &NetworkBase::Client_Handle_PLAYERLIST;
    client_command_handlers[NetworkCommand::PlayerInfo] = &NetworkBase::Client_Handle_PLAYERINFO;
    client_command_handlers[NetworkCommand::Ping] = &NetworkBase::Client_Handle_PING;
    client_command_handlers[NetworkCommand::PingList] = &NetworkBase::Client_Handle_PINGLIST;
    client_command_handlers[NetworkCommand::DisconnectMessage] = &NetworkBase::Client_Handle_SETDISCONNECTMSG;
    client_command_handlers[NetworkCommand::ShowError] = &NetworkBase::Client_Handle_SHOWERROR;
    client_command_handlers[NetworkCommand::GroupList] = &NetworkBase::Client_Handle_GROUPLIST;
    client_command_handlers[NetworkCommand::Event] = &NetworkBase::Client_Handle_EVENT;
    client_command_handlers[NetworkCommand::GameInfo] = &NetworkBase::Client_Handle_GAMEINFO;
    client_command_handlers[NetworkCommand::Token] = &NetworkBase::Client_Handle_TOKEN;
    client_command_handlers[NetworkCommand::ObjectsList] = &NetworkBase::Client_Handle_OBJECTS_LIST;
    client_command_handlers[NetworkCommand::Scripts] = &NetworkBase::Client_Handle_SCRIPTS;
    client_command_handlers[NetworkCommand::GameState] = &NetworkBase::Client_Handle_GAMESTATE;

    server_command_handlers[NetworkCommand::Auth] = &NetworkBase::Server_Handle_AUTH;
    server_command_handlers[NetworkCommand::Chat] = &NetworkBase::Server_Handle_CHAT;
    server_command_handlers[NetworkCommand::GameAction] = &NetworkBase::Server_Handle_GAME_ACTION;
    server_command_handlers[NetworkCommand::Ping] = &NetworkBase::Server_Handle_PING;
    server_command_handlers[NetworkCommand::GameInfo] = &NetworkBase::Server_Handle_GAMEINFO;
    server_command_handlers[NetworkCommand::Token] = &NetworkBase::Server_Handle_TOKEN;
    server_command_handlers[NetworkCommand::MapRequest] = &NetworkBase::Server_Handle_MAPREQUEST;
    server_command_handlers[NetworkCommand::RequestGameState] = &NetworkBase::Server_Handle_REQUEST_GAMESTATE;
    server_command_handlers[NetworkCommand::Heartbeat] = &NetworkBase::Server_Handle_HEARTBEAT;

    _chat_log_fs << std::unitbuf;
    _server_log_fs << std::unitbuf;
}

void NetworkBase::SetEnvironment(const std::shared_ptr<IPlatformEnvironment>& env)
{
    _env = env;
}

bool NetworkBase::Init()
{
    status = NETWORK_STATUS_READY;

    ServerName = std::string();
    ServerDescription = std::string();
    ServerGreeting = std::string();
    ServerProviderName = std::string();
    ServerProviderEmail = std::string();
    ServerProviderWebsite = std::string();
    return true;
}

void NetworkBase::Reconnect()
{
    if (status != NETWORK_STATUS_NONE)
    {
        Close();
    }
    if (_requireClose)
    {
        _requireReconnect = true;
        return;
    }
    BeginClient(_host, _port);
}

void NetworkBase::Close()
{
    if (status != NETWORK_STATUS_NONE)
    {
        // HACK Because Close() is closed all over the place, it sometimes gets called inside an Update
        //      call. This then causes disposed data to be accessed. Therefore, save closing until the
        //      end of the update loop.
        if (_closeLock)
        {
            _requireClose = true;
            return;
        }

        CloseChatLog();
        CloseServerLog();
        CloseConnection();

        client_connection_list.clear();
        GameActions::ClearQueue();
        GameActions::ResumeQueue();
        player_list.clear();
        group_list.clear();
        _serverTickData.clear();
        _pendingPlayerLists.clear();
        _pendingPlayerInfo.clear();

        gfx_invalidate_screen();

        _requireClose = false;
    }
}

void NetworkBase::DecayCooldown(NetworkPlayer* player)
{
    if (player == nullptr)
        return; // No valid connection yet.

    for (auto it = std::begin(player->CooldownTime); it != std::end(player->CooldownTime);)
    {
        it->second -= _currentDeltaTime;
        if (it->second <= 0)
            it = player->CooldownTime.erase(it);
        else
            it++;
    }
}

void NetworkBase::CloseConnection()
{
    if (mode == NETWORK_MODE_CLIENT)
    {
        _serverConnection.reset();
    }
    else if (mode == NETWORK_MODE_SERVER)
    {
        _listenSocket.reset();
        _advertiser.reset();
    }

    mode = NETWORK_MODE_NONE;
    status = NETWORK_STATUS_NONE;
    _lastConnectStatus = SocketStatus::Closed;
}

bool NetworkBase::BeginClient(const std::string& host, uint16_t port)
{
    if (GetMode() != NETWORK_MODE_NONE)
    {
        return false;
    }

    Close();
    if (!Init())
        return false;

    mode = NETWORK_MODE_CLIENT;

    log_info("Connecting to %s:%u", host.c_str(), port);
    _host = host;
    _port = port;

    _serverConnection = std::make_unique<NetworkConnection>();
    _serverConnection->Socket = CreateTcpSocket();
    _serverConnection->Socket->ConnectAsync(host, port);
    _serverState.gamestateSnapshotsEnabled = false;

    status = NETWORK_STATUS_CONNECTING;
    _lastConnectStatus = SocketStatus::Closed;
    _clientMapLoaded = false;
    _serverTickData.clear();

    BeginChatLog();
    BeginServerLog();

    // We need to wait for the map load before we execute any actions.
    // If the client has the title screen running then there's a potential
    // risk of tick collision with the server map and title screen map.
    GameActions::SuspendQueue();

    utf8 keyPath[MAX_PATH];
    network_get_private_key_path(keyPath, sizeof(keyPath), gConfigNetwork.player_name);
    if (!Platform::FileExists(keyPath))
    {
        Console::WriteLine("Generating key... This may take a while");
        Console::WriteLine("Need to collect enough entropy from the system");
        _key.Generate();
        Console::WriteLine("Key generated, saving private bits as %s", keyPath);

        utf8 keysDirectory[MAX_PATH];
        network_get_keys_directory(keysDirectory, sizeof(keysDirectory));
        if (!platform_ensure_directory_exists(keysDirectory))
        {
            log_error("Unable to create directory %s.", keysDirectory);
            return false;
        }

        try
        {
            auto fs = FileStream(keyPath, FILE_MODE_WRITE);
            _key.SavePrivate(&fs);
        }
        catch (const std::exception&)
        {
            log_error("Unable to save private key at %s.", keyPath);
            return false;
        }

        const std::string hash = _key.PublicKeyHash();
        const utf8* publicKeyHash = hash.c_str();
        network_get_public_key_path(keyPath, sizeof(keyPath), gConfigNetwork.player_name, publicKeyHash);
        Console::WriteLine("Key generated, saving public bits as %s", keyPath);

        try
        {
            auto fs = FileStream(keyPath, FILE_MODE_WRITE);
            _key.SavePublic(&fs);
        }
        catch (const std::exception&)
        {
            log_error("Unable to save public key at %s.", keyPath);
            return false;
        }
    }
    else
    {
        // LoadPrivate returns validity of loaded key
        bool ok = false;
        try
        {
            log_verbose("Loading key from %s", keyPath);
            auto fs = FileStream(keyPath, FILE_MODE_OPEN);
            ok = _key.LoadPrivate(&fs);
        }
        catch (const std::exception&)
        {
            log_error("Unable to read private key from %s.", keyPath);
            return false;
        }

        // Don't store private key in memory when it's not in use.
        _key.Unload();
        return ok;
    }

    return true;
}

bool NetworkBase::BeginServer(uint16_t port, const std::string& address)
{
    Close();
    if (!Init())
        return false;

    mode = NETWORK_MODE_SERVER;

    _userManager.Load();

    log_verbose("Begin listening for clients");

    _listenSocket = CreateTcpSocket();
    try
    {
        _listenSocket->Listen(address, port);
    }
    catch (const std::exception& ex)
    {
        Console::Error::WriteLine(ex.what());
        Close();
        return false;
    }

    ServerName = gConfigNetwork.server_name;
    ServerDescription = gConfigNetwork.server_description;
    ServerGreeting = gConfigNetwork.server_greeting;
    ServerProviderName = gConfigNetwork.provider_name;
    ServerProviderEmail = gConfigNetwork.provider_email;
    ServerProviderWebsite = gConfigNetwork.provider_website;

    CheatsReset();
    LoadGroups();
    BeginChatLog();
    BeginServerLog();

    NetworkPlayer* player = AddPlayer(gConfigNetwork.player_name, "");
    player->Flags |= NETWORK_PLAYER_FLAG_ISSERVER;
    player->Group = 0;
    player_id = player->Id;

    if (network_get_mode() == NETWORK_MODE_SERVER)
    {
        // Add SERVER to users.json and save.
        NetworkUser* networkUser = _userManager.GetOrAddUser(player->KeyHash);
        networkUser->GroupId = player->Group;
        networkUser->Name = player->Name;
        _userManager.Save();
    }

    auto* szAddress = address.empty() ? "*" : address.c_str();
    Console::WriteLine("Listening for clients on %s:%hu", szAddress, port);
    network_chat_show_connected_message();
    network_chat_show_server_greeting();

    status = NETWORK_STATUS_CONNECTED;
    listening_port = port;
    _serverState.gamestateSnapshotsEnabled = gConfigNetwork.desync_debugging;
    _advertiser = CreateServerAdvertiser(listening_port);

    game_load_scripts();

    return true;
}

int32_t NetworkBase::GetMode()
{
    return mode;
}

int32_t NetworkBase::GetStatus()
{
    return status;
}

NetworkAuth NetworkBase::GetAuthStatus()
{
    if (GetMode() == NETWORK_MODE_CLIENT)
    {
        return _serverConnection->AuthStatus;
    }
    else if (GetMode() == NETWORK_MODE_SERVER)
    {
        return NetworkAuth::Ok;
    }
    return NetworkAuth::None;
}

uint32_t NetworkBase::GetServerTick()
{
    return _serverState.tick;
}

uint8_t NetworkBase::GetPlayerID()
{
    return player_id;
}

NetworkConnection* NetworkBase::GetPlayerConnection(uint8_t id)
{
    auto player = GetPlayerByID(id);
    if (player != nullptr)
    {
        auto clientIt = std::find_if(
            client_connection_list.begin(), client_connection_list.end(),
            [player](const auto& conn) -> bool { return conn->Player == player; });
        return clientIt != client_connection_list.end() ? clientIt->get() : nullptr;
    }
    return nullptr;
}

void NetworkBase::Update()
{
    _closeLock = true;

    // Update is not necessarily called per game tick, maintain our own delta time
    uint32_t ticks = platform_get_ticks();
    _currentDeltaTime = std::max<uint32_t>(ticks - _lastUpdateTime, 1);
    _lastUpdateTime = ticks;

    switch (GetMode())
    {
        case NETWORK_MODE_SERVER:
            UpdateServer();
            break;
        case NETWORK_MODE_CLIENT:
            UpdateClient();
            break;
    }

    // If the Close() was called during the update, close it for real
    _closeLock = false;
    if (_requireClose)
    {
        Close();
        if (_requireReconnect)
        {
            Reconnect();
        }
    }
}

void NetworkBase::Flush()
{
    if (GetMode() == NETWORK_MODE_CLIENT)
    {
        _serverConnection->SendQueuedPackets();
    }
    else
    {
        for (auto& it : client_connection_list)
        {
            it->SendQueuedPackets();
        }
    }
}

void NetworkBase::UpdateServer()
{
    for (auto& connection : client_connection_list)
    {
        // This can be called multiple times before the connection is removed.
        if (!connection->IsValid())
            continue;

        if (!ProcessConnection(*connection))
        {
            connection->Disconnect();
        }
        else
        {
            DecayCooldown(connection->Player);
        }
    }

    uint32_t ticks = platform_get_ticks();
    if (ticks > last_ping_sent_time + 3000)
    {
        Server_Send_PING();
        Server_Send_PINGLIST();
    }

    if (_advertiser != nullptr)
    {
        _advertiser->Update();
    }

    std::unique_ptr<ITcpSocket> tcpSocket = _listenSocket->Accept();
    if (tcpSocket != nullptr)
    {
        AddClient(std::move(tcpSocket));
    }
}

void NetworkBase::UpdateClient()
{
    assert(_serverConnection != nullptr);

    switch (status)
    {
        case NETWORK_STATUS_CONNECTING:
        {
            switch (_serverConnection->Socket->GetStatus())
            {
                case SocketStatus::Resolving:
                {
                    if (_lastConnectStatus != SocketStatus::Resolving)
                    {
                        _lastConnectStatus = SocketStatus::Resolving;
                        char str_resolving[256];
                        format_string(str_resolving, 256, STR_MULTIPLAYER_RESOLVING, nullptr);

                        auto intent = Intent(WC_NETWORK_STATUS);
                        intent.putExtra(INTENT_EXTRA_MESSAGE, std::string{ str_resolving });
                        intent.putExtra(INTENT_EXTRA_CALLBACK, []() -> void { gNetwork.Close(); });
                        context_open_intent(&intent);
                    }
                    break;
                }
                case SocketStatus::Connecting:
                {
                    if (_lastConnectStatus != SocketStatus::Connecting)
                    {
                        _lastConnectStatus = SocketStatus::Connecting;
                        char str_connecting[256];
                        format_string(str_connecting, 256, STR_MULTIPLAYER_CONNECTING, nullptr);

                        auto intent = Intent(WC_NETWORK_STATUS);
                        intent.putExtra(INTENT_EXTRA_MESSAGE, std::string{ str_connecting });
                        intent.putExtra(INTENT_EXTRA_CALLBACK, []() -> void { gNetwork.Close(); });
                        context_open_intent(&intent);

                        server_connect_time = platform_get_ticks();
                    }
                    break;
                }
                case SocketStatus::Connected:
                {
                    status = NETWORK_STATUS_CONNECTED;
                    _serverConnection->ResetLastPacketTime();
                    Client_Send_TOKEN();
                    char str_authenticating[256];
                    format_string(str_authenticating, 256, STR_MULTIPLAYER_AUTHENTICATING, nullptr);

                    auto intent = Intent(WC_NETWORK_STATUS);
                    intent.putExtra(INTENT_EXTRA_MESSAGE, std::string{ str_authenticating });
                    intent.putExtra(INTENT_EXTRA_CALLBACK, []() -> void { gNetwork.Close(); });
                    context_open_intent(&intent);
                    break;
                }
                default:
                {
                    const char* error = _serverConnection->Socket->GetError();
                    if (error != nullptr)
                    {
                        Console::Error::WriteLine(error);
                    }

                    Close();
                    context_force_close_window_by_class(WC_NETWORK_STATUS);
                    context_show_error(STR_UNABLE_TO_CONNECT_TO_SERVER, STR_NONE, {});
                    break;
                }
            }
            break;
        }
        case NETWORK_STATUS_CONNECTED:
        {
            if (!ProcessConnection(*_serverConnection))
            {
                // Do not show disconnect message window when password window closed/canceled
                if (_serverConnection->AuthStatus == NetworkAuth::RequirePassword)
                {
                    context_force_close_window_by_class(WC_NETWORK_STATUS);
                }
                else
                {
                    char str_disconnected[256];

                    if (_serverConnection->GetLastDisconnectReason())
                    {
                        const char* disconnect_reason = _serverConnection->GetLastDisconnectReason();
                        format_string(str_disconnected, 256, STR_MULTIPLAYER_DISCONNECTED_WITH_REASON, &disconnect_reason);
                    }
                    else
                    {
                        format_string(str_disconnected, 256, STR_MULTIPLAYER_DISCONNECTED_NO_REASON, nullptr);
                    }

                    auto intent = Intent(WC_NETWORK_STATUS);
                    intent.putExtra(INTENT_EXTRA_MESSAGE, std::string{ str_disconnected });
                    context_open_intent(&intent);
                }
                window_close_by_class(WC_MULTIPLAYER);
                Close();
            }
            else
            {
                uint32_t ticks = platform_get_ticks();
                if (ticks - _lastSentHeartbeat >= 3000)
                {
                    Client_Send_HEARTBEAT(*_serverConnection);
                    _lastSentHeartbeat = ticks;
                }
            }

            break;
        }
    }
}

std::vector<std::unique_ptr<NetworkPlayer>>::iterator NetworkBase::GetPlayerIteratorByID(uint8_t id)
{
    auto it = std::find_if(player_list.begin(), player_list.end(), [&id](std::unique_ptr<NetworkPlayer> const& player) {
        return player->Id == id;
    });
    if (it != player_list.end())
    {
        return it;
    }
    return player_list.end();
}

NetworkPlayer* NetworkBase::GetPlayerByID(uint8_t id)
{
    auto it = GetPlayerIteratorByID(id);
    if (it != player_list.end())
    {
        return it->get();
    }
    return nullptr;
}

std::vector<std::unique_ptr<NetworkGroup>>::iterator NetworkBase::GetGroupIteratorByID(uint8_t id)
{
    auto it = std::find_if(
        group_list.begin(), group_list.end(), [&id](std::unique_ptr<NetworkGroup> const& group) { return group->Id == id; });
    if (it != group_list.end())
    {
        return it;
    }
    return group_list.end();
}

NetworkGroup* NetworkBase::GetGroupByID(uint8_t id)
{
    auto it = GetGroupIteratorByID(id);
    if (it != group_list.end())
    {
        return it->get();
    }
    return nullptr;
}

const char* NetworkBase::FormatChat(NetworkPlayer* fromplayer, const char* text)
{
    static std::string formatted;
    formatted.clear();
    formatted += "{OUTLINE}";
    if (fromplayer)
    {
        formatted += "{BABYBLUE}";
        formatted += fromplayer->Name;
        formatted += ": ";
    }
    formatted += "{WHITE}";
    formatted += text;
    return formatted.c_str();
}

void NetworkBase::SendPacketToClients(const NetworkPacket& packet, bool front, bool gameCmd)
{
    for (auto& client_connection : client_connection_list)
    {
        if (gameCmd)
        {
            // If marked as game command we can not send the packet to connections that are not fully connected.
            // Sending the packet would cause the client to store a command that is behind the tick where he starts,
            // which would be essentially never executed. The clients do not require commands before the server has not sent the
            // map data.
            if (client_connection->Player == nullptr)
            {
                continue;
            }
        }
        auto packetCopy = packet;
        client_connection->QueuePacket(std::move(packetCopy), front);
    }
}

bool NetworkBase::CheckSRAND(uint32_t tick, uint32_t srand0)
{
    // We have to wait for the map to be loaded first, ticks may match current loaded map.
    if (!_clientMapLoaded)
        return true;

    auto itTickData = _serverTickData.find(tick);
    if (itTickData == std::end(_serverTickData))
        return true;

    const ServerTickData_t storedTick = itTickData->second;
    _serverTickData.erase(itTickData);

    if (storedTick.srand0 != srand0)
    {
        log_info("Srand0 mismatch, client = %08X, server = %08X", srand0, storedTick.srand0);
        return false;
    }

    if (!storedTick.spriteHash.empty())
    {
        rct_sprite_checksum checksum = sprite_checksum();
        std::string clientSpriteHash = checksum.ToString();
        if (clientSpriteHash != storedTick.spriteHash)
        {
            log_info("Sprite hash mismatch, client = %s, server = %s", clientSpriteHash.c_str(), storedTick.spriteHash.c_str());
            return false;
        }
    }

    return true;
}

bool NetworkBase::IsDesynchronised()
{
    return _serverState.state == NetworkServerState::Desynced;
}

bool NetworkBase::CheckDesynchronizaton()
{
    // Check synchronisation
    if (GetMode() == NETWORK_MODE_CLIENT && _serverState.state != NetworkServerState::Desynced
        && !CheckSRAND(gCurrentTicks, scenario_rand_state().s0))
    {
        _serverState.state = NetworkServerState::Desynced;
        _serverState.desyncTick = gCurrentTicks;

        char str_desync[256];
        format_string(str_desync, 256, STR_MULTIPLAYER_DESYNC, nullptr);

        auto intent = Intent(WC_NETWORK_STATUS);
        intent.putExtra(INTENT_EXTRA_MESSAGE, std::string{ str_desync });
        context_open_intent(&intent);

        if (!gConfigNetwork.stay_connected)
        {
            Close();
        }

        return true;
    }

    return false;
}

void NetworkBase::RequestStateSnapshot()
{
    log_info("Requesting game state for tick %u", _serverState.desyncTick);

    Client_Send_RequestGameState(_serverState.desyncTick);
}

NetworkServerState_t NetworkBase::GetServerState() const
{
    return _serverState;
}

void NetworkBase::KickPlayer(int32_t playerId)
{
    for (auto& client_connection : client_connection_list)
    {
        if (client_connection->Player->Id == playerId)
        {
            // Disconnect the client gracefully
            client_connection->SetLastDisconnectReason(STR_MULTIPLAYER_KICKED);
            char str_disconnect_msg[256];
            format_string(str_disconnect_msg, 256, STR_MULTIPLAYER_KICKED_REASON, nullptr);
            Server_Send_SETDISCONNECTMSG(*client_connection, str_disconnect_msg);
            client_connection->Disconnect();
            break;
        }
    }
}

void NetworkBase::SetPassword(const char* password)
{
    _password = password == nullptr ? "" : password;
}

void NetworkBase::ServerClientDisconnected()
{
    if (GetMode() == NETWORK_MODE_CLIENT)
    {
        _serverConnection->Disconnect();
    }
}

std::string NetworkBase::GenerateAdvertiseKey()
{
    // Generate a string of 16 random hex characters (64-integer key as a hex formatted string)
    static char hexChars[] = { '0', '1', '2', '3', '4', '5', '6', '7', '8', '9', 'a', 'b', 'c', 'd', 'e', 'f' };
    char key[17];
    for (int32_t i = 0; i < 16; i++)
    {
        int32_t hexCharIndex = util_rand() % std::size(hexChars);
        key[i] = hexChars[hexCharIndex];
    }
    key[std::size(key) - 1] = 0;

    return key;
}

std::string NetworkBase::GetMasterServerUrl()
{
    if (gConfigNetwork.master_server_url.empty())
    {
        return OPENRCT2_MASTER_SERVER_URL;
    }
    else
    {
        return gConfigNetwork.master_server_url;
    }
}

NetworkGroup* NetworkBase::AddGroup()
{
    NetworkGroup* addedgroup = nullptr;
    int32_t newid = -1;
    // Find first unused group id
    for (int32_t id = 0; id < 255; id++)
    {
        if (std::find_if(
                group_list.begin(), group_list.end(),
                [&id](std::unique_ptr<NetworkGroup> const& group) { return group->Id == id; })
            == group_list.end())
        {
            newid = id;
            break;
        }
    }
    if (newid != -1)
    {
        auto group = std::make_unique<NetworkGroup>();
        group->Id = newid;
        group->SetName("Group #" + std::to_string(newid));
        addedgroup = group.get();
        group_list.push_back(std::move(group));
    }
    return addedgroup;
}

void NetworkBase::RemoveGroup(uint8_t id)
{
    auto group = GetGroupIteratorByID(id);
    if (group != group_list.end())
    {
        group_list.erase(group);
    }

    if (GetMode() == NETWORK_MODE_SERVER)
    {
        _userManager.UnsetUsersOfGroup(id);
        _userManager.Save();
    }
}

uint8_t NetworkBase::GetGroupIDByHash(const std::string& keyhash)
{
    const NetworkUser* networkUser = _userManager.GetUserByHash(keyhash);

    uint8_t groupId = GetDefaultGroup();
    if (networkUser != nullptr && networkUser->GroupId.HasValue())
    {
        const uint8_t assignedGroup = networkUser->GroupId.GetValue();
        if (GetGroupByID(assignedGroup) != nullptr)
        {
            groupId = assignedGroup;
        }
        else
        {
            log_warning(
                "User %s is assigned to non-existent group %u. Assigning to default group (%u)", keyhash.c_str(), assignedGroup,
                groupId);
        }
    }
    return groupId;
}

uint8_t NetworkBase::GetDefaultGroup()
{
    return default_group;
}

void NetworkBase::SetDefaultGroup(uint8_t id)
{
    if (GetGroupByID(id))
    {
        default_group = id;
    }
}

void NetworkBase::SaveGroups()
{
    if (GetMode() == NETWORK_MODE_SERVER)
    {
        utf8 path[MAX_PATH];

        platform_get_user_directory(path, nullptr, sizeof(path));
        safe_strcat_path(path, "groups.json", sizeof(path));

        json_t jsonGroups = json_t::array();
        for (auto& group : group_list)
        {
            jsonGroups.push_back(group->ToJson());
        }
        json_t jsonGroupsCfg = {
            { "default_group", default_group },
            { "groups", jsonGroups },
        };
        try
        {
            Json::WriteToFile(path, jsonGroupsCfg);
        }
        catch (const std::exception& ex)
        {
            log_error("Unable to save %s: %s", path, ex.what());
        }
    }
}

void NetworkBase::SetupDefaultGroups()
{
    // Admin group
    auto admin = std::make_unique<NetworkGroup>();
    admin->SetName("Admin");
    admin->ActionsAllowed.fill(0xFF);
    admin->Id = 0;
    group_list.push_back(std::move(admin));

    // Spectator group
    auto spectator = std::make_unique<NetworkGroup>();
    spectator->SetName("Spectator");
    spectator->ToggleActionPermission(NetworkPermission::Chat);
    spectator->Id = 1;
    group_list.push_back(std::move(spectator));

    // User group
    auto user = std::make_unique<NetworkGroup>();
    user->SetName("User");
    user->ActionsAllowed.fill(0xFF);
    user->ToggleActionPermission(NetworkPermission::KickPlayer);
    user->ToggleActionPermission(NetworkPermission::ModifyGroups);
    user->ToggleActionPermission(NetworkPermission::SetPlayerGroup);
    user->ToggleActionPermission(NetworkPermission::Cheat);
    user->ToggleActionPermission(NetworkPermission::PasswordlessLogin);
    user->ToggleActionPermission(NetworkPermission::ModifyTile);
    user->ToggleActionPermission(NetworkPermission::EditScenarioOptions);
    user->Id = 2;
    group_list.push_back(std::move(user));

    SetDefaultGroup(1);
}

void NetworkBase::LoadGroups()
{
    group_list.clear();

    utf8 path[MAX_PATH];

    platform_get_user_directory(path, nullptr, sizeof(path));
    safe_strcat_path(path, "groups.json", sizeof(path));

    json_t jsonGroupConfig;
    if (Platform::FileExists(path))
    {
        try
        {
            jsonGroupConfig = Json::ReadFromFile(path);
        }
        catch (const std::exception& e)
        {
            log_error("Failed to read %s as JSON. Setting default groups. %s", path, e.what());
        }
    }

    if (!jsonGroupConfig.is_object())
    {
        SetupDefaultGroups();
    }
    else
    {
        json_t jsonGroups = jsonGroupConfig["groups"];
        if (jsonGroups.is_array())
        {
            for (auto& jsonGroup : jsonGroups)
            {
                group_list.emplace_back(std::make_unique<NetworkGroup>(NetworkGroup::FromJson(jsonGroup)));
            }
        }

        default_group = Json::GetNumber<uint8_t>(jsonGroupConfig["default_group"]);
        if (GetGroupByID(default_group) == nullptr)
        {
            default_group = 0;
        }
    }

    // Host group should always contain all permissions.
    group_list.at(0)->ActionsAllowed.fill(0xFF);
}

std::string NetworkBase::BeginLog(const std::string& directory, const std::string& midName, const std::string& filenameFormat)
{
    utf8 filename[256];
    time_t timer;
    time(&timer);
    auto tmInfo = localtime(&timer);
    if (strftime(filename, sizeof(filename), filenameFormat.c_str(), tmInfo) == 0)
    {
        throw std::runtime_error("strftime failed");
    }

    platform_ensure_directory_exists(Path::Combine(directory, midName).c_str());
    return Path::Combine(directory, midName, filename);
}

void NetworkBase::AppendLog(std::ostream& fs, std::string_view s)
{
    if (fs.fail())
    {
        log_error("bad ostream failed to append log");
        return;
    }
    try
    {
        utf8 buffer[1024];
        time_t timer;
        time(&timer);
        auto tmInfo = localtime(&timer);
        if (strftime(buffer, sizeof(buffer), "[%Y/%m/%d %H:%M:%S] ", tmInfo) != 0)
        {
            String::Append(buffer, sizeof(buffer), std::string(s).c_str());
            String::Append(buffer, sizeof(buffer), PLATFORM_NEWLINE);

            fs.write(buffer, strlen(buffer));
        }
    }
    catch (const std::exception& ex)
    {
        log_error("%s", ex.what());
    }
}

void NetworkBase::BeginChatLog()
{
    auto directory = _env->GetDirectoryPath(DIRBASE::USER, DIRID::LOG_CHAT);
    _chatLogPath = BeginLog(directory, "", _chatLogFilenameFormat);

#    if defined(_WIN32) && !defined(__MINGW32__)
    auto pathW = String::ToWideChar(_chatLogPath.c_str());
    _chat_log_fs.open(pathW.c_str(), std::ios::out | std::ios::app);
#    else
    _chat_log_fs.open(_chatLogPath, std::ios::out | std::ios::app);
#    endif
}

void NetworkBase::AppendChatLog(std::string_view s)
{
    if (gConfigNetwork.log_chat && _chat_log_fs.is_open())
    {
        AppendLog(_chat_log_fs, s);
    }
}

void NetworkBase::CloseChatLog()
{
    _chat_log_fs.close();
}

void NetworkBase::BeginServerLog()
{
    auto directory = _env->GetDirectoryPath(DIRBASE::USER, DIRID::LOG_SERVER);
    _serverLogPath = BeginLog(directory, ServerName, _serverLogFilenameFormat);

#    if defined(_WIN32) && !defined(__MINGW32__)
    auto pathW = String::ToWideChar(_serverLogPath.c_str());
    _server_log_fs.open(pathW.c_str(), std::ios::out | std::ios::app | std::ios::binary);
#    else
    _server_log_fs.open(_serverLogPath, std::ios::out | std::ios::app | std::ios::binary);
#    endif

    // Log server start event
    utf8 logMessage[256];
    if (GetMode() == NETWORK_MODE_CLIENT)
    {
        format_string(logMessage, sizeof(logMessage), STR_LOG_CLIENT_STARTED, nullptr);
    }
    else if (GetMode() == NETWORK_MODE_SERVER)
    {
        format_string(logMessage, sizeof(logMessage), STR_LOG_SERVER_STARTED, nullptr);
    }
    else
    {
        logMessage[0] = '\0';
        Guard::Assert(false, "Unknown network mode!");
    }
    AppendServerLog(logMessage);
}

void NetworkBase::AppendServerLog(const std::string& s)
{
    if (gConfigNetwork.log_server_actions && _server_log_fs.is_open())
    {
        AppendLog(_server_log_fs, s);
    }
}

void NetworkBase::CloseServerLog()
{
    // Log server stopped event
    char logMessage[256];
    if (GetMode() == NETWORK_MODE_CLIENT)
    {
        format_string(logMessage, sizeof(logMessage), STR_LOG_CLIENT_STOPPED, nullptr);
    }
    else if (GetMode() == NETWORK_MODE_SERVER)
    {
        format_string(logMessage, sizeof(logMessage), STR_LOG_SERVER_STOPPED, nullptr);
    }
    else
    {
        logMessage[0] = '\0';
        Guard::Assert(false, "Unknown network mode!");
    }
    AppendServerLog(logMessage);
    _server_log_fs.close();
}

void NetworkBase::Client_Send_RequestGameState(uint32_t tick)
{
    if (_serverState.gamestateSnapshotsEnabled == false)
    {
        log_verbose("Server does not store a gamestate history");
        return;
    }

    log_verbose("Requesting gamestate from server for tick %u", tick);

    NetworkPacket packet(NetworkCommand::RequestGameState);
    packet << tick;
    _serverConnection->QueuePacket(std::move(packet));
}

void NetworkBase::Client_Send_TOKEN()
{
    log_verbose("requesting token");
    NetworkPacket packet(NetworkCommand::Token);
    _serverConnection->AuthStatus = NetworkAuth::Requested;
    _serverConnection->QueuePacket(std::move(packet));
}

void NetworkBase::Client_Send_AUTH(
    const std::string& name, const std::string& password, const std::string& pubkey, const std::vector<uint8_t>& signature)
{
    NetworkPacket packet(NetworkCommand::Auth);
    packet.WriteString(network_get_version().c_str());
    packet.WriteString(name.c_str());
    packet.WriteString(password.c_str());
    packet.WriteString(pubkey.c_str());
    assert(signature.size() <= static_cast<size_t>(UINT32_MAX));
    packet << static_cast<uint32_t>(signature.size());
    packet.Write(signature.data(), signature.size());
    _serverConnection->AuthStatus = NetworkAuth::Requested;
    _serverConnection->QueuePacket(std::move(packet));
}

void NetworkBase::Client_Send_MAPREQUEST(const std::vector<ObjectEntryDescriptor>& objects)
{
    log_verbose("client requests %u objects", uint32_t(objects.size()));
    NetworkPacket packet(NetworkCommand::MapRequest);
    packet << static_cast<uint32_t>(objects.size());
    for (const auto& object : objects)
    {
        std::string name(object.GetName());
        log_verbose("client requests object %s", name.c_str());
        if (object.Generation == ObjectGeneration::DAT)
        {
            packet << static_cast<uint8_t>(0);
            packet.Write(&object.Entry, sizeof(rct_object_entry));
        }
        else
        {
            packet << static_cast<uint8_t>(1);
            packet.WriteString(name);
        }
    }
    _serverConnection->QueuePacket(std::move(packet));
}

void NetworkBase::Server_Send_TOKEN(NetworkConnection& connection)
{
    NetworkPacket packet(NetworkCommand::Token);
    packet << static_cast<uint32_t>(connection.Challenge.size());
    packet.Write(connection.Challenge.data(), connection.Challenge.size());
    connection.QueuePacket(std::move(packet));
}

void NetworkBase::Server_Send_OBJECTS_LIST(
    NetworkConnection& connection, const std::vector<const ObjectRepositoryItem*>& objects) const
{
    log_verbose("Server sends objects list with %u items", objects.size());

    if (objects.empty())
    {
        NetworkPacket packet(NetworkCommand::ObjectsList);
        packet << static_cast<uint32_t>(0) << static_cast<uint32_t>(objects.size());

        connection.QueuePacket(std::move(packet));
    }
    else
    {
        for (size_t i = 0; i < objects.size(); ++i)
        {
            const auto* object = objects[i];

            NetworkPacket packet(NetworkCommand::ObjectsList);
            packet << static_cast<uint32_t>(i) << static_cast<uint32_t>(objects.size());

            if (object->Identifier.empty())
            {
                // DAT
                log_verbose("Object %.8s (checksum %x)", object->ObjectEntry.name, object->ObjectEntry.checksum);
                packet << static_cast<uint8_t>(0);
                packet.Write(&object->ObjectEntry, sizeof(rct_object_entry));
            }
            else
            {
                // JSON
                log_verbose("Object %s", object->Identifier.c_str());
                packet << static_cast<uint8_t>(1);
                packet.WriteString(object->Identifier);
            }

            connection.QueuePacket(std::move(packet));
        }
    }
}

void NetworkBase::Server_Send_SCRIPTS(NetworkConnection& connection) const
{
    NetworkPacket packet(NetworkCommand::Scripts);

#    ifdef ENABLE_SCRIPTING
    using namespace OpenRCT2::Scripting;

    auto& scriptEngine = GetContext()->GetScriptEngine();
    const auto& plugins = scriptEngine.GetPlugins();
    std::vector<std::shared_ptr<Plugin>> pluginsToSend;
    for (const auto& plugin : plugins)
    {
        const auto& metadata = plugin->GetMetadata();
        if (metadata.Type == OpenRCT2::Scripting::PluginType::Remote)
        {
            pluginsToSend.push_back(plugin);
        }
    }

    log_verbose("Server sends %u scripts", pluginsToSend.size());
    packet << static_cast<uint32_t>(pluginsToSend.size());
    for (const auto& plugin : pluginsToSend)
    {
        const auto& metadata = plugin->GetMetadata();
        log_verbose("Script %s", metadata.Name.c_str());

        const auto& code = plugin->GetCode();
        packet << static_cast<uint32_t>(code.size());
        packet.Write(reinterpret_cast<const uint8_t*>(code.c_str()), code.size());
    }
#    else
    packet << static_cast<uint32_t>(0);
#    endif
    connection.QueuePacket(std::move(packet));
}

void NetworkBase::Client_Send_HEARTBEAT(NetworkConnection& connection) const
{
    log_verbose("Sending heartbeat");

    NetworkPacket packet(NetworkCommand::Heartbeat);
    connection.QueuePacket(std::move(packet));
}

NetworkStats_t NetworkBase::GetStats() const
{
    NetworkStats_t stats = {};
    if (mode == NETWORK_MODE_CLIENT)
    {
        stats = _serverConnection->Stats;
    }
    else
    {
        for (auto& connection : client_connection_list)
        {
            for (size_t n = 0; n < EnumValue(NetworkStatisticsGroup::Max); n++)
            {
                stats.bytesReceived[n] += connection->Stats.bytesReceived[n];
                stats.bytesSent[n] += connection->Stats.bytesSent[n];
            }
        }
    }
    return stats;
}

void NetworkBase::Server_Send_AUTH(NetworkConnection& connection)
{
    uint8_t new_playerid = 0;
    if (connection.Player)
    {
        new_playerid = connection.Player->Id;
    }
    NetworkPacket packet(NetworkCommand::Auth);
    packet << static_cast<uint32_t>(connection.AuthStatus) << new_playerid;
    if (connection.AuthStatus == NetworkAuth::BadVersion)
    {
        packet.WriteString(network_get_version().c_str());
    }
    connection.QueuePacket(std::move(packet));
    if (connection.AuthStatus != NetworkAuth::Ok && connection.AuthStatus != NetworkAuth::RequirePassword)
    {
        connection.Disconnect();
    }
}

void NetworkBase::Server_Send_MAP(NetworkConnection* connection)
{
    std::vector<const ObjectRepositoryItem*> objects;
    if (connection)
    {
        objects = connection->RequestedObjects;
    }
    else
    {
        // This will send all custom objects to connected clients
        // TODO: fix it so custom objects negotiation is performed even in this case.
        auto context = GetContext();
        auto& objManager = context->GetObjectManager();
        objects = objManager.GetPackableObjects();
    }

    auto header = save_for_network(objects);
    if (header.empty())
    {
        if (connection)
        {
            connection->SetLastDisconnectReason(STR_MULTIPLAYER_CONNECTION_CLOSED);
            connection->Disconnect();
        }
        return;
    }
    size_t chunksize = CHUNK_SIZE;
    for (size_t i = 0; i < header.size(); i += chunksize)
    {
        size_t datasize = std::min(chunksize, header.size() - i);
        NetworkPacket packet(NetworkCommand::Map);
        packet << static_cast<uint32_t>(header.size()) << static_cast<uint32_t>(i);
        packet.Write(&header[i], datasize);
        if (connection)
        {
            connection->QueuePacket(std::move(packet));
        }
        else
        {
            SendPacketToClients(packet);
        }
    }
}

std::vector<uint8_t> NetworkBase::save_for_network(const std::vector<const ObjectRepositoryItem*>& objects) const
{
    std::vector<uint8_t> result;
    auto ms = OpenRCT2::MemoryStream();
    if (SaveMap(&ms, objects))
    {
        result.resize(ms.GetLength());
        std::memcpy(result.data(), ms.GetData(), result.size());
    }
    else
    {
        log_warning("Failed to export map.");
    }
    return result;
}

void NetworkBase::Client_Send_CHAT(const char* text)
{
    NetworkPacket packet(NetworkCommand::Chat);
    packet.WriteString(text);
    _serverConnection->QueuePacket(std::move(packet));
}

void NetworkBase::Server_Send_CHAT(const char* text, const std::vector<uint8_t>& playerIds)
{
    NetworkPacket packet(NetworkCommand::Chat);
    packet.WriteString(text);

    if (playerIds.empty())
    {
        // Empty players / default value means send to all players
        SendPacketToClients(packet);
    }
    else
    {
        for (auto playerId : playerIds)
        {
            auto conn = GetPlayerConnection(playerId);
            if (conn != nullptr)
            {
                conn->QueuePacket(packet);
            }
        }
    }
}

void NetworkBase::Client_Send_GAME_ACTION(const GameAction* action)
{
    NetworkPacket packet(NetworkCommand::GameAction);

    uint32_t networkId = 0;
    networkId = ++_actionId;

    // I know its ugly, want basic functionality for now.
    const_cast<GameAction*>(action)->SetNetworkId(networkId);
    if (action->GetCallback())
    {
        _gameActionCallbacks.insert(std::make_pair(networkId, action->GetCallback()));
    }

    DataSerialiser stream(true);
    action->Serialise(stream);

    packet << gCurrentTicks << action->GetType() << stream;
    _serverConnection->QueuePacket(std::move(packet));
}

void NetworkBase::Server_Send_GAME_ACTION(const GameAction* action)
{
    NetworkPacket packet(NetworkCommand::GameAction);

    DataSerialiser stream(true);
    action->Serialise(stream);

    packet << gCurrentTicks << action->GetType() << stream;

    SendPacketToClients(packet);
}

void NetworkBase::Server_Send_TICK()
{
    NetworkPacket packet(NetworkCommand::Tick);
    packet << gCurrentTicks << scenario_rand_state().s0;
    uint32_t flags = 0;
    // Simple counter which limits how often a sprite checksum gets sent.
    // This can get somewhat expensive, so we don't want to push it every tick in release,
    // but debug version can check more often.
    static int32_t checksum_counter = 0;
    checksum_counter++;
    if (checksum_counter >= 100)
    {
        checksum_counter = 0;
        flags |= NETWORK_TICK_FLAG_CHECKSUMS;
    }
    // Send flags always, so we can understand packet structure on the other end,
    // and allow for some expansion.
    packet << flags;
    if (flags & NETWORK_TICK_FLAG_CHECKSUMS)
    {
        rct_sprite_checksum checksum = sprite_checksum();
        packet.WriteString(checksum.ToString().c_str());
    }

    SendPacketToClients(packet);
}

void NetworkBase::Server_Send_PLAYERINFO(int32_t playerId)
{
    NetworkPacket packet(NetworkCommand::PlayerInfo);
    packet << gCurrentTicks;

    auto* player = GetPlayerByID(playerId);
    if (player == nullptr)
        return;

    player->Write(packet);
    SendPacketToClients(packet);
}

void NetworkBase::Server_Send_PLAYERLIST()
{
    NetworkPacket packet(NetworkCommand::PlayerList);
    packet << gCurrentTicks << static_cast<uint8_t>(player_list.size());
    for (auto& player : player_list)
    {
        player->Write(packet);
    }
    SendPacketToClients(packet);
}

void NetworkBase::Client_Send_PING()
{
    NetworkPacket packet(NetworkCommand::Ping);
    _serverConnection->QueuePacket(std::move(packet));
}

void NetworkBase::Server_Send_PING()
{
    last_ping_sent_time = platform_get_ticks();
    NetworkPacket packet(NetworkCommand::Ping);
    for (auto& client_connection : client_connection_list)
    {
        client_connection->PingTime = platform_get_ticks();
    }
    SendPacketToClients(packet, true);
}

void NetworkBase::Server_Send_PINGLIST()
{
    NetworkPacket packet(NetworkCommand::PingList);
    packet << static_cast<uint8_t>(player_list.size());
    for (auto& player : player_list)
    {
        packet << player->Id << player->Ping;
    }
    SendPacketToClients(packet);
}

void NetworkBase::Server_Send_SETDISCONNECTMSG(NetworkConnection& connection, const char* msg)
{
    NetworkPacket packet(NetworkCommand::DisconnectMessage);
    packet.WriteString(msg);
    connection.QueuePacket(std::move(packet));
}

json_t NetworkBase::GetServerInfoAsJson() const
{
    json_t jsonObj = {
        { "name", gConfigNetwork.server_name },         { "requiresPassword", _password.size() > 0 },
        { "version", network_get_version() },           { "players", player_list.size() },
        { "maxPlayers", gConfigNetwork.maxplayers },    { "description", gConfigNetwork.server_description },
        { "greeting", gConfigNetwork.server_greeting }, { "dedicated", gOpenRCT2Headless },
    };
    return jsonObj;
}

void NetworkBase::Server_Send_GAMEINFO(NetworkConnection& connection)
{
    NetworkPacket packet(NetworkCommand::GameInfo);
#    ifndef DISABLE_HTTP
    json_t jsonObj = GetServerInfoAsJson();

    // Provider details
    json_t jsonProvider = {
        { "name", gConfigNetwork.provider_name },
        { "email", gConfigNetwork.provider_email },
        { "website", gConfigNetwork.provider_website },
    };

    jsonObj["provider"] = jsonProvider;

    packet.WriteString(jsonObj.dump().c_str());
    packet << _serverState.gamestateSnapshotsEnabled;

#    endif
    connection.QueuePacket(std::move(packet));
}

void NetworkBase::Server_Send_SHOWERROR(NetworkConnection& connection, rct_string_id title, rct_string_id message)
{
    NetworkPacket packet(NetworkCommand::ShowError);
    packet << title << message;
    connection.QueuePacket(std::move(packet));
}

void NetworkBase::Server_Send_GROUPLIST(NetworkConnection& connection)
{
    NetworkPacket packet(NetworkCommand::GroupList);
    packet << static_cast<uint8_t>(group_list.size()) << default_group;
    for (auto& group : group_list)
    {
        group->Write(packet);
    }
    connection.QueuePacket(std::move(packet));
}

void NetworkBase::Server_Send_EVENT_PLAYER_JOINED(const char* playerName)
{
    NetworkPacket packet(NetworkCommand::Event);
    packet << static_cast<uint16_t>(SERVER_EVENT_PLAYER_JOINED);
    packet.WriteString(playerName);
    SendPacketToClients(packet);
}

void NetworkBase::Server_Send_EVENT_PLAYER_DISCONNECTED(const char* playerName, const char* reason)
{
    NetworkPacket packet(NetworkCommand::Event);
    packet << static_cast<uint16_t>(SERVER_EVENT_PLAYER_DISCONNECTED);
    packet.WriteString(playerName);
    packet.WriteString(reason);
    SendPacketToClients(packet);
}

bool NetworkBase::ProcessConnection(NetworkConnection& connection)
{
    NetworkReadPacket packetStatus;

    uint32_t countProcessed = 0;
    do
    {
        countProcessed++;
        packetStatus = connection.ReadPacket();
        switch (packetStatus)
        {
            case NetworkReadPacket::Disconnected:
                // closed connection or network error
                if (!connection.GetLastDisconnectReason())
                {
                    connection.SetLastDisconnectReason(STR_MULTIPLAYER_CONNECTION_CLOSED);
                }
                return false;
            case NetworkReadPacket::Success:
                // done reading in packet
                ProcessPacket(connection, connection.InboundPacket);
                if (!connection.IsValid())
                {
                    return false;
                }
                break;
            case NetworkReadPacket::MoreData:
                // more data required to be read
                break;
            case NetworkReadPacket::NoData:
                // could not read anything from socket
                break;
        }
    } while (packetStatus == NetworkReadPacket::Success && countProcessed < MaxPacketsPerUpdate);

    if (!connection.ReceivedPacketRecently())
    {
        if (!connection.GetLastDisconnectReason())
        {
            connection.SetLastDisconnectReason(STR_MULTIPLAYER_NO_DATA);
        }
        return false;
    }

    return true;
}

void NetworkBase::ProcessPacket(NetworkConnection& connection, NetworkPacket& packet)
{
    const auto& handlerList = GetMode() == NETWORK_MODE_SERVER ? server_command_handlers : client_command_handlers;

    auto it = handlerList.find(packet.GetCommand());
    if (it != handlerList.end())
    {
        auto commandHandler = it->second;
        if (connection.AuthStatus == NetworkAuth::Ok || !packet.CommandRequiresAuth())
        {
            try
            {
                (this->*commandHandler)(connection, packet);
            }
            catch (const std::exception& ex)
            {
                log_verbose("Exception during packet processing: %s", ex.what());
            }
        }
    }

    packet.Clear();
}

// This is called at the end of each game tick, this where things should be processed that affects the game state.
void NetworkBase::ProcessPending()
{
    if (GetMode() == NETWORK_MODE_SERVER)
    {
        ProcessDisconnectedClients();
    }
    else if (GetMode() == NETWORK_MODE_CLIENT)
    {
        ProcessPlayerInfo();
    }
    ProcessPlayerList();
}

static bool ProcessPlayerAuthenticatePluginHooks(
    const NetworkConnection& connection, std::string_view name, std::string_view publicKeyHash)
{
#    ifdef ENABLE_SCRIPTING
    using namespace OpenRCT2::Scripting;

    auto& hookEngine = GetContext()->GetScriptEngine().GetHookEngine();
    if (hookEngine.HasSubscriptions(OpenRCT2::Scripting::HOOK_TYPE::NETWORK_AUTHENTICATE))
    {
        auto ctx = GetContext()->GetScriptEngine().GetContext();

        // Create event args object
        DukObject eObj(ctx);
        eObj.Set("name", name);
        eObj.Set("publicKeyHash", publicKeyHash);
        eObj.Set("ipAddress", connection.Socket->GetIpAddress());
        eObj.Set("cancel", false);
        auto e = eObj.Take();

        // Call the subscriptions
        hookEngine.Call(OpenRCT2::Scripting::HOOK_TYPE::NETWORK_AUTHENTICATE, e, false);

        // Check if any hook has cancelled the join
        if (AsOrDefault(e["cancel"], false))
        {
            return false;
        }
    }
#    endif
    return true;
}

static void ProcessPlayerJoinedPluginHooks(uint8_t playerId)
{
#    ifdef ENABLE_SCRIPTING
    using namespace OpenRCT2::Scripting;

    auto& hookEngine = GetContext()->GetScriptEngine().GetHookEngine();
    if (hookEngine.HasSubscriptions(OpenRCT2::Scripting::HOOK_TYPE::NETWORK_JOIN))
    {
        auto ctx = GetContext()->GetScriptEngine().GetContext();

        // Create event args object
        DukObject eObj(ctx);
        eObj.Set("player", playerId);
        auto e = eObj.Take();

        // Call the subscriptions
        hookEngine.Call(OpenRCT2::Scripting::HOOK_TYPE::NETWORK_JOIN, e, false);
    }
#    endif
}

static void ProcessPlayerLeftPluginHooks(uint8_t playerId)
{
#    ifdef ENABLE_SCRIPTING
    using namespace OpenRCT2::Scripting;

    auto& hookEngine = GetContext()->GetScriptEngine().GetHookEngine();
    if (hookEngine.HasSubscriptions(OpenRCT2::Scripting::HOOK_TYPE::NETWORK_LEAVE))
    {
        auto ctx = GetContext()->GetScriptEngine().GetContext();

        // Create event args object
        DukObject eObj(ctx);
        eObj.Set("player", playerId);
        auto e = eObj.Take();

        // Call the subscriptions
        hookEngine.Call(OpenRCT2::Scripting::HOOK_TYPE::NETWORK_LEAVE, e, false);
    }
#    endif
}

void NetworkBase::ProcessPlayerList()
{
    if (GetMode() == NETWORK_MODE_SERVER)
    {
        // Avoid sending multiple times the player list, we mark the list invalidated on modifications
        // and then send at the end of the tick the final player list.
        if (_playerListInvalidated)
        {
            _playerListInvalidated = false;
            Server_Send_PLAYERLIST();
        }
    }
    else
    {
        // As client we have to keep things in order so the update is tick bound.
        // Commands/Actions reference players and so this list needs to be in sync with those.
        auto itPending = _pendingPlayerLists.begin();
        while (itPending != _pendingPlayerLists.end())
        {
            if (itPending->first > gCurrentTicks)
                break;

            // List of active players found in the list.
            std::vector<uint8_t> activePlayerIds;
            std::vector<uint8_t> newPlayers;
            std::vector<uint8_t> removedPlayers;

            for (const auto& pendingPlayer : itPending->second.players)
            {
                activePlayerIds.push_back(pendingPlayer.Id);

                auto* player = GetPlayerByID(pendingPlayer.Id);
                if (player == nullptr)
                {
                    // Add new player.
                    player = AddPlayer("", "");
                    if (player)
                    {
                        *player = pendingPlayer;
                        if (player->Flags & NETWORK_PLAYER_FLAG_ISSERVER)
                        {
                            _serverConnection->Player = player;
                        }
                        newPlayers.push_back(player->Id);
                    }
                }
                else
                {
                    // Update.
                    *player = pendingPlayer;
                }
            }

            // Remove any players that are not in newly received list
            for (const auto& player : player_list)
            {
                if (std::find(activePlayerIds.begin(), activePlayerIds.end(), player->Id) == activePlayerIds.end())
                {
                    removedPlayers.push_back(player->Id);
                }
            }

            // Run player removed hooks (must be before players removed from list)
            for (auto playerId : removedPlayers)
            {
                ProcessPlayerLeftPluginHooks(playerId);
            }

            // Run player joined hooks (must be after players added to list)
            for (auto playerId : newPlayers)
            {
                ProcessPlayerJoinedPluginHooks(playerId);
            }

            // Now actually remove removed players from player list
            player_list.erase(
                std::remove_if(
                    player_list.begin(), player_list.end(),
                    [&removedPlayers](const std::unique_ptr<NetworkPlayer>& player) {
                        return std::find(removedPlayers.begin(), removedPlayers.end(), player->Id) != removedPlayers.end();
                    }),
                player_list.end());

            _pendingPlayerLists.erase(itPending);
            itPending = _pendingPlayerLists.begin();
        }
    }
}

void NetworkBase::ProcessPlayerInfo()
{
    auto range = _pendingPlayerInfo.equal_range(gCurrentTicks);
    for (auto it = range.first; it != range.second; it++)
    {
        auto* player = GetPlayerByID(it->second.Id);
        if (player != nullptr)
        {
            const NetworkPlayer& networkedInfo = it->second;
            player->Flags = networkedInfo.Flags;
            player->Group = networkedInfo.Group;
            player->LastAction = networkedInfo.LastAction;
            player->LastActionCoord = networkedInfo.LastActionCoord;
            player->MoneySpent = networkedInfo.MoneySpent;
            player->CommandsRan = networkedInfo.CommandsRan;
        }
    }
    _pendingPlayerInfo.erase(gCurrentTicks);
}

void NetworkBase::ProcessDisconnectedClients()
{
    for (auto it = client_connection_list.begin(); it != client_connection_list.end();)
    {
        auto& connection = *it;

        if (!connection->ShouldDisconnect)
        {
            it++;
            continue;
        }

        // Make sure to send all remaining packets out before disconnecting.
        connection->SendQueuedPackets();
        connection->Socket->Disconnect();

        ServerClientDisconnected(connection);
        RemovePlayer(connection);

        it = client_connection_list.erase(it);
    }
}

void NetworkBase::AddClient(std::unique_ptr<ITcpSocket>&& socket)
{
    // Log connection info.
    char addr[128];
    snprintf(addr, sizeof(addr), "Client joined from %s", socket->GetHostName());
    AppendServerLog(addr);

    // Store connection
    auto connection = std::make_unique<NetworkConnection>();
    connection->Socket = std::move(socket);

    client_connection_list.push_back(std::move(connection));
}

void NetworkBase::ServerClientDisconnected(std::unique_ptr<NetworkConnection>& connection)
{
    NetworkPlayer* connection_player = connection->Player;
    if (connection_player == nullptr)
        return;

    char text[256];
    const char* has_disconnected_args[2] = {
        connection_player->Name.c_str(),
        connection->GetLastDisconnectReason(),
    };
    if (has_disconnected_args[1])
    {
        format_string(text, 256, STR_MULTIPLAYER_PLAYER_HAS_DISCONNECTED_WITH_REASON, has_disconnected_args);
    }
    else
    {
        format_string(text, 256, STR_MULTIPLAYER_PLAYER_HAS_DISCONNECTED_NO_REASON, &(has_disconnected_args[0]));
    }

    chat_history_add(text);
    Peep* pickup_peep = network_get_pickup_peep(connection_player->Id);
    if (pickup_peep)
    {
        PeepPickupAction pickupAction{ PeepPickupType::Cancel,
                                       pickup_peep->sprite_index,
                                       { network_get_pickup_peep_old_x(connection_player->Id), 0, 0 },
                                       network_get_current_player_id() };
        auto res = GameActions::Execute(&pickupAction);
    }
    gNetwork.Server_Send_EVENT_PLAYER_DISCONNECTED(
        const_cast<char*>(connection_player->Name.c_str()), connection->GetLastDisconnectReason());

    // Log player disconnected event
    AppendServerLog(text);

    ProcessPlayerLeftPluginHooks(connection_player->Id);
}

void NetworkBase::RemovePlayer(std::unique_ptr<NetworkConnection>& connection)
{
    NetworkPlayer* connection_player = connection->Player;
    if (connection_player == nullptr)
        return;

    player_list.erase(
        std::remove_if(
            player_list.begin(), player_list.end(),
            [connection_player](std::unique_ptr<NetworkPlayer>& player) { return player.get() == connection_player; }),
        player_list.end());

    // Send new player list.
    _playerListInvalidated = true;
}

NetworkPlayer* NetworkBase::AddPlayer(const std::string& name, const std::string& keyhash)
{
    NetworkPlayer* addedplayer = nullptr;
    int32_t newid = -1;
    if (GetMode() == NETWORK_MODE_SERVER)
    {
        // Find first unused player id
        for (int32_t id = 0; id < 255; id++)
        {
            if (std::find_if(
                    player_list.begin(), player_list.end(),
                    [&id](std::unique_ptr<NetworkPlayer> const& player) { return player->Id == id; })
                == player_list.end())
            {
                newid = id;
                break;
            }
        }
    }
    else
    {
        newid = 0;
    }
    if (newid != -1)
    {
        std::unique_ptr<NetworkPlayer> player;
        if (GetMode() == NETWORK_MODE_SERVER)
        {
            // Load keys host may have added manually
            _userManager.Load();

            // Check if the key is registered
            const NetworkUser* networkUser = _userManager.GetUserByHash(keyhash);

            player = std::make_unique<NetworkPlayer>();
            player->Id = newid;
            player->KeyHash = keyhash;
            if (networkUser == nullptr)
            {
                player->Group = GetDefaultGroup();
                if (!name.empty())
                {
                    player->SetName(MakePlayerNameUnique(String::Trim(name)));
                }
            }
            else
            {
                player->Group = networkUser->GroupId.GetValueOrDefault(GetDefaultGroup());
                player->SetName(networkUser->Name);
            }

            // Send new player list.
            _playerListInvalidated = true;
        }
        else
        {
            player = std::make_unique<NetworkPlayer>();
            player->Id = newid;
            player->Group = GetDefaultGroup();
            player->SetName(String::Trim(std::string(name)));
        }

        addedplayer = player.get();
        player_list.push_back(std::move(player));
    }
    return addedplayer;
}

std::string NetworkBase::MakePlayerNameUnique(const std::string& name)
{
    // Note: Player names are case-insensitive

    std::string new_name = name.substr(0, 31);
    int32_t counter = 1;
    bool unique;
    do
    {
        unique = true;

        // Check if there is already a player with this name in the server
        for (const auto& player : player_list)
        {
            if (String::Equals(player->Name.c_str(), new_name.c_str(), true))
            {
                unique = false;
                break;
            }
        }

        if (unique)
        {
            // Check if there is already a registered player with this name
            if (_userManager.GetUserByName(new_name) != nullptr)
            {
                unique = false;
            }
        }

        if (!unique)
        {
            // Increment name counter
            counter++;
            new_name = name.substr(0, 31) + " #" + std::to_string(counter);
        }
    } while (!unique);
    return new_name;
}

void NetworkBase::Client_Handle_TOKEN(NetworkConnection& connection, NetworkPacket& packet)
{
    utf8 keyPath[MAX_PATH];
    network_get_private_key_path(keyPath, sizeof(keyPath), gConfigNetwork.player_name);
    if (!Platform::FileExists(keyPath))
    {
        log_error("Key file (%s) was not found. Restart client to re-generate it.", keyPath);
        return;
    }

    try
    {
        auto fs = FileStream(keyPath, FILE_MODE_OPEN);
        if (!_key.LoadPrivate(&fs))
        {
            throw std::runtime_error("Failed to load private key.");
        }
    }
    catch (const std::exception&)
    {
        log_error("Failed to load key %s", keyPath);
        connection.SetLastDisconnectReason(STR_MULTIPLAYER_VERIFICATION_FAILURE);
        connection.Disconnect();
        return;
    }

    uint32_t challenge_size;
    packet >> challenge_size;
    const char* challenge = reinterpret_cast<const char*>(packet.Read(challenge_size));

    std::vector<uint8_t> signature;
    const std::string pubkey = _key.PublicKeyString();
    _challenge.resize(challenge_size);
    std::memcpy(_challenge.data(), challenge, challenge_size);
    bool ok = _key.Sign(_challenge.data(), _challenge.size(), signature);
    if (!ok)
    {
        log_error("Failed to sign server's challenge.");
        connection.SetLastDisconnectReason(STR_MULTIPLAYER_VERIFICATION_FAILURE);
        connection.Disconnect();
        return;
    }
    // Don't keep private key in memory. There's no need and it may get leaked
    // when process dump gets collected at some point in future.
    _key.Unload();

    const char* password = String::IsNullOrEmpty(gCustomPassword) ? "" : gCustomPassword;
    Client_Send_AUTH(gConfigNetwork.player_name.c_str(), password, pubkey.c_str(), signature);
}

void NetworkBase::Server_Handle_REQUEST_GAMESTATE(NetworkConnection& connection, NetworkPacket& packet)
{
    uint32_t tick;
    packet >> tick;

    if (_serverState.gamestateSnapshotsEnabled == false)
    {
        // Ignore this if this is off.
        return;
    }

    IGameStateSnapshots* snapshots = GetContext()->GetGameStateSnapshots();

    const GameStateSnapshot_t* snapshot = snapshots->GetLinkedSnapshot(tick);
    if (snapshot)
    {
        MemoryStream snapshotMemory;
        DataSerialiser ds(true, snapshotMemory);

        snapshots->SerialiseSnapshot(const_cast<GameStateSnapshot_t&>(*snapshot), ds);

        uint32_t bytesSent = 0;
        uint32_t length = static_cast<uint32_t>(snapshotMemory.GetLength());
        while (bytesSent < length)
        {
            uint32_t dataSize = CHUNK_SIZE;
            if (bytesSent + dataSize > snapshotMemory.GetLength())
            {
                dataSize = snapshotMemory.GetLength() - bytesSent;
            }

            NetworkPacket packetGameStateChunk(NetworkCommand::GameState);
            packetGameStateChunk << tick << length << bytesSent << dataSize;
            packetGameStateChunk.Write(static_cast<const uint8_t*>(snapshotMemory.GetData()) + bytesSent, dataSize);

            connection.QueuePacket(std::move(packetGameStateChunk));

            bytesSent += dataSize;
        }
    }
}

void NetworkBase::Server_Handle_HEARTBEAT(NetworkConnection& connection, NetworkPacket& packet)
{
    log_verbose("Client %s heartbeat", connection.Socket->GetHostName());
    connection.ResetLastPacketTime();
}

void NetworkBase::Client_Handle_AUTH(NetworkConnection& connection, NetworkPacket& packet)
{
    uint32_t auth_status;
    packet >> auth_status >> const_cast<uint8_t&>(player_id);
    connection.AuthStatus = static_cast<NetworkAuth>(auth_status);
    switch (connection.AuthStatus)
    {
        case NetworkAuth::Ok:
            Client_Send_GAMEINFO();
            break;
        case NetworkAuth::BadName:
            connection.SetLastDisconnectReason(STR_MULTIPLAYER_BAD_PLAYER_NAME);
            connection.Disconnect();
            break;
        case NetworkAuth::BadVersion:
        {
            auto version = std::string(packet.ReadString());
            auto versionp = version.c_str();
            connection.SetLastDisconnectReason(STR_MULTIPLAYER_INCORRECT_SOFTWARE_VERSION, &versionp);
            connection.Disconnect();
            break;
        }
        case NetworkAuth::BadPassword:
            connection.SetLastDisconnectReason(STR_MULTIPLAYER_BAD_PASSWORD);
            connection.Disconnect();
            break;
        case NetworkAuth::VerificationFailure:
            connection.SetLastDisconnectReason(STR_MULTIPLAYER_VERIFICATION_FAILURE);
            connection.Disconnect();
            break;
        case NetworkAuth::Full:
            connection.SetLastDisconnectReason(STR_MULTIPLAYER_SERVER_FULL);
            connection.Disconnect();
            break;
        case NetworkAuth::RequirePassword:
            context_open_window_view(WV_NETWORK_PASSWORD);
            break;
        case NetworkAuth::UnknownKeyDisallowed:
            connection.SetLastDisconnectReason(STR_MULTIPLAYER_UNKNOWN_KEY_DISALLOWED);
            connection.Disconnect();
            break;
        default:
            connection.SetLastDisconnectReason(STR_MULTIPLAYER_RECEIVED_INVALID_DATA);
            connection.Disconnect();
            break;
    }
}

void NetworkBase::Server_Client_Joined(std::string_view name, const std::string& keyhash, NetworkConnection& connection)
{
    auto player = AddPlayer(std::string(name), keyhash);
    connection.Player = player;
    if (player != nullptr)
    {
        char text[256];
        const char* player_name = static_cast<const char*>(player->Name.c_str());
        format_string(text, 256, STR_MULTIPLAYER_PLAYER_HAS_JOINED_THE_GAME, &player_name);
        chat_history_add(text);

        auto context = GetContext();
        auto& objManager = context->GetObjectManager();
        auto objects = objManager.GetPackableObjects();
        Server_Send_OBJECTS_LIST(connection, objects);
        Server_Send_SCRIPTS(connection);

        // Log player joining event
        std::string playerNameHash = player->Name + " (" + keyhash + ")";
        player_name = static_cast<const char*>(playerNameHash.c_str());
        format_string(text, 256, STR_MULTIPLAYER_PLAYER_HAS_JOINED_THE_GAME, &player_name);
        AppendServerLog(text);

        ProcessPlayerJoinedPluginHooks(player->Id);
    }
}

void NetworkBase::Server_Handle_TOKEN(NetworkConnection& connection, [[maybe_unused]] NetworkPacket& packet)
{
    uint8_t token_size = 10 + (rand() & 0x7f);
    connection.Challenge.resize(token_size);
    for (int32_t i = 0; i < token_size; i++)
    {
        connection.Challenge[i] = static_cast<uint8_t>(rand() & 0xff);
    }
    Server_Send_TOKEN(connection);
}

void NetworkBase::Client_Handle_OBJECTS_LIST(NetworkConnection& connection, NetworkPacket& packet)
{
    auto& repo = GetContext()->GetObjectRepository();

    uint32_t index = 0;
    uint32_t totalObjects = 0;
    packet >> index >> totalObjects;

    static constexpr uint32_t OBJECT_START_INDEX = 0;
    if (index == OBJECT_START_INDEX)
    {
        _missingObjects.clear();
    }

    if (totalObjects > OBJECT_ENTRY_COUNT)
    {
        connection.SetLastDisconnectReason(STR_MULTIPLAYER_SERVER_INVALID_REQUEST);
        connection.Disconnect();
        log_warning("Server sent invalid amount of objects");
        return;
    }

    if (totalObjects > 0)
    {
        char objectListMsg[256];
        const uint32_t args[] = {
            index + 1,
            totalObjects,
        };
        format_string(objectListMsg, 256, STR_MULTIPLAYER_RECEIVING_OBJECTS_LIST, &args);

        auto intent = Intent(WC_NETWORK_STATUS);
        intent.putExtra(INTENT_EXTRA_MESSAGE, std::string{ objectListMsg });
        intent.putExtra(INTENT_EXTRA_CALLBACK, []() -> void { gNetwork.Close(); });
        context_open_intent(&intent);

        uint8_t objectType{};
        packet >> objectType;

        if (objectType == 0)
        {
            // DAT
            auto entry = reinterpret_cast<const rct_object_entry*>(packet.Read(sizeof(rct_object_entry)));
            if (entry != nullptr)
            {
                const auto* object = repo.FindObject(entry);
                if (object == nullptr)
                {
                    auto objectName = std::string(entry->GetName());
                    log_verbose("Requesting object %s with checksum %x from server", objectName.c_str(), entry->checksum);
                    _missingObjects.push_back(ObjectEntryDescriptor(*entry));
                }
                else if (object->ObjectEntry.checksum != entry->checksum || object->ObjectEntry.flags != entry->flags)
                {
                    auto objectName = std::string(entry->GetName());
                    log_warning(
                        "Object %s has different checksum/flags (%x/%x) than server (%x/%x).", objectName.c_str(),
                        object->ObjectEntry.checksum, object->ObjectEntry.flags, entry->checksum, entry->flags);
                }
            }
        }
        else
        {
            // JSON
            auto identifier = packet.ReadString();
            if (!identifier.empty())
            {
                const auto* object = repo.FindObject(identifier);
                if (object == nullptr)
                {
                    auto objectName = std::string(identifier);
                    log_verbose("Requesting object %s from server", objectName.c_str());
                    _missingObjects.push_back(ObjectEntryDescriptor(objectName));
                }
            }
        }
    }

    if (index + 1 >= totalObjects)
    {
        log_verbose("client received object list, it has %u entries", totalObjects);
        Client_Send_MAPREQUEST(_missingObjects);
        _missingObjects.clear();
    }
}

void NetworkBase::Client_Handle_SCRIPTS(NetworkConnection& connection, NetworkPacket& packet)
{
    uint32_t numScripts{};
    packet >> numScripts;

#    ifdef ENABLE_SCRIPTING
    auto& scriptEngine = GetContext()->GetScriptEngine();
    for (uint32_t i = 0; i < numScripts; i++)
    {
        uint32_t codeLength{};
        packet >> codeLength;
        auto code = std::string_view(reinterpret_cast<const char*>(packet.Read(codeLength)), codeLength);
        scriptEngine.AddNetworkPlugin(code);
    }
#    else
    if (numScripts > 0)
    {
        connection.SetLastDisconnectReason("The server requires plugin support.");
        Close();
    }
#    endif
}

void NetworkBase::Client_Handle_GAMESTATE(NetworkConnection& connection, NetworkPacket& packet)
{
    uint32_t tick;
    uint32_t totalSize;
    uint32_t offset;
    uint32_t dataSize;

    packet >> tick >> totalSize >> offset >> dataSize;

    if (offset == 0)
    {
        // Reset
        _serverGameState = MemoryStream();
    }

    _serverGameState.SetPosition(offset);

    const uint8_t* data = packet.Read(dataSize);
    _serverGameState.Write(data, dataSize);

    log_verbose(
        "Received Game State %.02f%%",
        (static_cast<float>(_serverGameState.GetLength()) / static_cast<float>(totalSize)) * 100.0f);

    if (_serverGameState.GetLength() == totalSize)
    {
        _serverGameState.SetPosition(0);
        DataSerialiser ds(false, _serverGameState);

        IGameStateSnapshots* snapshots = GetContext()->GetGameStateSnapshots();

        GameStateSnapshot_t& serverSnapshot = snapshots->CreateSnapshot();
        snapshots->SerialiseSnapshot(serverSnapshot, ds);

        const GameStateSnapshot_t* desyncSnapshot = snapshots->GetLinkedSnapshot(tick);
        if (desyncSnapshot)
        {
            GameStateCompareData_t cmpData = snapshots->Compare(serverSnapshot, *desyncSnapshot);

            std::string outputPath = GetContext()->GetPlatformEnvironment()->GetDirectoryPath(
                DIRBASE::USER, DIRID::LOG_DESYNCS);

            platform_ensure_directory_exists(outputPath.c_str());

            char uniqueFileName[128] = {};
            snprintf(
                uniqueFileName, sizeof(uniqueFileName), "desync_%llu_%u.txt",
                static_cast<long long unsigned>(platform_get_datetime_now_utc()), tick);

            std::string outputFile = Path::Combine(outputPath, uniqueFileName);

            if (snapshots->LogCompareDataToFile(outputFile, cmpData))
            {
                log_info("Wrote desync report to '%s'", outputFile.c_str());

                auto ft = Formatter();
                ft.Add<char*>(uniqueFileName);

                char str_desync[1024];
                format_string(str_desync, sizeof(str_desync), STR_DESYNC_REPORT, ft.Data());

                auto intent = Intent(WC_NETWORK_STATUS);
                intent.putExtra(INTENT_EXTRA_MESSAGE, std::string{ str_desync });
                context_open_intent(&intent);
            }
        }
    }
}

void NetworkBase::Server_Handle_MAPREQUEST(NetworkConnection& connection, NetworkPacket& packet)
{
    uint32_t size;
    packet >> size;
    if (size > OBJECT_ENTRY_COUNT)
    {
        connection.SetLastDisconnectReason(STR_MULTIPLAYER_CLIENT_INVALID_REQUEST);
        connection.Disconnect();
        std::string playerName = "(unknown)";
        if (connection.Player)
        {
            playerName = connection.Player->Name;
        }
        std::string text = std::string("Player ") + playerName + std::string(" requested invalid amount of objects");
        AppendServerLog(text);
        log_warning(text.c_str());
        return;
    }
    log_verbose("Client requested %u objects", size);
    auto& repo = GetContext()->GetObjectRepository();
    for (uint32_t i = 0; i < size; i++)
    {
<<<<<<< HEAD
        uint8_t generation{};
        packet >> generation;

        std::string objectName;
        const ObjectRepositoryItem* item{};
        if (generation == static_cast<uint8_t>(ObjectGeneration::DAT))
        {
            const auto* entry = reinterpret_cast<const rct_object_entry*>(packet.Read(sizeof(rct_object_entry)));
            objectName = std::string(entry->GetName());
            log_verbose("Client requested object %s", objectName.c_str());
            item = repo.FindObject(entry);
        }
        else
        {
            objectName = std::string(packet.ReadString());
            log_verbose("Client requested object %s", objectName.c_str());
            item = repo.FindObject(objectName);
        }

=======
        const char* name = reinterpret_cast<const char*>(packet.Read(8));
        if (name == nullptr)
        {
            log_error("Client sent malformed object request data %s", connection.Socket->GetHostName());
            return;
        }

        // This is required, as packet does not have null terminator
        std::string s(name, name + 8);
        log_verbose("Client requested object %s", s.c_str());
        const ObjectRepositoryItem* item = repo.FindObjectLegacy(s.c_str());
>>>>>>> c6f91b32
        if (item == nullptr)
        {
            log_warning("Client tried getting non-existent object %s from us.", objectName.c_str());
        }
        else
        {
            connection.RequestedObjects.push_back(item);
        }
    }

    auto player_name = connection.Player->Name.c_str();
    Server_Send_MAP(&connection);
    Server_Send_EVENT_PLAYER_JOINED(player_name);
    Server_Send_GROUPLIST(connection);
}

void NetworkBase::Server_Handle_AUTH(NetworkConnection& connection, NetworkPacket& packet)
{
    if (connection.AuthStatus != NetworkAuth::Ok)
    {
        auto* hostName = connection.Socket->GetHostName();
        auto gameversion = packet.ReadString();
        auto name = packet.ReadString();
        auto password = packet.ReadString();
        auto pubkey = packet.ReadString();
        uint32_t sigsize;
        packet >> sigsize;
        if (pubkey.empty())
        {
            connection.AuthStatus = NetworkAuth::VerificationFailure;
        }
        else
        {
            try
            {
                std::vector<uint8_t> signature;
                signature.resize(sigsize);

                const uint8_t* signatureData = packet.Read(sigsize);
                if (signatureData == nullptr)
                {
                    throw std::runtime_error("Failed to read packet.");
                }

                std::memcpy(signature.data(), signatureData, sigsize);

                auto ms = MemoryStream(pubkey.data(), pubkey.size());
                if (!connection.Key.LoadPublic(&ms))
                {
                    throw std::runtime_error("Failed to load public key.");
                }

                bool verified = connection.Key.Verify(connection.Challenge.data(), connection.Challenge.size(), signature);
                const std::string hash = connection.Key.PublicKeyHash();
                if (verified)
                {
                    log_verbose("Connection %s: Signature verification ok. Hash %s", hostName, hash.c_str());
                    if (gConfigNetwork.known_keys_only && _userManager.GetUserByHash(hash) == nullptr)
                    {
                        log_verbose("Connection %s: Hash %s, not known", hostName, hash.c_str());
                        connection.AuthStatus = NetworkAuth::UnknownKeyDisallowed;
                    }
                    else
                    {
                        connection.AuthStatus = NetworkAuth::Verified;
                    }
                }
                else
                {
                    connection.AuthStatus = NetworkAuth::VerificationFailure;
                    log_verbose("Connection %s: Signature verification failed!", hostName);
                }
            }
            catch (const std::exception&)
            {
                connection.AuthStatus = NetworkAuth::VerificationFailure;
                log_verbose("Connection %s: Signature verification failed, invalid data!", hostName);
            }
        }

        bool passwordless = false;
        if (connection.AuthStatus == NetworkAuth::Verified)
        {
            const NetworkGroup* group = GetGroupByID(GetGroupIDByHash(connection.Key.PublicKeyHash()));
            passwordless = group->CanPerformCommand(GameCommand::PasswordlessLogin);
        }
        if (gameversion != network_get_version())
        {
            connection.AuthStatus = NetworkAuth::BadVersion;
            log_info("Connection %s: Bad version.", hostName);
        }
        else if (name.empty())
        {
            connection.AuthStatus = NetworkAuth::BadName;
            log_info("Connection %s: Bad name.", connection.Socket->GetHostName());
        }
        else if (!passwordless)
        {
            if (password.empty() && !_password.empty())
            {
                connection.AuthStatus = NetworkAuth::RequirePassword;
                log_info("Connection %s: Requires password.", hostName);
            }
            else if (!password.empty() && _password != password)
            {
                connection.AuthStatus = NetworkAuth::BadPassword;
                log_info("Connection %s: Bad password.", hostName);
            }
        }

        if (static_cast<size_t>(gConfigNetwork.maxplayers) <= player_list.size())
        {
            connection.AuthStatus = NetworkAuth::Full;
            log_info("Connection %s: Server is full.", hostName);
        }
        else if (connection.AuthStatus == NetworkAuth::Verified)
        {
            const std::string hash = connection.Key.PublicKeyHash();
            if (ProcessPlayerAuthenticatePluginHooks(connection, name, hash))
            {
                connection.AuthStatus = NetworkAuth::Ok;
                Server_Client_Joined(name, hash, connection);
            }
            else
            {
                connection.AuthStatus = NetworkAuth::VerificationFailure;
                log_info("Connection %s: Denied by plugin.", hostName);
            }
        }

        Server_Send_AUTH(connection);
    }
}

void NetworkBase::Client_Handle_MAP([[maybe_unused]] NetworkConnection& connection, NetworkPacket& packet)
{
    uint32_t size, offset;
    packet >> size >> offset;
    int32_t chunksize = static_cast<int32_t>(packet.Header.Size - packet.BytesRead);
    if (chunksize <= 0)
    {
        return;
    }
    if (offset == 0)
    {
        // Start of a new map load, clear the queue now as we have to buffer them
        // until the map is fully loaded.
        GameActions::ClearQueue();
        GameActions::SuspendQueue();

        _serverTickData.clear();
        _clientMapLoaded = false;
    }
    if (size > chunk_buffer.size())
    {
        chunk_buffer.resize(size);
    }
    char str_downloading_map[256];
    uint32_t downloading_map_args[2] = {
        (offset + chunksize) / 1024,
        size / 1024,
    };
    format_string(str_downloading_map, 256, STR_MULTIPLAYER_DOWNLOADING_MAP, downloading_map_args);

    auto intent = Intent(WC_NETWORK_STATUS);
    intent.putExtra(INTENT_EXTRA_MESSAGE, std::string{ str_downloading_map });
    intent.putExtra(INTENT_EXTRA_CALLBACK, []() -> void { gNetwork.Close(); });
    context_open_intent(&intent);

    std::memcpy(&chunk_buffer[offset], const_cast<void*>(static_cast<const void*>(packet.Read(chunksize))), chunksize);
    if (offset + chunksize == size)
    {
        // Allow queue processing of game actions again.
        GameActions::ResumeQueue();

        context_force_close_window_by_class(WC_NETWORK_STATUS);
        bool has_to_free = false;
        uint8_t* data = &chunk_buffer[0];
        size_t data_size = size;
        auto ms = MemoryStream(data, data_size);
        if (LoadMap(&ms))
        {
            game_load_init();
            game_load_scripts();
            _serverState.tick = gCurrentTicks;
            // window_network_status_open("Loaded new map from network");
            _serverState.state = NetworkServerState::Ok;
            _clientMapLoaded = true;
            gFirstTimeSaving = true;

            // Notify user he is now online and which shortcut key enables chat
            network_chat_show_connected_message();

            // Fix invalid vehicle sprite sizes, thus preventing visual corruption of sprites
            fix_invalid_vehicle_sprite_sizes();

            // NOTE: Game actions are normally processed before processing the player list.
            // Given that during map load game actions are buffered we have to process the
            // player list first to have valid players for the queued game actions.
            ProcessPlayerList();
        }
        else
        {
            // Something went wrong, game is not loaded. Return to main screen.
            auto loadOrQuitAction = LoadOrQuitAction(LoadOrQuitModes::OpenSavePrompt, PromptMode::SaveBeforeQuit);
            GameActions::Execute(&loadOrQuitAction);
        }
        if (has_to_free)
        {
            free(data);
        }
    }
}

bool NetworkBase::LoadMap(IStream* stream)
{
    bool result = false;
    try
    {
        auto context = GetContext();
        auto& objManager = context->GetObjectManager();
        auto importer = ParkImporter::CreateParkFile(context->GetObjectRepository());
        auto loadResult = importer->LoadFromStream(stream, false);
        objManager.LoadObjects(loadResult.RequiredObjects);
        importer->Import();

        EntityTweener::Get().Reset();
        AutoCreateMapAnimations();

        gLastAutoSaveUpdate = AUTOSAVE_PAUSE;
        result = true;
    }
    catch (const std::exception& e)
    {
        Console::Error::WriteLine("Unable to read map from server: %s", e.what());
    }
    return result;
}

bool NetworkBase::SaveMap(IStream* stream, const std::vector<const ObjectRepositoryItem*>& objects) const
{
    bool result = false;
    viewport_set_saved_view();
    try
    {
        auto exporter = std::make_unique<ParkFileExporter>();
        exporter->ExportObjectsList = objects;
        exporter->Export(*stream);
        result = true;
    }
    catch (const std::exception& e)
    {
        Console::Error::WriteLine("Unable to serialise map: %s", e.what());
    }
    return result;
}

void NetworkBase::Client_Handle_CHAT([[maybe_unused]] NetworkConnection& connection, NetworkPacket& packet)
{
    auto text = packet.ReadString();
    if (!text.empty())
    {
        chat_history_add(std::string(text));
    }
}

static bool ProcessChatMessagePluginHooks(uint8_t playerId, std::string& text)
{
#    ifdef ENABLE_SCRIPTING
    auto& hookEngine = GetContext()->GetScriptEngine().GetHookEngine();
    if (hookEngine.HasSubscriptions(OpenRCT2::Scripting::HOOK_TYPE::NETWORK_CHAT))
    {
        auto ctx = GetContext()->GetScriptEngine().GetContext();

        // Create event args object
        auto objIdx = duk_push_object(ctx);
        duk_push_number(ctx, playerId);
        duk_put_prop_string(ctx, objIdx, "player");
        duk_push_string(ctx, text.c_str());
        duk_put_prop_string(ctx, objIdx, "message");
        auto e = DukValue::take_from_stack(ctx);

        // Call the subscriptions
        hookEngine.Call(OpenRCT2::Scripting::HOOK_TYPE::NETWORK_CHAT, e, false);

        // Update text from object if subscriptions changed it
        if (e["message"].type() != DukValue::Type::STRING)
        {
            // Subscription set text to non-string, do not relay message
            return false;
        }
        text = e["message"].as_string();
        if (text.empty())
        {
            // Subscription set text to empty string, do not relay message
            return false;
        }
    }
#    endif
    return true;
}

void NetworkBase::Server_Handle_CHAT(NetworkConnection& connection, NetworkPacket& packet)
{
    auto szText = packet.ReadString();
    if (szText.empty())
        return;

    if (connection.Player)
    {
        NetworkGroup* group = GetGroupByID(connection.Player->Group);
        if (!group || !group->CanPerformCommand(GameCommand::Chat))
        {
            return;
        }
    }

    std::string text(szText);
    if (connection.Player != nullptr)
    {
        if (!ProcessChatMessagePluginHooks(connection.Player->Id, text))
        {
            // Message not to be relayed
            return;
        }
    }

    const char* formatted = FormatChat(connection.Player, text.c_str());
    chat_history_add(formatted);
    Server_Send_CHAT(formatted);
}

void NetworkBase::Client_Handle_GAME_ACTION([[maybe_unused]] NetworkConnection& connection, NetworkPacket& packet)
{
    uint32_t tick;
    GameCommand actionType;
    packet >> tick >> actionType;

    MemoryStream stream;
    const size_t size = packet.Header.Size - packet.BytesRead;
    stream.WriteArray(packet.Read(size), size);
    stream.SetPosition(0);

    DataSerialiser ds(false, stream);

    GameAction::Ptr action = GameActions::Create(actionType);
    if (action == nullptr)
    {
        log_error("Received unregistered game action type: 0x%08X", actionType);
        return;
    }
    action->Serialise(ds);

    if (player_id == action->GetPlayer().id)
    {
        // Only execute callbacks that belong to us,
        // clients can have identical network ids assigned.
        auto itr = _gameActionCallbacks.find(action->GetNetworkId());
        if (itr != _gameActionCallbacks.end())
        {
            action->SetCallback(itr->second);
            _gameActionCallbacks.erase(itr);
        }
    }

    GameActions::Enqueue(std::move(action), tick);
}

void NetworkBase::Server_Handle_GAME_ACTION(NetworkConnection& connection, NetworkPacket& packet)
{
    uint32_t tick;
    GameCommand actionType;

    NetworkPlayer* player = connection.Player;
    if (player == nullptr)
    {
        return;
    }

    packet >> tick >> actionType;

    // Don't let clients send pause or quit
    if (actionType == GameCommand::TogglePause || actionType == GameCommand::LoadOrQuit)
    {
        return;
    }

    if (actionType != GameCommand::Custom)
    {
        // Check if player's group permission allows command to run
        NetworkGroup* group = GetGroupByID(connection.Player->Group);
        if (group == nullptr || group->CanPerformCommand(actionType) == false)
        {
            Server_Send_SHOWERROR(connection, STR_CANT_DO_THIS, STR_PERMISSION_DENIED);
            return;
        }
    }

    // Create and enqueue the action.
    GameAction::Ptr ga = GameActions::Create(actionType);
    if (ga == nullptr)
    {
        log_error(
            "Received unregistered game action type: 0x%08X from player: (%d) %s", actionType, connection.Player->Id,
            connection.Player->Name.c_str());
        return;
    }

    // Player who is hosting is not affected by cooldowns.
    if ((player->Flags & NETWORK_PLAYER_FLAG_ISSERVER) == 0)
    {
        auto cooldownIt = player->CooldownTime.find(actionType);
        if (cooldownIt != std::end(player->CooldownTime))
        {
            if (cooldownIt->second > 0)
            {
                Server_Send_SHOWERROR(connection, STR_CANT_DO_THIS, STR_NETWORK_ACTION_RATE_LIMIT_MESSAGE);
                return;
            }
        }

        uint32_t cooldownTime = ga->GetCooldownTime();
        if (cooldownTime > 0)
        {
            player->CooldownTime[actionType] = cooldownTime;
        }
    }

    DataSerialiser stream(false);
    const size_t size = packet.Header.Size - packet.BytesRead;
    stream.GetStream().WriteArray(packet.Read(size), size);
    stream.GetStream().SetPosition(0);

    ga->Serialise(stream);
    // Set player to sender, should be 0 if sent from client.
    ga->SetPlayer(NetworkPlayerId_t{ connection.Player->Id });

    GameActions::Enqueue(std::move(ga), tick);
}

void NetworkBase::Client_Handle_TICK([[maybe_unused]] NetworkConnection& connection, NetworkPacket& packet)
{
    uint32_t srand0;
    uint32_t flags;
    uint32_t serverTick;

    packet >> serverTick >> srand0 >> flags;

    ServerTickData_t tickData;
    tickData.srand0 = srand0;
    tickData.tick = serverTick;

    if (flags & NETWORK_TICK_FLAG_CHECKSUMS)
    {
        auto text = packet.ReadString();
        if (!text.empty())
        {
            tickData.spriteHash = text;
        }
    }

    // Don't let the history grow too much.
    while (_serverTickData.size() >= 100)
    {
        _serverTickData.erase(_serverTickData.begin());
    }

    _serverState.tick = serverTick;
    _serverTickData.emplace(serverTick, tickData);
}

void NetworkBase::Client_Handle_PLAYERINFO([[maybe_unused]] NetworkConnection& connection, NetworkPacket& packet)
{
    uint32_t tick;
    packet >> tick;

    NetworkPlayer playerInfo;
    playerInfo.Read(packet);

    _pendingPlayerInfo.emplace(tick, playerInfo);
}

void NetworkBase::Client_Handle_PLAYERLIST([[maybe_unused]] NetworkConnection& connection, NetworkPacket& packet)
{
    uint32_t tick;
    uint8_t size;
    packet >> tick >> size;

    auto& pending = _pendingPlayerLists[tick];
    pending.players.clear();

    for (uint32_t i = 0; i < size; i++)
    {
        NetworkPlayer tempplayer;
        tempplayer.Read(packet);

        pending.players.push_back(std::move(tempplayer));
    }
}

void NetworkBase::Client_Handle_PING([[maybe_unused]] NetworkConnection& connection, [[maybe_unused]] NetworkPacket& packet)
{
    Client_Send_PING();
}

void NetworkBase::Server_Handle_PING(NetworkConnection& connection, [[maybe_unused]] NetworkPacket& packet)
{
    int32_t ping = platform_get_ticks() - connection.PingTime;
    if (ping < 0)
    {
        ping = 0;
    }
    if (connection.Player)
    {
        connection.Player->Ping = ping;
        window_invalidate_by_number(WC_PLAYER, connection.Player->Id);
    }
}

void NetworkBase::Client_Handle_PINGLIST([[maybe_unused]] NetworkConnection& connection, NetworkPacket& packet)
{
    uint8_t size;
    packet >> size;
    for (uint32_t i = 0; i < size; i++)
    {
        uint8_t id;
        uint16_t ping;
        packet >> id >> ping;
        NetworkPlayer* player = GetPlayerByID(id);
        if (player)
        {
            player->Ping = ping;
        }
    }
    window_invalidate_by_class(WC_PLAYER);
}

void NetworkBase::Client_Handle_SETDISCONNECTMSG(NetworkConnection& connection, NetworkPacket& packet)
{
    auto disconnectmsg = packet.ReadString();
    if (!disconnectmsg.empty())
    {
        connection.SetLastDisconnectReason(disconnectmsg);
    }
}

void NetworkBase::Server_Handle_GAMEINFO(NetworkConnection& connection, [[maybe_unused]] NetworkPacket& packet)
{
    Server_Send_GAMEINFO(connection);
}

void NetworkBase::Client_Handle_SHOWERROR([[maybe_unused]] NetworkConnection& connection, NetworkPacket& packet)
{
    rct_string_id title, message;
    packet >> title >> message;
    context_show_error(title, message, {});
}

void NetworkBase::Client_Handle_GROUPLIST([[maybe_unused]] NetworkConnection& connection, NetworkPacket& packet)
{
    group_list.clear();
    uint8_t size;
    packet >> size >> default_group;
    for (uint32_t i = 0; i < size; i++)
    {
        NetworkGroup group;
        group.Read(packet);
        auto newgroup = std::make_unique<NetworkGroup>(group);
        group_list.push_back(std::move(newgroup));
    }
}

void NetworkBase::Client_Handle_EVENT([[maybe_unused]] NetworkConnection& connection, NetworkPacket& packet)
{
    uint16_t eventType;
    packet >> eventType;
    switch (eventType)
    {
        case SERVER_EVENT_PLAYER_JOINED:
        {
            auto playerName = packet.ReadString();
            auto message = FormatStringId(STR_MULTIPLAYER_PLAYER_HAS_JOINED_THE_GAME, playerName);
            chat_history_add(message.c_str());
            break;
        }
        case SERVER_EVENT_PLAYER_DISCONNECTED:
        {
            auto playerName = packet.ReadString();
            auto reason = packet.ReadString();
            std::string message;
            if (reason.empty())
            {
                message = FormatStringId(STR_MULTIPLAYER_PLAYER_HAS_DISCONNECTED_NO_REASON, playerName);
            }
            else
            {
                message = FormatStringId(STR_MULTIPLAYER_PLAYER_HAS_DISCONNECTED_WITH_REASON, playerName, reason);
            }
            chat_history_add(message.c_str());
            break;
        }
    }
}

void NetworkBase::Client_Send_GAMEINFO()
{
    log_verbose("requesting gameinfo");
    NetworkPacket packet(NetworkCommand::GameInfo);
    _serverConnection->QueuePacket(std::move(packet));
}

void NetworkBase::Client_Handle_GAMEINFO([[maybe_unused]] NetworkConnection& connection, NetworkPacket& packet)
{
    auto jsonString = packet.ReadString();
    packet >> _serverState.gamestateSnapshotsEnabled;

    json_t jsonData = Json::FromString(jsonString);

    if (jsonData.is_object())
    {
        ServerName = Json::GetString(jsonData["name"]);
        ServerDescription = Json::GetString(jsonData["description"]);
        ServerGreeting = Json::GetString(jsonData["greeting"]);

        json_t jsonProvider = jsonData["provider"];
        if (jsonProvider.is_object())
        {
            ServerProviderName = Json::GetString(jsonProvider["name"]);
            ServerProviderEmail = Json::GetString(jsonProvider["email"]);
            ServerProviderWebsite = Json::GetString(jsonProvider["website"]);
        }
    }

    network_chat_show_server_greeting();
}

void network_set_env(const std::shared_ptr<IPlatformEnvironment>& env)
{
    gNetwork.SetEnvironment(env);
}

void network_close()
{
    gNetwork.Close();
}

void network_reconnect()
{
    gNetwork.Reconnect();
}

void network_shutdown_client()
{
    gNetwork.ServerClientDisconnected();
}

int32_t network_begin_client(const std::string& host, int32_t port)
{
    return gNetwork.BeginClient(host, port);
}

int32_t network_begin_server(int32_t port, const std::string& address)
{
    return gNetwork.BeginServer(port, address);
}

void network_update()
{
    gNetwork.Update();
}

void network_process_pending()
{
    gNetwork.ProcessPending();
}

void network_flush()
{
    gNetwork.Flush();
}

int32_t network_get_mode()
{
    return gNetwork.GetMode();
}

int32_t network_get_status()
{
    return gNetwork.GetStatus();
}

bool network_is_desynchronised()
{
    return gNetwork.IsDesynchronised();
}

bool network_check_desynchronisation()
{
    return gNetwork.CheckDesynchronizaton();
}

void network_request_gamestate_snapshot()
{
    return gNetwork.RequestStateSnapshot();
}

void network_send_tick()
{
    gNetwork.Server_Send_TICK();
}

NetworkAuth network_get_authstatus()
{
    return gNetwork.GetAuthStatus();
}

uint32_t network_get_server_tick()
{
    return gNetwork.GetServerTick();
}

uint8_t network_get_current_player_id()
{
    return gNetwork.GetPlayerID();
}

int32_t network_get_num_players()
{
    return static_cast<int32_t>(gNetwork.player_list.size());
}

const char* network_get_player_name(uint32_t index)
{
    Guard::IndexInRange(index, gNetwork.player_list);

    return static_cast<const char*>(gNetwork.player_list[index]->Name.c_str());
}

uint32_t network_get_player_flags(uint32_t index)
{
    Guard::IndexInRange(index, gNetwork.player_list);

    return gNetwork.player_list[index]->Flags;
}

int32_t network_get_player_ping(uint32_t index)
{
    Guard::IndexInRange(index, gNetwork.player_list);

    return gNetwork.player_list[index]->Ping;
}

int32_t network_get_player_id(uint32_t index)
{
    Guard::IndexInRange(index, gNetwork.player_list);

    return gNetwork.player_list[index]->Id;
}

money32 network_get_player_money_spent(uint32_t index)
{
    Guard::IndexInRange(index, gNetwork.player_list);

    return gNetwork.player_list[index]->MoneySpent;
}

std::string network_get_player_ip_address(uint32_t id)
{
    auto conn = gNetwork.GetPlayerConnection(id);
    if (conn != nullptr && conn->Socket != nullptr)
    {
        return conn->Socket->GetIpAddress();
    }
    return {};
}

std::string network_get_player_public_key_hash(uint32_t id)
{
    auto player = gNetwork.GetPlayerByID(id);
    if (player != nullptr)
    {
        return player->KeyHash;
    }
    return {};
}

void network_add_player_money_spent(uint32_t index, money32 cost)
{
    Guard::IndexInRange(index, gNetwork.player_list);

    gNetwork.player_list[index]->AddMoneySpent(cost);
}

int32_t network_get_player_last_action(uint32_t index, int32_t time)
{
    Guard::IndexInRange(index, gNetwork.player_list);

    if (time && platform_get_ticks() > gNetwork.player_list[index]->LastActionTime + time)
    {
        return -999;
    }
    return gNetwork.player_list[index]->LastAction;
}

void network_set_player_last_action(uint32_t index, GameCommand command)
{
    Guard::IndexInRange(index, gNetwork.player_list);

    gNetwork.player_list[index]->LastAction = static_cast<int32_t>(NetworkActions::FindCommand(command));
    gNetwork.player_list[index]->LastActionTime = platform_get_ticks();
}

CoordsXYZ network_get_player_last_action_coord(uint32_t index)
{
    Guard::IndexInRange(index, gNetwork.player_list);

    return gNetwork.player_list[index]->LastActionCoord;
}

void network_set_player_last_action_coord(uint32_t index, const CoordsXYZ& coord)
{
    Guard::IndexInRange(index, gNetwork.player_list);

    if (index < gNetwork.player_list.size())
    {
        gNetwork.player_list[index]->LastActionCoord = coord;
    }
}

uint32_t network_get_player_commands_ran(uint32_t index)
{
    Guard::IndexInRange(index, gNetwork.player_list);

    return gNetwork.player_list[index]->CommandsRan;
}

int32_t network_get_player_index(uint32_t id)
{
    auto it = gNetwork.GetPlayerIteratorByID(id);
    if (it == gNetwork.player_list.end())
    {
        return -1;
    }
    return static_cast<int32_t>(gNetwork.GetPlayerIteratorByID(id) - gNetwork.player_list.begin());
}

uint8_t network_get_player_group(uint32_t index)
{
    Guard::IndexInRange(index, gNetwork.player_list);

    return gNetwork.player_list[index]->Group;
}

void network_set_player_group(uint32_t index, uint32_t groupindex)
{
    Guard::IndexInRange(index, gNetwork.player_list);
    Guard::IndexInRange(groupindex, gNetwork.group_list);

    gNetwork.player_list[index]->Group = gNetwork.group_list[groupindex]->Id;
}

int32_t network_get_group_index(uint8_t id)
{
    auto it = gNetwork.GetGroupIteratorByID(id);
    if (it == gNetwork.group_list.end())
    {
        return -1;
    }
    return static_cast<int32_t>(gNetwork.GetGroupIteratorByID(id) - gNetwork.group_list.begin());
}

uint8_t network_get_group_id(uint32_t index)
{
    Guard::IndexInRange(index, gNetwork.group_list);

    return gNetwork.group_list[index]->Id;
}

int32_t network_get_num_groups()
{
    return static_cast<int32_t>(gNetwork.group_list.size());
}

const char* network_get_group_name(uint32_t index)
{
    return gNetwork.group_list[index]->GetName().c_str();
}

void network_chat_show_connected_message()
{
    auto windowManager = GetContext()->GetUiContext()->GetWindowManager();
    std::string s = windowManager->GetKeyboardShortcutString("interface.misc.multiplayer_chat");
    const char* sptr = s.c_str();

    utf8 buffer[256];
    format_string(buffer, sizeof(buffer), STR_MULTIPLAYER_CONNECTED_CHAT_HINT, &sptr);

    NetworkPlayer server;
    server.Name = "Server";
    const char* formatted = NetworkBase::FormatChat(&server, buffer);
    chat_history_add(formatted);
}

// Display server greeting if one exists
void network_chat_show_server_greeting()
{
    auto greeting = network_get_server_greeting();
    if (!str_is_null_or_empty(greeting))
    {
        thread_local std::string greeting_formatted;
        greeting_formatted.assign("{OUTLINE}{GREEN}");
        greeting_formatted += greeting;
        chat_history_add(greeting_formatted.c_str());
    }
}

GameActions::Result::Ptr network_set_player_group(
    NetworkPlayerId_t actionPlayerId, NetworkPlayerId_t playerId, uint8_t groupId, bool isExecuting)
{
    NetworkPlayer* player = gNetwork.GetPlayerByID(playerId);

    NetworkGroup* fromgroup = gNetwork.GetGroupByID(actionPlayerId);
    if (player == nullptr)
    {
        return std::make_unique<GameActions::Result>(GameActions::Status::InvalidParameters, STR_CANT_DO_THIS);
    }

    if (!gNetwork.GetGroupByID(groupId))
    {
        return std::make_unique<GameActions::Result>(GameActions::Status::InvalidParameters, STR_CANT_DO_THIS);
    }

    if (player->Flags & NETWORK_PLAYER_FLAG_ISSERVER)
    {
        return std::make_unique<GameActions::Result>(
            GameActions::Status::InvalidParameters, STR_CANT_CHANGE_GROUP_THAT_THE_HOST_BELONGS_TO);
    }

    if (groupId == 0 && fromgroup && fromgroup->Id != 0)
    {
        return std::make_unique<GameActions::Result>(GameActions::Status::InvalidParameters, STR_CANT_SET_TO_THIS_GROUP);
    }

    if (isExecuting)
    {
        player->Group = groupId;

        if (network_get_mode() == NETWORK_MODE_SERVER)
        {
            // Add or update saved user
            NetworkUserManager* userManager = &gNetwork._userManager;
            NetworkUser* networkUser = userManager->GetOrAddUser(player->KeyHash);
            networkUser->GroupId = groupId;
            networkUser->Name = player->Name;
            userManager->Save();
        }

        window_invalidate_by_number(WC_PLAYER, playerId);

        // Log set player group event
        NetworkPlayer* game_command_player = gNetwork.GetPlayerByID(actionPlayerId);
        NetworkGroup* new_player_group = gNetwork.GetGroupByID(groupId);
        char log_msg[256];
        const char* args[3] = {
            player->Name.c_str(),
            new_player_group->GetName().c_str(),
            game_command_player->Name.c_str(),
        };
        format_string(log_msg, 256, STR_LOG_SET_PLAYER_GROUP, args);
        network_append_server_log(log_msg);
    }
    return std::make_unique<GameActions::Result>();
}

GameActions::Result::Ptr network_modify_groups(
    NetworkPlayerId_t actionPlayerId, ModifyGroupType type, uint8_t groupId, const std::string& name, uint32_t permissionIndex,
    PermissionState permissionState, bool isExecuting)
{
    switch (type)
    {
        case ModifyGroupType::AddGroup:
        {
            if (isExecuting)
            {
                NetworkGroup* newgroup = gNetwork.AddGroup();
                if (newgroup == nullptr)
                {
                    return std::make_unique<GameActions::Result>(GameActions::Status::Unknown, STR_CANT_DO_THIS);
                }
            }
        }
        break;
        case ModifyGroupType::RemoveGroup:
        {
            if (groupId == 0)
            {
                return std::make_unique<GameActions::Result>(
                    GameActions::Status::Disallowed, STR_THIS_GROUP_CANNOT_BE_MODIFIED);
            }
            for (const auto& it : gNetwork.player_list)
            {
                if ((it.get())->Group == groupId)
                {
                    return std::make_unique<GameActions::Result>(
                        GameActions::Status::Disallowed, STR_CANT_REMOVE_GROUP_THAT_PLAYERS_BELONG_TO);
                }
            }
            if (isExecuting)
            {
                gNetwork.RemoveGroup(groupId);
            }
        }
        break;
        case ModifyGroupType::SetPermissions:
        {
            if (groupId == 0)
            { // can't change admin group permissions
                return std::make_unique<GameActions::Result>(
                    GameActions::Status::Disallowed, STR_THIS_GROUP_CANNOT_BE_MODIFIED);
            }
            NetworkGroup* mygroup = nullptr;
            NetworkPlayer* player = gNetwork.GetPlayerByID(actionPlayerId);
            auto networkPermission = static_cast<NetworkPermission>(permissionIndex);
            if (player != nullptr && permissionState == PermissionState::Toggle)
            {
                mygroup = gNetwork.GetGroupByID(player->Group);
                if (mygroup == nullptr || !mygroup->CanPerformAction(networkPermission))
                {
                    return std::make_unique<GameActions::Result>(
                        GameActions::Status::Disallowed, STR_CANT_MODIFY_PERMISSION_THAT_YOU_DO_NOT_HAVE_YOURSELF);
                }
            }
            if (isExecuting)
            {
                NetworkGroup* group = gNetwork.GetGroupByID(groupId);
                if (group != nullptr)
                {
                    if (permissionState != PermissionState::Toggle)
                    {
                        if (mygroup != nullptr)
                        {
                            if (permissionState == PermissionState::SetAll)
                            {
                                group->ActionsAllowed = mygroup->ActionsAllowed;
                            }
                            else
                            {
                                group->ActionsAllowed.fill(0x00);
                            }
                        }
                    }
                    else
                    {
                        group->ToggleActionPermission(networkPermission);
                    }
                }
            }
        }
        break;
        case ModifyGroupType::SetName:
        {
            NetworkGroup* group = gNetwork.GetGroupByID(groupId);
            const char* oldName = group->GetName().c_str();

            if (strcmp(oldName, name.c_str()) == 0)
            {
                return std::make_unique<GameActions::Result>();
            }

            if (name.empty())
            {
                return std::make_unique<GameActions::Result>(
                    GameActions::Status::InvalidParameters, STR_CANT_RENAME_GROUP, STR_INVALID_GROUP_NAME);
            }

            if (isExecuting)
            {
                if (group != nullptr)
                {
                    group->SetName(name);
                }
            }
        }
        break;
        case ModifyGroupType::SetDefault:
        {
            if (groupId == 0)
            {
                return std::make_unique<GameActions::Result>(GameActions::Status::Disallowed, STR_CANT_SET_TO_THIS_GROUP);
            }
            if (isExecuting)
            {
                gNetwork.SetDefaultGroup(groupId);
            }
        }
        break;
        default:
            log_error("Invalid Modify Group Type: %u", static_cast<uint8_t>(type));
            return std::make_unique<GameActions::Result>(GameActions::Status::InvalidParameters, STR_NONE);
    }

    gNetwork.SaveGroups();

    return std::make_unique<GameActions::Result>();
}

GameActions::Result::Ptr network_kick_player(NetworkPlayerId_t playerId, bool isExecuting)
{
    NetworkPlayer* player = gNetwork.GetPlayerByID(playerId);
    if (player == nullptr)
    {
        // Player might be already removed by the PLAYERLIST command, need to refactor non-game commands executing too
        // early.
        return std::make_unique<GameActions::Result>(GameActions::Status::Unknown, STR_NONE);
    }

    if (player && player->Flags & NETWORK_PLAYER_FLAG_ISSERVER)
    {
        return std::make_unique<GameActions::Result>(GameActions::Status::Disallowed, STR_CANT_KICK_THE_HOST);
    }

    if (isExecuting)
    {
        if (gNetwork.GetMode() == NETWORK_MODE_SERVER)
        {
            gNetwork.KickPlayer(playerId);

            NetworkUserManager* networkUserManager = &gNetwork._userManager;
            networkUserManager->Load();
            networkUserManager->RemoveUser(player->KeyHash);
            networkUserManager->Save();
        }
    }
    return std::make_unique<GameActions::Result>();
}

uint8_t network_get_default_group()
{
    return gNetwork.GetDefaultGroup();
}

int32_t network_get_num_actions()
{
    return static_cast<int32_t>(NetworkActions::Actions.size());
}

rct_string_id network_get_action_name_string_id(uint32_t index)
{
    if (index < NetworkActions::Actions.size())
    {
        return NetworkActions::Actions[index].Name;
    }
    else
    {
        return STR_NONE;
    }
}

int32_t network_can_perform_action(uint32_t groupindex, NetworkPermission index)
{
    Guard::IndexInRange(groupindex, gNetwork.group_list);

    return gNetwork.group_list[groupindex]->CanPerformAction(index);
}

int32_t network_can_perform_command(uint32_t groupindex, int32_t index)
{
    Guard::IndexInRange(groupindex, gNetwork.group_list);

    return gNetwork.group_list[groupindex]->CanPerformCommand(static_cast<GameCommand>(index)); // TODO
}

void network_set_pickup_peep(uint8_t playerid, Peep* peep)
{
    if (gNetwork.GetMode() == NETWORK_MODE_NONE)
    {
        _pickup_peep = peep;
    }
    else
    {
        NetworkPlayer* player = gNetwork.GetPlayerByID(playerid);
        if (player)
        {
            player->PickupPeep = peep;
        }
    }
}

Peep* network_get_pickup_peep(uint8_t playerid)
{
    if (gNetwork.GetMode() == NETWORK_MODE_NONE)
    {
        return _pickup_peep;
    }
    else
    {
        NetworkPlayer* player = gNetwork.GetPlayerByID(playerid);
        if (player)
        {
            return player->PickupPeep;
        }
        return nullptr;
    }
}

void network_set_pickup_peep_old_x(uint8_t playerid, int32_t x)
{
    if (gNetwork.GetMode() == NETWORK_MODE_NONE)
    {
        _pickup_peep_old_x = x;
    }
    else
    {
        NetworkPlayer* player = gNetwork.GetPlayerByID(playerid);
        if (player)
        {
            player->PickupPeepOldX = x;
        }
    }
}

int32_t network_get_pickup_peep_old_x(uint8_t playerid)
{
    if (gNetwork.GetMode() == NETWORK_MODE_NONE)
    {
        return _pickup_peep_old_x;
    }
    else
    {
        NetworkPlayer* player = gNetwork.GetPlayerByID(playerid);
        if (player)
        {
            return player->PickupPeepOldX;
        }
        return -1;
    }
}

int32_t network_get_current_player_group_index()
{
    NetworkPlayer* player = gNetwork.GetPlayerByID(gNetwork.GetPlayerID());
    if (player)
    {
        return network_get_group_index(player->Group);
    }
    return -1;
}

void network_send_map()
{
    gNetwork.Server_Send_MAP();
}

void network_send_chat(const char* text, const std::vector<uint8_t>& playerIds)
{
    if (gNetwork.GetMode() == NETWORK_MODE_CLIENT)
    {
        gNetwork.Client_Send_CHAT(text);
    }
    else if (gNetwork.GetMode() == NETWORK_MODE_SERVER)
    {
        std::string message = text;
        if (ProcessChatMessagePluginHooks(gNetwork.GetPlayerID(), message))
        {
            auto player = gNetwork.GetPlayerByID(gNetwork.GetPlayerID());
            if (player != nullptr)
            {
                auto formatted = gNetwork.FormatChat(player, message.c_str());
                if (playerIds.empty()
                    || std::find(playerIds.begin(), playerIds.end(), gNetwork.GetPlayerID()) != playerIds.end())
                {
                    // Server is one of the recipients
                    chat_history_add(formatted);
                }
                gNetwork.Server_Send_CHAT(formatted, playerIds);
            }
        }
    }
}

void network_send_game_action(const GameAction* action)
{
    switch (gNetwork.GetMode())
    {
        case NETWORK_MODE_SERVER:
            gNetwork.Server_Send_GAME_ACTION(action);
            break;
        case NETWORK_MODE_CLIENT:
            gNetwork.Client_Send_GAME_ACTION(action);
            break;
    }
}

void network_send_password(const std::string& password)
{
    utf8 keyPath[MAX_PATH];
    network_get_private_key_path(keyPath, sizeof(keyPath), gConfigNetwork.player_name);
    if (!Platform::FileExists(keyPath))
    {
        log_error("Private key %s missing! Restart the game to generate it.", keyPath);
        return;
    }
    try
    {
        auto fs = FileStream(keyPath, FILE_MODE_OPEN);
        gNetwork._key.LoadPrivate(&fs);
    }
    catch (const std::exception&)
    {
        log_error("Error reading private key from %s.", keyPath);
        return;
    }
    const std::string pubkey = gNetwork._key.PublicKeyString();

    std::vector<uint8_t> signature;
    gNetwork._key.Sign(gNetwork._challenge.data(), gNetwork._challenge.size(), signature);
    // Don't keep private key in memory. There's no need and it may get leaked
    // when process dump gets collected at some point in future.
    gNetwork._key.Unload();
    gNetwork.Client_Send_AUTH(gConfigNetwork.player_name.c_str(), password, pubkey.c_str(), signature);
}

void network_set_password(const char* password)
{
    gNetwork.SetPassword(password);
}

void network_append_chat_log(std::string_view text)
{
    gNetwork.AppendChatLog(text);
}

void network_append_server_log(const utf8* text)
{
    gNetwork.AppendServerLog(text);
}

static void network_get_keys_directory(utf8* buffer, size_t bufferSize)
{
    platform_get_user_directory(buffer, "keys", bufferSize);
}

static void network_get_private_key_path(utf8* buffer, size_t bufferSize, const std::string& playerName)
{
    network_get_keys_directory(buffer, bufferSize);
    Path::Append(buffer, bufferSize, playerName.c_str());
    String::Append(buffer, bufferSize, ".privkey");
}

static void network_get_public_key_path(utf8* buffer, size_t bufferSize, const std::string& playerName, const utf8* hash)
{
    network_get_keys_directory(buffer, bufferSize);
    Path::Append(buffer, bufferSize, playerName.c_str());
    String::Append(buffer, bufferSize, "-");
    String::Append(buffer, bufferSize, hash);
    String::Append(buffer, bufferSize, ".pubkey");
}

const utf8* network_get_server_name()
{
    return gNetwork.ServerName.c_str();
}
const utf8* network_get_server_description()
{
    return gNetwork.ServerDescription.c_str();
}
const utf8* network_get_server_greeting()
{
    return gNetwork.ServerGreeting.c_str();
}
const utf8* network_get_server_provider_name()
{
    return gNetwork.ServerProviderName.c_str();
}
const utf8* network_get_server_provider_email()
{
    return gNetwork.ServerProviderEmail.c_str();
}
const utf8* network_get_server_provider_website()
{
    return gNetwork.ServerProviderWebsite.c_str();
}

std::string network_get_version()
{
    return NETWORK_STREAM_ID;
}

NetworkStats_t network_get_stats()
{
    return gNetwork.GetStats();
}

NetworkServerState_t network_get_server_state()
{
    return gNetwork.GetServerState();
}

bool network_gamestate_snapshots_enabled()
{
    return network_get_server_state().gamestateSnapshotsEnabled;
}

json_t network_get_server_info_as_json()
{
    return gNetwork.GetServerInfoAsJson();
}
#else
int32_t network_get_mode()
{
    return NETWORK_MODE_NONE;
}
int32_t network_get_status()
{
    return NETWORK_STATUS_NONE;
}
NetworkAuth network_get_authstatus()
{
    return NetworkAuth::None;
}
uint32_t network_get_server_tick()
{
    return gCurrentTicks;
}
void network_flush()
{
}
void network_send_tick()
{
}
bool network_is_desynchronised()
{
    return false;
}
bool network_gamestate_snapshots_enabled()
{
    return false;
}
bool network_check_desynchronisation()
{
    return false;
}
void network_request_gamestate_snapshot()
{
}
void network_send_game_action(const GameAction* action)
{
}
void network_send_map()
{
}
void network_update()
{
}
void network_process_pending()
{
}
int32_t network_begin_client(const std::string& host, int32_t port)
{
    return 1;
}
int32_t network_begin_server(int32_t port, const std::string& address)
{
    return 1;
}
int32_t network_get_num_players()
{
    return 1;
}
const char* network_get_player_name(uint32_t index)
{
    return "local (OpenRCT2 compiled without MP)";
}
uint32_t network_get_player_flags(uint32_t index)
{
    return 0;
}
int32_t network_get_player_ping(uint32_t index)
{
    return 0;
}
int32_t network_get_player_id(uint32_t index)
{
    return 0;
}
money32 network_get_player_money_spent(uint32_t index)
{
    return MONEY(0, 0);
}
std::string network_get_player_ip_address(uint32_t id)
{
    return {};
}
std::string network_get_player_public_key_hash(uint32_t id)
{
    return {};
}
void network_add_player_money_spent(uint32_t index, money32 cost)
{
}
int32_t network_get_player_last_action(uint32_t index, int32_t time)
{
    return -999;
}
void network_set_player_last_action(uint32_t index, GameCommand command)
{
}
CoordsXYZ network_get_player_last_action_coord(uint32_t index)
{
    return { 0, 0, 0 };
}
void network_set_player_last_action_coord(uint32_t index, const CoordsXYZ& coord)
{
}
uint32_t network_get_player_commands_ran(uint32_t index)
{
    return 0;
}
int32_t network_get_player_index(uint32_t id)
{
    return -1;
}
uint8_t network_get_player_group(uint32_t index)
{
    return 0;
}
void network_set_player_group(uint32_t index, uint32_t groupindex)
{
}
int32_t network_get_group_index(uint8_t id)
{
    return -1;
}
uint8_t network_get_group_id(uint32_t index)
{
    return 0;
}
int32_t network_get_num_groups()
{
    return 0;
}
const char* network_get_group_name(uint32_t index)
{
    return "";
};

GameActions::Result::Ptr network_set_player_group(
    NetworkPlayerId_t actionPlayerId, NetworkPlayerId_t playerId, uint8_t groupId, bool isExecuting)
{
    return std::make_unique<GameActions::Result>();
}
GameActions::Result::Ptr network_modify_groups(
    NetworkPlayerId_t actionPlayerId, ModifyGroupType type, uint8_t groupId, const std::string& name, uint32_t permissionIndex,
    PermissionState permissionState, bool isExecuting)
{
    return std::make_unique<GameActions::Result>();
}
GameActions::Result::Ptr network_kick_player(NetworkPlayerId_t playerId, bool isExecuting)
{
    return std::make_unique<GameActions::Result>();
}
uint8_t network_get_default_group()
{
    return 0;
}
int32_t network_get_num_actions()
{
    return 0;
}
rct_string_id network_get_action_name_string_id(uint32_t index)
{
    return -1;
}
int32_t network_can_perform_action(uint32_t groupindex, NetworkPermission index)
{
    return 0;
}
int32_t network_can_perform_command(uint32_t groupindex, int32_t index)
{
    return 0;
}
void network_set_pickup_peep(uint8_t playerid, Peep* peep)
{
    _pickup_peep = peep;
}
Peep* network_get_pickup_peep(uint8_t playerid)
{
    return _pickup_peep;
}
void network_set_pickup_peep_old_x(uint8_t playerid, int32_t x)
{
    _pickup_peep_old_x = x;
}
int32_t network_get_pickup_peep_old_x(uint8_t playerid)
{
    return _pickup_peep_old_x;
}
void network_send_chat(const char* text, const std::vector<uint8_t>& playerIds)
{
}
void network_send_password(const std::string& password)
{
}
void network_close()
{
}
void network_reconnect()
{
}
void network_set_env(const std::shared_ptr<OpenRCT2::IPlatformEnvironment>&)
{
}
void network_shutdown_client()
{
}
void network_set_password(const char* password)
{
}
uint8_t network_get_current_player_id()
{
    return 0;
}
int32_t network_get_current_player_group_index()
{
    return 0;
}
void network_append_chat_log(std::string_view text)
{
}
void network_append_server_log(const utf8* text)
{
}
const utf8* network_get_server_name()
{
    return nullptr;
}
const utf8* network_get_server_description()
{
    return nullptr;
}
const utf8* network_get_server_greeting()
{
    return nullptr;
}
const utf8* network_get_server_provider_name()
{
    return nullptr;
}
const utf8* network_get_server_provider_email()
{
    return nullptr;
}
const utf8* network_get_server_provider_website()
{
    return nullptr;
}
std::string network_get_version()
{
    return "Multiplayer disabled";
}
NetworkStats_t network_get_stats()
{
    return NetworkStats_t{};
}
NetworkServerState_t network_get_server_state()
{
    return NetworkServerState_t{};
}
json_t network_get_server_info_as_json()
{
    return {};
}
#endif /* DISABLE_NETWORK */<|MERGE_RESOLUTION|>--- conflicted
+++ resolved
@@ -2511,7 +2511,13 @@
     auto& repo = GetContext()->GetObjectRepository();
     for (uint32_t i = 0; i < size; i++)
     {
-<<<<<<< HEAD
+        const char* name = reinterpret_cast<const char*>(packet.Read(8));
+        if (name == nullptr)
+        {
+            log_error("Client sent malformed object request data %s", connection.Socket->GetHostName());
+            return;
+        }
+
         uint8_t generation{};
         packet >> generation;
 
@@ -2531,19 +2537,6 @@
             item = repo.FindObject(objectName);
         }
 
-=======
-        const char* name = reinterpret_cast<const char*>(packet.Read(8));
-        if (name == nullptr)
-        {
-            log_error("Client sent malformed object request data %s", connection.Socket->GetHostName());
-            return;
-        }
-
-        // This is required, as packet does not have null terminator
-        std::string s(name, name + 8);
-        log_verbose("Client requested object %s", s.c_str());
-        const ObjectRepositoryItem* item = repo.FindObjectLegacy(s.c_str());
->>>>>>> c6f91b32
         if (item == nullptr)
         {
             log_warning("Client tried getting non-existent object %s from us.", objectName.c_str());
