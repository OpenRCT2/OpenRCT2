--- conflicted
+++ resolved
@@ -47,11 +47,7 @@
 // It is used for making sure only compatible builds get connected, even within
 // single OpenRCT2 version.
 
-<<<<<<< HEAD
-constexpr uint8_t kStreamVersion = 6;
-=======
-constexpr uint8_t kStreamVersion = 0;
->>>>>>> 92bde38e
+constexpr uint8_t kStreamVersion = 1;
 
 const std::string kStreamID = std::string(kOpenRCT2Version) + "-" + std::to_string(kStreamVersion);
 
