--- conflicted
+++ resolved
@@ -43,11 +43,7 @@
 // It is used for making sure only compatible builds get connected, even within
 // single OpenRCT2 version.
 
-<<<<<<< HEAD
-#define NETWORK_STREAM_VERSION "5"
-=======
-#define NETWORK_STREAM_VERSION "8"
->>>>>>> c9b6292b
+#define NETWORK_STREAM_VERSION "9"
 
 #define NETWORK_STREAM_ID OPENRCT2_VERSION "-" NETWORK_STREAM_VERSION
 
