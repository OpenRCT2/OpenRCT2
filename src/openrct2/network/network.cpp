#pragma region Copyright (c) 2014-2017 OpenRCT2 Developers
/*****************************************************************************
 * OpenRCT2, an open source clone of Roller Coaster Tycoon 2.
 *
 * OpenRCT2 is the work of many authors, a full list can be found in contributors.md
 * For more information, visit https://github.com/OpenRCT2/OpenRCT2
 *
 * OpenRCT2 is free software: you can redistribute it and/or modify
 * it under the terms of the GNU General Public License as published by
 * the Free Software Foundation, either version 3 of the License, or
 * (at your option) any later version.
 *
 * A full copy of the GNU General Public License can be found in licence.txt
 *****************************************************************************/
#pragma endregion

#include "../Context.h"
#include "../core/Guard.hpp"
#include "../OpenRCT2.h"
#include "../PlatformEnvironment.h"
#include "../ui/UiContext.h"
#include "../ui/WindowManager.h"

extern "C" {
    #include "../platform/platform.h"
    #include "../util/sawyercoding.h"
}

#include "network.h"

#define ACTION_COOLDOWN_TIME_PLACE_SCENERY  20
#define ACTION_COOLDOWN_TIME_DEMOLISH_RIDE  1000

rct_peep* _pickup_peep = 0;
sint32 _pickup_peep_old_x = SPRITE_LOCATION_NULL;

#ifndef DISABLE_NETWORK

#include <cmath>
#include <cerrno>
#include <algorithm>
#include <set>
#include <string>

#include "../core/Console.hpp"
#include "../core/FileStream.hpp"
#include "../core/Json.hpp"
#include "../core/Math.hpp"
#include "../core/MemoryStream.h"
#include "../core/Path.hpp"
#include "../core/String.hpp"
#include "../core/Util.hpp"
#include "../object/ObjectManager.h"
#include "../object/ObjectRepository.h"
#include "../ParkImporter.h"
#include "../rct2/S6Exporter.h"

extern "C" {
#include "../config/Config.h"
#include "../game.h"
#include "../interface/chat.h"
#include "../interface/window.h"
#include "../localisation/date.h"
#include "../localisation/localisation.h"
#include "../management/finance.h"
#include "../network/http.h"
#include "../scenario/scenario.h"
#include "../windows/error.h"
#include "../util/util.h"
#include "../cheats.h"

#include "NetworkAction.h"

#include <openssl/evp.h> // just for OpenSSL_add_all_algorithms()
}

#pragma comment(lib, "Ws2_32.lib")

using namespace OpenRCT2;

Network gNetwork;

enum {
    SERVER_EVENT_PLAYER_JOINED,
    SERVER_EVENT_PLAYER_DISCONNECTED,
};

void network_chat_show_connected_message();
void network_chat_show_server_greeting();
static void network_get_keys_directory(utf8 *buffer, size_t bufferSize);
static void network_get_private_key_path(utf8 *buffer, size_t bufferSize, const utf8 * playerName);
static void network_get_public_key_path(utf8 *buffer, size_t bufferSize, const utf8 * playerName, const utf8 * hash);

Network::Network()
{
    wsa_initialized = false;
    mode = NETWORK_MODE_NONE;
    status = NETWORK_STATUS_NONE;
    last_tick_sent_time = 0;
    last_ping_sent_time = 0;
    client_command_handlers.resize(NETWORK_COMMAND_MAX, 0);
    client_command_handlers[NETWORK_COMMAND_AUTH] = &Network::Client_Handle_AUTH;
    client_command_handlers[NETWORK_COMMAND_MAP] = &Network::Client_Handle_MAP;
    client_command_handlers[NETWORK_COMMAND_CHAT] = &Network::Client_Handle_CHAT;
    client_command_handlers[NETWORK_COMMAND_GAMECMD] = &Network::Client_Handle_GAMECMD;
    client_command_handlers[NETWORK_COMMAND_TICK] = &Network::Client_Handle_TICK;
    client_command_handlers[NETWORK_COMMAND_PLAYERLIST] = &Network::Client_Handle_PLAYERLIST;
    client_command_handlers[NETWORK_COMMAND_PING] = &Network::Client_Handle_PING;
    client_command_handlers[NETWORK_COMMAND_PINGLIST] = &Network::Client_Handle_PINGLIST;
    client_command_handlers[NETWORK_COMMAND_SETDISCONNECTMSG] = &Network::Client_Handle_SETDISCONNECTMSG;
    client_command_handlers[NETWORK_COMMAND_SHOWERROR] = &Network::Client_Handle_SHOWERROR;
    client_command_handlers[NETWORK_COMMAND_GROUPLIST] = &Network::Client_Handle_GROUPLIST;
    client_command_handlers[NETWORK_COMMAND_EVENT] = &Network::Client_Handle_EVENT;
    client_command_handlers[NETWORK_COMMAND_GAMEINFO] = &Network::Client_Handle_GAMEINFO;
    client_command_handlers[NETWORK_COMMAND_TOKEN] = &Network::Client_Handle_TOKEN;
    client_command_handlers[NETWORK_COMMAND_OBJECTS] = &Network::Client_Handle_OBJECTS;
    server_command_handlers.resize(NETWORK_COMMAND_MAX, 0);
    server_command_handlers[NETWORK_COMMAND_AUTH] = &Network::Server_Handle_AUTH;
    server_command_handlers[NETWORK_COMMAND_CHAT] = &Network::Server_Handle_CHAT;
    server_command_handlers[NETWORK_COMMAND_GAMECMD] = &Network::Server_Handle_GAMECMD;
    server_command_handlers[NETWORK_COMMAND_PING] = &Network::Server_Handle_PING;
    server_command_handlers[NETWORK_COMMAND_GAMEINFO] = &Network::Server_Handle_GAMEINFO;
    server_command_handlers[NETWORK_COMMAND_TOKEN] = &Network::Server_Handle_TOKEN;
    server_command_handlers[NETWORK_COMMAND_OBJECTS] = &Network::Server_Handle_OBJECTS;
    OpenSSL_add_all_algorithms();
}

Network::~Network()
{
    Close();
}

void Network::SetEnvironment(IPlatformEnvironment * env)
{
    _env = env;
}

bool Network::Init()
{
    if (!InitialiseWSA()) {
        return false;
    }

    status = NETWORK_STATUS_READY;

    server_connection = new NetworkConnection();
    ServerName = std::string();
    ServerDescription = std::string();
    ServerGreeting = std::string();
    ServerProviderName = std::string();
    ServerProviderEmail = std::string();
    ServerProviderWebsite = std::string();
    return true;
}

void Network::Close()
{
    if (status == NETWORK_STATUS_NONE)
    {
        // Already closed. This prevents a call in ~Network() to gfx_invalidate_screen()
        // which may no longer be valid on Linux and would cause a segfault.
        return;
    }

    // HACK Because Close() is closed all over the place, it sometimes gets called inside an Update
    //      call. This then causes disposed data to be accessed. Therefore, save closing until the
    //      end of the update loop.
    if (_closeLock) {
        _requireClose = true;
        return;
    }

    if (mode == NETWORK_MODE_CLIENT) {
        delete server_connection->Socket;
        server_connection->Socket = nullptr;
    } else if (mode == NETWORK_MODE_SERVER) {
        delete listening_socket;
        listening_socket = nullptr;
        delete _advertiser;
        _advertiser = nullptr;
    }

    CloseChatLog();
    CloseServerLog();

    mode = NETWORK_MODE_NONE;
    status = NETWORK_STATUS_NONE;
    _lastConnectStatus = SOCKET_STATUS_CLOSED;
    server_connection->AuthStatus = NETWORK_AUTH_NONE;
    server_connection->InboundPacket.Clear();
    server_connection->SetLastDisconnectReason(nullptr);
    SafeDelete(server_connection);

    client_connection_list.clear();
    game_command_queue.clear();
    player_list.clear();
    group_list.clear();

    DisposeWSA();

    gfx_invalidate_screen();

    _requireClose = false;
}

bool Network::BeginClient(const char* host, uint16 port)
{
    if (GetMode() != NETWORK_MODE_NONE) {
        return false;
    }

    Close();
    if (!Init())
        return false;

    mode = NETWORK_MODE_CLIENT;

    assert(server_connection->Socket == nullptr);
    server_connection->Socket = CreateTcpSocket();
    server_connection->Socket->ConnectAsync(host, port);
    status = NETWORK_STATUS_CONNECTING;
    _lastConnectStatus = SOCKET_STATUS_CLOSED;

    BeginChatLog();
    BeginServerLog();

    utf8 keyPath[MAX_PATH];
    network_get_private_key_path(keyPath, sizeof(keyPath), gConfigNetwork.player_name);
    if (!platform_file_exists(keyPath)) {
        Console::WriteLine("Generating key... This may take a while");
        Console::WriteLine("Need to collect enough entropy from the system");
        _key.Generate();
        Console::WriteLine("Key generated, saving private bits as %s", keyPath);

        utf8 keysDirectory[MAX_PATH];
        network_get_keys_directory(keysDirectory, sizeof(keysDirectory));
        if (!platform_ensure_directory_exists(keysDirectory)) {
            log_error("Unable to create directory %s.", keysDirectory);
            return false;
        }

        try
        {
            auto fs = FileStream(keyPath, FILE_MODE_WRITE);
            _key.SavePrivate(&fs);
        }
        catch (Exception)
        {
            log_error("Unable to save private key at %s.", keyPath);
            return false;
        }

        const std::string hash = _key.PublicKeyHash();
        const utf8 *publicKeyHash = hash.c_str();
        network_get_public_key_path(keyPath, sizeof(keyPath), gConfigNetwork.player_name, publicKeyHash);
        Console::WriteLine("Key generated, saving public bits as %s", keyPath);

        try
        {
            auto fs = FileStream(keyPath, FILE_MODE_WRITE);
            _key.SavePublic(&fs);
        }
        catch (Exception)
        {
            log_error("Unable to save public key at %s.", keyPath);
            return false;
        }
    } else {
        // LoadPrivate returns validity of loaded key
        bool ok = false;
        try
        {
            log_verbose("Loading key from %s", keyPath);
            auto fs = FileStream(keyPath, FILE_MODE_OPEN);
            ok = _key.LoadPrivate(&fs);
        }
        catch (Exception)
        {
            log_error("Unable to read private key from %s.", keyPath);
            return false;
        }

        // Don't store private key in memory when it's not in use.
        _key.Unload();
        return ok;
    }

    return true;
}

bool Network::BeginServer(uint16 port, const char* address)
{
    Close();
    if (!Init())
        return false;

    mode = NETWORK_MODE_SERVER;

    _userManager.Load();

    if (strlen(address) == 0)
        address = nullptr;

    log_verbose("Begin listening for clients");

    assert(listening_socket == nullptr);
    listening_socket = CreateTcpSocket();
    try
    {
        listening_socket->Listen(address, port);
    }
    catch (const Exception &ex)
    {
        Console::Error::WriteLine(ex.GetMessage());
        Close();
        return false;
    }

    ServerName = String::ToStd(gConfigNetwork.server_name);
    ServerDescription = String::ToStd(gConfigNetwork.server_description);
    ServerGreeting = String::ToStd(gConfigNetwork.server_greeting);
    ServerProviderName = String::ToStd(gConfigNetwork.provider_name);
    ServerProviderEmail = String::ToStd(gConfigNetwork.provider_email);
    ServerProviderWebsite = String::ToStd(gConfigNetwork.provider_website);

    cheats_reset();
    LoadGroups();
    BeginChatLog();
    BeginServerLog();

    NetworkPlayer *player = AddPlayer(gConfigNetwork.player_name, "");
    player->Flags |= NETWORK_PLAYER_FLAG_ISSERVER;
    player->Group = 0;
    player_id = player->Id;

    if (network_get_mode() == NETWORK_MODE_SERVER) {
        // Add SERVER to users.json and save.
        NetworkUser *networkUser = _userManager.GetOrAddUser(player->KeyHash);
        networkUser->GroupId = player->Group;
        networkUser->Name = player->Name;
        _userManager.Save();
    }

    printf("Ready for clients...\n");
    network_chat_show_connected_message();
    network_chat_show_server_greeting();

    status = NETWORK_STATUS_CONNECTED;
    listening_port = port;
    if (gConfigNetwork.advertise) {
        _advertiser = CreateServerAdvertiser(listening_port);
    }

    return true;
}

sint32 Network::GetMode()
{
    return mode;
}

sint32 Network::GetStatus()
{
    return status;
}

sint32 Network::GetAuthStatus()
{
    if (GetMode() == NETWORK_MODE_CLIENT) {
        return server_connection->AuthStatus;
    } else
    if (GetMode() == NETWORK_MODE_SERVER) {
        return NETWORK_AUTH_OK;
    }
    return NETWORK_AUTH_NONE;
}

uint32 Network::GetServerTick()
{
    return server_tick;
}

uint8 Network::GetPlayerID()
{
    return player_id;
}

void Network::Update()
{
    _closeLock = true;
    assert(gInUpdateCode == false);

    switch (GetMode()) {
    case NETWORK_MODE_SERVER:
        UpdateServer();
        break;
    case NETWORK_MODE_CLIENT:
        UpdateClient();
        break;
    }

    // If the Close() was called during the update, close it for real
    _closeLock = false;
    if (_requireClose) {
        Close();
    }
}

void Network::UpdateServer()
{
    auto it = client_connection_list.begin();
    while (it != client_connection_list.end()) {
        if (!ProcessConnection(*(*it))) {
            RemoveClient((*it));
            it = client_connection_list.begin();
        } else {
            it++;
        }
    }

    uint32 ticks = platform_get_ticks();
    if (ticks > last_tick_sent_time + 25) {
        Server_Send_TICK();
    }
    if (ticks > last_ping_sent_time + 3000) {
        Server_Send_PING();
        Server_Send_PINGLIST();
    }

    if (_advertiser != nullptr) {
        _advertiser->Update();
    }

    ITcpSocket * tcpSocket = listening_socket->Accept();
    if (tcpSocket != nullptr) {
        AddClient(tcpSocket);
    }
}

void Network::UpdateClient()
{
    assert(server_connection != nullptr);

    switch(status){
    case NETWORK_STATUS_CONNECTING:
    {
        switch (server_connection->Socket->GetStatus()) {
        case SOCKET_STATUS_RESOLVING:
        {
            if (_lastConnectStatus != SOCKET_STATUS_RESOLVING)
            {
                _lastConnectStatus = SOCKET_STATUS_RESOLVING;
                char str_resolving[256];
                format_string(str_resolving, 256, STR_MULTIPLAYER_RESOLVING, NULL);
                window_network_status_open(str_resolving, []() -> void {
                    gNetwork.Close();
                });
            }
            break;
        }
        case SOCKET_STATUS_CONNECTING:
        {
            if (_lastConnectStatus != SOCKET_STATUS_CONNECTING)
            {
                _lastConnectStatus = SOCKET_STATUS_CONNECTING;
                char str_connecting[256];
                format_string(str_connecting, 256, STR_MULTIPLAYER_CONNECTING, NULL);
                window_network_status_open(str_connecting, []() -> void {
                    gNetwork.Close();
                });
                server_connect_time = platform_get_ticks();
            }
            break;
        }
        case SOCKET_STATUS_CONNECTED:
        {
            status = NETWORK_STATUS_CONNECTED;
            server_connection->ResetLastPacketTime();
            Client_Send_TOKEN();
            char str_authenticating[256];
            format_string(str_authenticating, 256, STR_MULTIPLAYER_AUTHENTICATING, NULL);
            window_network_status_open(str_authenticating, []() -> void {
                gNetwork.Close();
            });
            break;
        }
        default:
        {
            const char * error = server_connection->Socket->GetError();
            if (error != nullptr) {
                Console::Error::WriteLine(error);
            }

            Close();
            window_network_status_close();
            window_error_open(STR_UNABLE_TO_CONNECT_TO_SERVER, STR_NONE);
            break;
        }
        }
        break;
    }
    case NETWORK_STATUS_CONNECTED:
    {
        if (!ProcessConnection(*server_connection)) {
            // Do not show disconnect message window when password window closed/canceled
            if (server_connection->AuthStatus == NETWORK_AUTH_REQUIREPASSWORD) {
                window_network_status_close();
            } else {
                char str_disconnected[256];

                if (server_connection->GetLastDisconnectReason()) {
                    const char * disconnect_reason = server_connection->GetLastDisconnectReason();
                    format_string(str_disconnected, 256, STR_MULTIPLAYER_DISCONNECTED_WITH_REASON, &disconnect_reason);
                } else {
                    format_string(str_disconnected, 256, STR_MULTIPLAYER_DISCONNECTED_NO_REASON, NULL);
                }

                window_network_status_open(str_disconnected, NULL);
            }
            Close();
        }
        break;
    }
    }
}

std::vector<std::unique_ptr<NetworkPlayer>>::iterator Network::GetPlayerIteratorByID(uint8 id)
{
    auto it = std::find_if(player_list.begin(), player_list.end(), [&id](std::unique_ptr<NetworkPlayer> const& player) { return player->Id == id; });
    if (it != player_list.end()) {
        return it;
    }
    return player_list.end();
}

NetworkPlayer* Network::GetPlayerByID(uint8 id)
{
    auto it = GetPlayerIteratorByID(id);
    if (it != player_list.end()) {
        return it->get();
    }
    return nullptr;
}

std::vector<std::unique_ptr<NetworkGroup>>::iterator Network::GetGroupIteratorByID(uint8 id)
{
    auto it = std::find_if(group_list.begin(), group_list.end(), [&id](std::unique_ptr<NetworkGroup> const& group) { return group->Id == id; });
    if (it != group_list.end()) {
        return it;
    }
    return group_list.end();
}

NetworkGroup* Network::GetGroupByID(uint8 id)
{
    auto it = GetGroupIteratorByID(id);
    if (it != group_list.end()) {
        return it->get();
    }
    return nullptr;
}

const char* Network::FormatChat(NetworkPlayer* fromplayer, const char* text)
{
    static char formatted[1024];
    char* lineCh = formatted;
    formatted[0] = 0;
    if (fromplayer) {
        lineCh = utf8_write_codepoint(lineCh, FORMAT_OUTLINE);
        lineCh = utf8_write_codepoint(lineCh, FORMAT_BABYBLUE);
        safe_strcpy(lineCh, (const char *) fromplayer->Name.c_str(), sizeof(formatted) - (lineCh - formatted));
        safe_strcat(lineCh, ": ", sizeof(formatted) - (lineCh - formatted));
        lineCh = strchr(lineCh, '\0');
    }
    lineCh = utf8_write_codepoint(lineCh, FORMAT_OUTLINE);
    lineCh = utf8_write_codepoint(lineCh, FORMAT_WHITE);
    char* ptrtext = lineCh;
    safe_strcpy(lineCh, text, 800);
    utf8_remove_format_codes((utf8*)ptrtext, true);
    return formatted;
}

void Network::SendPacketToClients(NetworkPacket& packet, bool front, bool gameCmd)
{
    for (auto it = client_connection_list.begin(); it != client_connection_list.end(); it++) {

        if (gameCmd) {
            // If marked as game command we can not send the packet to connections that are not fully connected.
            // Sending the packet would cause the client to store a command that is behind the tick where he starts,
            // which would be essentially never executed. The clients do not require commands before the server has not sent the map data.
            if ((*it)->Player == nullptr) {
                continue;
            }
        }
        (*it)->QueuePacket(NetworkPacket::Duplicate(packet), front);
    }
}

bool Network::CheckSRAND(uint32 tick, uint32 srand0)
{
    if (server_srand0_tick == 0)
        return true;

    if (tick > server_srand0_tick) {
        server_srand0_tick = 0;
        return true;
    }

    if (game_commands_processed_this_tick != 0) {
        // SRAND/sprite hash is only updated once at beginning of tick so it is invalid otherwise
        return true;
    }

    if (tick == server_srand0_tick) 
    {
        server_srand0_tick = 0;
        // Check that the server and client sprite hashes match
        const char *client_sprite_hash = sprite_checksum();
        const bool sprites_mismatch = server_sprite_hash[0] != '\0' && strcmp(client_sprite_hash, server_sprite_hash);
        // Check PRNG values and sprite hashes, if exist
        if ((srand0 != server_srand0) || sprites_mismatch) {
#ifdef DEBUG_DESYNC
            dbg_report_desync(tick, srand0, server_srand0, client_sprite_hash, server_sprite_hash);
#endif
            return false;
        }
    }
    return true;
}

void Network::KickPlayer(sint32 playerId)
{
    for(auto it = client_connection_list.begin(); it != client_connection_list.end(); it++) {
        if ((*it)->Player->Id == playerId) {
            // Disconnect the client gracefully
            (*it)->SetLastDisconnectReason(STR_MULTIPLAYER_KICKED);
            char str_disconnect_msg[256];
            format_string(str_disconnect_msg, 256, STR_MULTIPLAYER_KICKED_REASON, NULL);
            Server_Send_SETDISCONNECTMSG(*(*it), str_disconnect_msg);
            (*it)->Socket->Disconnect();
            break;
        }
    }
}

void Network::SetPassword(const char* password)
{
    _password = password == nullptr ? "" : password;
}

void Network::ShutdownClient()
{
    if (GetMode() == NETWORK_MODE_CLIENT) {
        server_connection->Socket->Disconnect();
    }
}

std::string Network::GenerateAdvertiseKey()
{
    // Generate a string of 16 random hex characters (64-integer key as a hex formatted string)
    static char hexChars[] = { '0', '1', '2', '3', '4', '5', '6', '7', '8', '9', 'a', 'b', 'c', 'd', 'e', 'f' };
    char key[17];
    for (sint32 i = 0; i < 16; i++) {
        sint32 hexCharIndex = util_rand() % Util::CountOf(hexChars);
        key[i] = hexChars[hexCharIndex];
    }
    key[Util::CountOf(key) - 1] = 0;

    return key;
}

const char *Network::GetMasterServerUrl()
{
    if (str_is_null_or_empty(gConfigNetwork.master_server_url)) {
        return OPENRCT2_MASTER_SERVER_URL;
    } else {
        return gConfigNetwork.master_server_url;
    }
}

NetworkGroup* Network::AddGroup()
{
    NetworkGroup* addedgroup = nullptr;
    sint32 newid = -1;
    // Find first unused group id
    for (sint32 id = 0; id < 255; id++) {
        if (std::find_if(group_list.begin(), group_list.end(), [&id](std::unique_ptr<NetworkGroup> const& group) {
                         return group->Id == id;
            }) == group_list.end()) {
            newid = id;
            break;
        }
    }
    if (newid != -1) {
        std::unique_ptr<NetworkGroup> group(new NetworkGroup); // change to make_unique in c++14
        group->Id = newid;
        group->SetName("Group #" + std::to_string(newid));
        addedgroup = group.get();
        group_list.push_back(std::move(group));
    }
    return addedgroup;
}

void Network::RemoveGroup(uint8 id)
{
    auto group = GetGroupIteratorByID(id);
    if (group != group_list.end()) {
        group_list.erase(group);
    }

    if (GetMode() == NETWORK_MODE_SERVER) {
        _userManager.UnsetUsersOfGroup(id);
        _userManager.Save();
    }
}

uint8 Network::GetGroupIDByHash(const std::string &keyhash)
{
    const NetworkUser * networkUser = _userManager.GetUserByHash(keyhash);

    uint8 groupId = GetDefaultGroup();
    if (networkUser != nullptr && networkUser->GroupId.HasValue()) {
        const uint8 assignedGroup = networkUser->GroupId.GetValue();
        if (GetGroupByID(assignedGroup) != nullptr) {
            groupId = assignedGroup;
        } else {
            log_warning("User %s is assigned to non-existent group %u. Assigning to default group (%u)",
                        keyhash.c_str(), assignedGroup, groupId);
        }
    }
    return groupId;
}

uint8 Network::GetDefaultGroup()
{
    return default_group;
}

void Network::SetDefaultGroup(uint8 id)
{
    if (GetGroupByID(id)) {
        default_group = id;
    }
}

void Network::SaveGroups()
{
    if (GetMode() == NETWORK_MODE_SERVER) {
        utf8 path[MAX_PATH];

        platform_get_user_directory(path, NULL, sizeof(path));
        safe_strcat_path(path, "groups.json", sizeof(path));

        json_t * jsonGroupsCfg = json_object();
        json_t * jsonGroups = json_array();
        for (auto it = group_list.begin(); it != group_list.end(); it++) {
            json_array_append_new(jsonGroups, (*it)->ToJson());
        }
        json_object_set_new(jsonGroupsCfg, "default_group", json_integer(default_group));
        json_object_set_new(jsonGroupsCfg, "groups", jsonGroups);
        try
        {
            Json::WriteToFile(path, jsonGroupsCfg, JSON_INDENT(4) | JSON_PRESERVE_ORDER);
        }
        catch (const Exception &ex)
        {
            log_error("Unable to save %s: %s", path, ex.GetMessage());
        }

        json_decref(jsonGroupsCfg);
    }
}

void Network::SetupDefaultGroups()
{
    std::unique_ptr<NetworkGroup> admin(new NetworkGroup()); // change to make_unique in c++14
    admin->SetName("Admin");
    admin->ActionsAllowed.fill(0xFF);
    admin->Id = 0;
    group_list.push_back(std::move(admin));
    std::unique_ptr<NetworkGroup> spectator(new NetworkGroup()); // change to make_unique in c++14
    spectator->SetName("Spectator");
    spectator->ToggleActionPermission(0); // Chat
    spectator->Id = 1;
    group_list.push_back(std::move(spectator));
    std::unique_ptr<NetworkGroup> user(new NetworkGroup()); // change to make_unique in c++14
    user->SetName("User");
    user->ActionsAllowed.fill(0xFF);
    user->ToggleActionPermission(15); // Kick Player
    user->ToggleActionPermission(16); // Modify Groups
    user->ToggleActionPermission(17); // Set Player Group
    user->ToggleActionPermission(18); // Cheat
    user->ToggleActionPermission(20); // Passwordless login
    user->ToggleActionPermission(21); // Modify Tile
    user->ToggleActionPermission(22); // Edit Scenario Options
    user->Id = 2;
    group_list.push_back(std::move(user));
    SetDefaultGroup(1);
}

void Network::LoadGroups()
{
    group_list.clear();

    utf8 path[MAX_PATH];

    platform_get_user_directory(path, NULL, sizeof(path));
    safe_strcat_path(path, "groups.json", sizeof(path));

    json_t * json = nullptr;
    if (platform_file_exists(path)) {
        try {
            json = Json::ReadFromFile(path);
        } catch (const Exception &e) {
            log_error("Failed to read %s as JSON. Setting default groups. %s", path, e.GetMessage());
        }
    }

    if (json == nullptr) {
        SetupDefaultGroups();
    } else {
        json_t * json_groups = json_object_get(json, "groups");
        size_t groupCount = (size_t)json_array_size(json_groups);
        for (size_t i = 0; i < groupCount; i++) {
            json_t * jsonGroup = json_array_get(json_groups, i);

            std::unique_ptr<NetworkGroup> newgroup(new NetworkGroup(NetworkGroup::FromJson(jsonGroup))); // change to make_unique in c++14
            group_list.push_back(std::move(newgroup));
        }
        json_t * jsonDefaultGroup = json_object_get(json, "default_group");
        default_group = (uint8)json_integer_value(jsonDefaultGroup);
        if (GetGroupByID(default_group) == nullptr) {
            default_group = 0;
        }
        json_decref(json);
    }

    // Host group should always contain all permissions.
    group_list.at(0)->ActionsAllowed.fill(0xFF);
}

std::string Network::BeginLog(const std::string &directory, const std::string &filenameFormat)
{
    utf8 filename[256];
    time_t timer;
    time(&timer);
    auto tmInfo = localtime(&timer);
    if (strftime(filename, sizeof(filename), filenameFormat.c_str(), tmInfo) == 0) {
        throw std::runtime_error("strftime failed");
    }

    return Path::Combine(directory, filename);
}

void Network::AppendLog(const std::string &logPath, const std::string &s)
{
    std::string directory = Path::GetDirectory(logPath);
    if (platform_ensure_directory_exists(directory.c_str())) {
        try
        {
            auto fs = FileStream(logPath, FILE_MODE_APPEND);

            utf8 buffer[256];
            time_t timer;
            time(&timer);
            auto tmInfo = localtime(&timer);
            if (strftime(buffer, sizeof(buffer), "[%Y/%m/%d %H:%M:%S] ", tmInfo) != 0) {
                String::Append(buffer, sizeof(buffer), s.c_str());
                utf8_remove_formatting(buffer, false);
                String::Append(buffer, sizeof(buffer), PLATFORM_NEWLINE);

                fs.Write(buffer, strlen(buffer));
            }
        }
        catch (const Exception &ex)
        {
            log_error("%s", ex.GetMessage());
        }
    }
}

void Network::BeginChatLog()
{
    auto directory = _env->GetDirectoryPath(DIRBASE::USER, DIRID::LOG_CHAT);
    _chatLogPath = BeginLog(directory, _chatLogFilenameFormat);
}

void Network::AppendChatLog(const std::string &s)
{
    if (gConfigNetwork.log_chat) {
        AppendLog(_chatLogPath, s);
    }
}

void Network::CloseChatLog()
{
}

void Network::BeginServerLog()
{
    auto directory = _env->GetDirectoryPath(DIRBASE::USER, DIRID::LOG_SERVER);
    _serverLogPath = BeginLog(directory, (ServerName + _serverLogFilenameFormat));

    // Log server start event
    utf8 logMessage[256];
    if (GetMode() == NETWORK_MODE_CLIENT) {
        format_string(logMessage, sizeof(logMessage), STR_LOG_CLIENT_STARTED, NULL);
    } else if (GetMode() == NETWORK_MODE_SERVER) {
        format_string(logMessage, sizeof(logMessage), STR_LOG_SERVER_STARTED, NULL);
    }
    AppendServerLog(logMessage);
}

void Network::AppendServerLog(const std::string &s)
{
    if (gConfigNetwork.log_server_actions) {
        AppendLog(_serverLogPath.c_str(), s);
    }
}

void Network::CloseServerLog()
{
    // Log server stopped event
    char logMessage[256];
    if (GetMode() == NETWORK_MODE_CLIENT) {
        format_string(logMessage, sizeof(logMessage), STR_LOG_CLIENT_STOPPED, NULL);
    } else if (GetMode() == NETWORK_MODE_SERVER) {
        format_string(logMessage, sizeof(logMessage), STR_LOG_SERVER_STOPPED, NULL);
    }
    AppendServerLog(logMessage);
}

void Network::Client_Send_TOKEN()
{
    log_verbose("requesting token");
    std::unique_ptr<NetworkPacket> packet(NetworkPacket::Allocate());
    *packet << (uint32)NETWORK_COMMAND_TOKEN;
    server_connection->AuthStatus = NETWORK_AUTH_REQUESTED;
    server_connection->QueuePacket(std::move(packet));
}

void Network::Client_Send_AUTH(const char* name, const char* password, const char* pubkey, const char *sig, size_t sigsize)
{
    std::unique_ptr<NetworkPacket> packet(NetworkPacket::Allocate());
    *packet << (uint32)NETWORK_COMMAND_AUTH;
    packet->WriteString(NETWORK_STREAM_ID);
    packet->WriteString(name);
    packet->WriteString(password);
    packet->WriteString(pubkey);
    assert(sigsize <= (size_t)UINT32_MAX);
    *packet << (uint32)sigsize;
    packet->Write((const uint8 *)sig, sigsize);
    server_connection->AuthStatus = NETWORK_AUTH_REQUESTED;
    server_connection->QueuePacket(std::move(packet));
}

void Network::Client_Send_OBJECTS(const std::vector<std::string> &objects)
{
    log_verbose("client requests %u objects", uint32(objects.size()));
    std::unique_ptr<NetworkPacket> packet(NetworkPacket::Allocate());
    *packet << (uint32)NETWORK_COMMAND_OBJECTS << (uint32)objects.size();
    for (uint32 i = 0; i < objects.size(); i++)
    {
        log_verbose("client requests object %s", objects[i].c_str());
        packet->Write((const uint8 *)objects[i].c_str(), 8);
    }
    server_connection->QueuePacket(std::move(packet));
}

void Network::Server_Send_TOKEN(NetworkConnection& connection)
{
    std::unique_ptr<NetworkPacket> packet(NetworkPacket::Allocate());
    *packet << (uint32)NETWORK_COMMAND_TOKEN << (uint32)connection.Challenge.size();
    packet->Write(connection.Challenge.data(), connection.Challenge.size());
    connection.QueuePacket(std::move(packet));
}

void Network::Server_Send_OBJECTS(NetworkConnection& connection, const std::vector<const ObjectRepositoryItem *> &objects) const
{
    log_verbose("Server sends objects list with %u items", objects.size());
    std::unique_ptr<NetworkPacket> packet(NetworkPacket::Allocate());
    *packet << (uint32)NETWORK_COMMAND_OBJECTS << (uint32)objects.size();
    for (size_t i = 0; i < objects.size(); i++)
    {
        log_verbose("Object %.8s (checksum %x)", objects[i]->ObjectEntry.name, objects[i]->ObjectEntry.checksum);
        packet->Write((const uint8 *)objects[i]->ObjectEntry.name, 8);
        *packet << objects[i]->ObjectEntry.checksum << objects[i]->ObjectEntry.flags;
    }
    connection.QueuePacket(std::move(packet));
}

void Network::Server_Send_AUTH(NetworkConnection& connection)
{
    uint8 new_playerid = 0;
    if (connection.Player) {
        new_playerid = connection.Player->Id;
    }
    std::unique_ptr<NetworkPacket> packet(NetworkPacket::Allocate());
    *packet << (uint32)NETWORK_COMMAND_AUTH << (uint32)connection.AuthStatus << (uint8)new_playerid;
    if (connection.AuthStatus == NETWORK_AUTH_BADVERSION) {
        packet->WriteString(NETWORK_STREAM_ID);
    }
    connection.QueuePacket(std::move(packet));
    if (connection.AuthStatus != NETWORK_AUTH_OK && connection.AuthStatus != NETWORK_AUTH_REQUIREPASSWORD) {
        connection.SendQueuedPackets();
        connection.Socket->Disconnect();
    }
}

void Network::Server_Send_MAP(NetworkConnection* connection)
{
    std::vector<const ObjectRepositoryItem *> objects;
    if (connection) {
        objects = connection->RequestedObjects;
    } else {
        // This will send all custom objects to connected clients
        // TODO: fix it so custom objects negotiation is performed even in this case.
        IObjectManager * objManager = GetObjectManager();
        objects = objManager->GetPackableObjects();
    }

    size_t out_size;
    uint8 * header = save_for_network(out_size, objects);
    if (header == nullptr) {
        if (connection) {
            connection->SetLastDisconnectReason(STR_MULTIPLAYER_CONNECTION_CLOSED);
            connection->Socket->Disconnect();
        }
        return;
    }
    size_t chunksize = 65000;
    for (size_t i = 0; i < out_size; i += chunksize) {
        size_t datasize = Math::Min(chunksize, out_size - i);
        std::unique_ptr<NetworkPacket> packet(NetworkPacket::Allocate());
        *packet << (uint32)NETWORK_COMMAND_MAP << (uint32)out_size << (uint32)i;
        packet->Write(&header[i], datasize);
        if (connection) {
            connection->QueuePacket(std::move(packet));
        } else {
            SendPacketToClients(*packet);
        }
    }
    free(header);
}

uint8 * Network::save_for_network(size_t &out_size, const std::vector<const ObjectRepositoryItem *> &objects) const
{
    uint8 * header = nullptr;
    out_size = 0;
    bool RLEState = gUseRLE;
    gUseRLE = false;

    auto ms = MemoryStream();
    if (!SaveMap(&ms, objects)) {
        log_warning("Failed to export map.");
        return nullptr;
    }
    gUseRLE = RLEState;

    const void * data = ms.GetData();
    sint32 size = ms.GetLength();

    uint8 *compressed = util_zlib_deflate((const uint8 *)data, size, &out_size);
    if (compressed != NULL)
    {
        header = (uint8 *)_strdup("open2_sv6_zlib");
        size_t header_len = strlen((char *)header) + 1; // account for null terminator
        header = (uint8 *)realloc(header, header_len + out_size);
        if (header == nullptr) {
            log_error("Failed to allocate %u bytes.", header_len + out_size);
        } else {
            memcpy(&header[header_len], compressed, out_size);
            out_size += header_len;
            log_verbose("Sending map of size %u bytes, compressed to %u bytes", size, out_size);
        }
        free(compressed);
    } else {
        log_warning("Failed to compress the data, falling back to non-compressed sv6.");
        header = (uint8 *)malloc(size);
        if (header == nullptr) {
            log_error("Failed to allocate %u bytes.", size);
        } else {
            out_size = size;
            memcpy(header, data, size);
        }
    }
    return header;
}

void Network::Client_Send_CHAT(const char* text)
{
    std::unique_ptr<NetworkPacket> packet(NetworkPacket::Allocate());
    *packet << (uint32)NETWORK_COMMAND_CHAT;
    packet->WriteString(text);
    server_connection->QueuePacket(std::move(packet));
}

void Network::Server_Send_CHAT(const char* text)
{
    std::unique_ptr<NetworkPacket> packet(NetworkPacket::Allocate());
    *packet << (uint32)NETWORK_COMMAND_CHAT;
    packet->WriteString(text);
    SendPacketToClients(*packet);
}

void Network::Client_Send_GAMECMD(uint32 eax, uint32 ebx, uint32 ecx, uint32 edx, uint32 esi, uint32 edi, uint32 ebp, uint8 callback)
{
    std::unique_ptr<NetworkPacket> packet(NetworkPacket::Allocate());
    *packet << (uint32)NETWORK_COMMAND_GAMECMD << (uint32)gCurrentTicks << eax << (ebx | GAME_COMMAND_FLAG_NETWORKED)
            << ecx << edx << esi << edi << ebp << callback;
    server_connection->QueuePacket(std::move(packet));
}

void Network::Server_Send_GAMECMD(uint32 eax, uint32 ebx, uint32 ecx, uint32 edx, uint32 esi, uint32 edi, uint32 ebp, uint8 playerid, uint8 callback)
{
    std::unique_ptr<NetworkPacket> packet(NetworkPacket::Allocate());
    *packet << (uint32)NETWORK_COMMAND_GAMECMD << (uint32)gCurrentTicks << eax << (ebx | GAME_COMMAND_FLAG_NETWORKED)
            << ecx << edx << esi << edi << ebp << playerid << callback;
    SendPacketToClients(*packet, false, true);
}

void Network::Server_Send_TICK()
{
    last_tick_sent_time = platform_get_ticks();
    std::unique_ptr<NetworkPacket> packet(NetworkPacket::Allocate());
    *packet << (uint32)NETWORK_COMMAND_TICK << (uint32)gCurrentTicks << (uint32)gScenarioSrand0;
    uint32 flags = 0;
    // Simple counter which limits how often a sprite checksum gets sent.
    // This can get somewhat expensive, so we don't want to push it every tick in release,
    // but debug version can check more often.
    static sint32 checksum_counter = 0;
    checksum_counter++;
    if (checksum_counter >= 100) {
        checksum_counter = 0;
        flags |= NETWORK_TICK_FLAG_CHECKSUMS;
    }
    // Send flags always, so we can understand packet structure on the other end,
    // and allow for some expansion.
    *packet << flags;
    if (flags & NETWORK_TICK_FLAG_CHECKSUMS) {
        packet->WriteString(sprite_checksum());
    }
    SendPacketToClients(*packet);
}

void Network::Server_Send_PLAYERLIST()
{
    std::unique_ptr<NetworkPacket> packet(NetworkPacket::Allocate());
    *packet << (uint32)NETWORK_COMMAND_PLAYERLIST << (uint8)player_list.size();
    for (uint32 i = 0; i < player_list.size(); i++) {
        player_list[i]->Write(*packet);
    }
    SendPacketToClients(*packet);
}

void Network::Client_Send_PING()
{
    std::unique_ptr<NetworkPacket> packet(NetworkPacket::Allocate());
    *packet << (uint32)NETWORK_COMMAND_PING;
    server_connection->QueuePacket(std::move(packet));
}

void Network::Server_Send_PING()
{
    last_ping_sent_time = platform_get_ticks();
    std::unique_ptr<NetworkPacket> packet(NetworkPacket::Allocate());
    *packet << (uint32)NETWORK_COMMAND_PING;
    for (auto it = client_connection_list.begin(); it != client_connection_list.end(); it++) {
        (*it)->PingTime = platform_get_ticks();
    }
    SendPacketToClients(*packet, true);
}

void Network::Server_Send_PINGLIST()
{
    std::unique_ptr<NetworkPacket> packet(NetworkPacket::Allocate());
    *packet << (uint32)NETWORK_COMMAND_PINGLIST << (uint8)player_list.size();
    for (size_t i = 0; i < player_list.size(); i++) {
        *packet << player_list[i]->Id << player_list[i]->Ping;
    }
    SendPacketToClients(*packet);
}

void Network::Server_Send_SETDISCONNECTMSG(NetworkConnection& connection, const char* msg)
{
    std::unique_ptr<NetworkPacket> packet(NetworkPacket::Allocate());
    *packet << (uint32)NETWORK_COMMAND_SETDISCONNECTMSG;
    packet->WriteString(msg);
    connection.QueuePacket(std::move(packet));
    connection.SendQueuedPackets();
}

void Network::Server_Send_GAMEINFO(NetworkConnection& connection)
{
    std::unique_ptr<NetworkPacket> packet(NetworkPacket::Allocate());
    *packet << (uint32)NETWORK_COMMAND_GAMEINFO;
#ifndef DISABLE_HTTP
    json_t* obj = json_object();
    json_object_set_new(obj, "name", json_string(gConfigNetwork.server_name));
    json_object_set_new(obj, "requiresPassword", json_boolean(_password.size() > 0));
    json_object_set_new(obj, "version", json_string(NETWORK_STREAM_ID));
    json_object_set_new(obj, "players", json_integer(player_list.size()));
    json_object_set_new(obj, "maxPlayers", json_integer(gConfigNetwork.maxplayers));
    json_object_set_new(obj, "description", json_string(gConfigNetwork.server_description));
    json_object_set_new(obj, "greeting", json_string(gConfigNetwork.server_greeting));
    json_object_set_new(obj, "dedicated", json_boolean(gOpenRCT2Headless));

    // Provider details
    json_t* jsonProvider = json_object();
    json_object_set_new(jsonProvider, "name", json_string(gConfigNetwork.provider_name));
    json_object_set_new(jsonProvider, "email", json_string(gConfigNetwork.provider_email));
    json_object_set_new(jsonProvider, "website", json_string(gConfigNetwork.provider_website));
    json_object_set_new(obj, "provider", jsonProvider);

    packet->WriteString(json_dumps(obj, 0));
    json_decref(obj);
#endif
    connection.QueuePacket(std::move(packet));
}

void Network::Server_Send_SHOWERROR(NetworkConnection& connection, rct_string_id title, rct_string_id message)
{
    std::unique_ptr<NetworkPacket> packet(NetworkPacket::Allocate());
    *packet << (uint32)NETWORK_COMMAND_SHOWERROR << title << message;
    connection.QueuePacket(std::move(packet));
}

void Network::Server_Send_GROUPLIST(NetworkConnection& connection)
{
    std::unique_ptr<NetworkPacket> packet(NetworkPacket::Allocate());
    *packet << (uint32)NETWORK_COMMAND_GROUPLIST << (uint8)group_list.size() << default_group;
    for (uint32 i = 0; i < group_list.size(); i++) {
        group_list[i]->Write(*packet);
    }
    connection.QueuePacket(std::move(packet));
}

void Network::Server_Send_EVENT_PLAYER_JOINED(const char *playerName)
{
    std::unique_ptr<NetworkPacket> packet(NetworkPacket::Allocate());
    *packet << (uint32)NETWORK_COMMAND_EVENT;
    *packet << (uint16)SERVER_EVENT_PLAYER_JOINED;
    packet->WriteString(playerName);
    SendPacketToClients(*packet);
}

void Network::Server_Send_EVENT_PLAYER_DISCONNECTED(const char *playerName, const char *reason)
{
    std::unique_ptr<NetworkPacket> packet(NetworkPacket::Allocate());
    *packet << (uint32)NETWORK_COMMAND_EVENT;
    *packet << (uint16)SERVER_EVENT_PLAYER_DISCONNECTED;
    packet->WriteString(playerName);
    packet->WriteString(reason);
    SendPacketToClients(*packet);
}

bool Network::ProcessConnection(NetworkConnection& connection)
{
    sint32 packetStatus;
    do {
        packetStatus = connection.ReadPacket();
        switch(packetStatus) {
        case NETWORK_READPACKET_DISCONNECTED:
            // closed connection or network error
            if (!connection.GetLastDisconnectReason()) {
                connection.SetLastDisconnectReason(STR_MULTIPLAYER_CONNECTION_CLOSED);
            }
            return false;
            break;
        case NETWORK_READPACKET_SUCCESS:
            // done reading in packet
            ProcessPacket(connection, connection.InboundPacket);
            if (connection.Socket == nullptr) {
                return false;
            }
            break;
        case NETWORK_READPACKET_MORE_DATA:
            // more data required to be read
            break;
        case NETWORK_READPACKET_NO_DATA:
            // could not read anything from socket
            break;
        }
    } while (packetStatus == NETWORK_READPACKET_MORE_DATA || packetStatus == NETWORK_READPACKET_SUCCESS);
    connection.SendQueuedPackets();
    if (!connection.ReceivedPacketRecently()) {
        if (!connection.GetLastDisconnectReason()) {
            connection.SetLastDisconnectReason(STR_MULTIPLAYER_NO_DATA);
        }
        return false;
    }
    return true;
}

void Network::ProcessPacket(NetworkConnection& connection, NetworkPacket& packet)
{
    uint32 command;
    packet >> command;
    if (command < NETWORK_COMMAND_MAX) {
        switch (gNetwork.GetMode()) {
        case NETWORK_MODE_SERVER:
            if (server_command_handlers[command]) {
                if (connection.AuthStatus == NETWORK_AUTH_OK || !packet.CommandRequiresAuth()) {
                    (this->*server_command_handlers[command])(connection, packet);
                }
            }
            break;
        case NETWORK_MODE_CLIENT:
            if (client_command_handlers[command]) {
                (this->*client_command_handlers[command])(connection, packet);
            }
            break;
        }
    }
    packet.Clear();
}

<<<<<<< HEAD
=======

=======
void Network::ProcessGameCommandQueue()
{
    while (game_command_queue.begin() != game_command_queue.end()) {

        // run all the game commands at the current tick
        const GameCommand& gc = (*game_command_queue.begin());

        // If our tick is higher than the command tick we are in trouble.
        if (mode == NETWORK_MODE_CLIENT) {

			if (game_command_queue.begin()->tick < gCurrentTicks) {
				// Having old command from a tick where we have not been fully connected,
				// the command is useless for us so lets ditch it.
				game_command_queue.erase(game_command_queue.begin());

				// At this point we should not return, would add the possibility to skip commands this tick.
				continue;
			}

            if (game_command_queue.begin()->tick != gCurrentTicks)
                return;
        }

        if (GetPlayerID() == gc.playerid) {
            game_command_callback = game_command_callback_get_callback(gc.callback);
        }

        game_command_playerid = gc.playerid;

        sint32 command = gc.esi;
        sint32 flags = gc.ebx;
        if (mode == NETWORK_MODE_SERVER)
            flags |= GAME_COMMAND_FLAG_NETWORKED;

        money32 cost = game_do_command(gc.eax, flags, gc.ecx, gc.edx, gc.esi, gc.edi, gc.ebp);
            
        if (cost != MONEY32_UNDEFINED)
        {
            game_commands_processed_this_tick++;
            NetworkPlayer* player = GetPlayerByID(gc.playerid);
            if (!player)
                return;

            player->LastAction = NetworkActions::FindCommand(command);
            player->LastActionTime = gc.tick;
            player->AddMoneySpent(cost);

            if (mode == NETWORK_MODE_SERVER) {

                if (command == GAME_COMMAND_PLACE_SCENERY) {
                    player->LastPlaceSceneryTime = player->LastActionTime;
                }
                else if (command == GAME_COMMAND_DEMOLISH_RIDE) {
                    player->LastDemolishRideTime = player->LastActionTime;
                }

                Server_Send_GAMECMD(gc.eax, gc.ebx, gc.ecx, gc.edx, gc.esi, gc.edi, gc.ebp, gc.playerid, gc.callback);
            }
        }
        
        game_command_queue.erase(game_command_queue.begin());
    }

    // Check synchronisation
    if (mode == NETWORK_MODE_CLIENT && !_desynchronised && !CheckSRAND(gCurrentTicks, gScenarioSrand0)) {
        _desynchronised = true;

        char str_desync[256];
        format_string(str_desync, 256, STR_MULTIPLAYER_DESYNC, NULL);
        window_network_status_open(str_desync, NULL);
        if (!gConfigNetwork.stay_connected) {
            Close();
        }
    }

    if (mode == NETWORK_MODE_SERVER)
    {
        for (const auto& it : client_connection_list)
        {
            it->SendQueuedPackets();
        }
    }
}
>>>>>>> 9f3da9fc

void Network::AddClient(ITcpSocket * socket)
{
    auto connection = std::unique_ptr<NetworkConnection>(new NetworkConnection);  // change to make_unique in c++14
    connection->Socket = socket;
    char addr[128];
    snprintf(addr, sizeof(addr), "Client joined from %s", socket->GetHostName());
    AppendServerLog(addr);
    client_connection_list.push_back(std::move(connection));
}

void Network::RemoveClient(std::unique_ptr<NetworkConnection>& connection)
{
    NetworkPlayer* connection_player = connection->Player;
    if (connection_player) {
        char text[256];
        const char * has_disconnected_args[2] = {
                (char *) connection_player->Name.c_str(),
                connection->GetLastDisconnectReason()
        };
        if (has_disconnected_args[1]) {
            format_string(text, 256, STR_MULTIPLAYER_PLAYER_HAS_DISCONNECTED_WITH_REASON, has_disconnected_args);
        } else {
            format_string(text, 256, STR_MULTIPLAYER_PLAYER_HAS_DISCONNECTED_NO_REASON, &(has_disconnected_args[0]));
        }

        chat_history_add(text);
        rct_peep* pickup_peep = network_get_pickup_peep(connection_player->Id);
        if(pickup_peep) {
            game_command_playerid = connection_player->Id;
            game_do_command(pickup_peep->sprite_index, GAME_COMMAND_FLAG_APPLY, 1, 0, pickup_peep->type == PEEP_TYPE_GUEST ? GAME_COMMAND_PICKUP_GUEST : GAME_COMMAND_PICKUP_STAFF, network_get_pickup_peep_old_x(connection_player->Id), 0);
        }
        gNetwork.Server_Send_EVENT_PLAYER_DISCONNECTED((char*)connection_player->Name.c_str(), connection->GetLastDisconnectReason());

        // Log player disconnected event
        AppendServerLog(text);
    }
    player_list.erase(std::remove_if(player_list.begin(), player_list.end(), [connection_player](std::unique_ptr<NetworkPlayer>& player){
                          return player.get() == connection_player;
                      }), player_list.end());
    client_connection_list.remove(connection);
    Server_Send_PLAYERLIST();
}

NetworkPlayer* Network::AddPlayer(const utf8 *name, const std::string &keyhash)
{
    NetworkPlayer* addedplayer = nullptr;
    sint32 newid = -1;
    if (GetMode() == NETWORK_MODE_SERVER) {
        // Find first unused player id
        for (sint32 id = 0; id < 255; id++) {
            if (std::find_if(player_list.begin(), player_list.end(), [&id](std::unique_ptr<NetworkPlayer> const& player) {
                             return player->Id == id;
                }) == player_list.end()) {
                newid = id;
                break;
            }
        }
    } else {
        newid = 0;
    }
    if (newid != -1) {
        std::unique_ptr<NetworkPlayer> player;
        if (GetMode() == NETWORK_MODE_SERVER) {
            // Load keys host may have added manually
            _userManager.Load();

            // Check if the key is registered
            const NetworkUser * networkUser = _userManager.GetUserByHash(keyhash);

            player = std::unique_ptr<NetworkPlayer>(new NetworkPlayer); // change to make_unique in c++14
            player->Id = newid;
            player->KeyHash = keyhash;
            if (networkUser == nullptr) {
                player->Group = GetDefaultGroup();
                if (!String::IsNullOrEmpty(name)) {
                    player->SetName(MakePlayerNameUnique(std::string(name)));
                }
            } else {
                player->Group = networkUser->GroupId.GetValueOrDefault(GetDefaultGroup());
                player->SetName(networkUser->Name);
            }
        } else {
            player = std::unique_ptr<NetworkPlayer>(new NetworkPlayer); // change to make_unique in c++14
            player->Id = newid;
            player->Group = GetDefaultGroup();
            player->SetName(name);
        }

        addedplayer = player.get();
        player_list.push_back(std::move(player));
    }
    return addedplayer;
}

std::string Network::MakePlayerNameUnique(const std::string &name)
{
    // Note: Player names are case-insensitive

    std::string new_name = name.substr(0, 31);
    sint32 counter = 1;
    bool unique;
    do {
        unique = true;

        // Check if there is already a player with this name in the server
        for (const auto &player : player_list) {
            if (String::Equals(player->Name.c_str(), new_name.c_str(), true)) {
                unique = false;
                break;
            }
        }

        if (unique) {
            // Check if there is already a registered player with this name
            if (_userManager.GetUserByName(new_name) != nullptr) {
                unique = false;
            }
        }

        if (!unique) {
            // Increment name counter
            counter++;
            new_name = name.substr(0, 31) + " #" + std::to_string(counter);
        }
    } while (!unique);
    return new_name;
}

void Network::Client_Handle_TOKEN(NetworkConnection& connection, NetworkPacket& packet)
{
    utf8 keyPath[MAX_PATH];
    network_get_private_key_path(keyPath, sizeof(keyPath), gConfigNetwork.player_name);
    if (!platform_file_exists(keyPath)) {
        log_error("Key file (%s) was not found. Restart client to re-generate it.", keyPath);
        return;
    }

    try
    {
        auto fs = FileStream(keyPath, FILE_MODE_OPEN);
        if (!_key.LoadPrivate(&fs))
        {
            throw Exception();
        }
    }
    catch (Exception)
    {
        log_error("Failed to load key %s", keyPath);
        connection.SetLastDisconnectReason(STR_MULTIPLAYER_VERIFICATION_FAILURE);
        connection.Socket->Disconnect();
        return;
    }

    uint32 challenge_size;
    packet >> challenge_size;
    const char *challenge = (const char *)packet.Read(challenge_size);
    size_t sigsize;
    char *signature;
    const std::string pubkey = _key.PublicKeyString();
    _challenge.resize(challenge_size);
    memcpy(_challenge.data(), challenge, challenge_size);
    bool ok = _key.Sign(_challenge.data(), _challenge.size(), &signature, &sigsize);
    if (!ok) {
        log_error("Failed to sign server's challenge.");
        connection.SetLastDisconnectReason(STR_MULTIPLAYER_VERIFICATION_FAILURE);
        connection.Socket->Disconnect();
        return;
    }
    // Don't keep private key in memory. There's no need and it may get leaked
    // when process dump gets collected at some point in future.
    _key.Unload();
    Client_Send_AUTH(gConfigNetwork.player_name, "", pubkey.c_str(), signature, sigsize);
    delete [] signature;
}

void Network::Client_Handle_AUTH(NetworkConnection& connection, NetworkPacket& packet)
{
    uint32 auth_status;
    packet >> auth_status >> (uint8&)player_id;
    connection.AuthStatus = (NETWORK_AUTH)auth_status;
    switch(connection.AuthStatus) {
    case NETWORK_AUTH_OK:
        Client_Send_GAMEINFO();
        break;
    case NETWORK_AUTH_BADNAME:
        connection.SetLastDisconnectReason(STR_MULTIPLAYER_BAD_PLAYER_NAME);
        connection.Socket->Disconnect();
        break;
    case NETWORK_AUTH_BADVERSION:
    {
        const char *version = packet.ReadString();
        connection.SetLastDisconnectReason(STR_MULTIPLAYER_INCORRECT_SOFTWARE_VERSION, &version);
        connection.Socket->Disconnect();
        break;
    }
    case NETWORK_AUTH_BADPASSWORD:
        connection.SetLastDisconnectReason(STR_MULTIPLAYER_BAD_PASSWORD);
        connection.Socket->Disconnect();
        break;
    case NETWORK_AUTH_VERIFICATIONFAILURE:
        connection.SetLastDisconnectReason(STR_MULTIPLAYER_VERIFICATION_FAILURE);
        connection.Socket->Disconnect();
        break;
    case NETWORK_AUTH_FULL:
        connection.SetLastDisconnectReason(STR_MULTIPLAYER_SERVER_FULL);
        connection.Socket->Disconnect();
        break;
    case NETWORK_AUTH_REQUIREPASSWORD:
        window_network_status_open_password();
        break;
    case NETWORK_AUTH_UNKNOWN_KEY_DISALLOWED:
        connection.SetLastDisconnectReason(STR_MULTIPLAYER_UNKNOWN_KEY_DISALLOWED);
        connection.Socket->Disconnect();
        break;
    default:
        connection.SetLastDisconnectReason(STR_MULTIPLAYER_INCORRECT_SOFTWARE_VERSION);
        connection.Socket->Disconnect();
        break;
    }
}

void Network::Server_Client_Joined(const char* name, const std::string &keyhash, NetworkConnection& connection)
{
    NetworkPlayer* player = AddPlayer(name, keyhash);
    connection.Player = player;
    if (player) {
        char text[256];
        const char * player_name = (const char *) player->Name.c_str();
        format_string(text, 256, STR_MULTIPLAYER_PLAYER_HAS_JOINED_THE_GAME, &player_name);
        chat_history_add(text);

        IObjectManager * objManager = GetObjectManager();
        auto objects = objManager->GetPackableObjects();
        Server_Send_OBJECTS(connection, objects);

        // Log player joining event
        AppendServerLog(text);
    }
}

void Network::Server_Handle_TOKEN(NetworkConnection& connection, NetworkPacket& packet)
{
    uint8 token_size = 10 + (rand() & 0x7f);
    connection.Challenge.resize(token_size);
    for (sint32 i = 0; i < token_size; i++) {
        connection.Challenge[i] = (uint8)(rand() & 0xff);
    }
    Server_Send_TOKEN(connection);
}

void Network::Client_Handle_OBJECTS(NetworkConnection& connection, NetworkPacket& packet)
{
    IObjectRepository * repo = GetObjectRepository();
    uint32 size;
    packet >> size;
    log_verbose("client received object list, it has %u entries", size);
    std::vector<std::string> requested_objects;
    for (uint32 i = 0; i < size; i++)
    {
        const char * name = (const char *)packet.Read(8);
        // Required, as packet has no null terminators.
        std::string s(name, name + 8);
        uint32 checksum, flags;
        packet >> checksum >> flags;
        const ObjectRepositoryItem * ori = repo->FindObject(s.c_str());
        // This could potentially request the object if checksums don't match, but since client
        // won't replace its version with server-provided one, we don't do that.
        if (ori == nullptr) {
            log_verbose("Requesting object %s with checksum %x from server",
                        s.c_str(), checksum);
            requested_objects.push_back(s);
        } else if (ori->ObjectEntry.checksum != checksum || ori->ObjectEntry.flags != flags) {
            log_warning("Object %s has different checksum/flags (%x/%x) than server (%x/%x).",
                        s.c_str(), ori->ObjectEntry.checksum, ori->ObjectEntry.flags, checksum, flags);
        }
    }
    Client_Send_OBJECTS(requested_objects);
}

void Network::Server_Handle_OBJECTS(NetworkConnection& connection, NetworkPacket& packet)
{
    uint32 size;
    packet >> size;
    log_verbose("Client requested %u objects", size);
    IObjectRepository * repo = GetObjectRepository();
    for (uint32 i = 0; i < size; i++)
    {
        const char * name = (const char *)packet.Read(8);
        // This is required, as packet does not have null terminator
        std::string s(name, name + 8);
        log_verbose("Client requested object %s", s.c_str());
        const ObjectRepositoryItem * item = repo->FindObject(s.c_str());
        if (item == nullptr) {
            log_warning("Client tried getting non-existent object %s from us.", s.c_str());
        } else {
            connection.RequestedObjects.push_back(item);
        }
    }

    const char * player_name = (const char *) connection.Player->Name.c_str();
    Server_Send_MAP(&connection);
    gNetwork.Server_Send_EVENT_PLAYER_JOINED(player_name);
    Server_Send_GROUPLIST(connection);
    Server_Send_PLAYERLIST();
}

void Network::Server_Handle_AUTH(NetworkConnection& connection, NetworkPacket& packet)
{
    if (connection.AuthStatus != NETWORK_AUTH_OK) {
        const char* gameversion = packet.ReadString();
        const char* name = packet.ReadString();
        const char* password = packet.ReadString();
        const char *pubkey = (const char *)packet.ReadString();
        uint32 sigsize;
        packet >> sigsize;
        if (pubkey == nullptr) {
            connection.AuthStatus = NETWORK_AUTH_VERIFICATIONFAILURE;
        } else {
            try
            {
                const char *signature = (const char *)packet.Read(sigsize);
                if (signature == nullptr)
                {
                    throw Exception();
                }

                auto ms = MemoryStream(pubkey, strlen(pubkey));
                if (!connection.Key.LoadPublic(&ms))
                {
                    throw Exception();
                }

                bool verified = connection.Key.Verify(connection.Challenge.data(), connection.Challenge.size(), signature, sigsize);
                const std::string hash = connection.Key.PublicKeyHash();
                if (verified)
                {
                    log_verbose("Signature verification ok. Hash %s", hash.c_str());
                    if (gConfigNetwork.known_keys_only && _userManager.GetUserByHash(hash) == nullptr)
                    {
                        log_verbose("Hash %s, not known", hash.c_str());
                        connection.AuthStatus = NETWORK_AUTH_UNKNOWN_KEY_DISALLOWED;
                    }
                    else
                    {
                        connection.AuthStatus = NETWORK_AUTH_VERIFIED;
                    }
                }
                else
                {
                    connection.AuthStatus = NETWORK_AUTH_VERIFICATIONFAILURE;
                    log_verbose("Signature verification failed!");
                }
            }
            catch (Exception)
            {
                connection.AuthStatus = NETWORK_AUTH_VERIFICATIONFAILURE;
                log_verbose("Signature verification failed, invalid data!");
            }
        }

        bool passwordless = false;
        if (connection.AuthStatus == NETWORK_AUTH_VERIFIED) {
            const NetworkGroup * group = GetGroupByID(GetGroupIDByHash(connection.Key.PublicKeyHash()));
            passwordless = group->CanPerformCommand(MISC_COMMAND_PASSWORDLESS_LOGIN);
        }
        if (!gameversion || strcmp(gameversion, NETWORK_STREAM_ID) != 0) {
            connection.AuthStatus = NETWORK_AUTH_BADVERSION;
        } else
        if (!name) {
            connection.AuthStatus = NETWORK_AUTH_BADNAME;
        } else
        if (!passwordless) {
            if ((!password || strlen(password) == 0) && _password.size() > 0) {
                connection.AuthStatus = NETWORK_AUTH_REQUIREPASSWORD;
            } else
            if (password && _password != password) {
                connection.AuthStatus = NETWORK_AUTH_BADPASSWORD;
            }
        }

        if ((size_t)gConfigNetwork.maxplayers <= player_list.size()) {
            connection.AuthStatus = NETWORK_AUTH_FULL;
        } else
        if (connection.AuthStatus == NETWORK_AUTH_VERIFIED) {
            connection.AuthStatus = NETWORK_AUTH_OK;
            const std::string hash = connection.Key.PublicKeyHash();
            Server_Client_Joined(name, hash, connection);
        } else
        if (connection.AuthStatus != NETWORK_AUTH_REQUIREPASSWORD) {
            log_error("Unknown failure (%d) while authenticating client", connection.AuthStatus);
        }
        Server_Send_AUTH(connection);
    }
}

void Network::Client_Handle_MAP(NetworkConnection& connection, NetworkPacket& packet)
{
    uint32 size, offset;
    packet >> size >> offset;
    sint32 chunksize = (sint32)(packet.Size - packet.BytesRead);
    if (chunksize <= 0) {
        return;
    }
    if (size > chunk_buffer.size()) {
        chunk_buffer.resize(size);
    }
    char str_downloading_map[256];
    uint32 downloading_map_args[2] = {(offset + chunksize) / 1024, size / 1024};
    format_string(str_downloading_map, 256, STR_MULTIPLAYER_DOWNLOADING_MAP, downloading_map_args);
    window_network_status_open(str_downloading_map, []() -> void {
        gNetwork.Close();
    });
    memcpy(&chunk_buffer[offset], (void*)packet.Read(chunksize), chunksize);
    if (offset + chunksize == size) {
        window_network_status_close();
        bool has_to_free = false;
        uint8 *data = &chunk_buffer[0];
        size_t data_size = size;
        // zlib-compressed
        if (strcmp("open2_sv6_zlib", (char *)&chunk_buffer[0]) == 0)
        {
            log_verbose("Received zlib-compressed sv6 map");
            has_to_free = true;
            size_t header_len = strlen("open2_sv6_zlib") + 1;
            data = util_zlib_inflate(&chunk_buffer[header_len], size - header_len, &data_size);
            if (data == NULL)
            {
                log_warning("Failed to decompress data sent from server.");
                Close();
                return;
            }
        } else {
            log_verbose("Assuming received map is in plain sv6 format");
        }

        auto ms = MemoryStream(data, data_size);
        if (LoadMap(&ms))
        {
            game_load_init();
            game_command_queue.clear();
            server_tick = gCurrentTicks;
            server_srand0_tick = 0;
            // window_network_status_open("Loaded new map from network");
            _desynchronised = false;
            gFirstTimeSaving = true;

            // Notify user he is now online and which shortcut key enables chat
            network_chat_show_connected_message();
        }
        else
        {
            //Something went wrong, game is not loaded. Return to main screen.
            game_do_command(0, GAME_COMMAND_FLAG_APPLY, 0, 0, GAME_COMMAND_LOAD_OR_QUIT, 1, 0);
        }
        if (has_to_free)
        {
            free(data);
        }
    }
}

bool Network::LoadMap(IStream * stream)
{
    bool result = false;
    try
    {
        auto importer = std::unique_ptr<IParkImporter>(ParkImporter::CreateS6());
        importer->LoadFromStream(stream, false);
        importer->Import();

        sprite_position_tween_reset();

        // Read checksum
        uint32 checksum = stream->ReadValue<uint32>();
        UNUSED(checksum);

        // Read other data not in normal save files
        stream->Read(gSpriteSpatialIndex, 0x10001 * sizeof(uint16));
        gGamePaused = stream->ReadValue<uint32>();
        _guestGenerationProbability = stream->ReadValue<uint32>();
        _suggestedGuestMaximum = stream->ReadValue<uint32>();
        gCheatsSandboxMode = stream->ReadValue<uint8>() != 0;
        gCheatsDisableClearanceChecks = stream->ReadValue<uint8>() != 0;
        gCheatsDisableSupportLimits = stream->ReadValue<uint8>() != 0;
        gCheatsDisableTrainLengthLimit = stream->ReadValue<uint8>() != 0;
        gCheatsEnableChainLiftOnAllTrack = stream->ReadValue<uint8>() != 0;
        gCheatsShowAllOperatingModes = stream->ReadValue<uint8>() != 0;
        gCheatsShowVehiclesFromOtherTrackTypes = stream->ReadValue<uint8>() != 0;
        gCheatsFastLiftHill = stream->ReadValue<uint8>() != 0;
        gCheatsDisableBrakesFailure = stream->ReadValue<uint8>() != 0;
        gCheatsDisableAllBreakdowns = stream->ReadValue<uint8>() != 0;
        gCheatsUnlockAllPrices = stream->ReadValue<uint8>() != 0;
        gCheatsBuildInPauseMode = stream->ReadValue<uint8>() != 0;
        gCheatsIgnoreRideIntensity = stream->ReadValue<uint8>() != 0;
        gCheatsDisableVandalism = stream->ReadValue<uint8>() != 0;
        gCheatsDisableLittering = stream->ReadValue<uint8>() != 0;
        gCheatsNeverendingMarketing = stream->ReadValue<uint8>() != 0;
        gCheatsFreezeClimate = stream->ReadValue<uint8>() != 0;
        gCheatsDisablePlantAging = stream->ReadValue<uint8>() != 0;
        gCheatsAllowArbitraryRideTypeChanges = stream->ReadValue<uint8>() != 0;
        gCheatsDisableRideValueAging = stream->ReadValue<uint8>() != 0;
        gConfigGeneral.show_real_names_of_guests = stream->ReadValue<uint8>() != 0;

        gLastAutoSaveUpdate = AUTOSAVE_PAUSE;
        result = true;
    }
    catch (const Exception &)
    {
    }
    return result;
}

bool Network::SaveMap(IStream * stream, const std::vector<const ObjectRepositoryItem *> &objects) const
{
    bool result = false;
    viewport_set_saved_view();
    try
    {
        auto s6exporter = std::make_unique<S6Exporter>();
        s6exporter->ExportObjectsList = objects;
        s6exporter->Export();
        s6exporter->SaveGame(stream);

        // Write other data not in normal save files
        stream->Write(gSpriteSpatialIndex, 0x10001 * sizeof(uint16));
        stream->WriteValue<uint32>(gGamePaused);
        stream->WriteValue<uint32>(_guestGenerationProbability);
        stream->WriteValue<uint32>(_suggestedGuestMaximum);
        stream->WriteValue<uint8>(gCheatsSandboxMode);
        stream->WriteValue<uint8>(gCheatsDisableClearanceChecks);
        stream->WriteValue<uint8>(gCheatsDisableSupportLimits);
        stream->WriteValue<uint8>(gCheatsDisableTrainLengthLimit);
        stream->WriteValue<uint8>(gCheatsEnableChainLiftOnAllTrack);
        stream->WriteValue<uint8>(gCheatsShowAllOperatingModes);
        stream->WriteValue<uint8>(gCheatsShowVehiclesFromOtherTrackTypes);
        stream->WriteValue<uint8>(gCheatsFastLiftHill);
        stream->WriteValue<uint8>(gCheatsDisableBrakesFailure);
        stream->WriteValue<uint8>(gCheatsDisableAllBreakdowns);
        stream->WriteValue<uint8>(gCheatsUnlockAllPrices);
        stream->WriteValue<uint8>(gCheatsBuildInPauseMode);
        stream->WriteValue<uint8>(gCheatsIgnoreRideIntensity);
        stream->WriteValue<uint8>(gCheatsDisableVandalism);
        stream->WriteValue<uint8>(gCheatsDisableLittering);
        stream->WriteValue<uint8>(gCheatsNeverendingMarketing);
        stream->WriteValue<uint8>(gCheatsFreezeClimate);
        stream->WriteValue<uint8>(gCheatsDisablePlantAging);
        stream->WriteValue<uint8>(gCheatsAllowArbitraryRideTypeChanges);
        stream->WriteValue<uint8>(gCheatsDisableRideValueAging);
        stream->WriteValue<uint8>(gConfigGeneral.show_real_names_of_guests);

        result = true;
    }
    catch (const Exception &)
    {
    }
    return result;
}

void Network::Client_Handle_CHAT(NetworkConnection& connection, NetworkPacket& packet)
{
    const char* text = packet.ReadString();
    if (text) {
        chat_history_add(text);
    }
}

void Network::Server_Handle_CHAT(NetworkConnection& connection, NetworkPacket& packet)
{
    if (connection.Player) {
        NetworkGroup* group = GetGroupByID(connection.Player->Group);
        if (!group || (group && !group->CanPerformCommand(MISC_COMMAND_CHAT))) {
            return;
        }
    }
    const char* text = packet.ReadString();
    if (text) {
        const char* formatted = FormatChat(connection.Player, text);
        chat_history_add(formatted);
        Server_Send_CHAT(formatted);
    }
}

void Network::Client_Handle_GAMECMD(NetworkConnection& connection, NetworkPacket& packet)
{
    uint32 tick;
    uint32 args[7];
    uint8 playerid;
    uint8 callback;
    packet >> tick >> args[0] >> args[1] >> args[2] >> args[3] >> args[4] >> args[5] >> args[6] >> playerid >> callback;

    GameCommand gc = GameCommand(tick, args, playerid, callback);
    game_command_queue.insert(gc);
}

void Network::Server_Handle_GAMECMD(NetworkConnection& connection, NetworkPacket& packet)
{
    uint32 tick;
    uint32 args[7];
    uint8 playerid;
    uint8 callback;

    if (!connection.Player) {
        return;
    }

    playerid = connection.Player->Id;

    packet >> tick >> args[0] >> args[1] >> args[2] >> args[3] >> args[4] >> args[5] >> args[6] >> callback;

    sint32 commandCommand = args[4];

    uint32 ticks = platform_get_ticks(); //tick count is different by time last_action_time is set, keep same value.

    // Check if player's group permission allows command to run
    NetworkGroup* group = GetGroupByID(connection.Player->Group);
    if (!group || (group && !group->CanPerformCommand(commandCommand))) {
        Server_Send_SHOWERROR(connection, STR_CANT_DO_THIS, STR_PERMISSION_DENIED);
        return;
    }

    // In case someone modifies the code / memory to enable cluster build,
    // require a small delay in between placing scenery to provide some security, as
    // cluster mode is a for loop that runs the place_scenery code multiple times.
    if (commandCommand == GAME_COMMAND_PLACE_SCENERY) {
        if (
            ticks - connection.Player->LastPlaceSceneryTime < ACTION_COOLDOWN_TIME_PLACE_SCENERY &&
            // In case platform_get_ticks() wraps after ~49 days, ignore larger logged times.
            ticks > connection.Player->LastPlaceSceneryTime
        ) {
            if (!(group->CanPerformCommand(MISC_COMMAND_TOGGLE_SCENERY_CLUSTER))) {
                Server_Send_SHOWERROR(connection, STR_CANT_DO_THIS, STR_NETWORK_ACTION_RATE_LIMIT_MESSAGE);
                return;
            }
        }
    }
    // This is to prevent abuse of demolishing rides. Anyone that is not the server
    // host will have to wait a small amount of time in between deleting rides.
    else if (commandCommand == GAME_COMMAND_DEMOLISH_RIDE) {
        if (
            ticks - connection.Player->LastDemolishRideTime < ACTION_COOLDOWN_TIME_DEMOLISH_RIDE &&
            // In case platform_get_ticks() wraps after ~49 days, ignore larger logged times.
            ticks > connection.Player->LastDemolishRideTime
        ) {
            Server_Send_SHOWERROR(connection, STR_CANT_DO_THIS, STR_NETWORK_ACTION_RATE_LIMIT_MESSAGE);
            return;
        }
    }
    // Don't let clients send pause or quit
    else if (commandCommand == GAME_COMMAND_TOGGLE_PAUSE ||
        commandCommand == GAME_COMMAND_LOAD_OR_QUIT
    ) {
        return;
    }

    GameCommand gc = GameCommand(tick, args, playerid, callback);
    game_command_queue.insert(gc);
}

void Network::Client_Handle_TICK(NetworkConnection& connection, NetworkPacket& packet)
{
    uint32 srand0;
    uint32 flags;
    // Note: older server version may not advertise flags at all.
    // NetworkPacket will return 0, if trying to read past end of buffer,
    // so flags == 0 is expected in such cases.
    packet >> server_tick >> srand0 >> flags;
    if (server_srand0_tick == 0) {
        server_srand0 = srand0;
        server_srand0_tick = server_tick;
        server_sprite_hash[0] = '\0';
        if (flags & NETWORK_TICK_FLAG_CHECKSUMS)
        {
            const char* text = packet.ReadString();
            if (text != nullptr)
            {
                safe_strcpy(server_sprite_hash, text, sizeof(server_sprite_hash));
            }
        }
    }
    game_commands_processed_this_tick = 0;
}

void Network::Client_Handle_PLAYERLIST(NetworkConnection& connection, NetworkPacket& packet)
{
    uint8 size;
    packet >> size;
    std::vector<uint8> ids;
    for (uint32 i = 0; i < size; i++) {
        NetworkPlayer tempplayer;
        tempplayer.Read(packet);
        ids.push_back(tempplayer.Id);
        if (!GetPlayerByID(tempplayer.Id)) {
            NetworkPlayer* player = AddPlayer("", "");
            if (player) {
                *player = tempplayer;
                if (player->Flags & NETWORK_PLAYER_FLAG_ISSERVER) {
                    server_connection->Player = player;
                }
            }
        }
    }
    // Remove any players that are not in newly received list
    auto it = player_list.begin();
    while (it != player_list.end()) {
        if (std::find(ids.begin(), ids.end(), (*it)->Id) == ids.end()) {
            it = player_list.erase(it);
        } else {
            it++;
        }
    }
}

void Network::Client_Handle_PING(NetworkConnection& connection, NetworkPacket& packet)
{
    Client_Send_PING();
}

void Network::Server_Handle_PING(NetworkConnection& connection, NetworkPacket& packet)
{
    sint32 ping = platform_get_ticks() - connection.PingTime;
    if (ping < 0) {
        ping = 0;
    }
    if (connection.Player) {
        connection.Player->Ping = ping;
        window_invalidate_by_number(WC_PLAYER, connection.Player->Id);
    }
}

void Network::Client_Handle_PINGLIST(NetworkConnection& connection, NetworkPacket& packet)
{
    uint8 size;
    packet >> size;
    for (uint32 i = 0; i < size; i++) {
        uint8 id;
        uint16 ping;
        packet >> id >> ping;
        NetworkPlayer* player = GetPlayerByID(id);
        if (player) {
            player->Ping = ping;
        }
    }
    window_invalidate_by_class(WC_PLAYER);
}

void Network::Client_Handle_SETDISCONNECTMSG(NetworkConnection& connection, NetworkPacket& packet)
{
    static std::string msg;
    const char* disconnectmsg = packet.ReadString();
    if (disconnectmsg) {
        msg = disconnectmsg;
        connection.SetLastDisconnectReason(msg.c_str());
    }
}

void Network::Server_Handle_GAMEINFO(NetworkConnection& connection, NetworkPacket& packet)
{
    Server_Send_GAMEINFO(connection);
}

void Network::Client_Handle_SHOWERROR(NetworkConnection& connection, NetworkPacket& packet)
{
    rct_string_id title, message;
    packet >> title >> message;
    window_error_open(title, message);
}

void Network::Client_Handle_GROUPLIST(NetworkConnection& connection, NetworkPacket& packet)
{
    group_list.clear();
    uint8 size;
    packet >> size >> default_group;
    for (uint32 i = 0; i < size; i++) {
        NetworkGroup group;
        group.Read(packet);
        std::unique_ptr<NetworkGroup> newgroup(new NetworkGroup(group)); // change to make_unique in c++14
        group_list.push_back(std::move(newgroup));
    }
}

void Network::Client_Handle_EVENT(NetworkConnection& connection, NetworkPacket& packet)
{
    char text[256];
    uint16 eventType;
    packet >> eventType;
    switch (eventType) {
    case SERVER_EVENT_PLAYER_JOINED:
    {
        const char *playerName = packet.ReadString();
        format_string(text, 256, STR_MULTIPLAYER_PLAYER_HAS_JOINED_THE_GAME, &playerName);
        chat_history_add(text);
        break;
    }
    case SERVER_EVENT_PLAYER_DISCONNECTED:
    {
        const char *playerName = packet.ReadString();
        const char *reason = packet.ReadString();
        const char *args[] = { playerName, reason };
        if (str_is_null_or_empty(reason)) {
            format_string(text, 256, STR_MULTIPLAYER_PLAYER_HAS_DISCONNECTED_NO_REASON, args);
        } else {
            format_string(text, 256, STR_MULTIPLAYER_PLAYER_HAS_DISCONNECTED_WITH_REASON, args);
        }
        chat_history_add(text);
        break;
    }
    }
}

void Network::Client_Send_GAMEINFO()
{
    log_verbose("requesting gameinfo");
    std::unique_ptr<NetworkPacket> packet(NetworkPacket::Allocate());
    *packet << (uint32)NETWORK_COMMAND_GAMEINFO;
    server_connection->QueuePacket(std::move(packet));
}

static std::string json_stdstring_value(const json_t * string)
{
    const char * cstr = json_string_value(string);
    return cstr == nullptr ? std::string() : std::string(cstr);
}

void Network::Client_Handle_GAMEINFO(NetworkConnection& connection, NetworkPacket& packet)
{
    const char * jsonString = packet.ReadString();

    json_error_t error;
    json_t *root = json_loads(jsonString, 0, &error);

    ServerName = json_stdstring_value(json_object_get(root, "name"));
    ServerDescription = json_stdstring_value(json_object_get(root, "description"));
    ServerGreeting = json_stdstring_value(json_object_get(root, "greeting"));

    json_t *jsonProvider = json_object_get(root, "provider");
    if (jsonProvider != nullptr) {
        ServerProviderName = json_stdstring_value(json_object_get(jsonProvider, "name"));
        ServerProviderEmail = json_stdstring_value(json_object_get(jsonProvider, "email"));
        ServerProviderWebsite = json_stdstring_value(json_object_get(jsonProvider, "website"));
    }
    json_decref(root);

    network_chat_show_server_greeting();
}

void network_set_env(void * env)
{
    gNetwork.SetEnvironment((IPlatformEnvironment *)env);
}

void network_close()
{
    gNetwork.Close();
}

void network_shutdown_client()
{
    gNetwork.ShutdownClient();
}

sint32 network_begin_client(const char *host, sint32 port)
{
    return gNetwork.BeginClient(host, port);
}

sint32 network_begin_server(sint32 port, const char* address)
{
    return gNetwork.BeginServer(port, address);
}

void network_update()
{
    gNetwork.Update();
}

void network_process_game_commands()
{
    gNetwork.ProcessGameCommandQueue();
}

sint32 network_get_mode()
{
    return gNetwork.GetMode();
}

sint32 network_get_status()
{
    return gNetwork.GetStatus();
}

sint32 network_get_authstatus()
{
    return gNetwork.GetAuthStatus();
}

uint32 network_get_server_tick()
{
    return gNetwork.GetServerTick();
}

uint8 network_get_current_player_id()
{
    return gNetwork.GetPlayerID();
}

sint32 network_get_num_players()
{
    return (sint32)gNetwork.player_list.size();
}

const char* network_get_player_name(uint32 index)
{
    return (const char*)gNetwork.player_list[index]->Name.c_str();
}

uint32 network_get_player_flags(uint32 index)
{
    return gNetwork.player_list[index]->Flags;
}

sint32 network_get_player_ping(uint32 index)
{
    return gNetwork.player_list[index]->Ping;
}

sint32 network_get_player_id(uint32 index)
{
    return gNetwork.player_list[index]->Id;
}

money32 network_get_player_money_spent(uint32 index)
{
    return gNetwork.player_list[index]->MoneySpent;
}

void network_add_player_money_spent(uint32 index, money32 cost)
{
    gNetwork.player_list[index]->AddMoneySpent(cost);
}

sint32 network_get_player_last_action(uint32 index, sint32 time)
{
    if (time && platform_get_ticks() > gNetwork.player_list[index]->LastActionTime + time) {
        return -999;
    }
    return gNetwork.player_list[index]->LastAction;
}

void network_set_player_last_action(uint32 index, sint32 command)
{
    gNetwork.player_list[index]->LastAction = NetworkActions::FindCommand(command);
    gNetwork.player_list[index]->LastActionTime = platform_get_ticks();
}

rct_xyz16 network_get_player_last_action_coord(uint32 index)
{
    return gNetwork.player_list[index]->LastActionCoord;
}

void network_set_player_last_action_coord(uint32 index, rct_xyz16 coord)
{
    if (index < gNetwork.player_list.size()) {
        gNetwork.player_list[index]->LastActionCoord = coord;
    }
}

uint32 network_get_player_commands_ran(uint32 index)
{
    return gNetwork.player_list[index]->CommandsRan;
}

sint32 network_get_player_index(uint8 id)
{
    auto it = gNetwork.GetPlayerIteratorByID(id);
    if(it == gNetwork.player_list.end()){
        return -1;
    }
    return (sint32)(gNetwork.GetPlayerIteratorByID(id) - gNetwork.player_list.begin());
}

uint8 network_get_player_group(uint32 index)
{
    return gNetwork.player_list[index]->Group;
}

void network_set_player_group(uint32 index, uint32 groupindex)
{
    gNetwork.player_list[index]->Group = gNetwork.group_list[groupindex]->Id;
}

sint32 network_get_group_index(uint8 id)
{
    auto it = gNetwork.GetGroupIteratorByID(id);
    if(it == gNetwork.group_list.end()){
        return -1;
    }
    return (sint32)(gNetwork.GetGroupIteratorByID(id) - gNetwork.group_list.begin());
}

uint8 network_get_group_id(uint32 index)
{
    return gNetwork.group_list[index]->Id;
}

sint32 network_get_num_groups()
{
    return (sint32)gNetwork.group_list.size();
}

const char* network_get_group_name(uint32 index)
{
    return gNetwork.group_list[index]->GetName().c_str();
}

void network_chat_show_connected_message()
{
    auto windowManager = GetContext()->GetUiContext()->GetWindowManager();
    std::string s = windowManager->GetKeyboardShortcutString(41 /* SHORTCUT_OPEN_CHAT_WINDOW */);
    const char * sptr = s.c_str();

    utf8 buffer[256];
    format_string(buffer, sizeof(buffer), STR_MULTIPLAYER_CONNECTED_CHAT_HINT, &sptr);

    NetworkPlayer server;
    server.Name = "Server";
    const char * formatted = Network::FormatChat(&server, buffer);
    chat_history_add(formatted);
}

// Display server greeting if one exists
void network_chat_show_server_greeting()
{
    const char* greeting = network_get_server_greeting();
    if (!str_is_null_or_empty(greeting)) {
        static char greeting_formatted[CHAT_INPUT_SIZE];
        char* lineCh = greeting_formatted;
        greeting_formatted[0] = 0;
        lineCh = utf8_write_codepoint(lineCh, FORMAT_OUTLINE);
        lineCh = utf8_write_codepoint(lineCh, FORMAT_GREEN);
        char* ptrtext = lineCh;
        safe_strcpy(lineCh, greeting, CHAT_INPUT_SIZE - 24); // Limit to 1000 characters so we don't overflow the buffer
        utf8_remove_format_codes((utf8*)ptrtext, true);
        chat_history_add(greeting_formatted);
    }
}

void game_command_set_player_group(sint32* eax, sint32* ebx, sint32* ecx, sint32* edx, sint32* esi, sint32* edi, sint32* ebp)
{
    uint8 playerid = (uint8)*ecx;
    uint8 groupid = (uint8)*edx;
    NetworkPlayer* player = gNetwork.GetPlayerByID(playerid);
    NetworkGroup* fromgroup = gNetwork.GetGroupByID(game_command_playerid);
    if (!player) {
        gGameCommandErrorTitle = STR_CANT_DO_THIS;
        gGameCommandErrorText = STR_NONE;
        *ebx = MONEY32_UNDEFINED;
        return;
    }
    if (!gNetwork.GetGroupByID(groupid)) {
        gGameCommandErrorTitle = STR_CANT_DO_THIS;
        gGameCommandErrorText = STR_NONE;
        *ebx = MONEY32_UNDEFINED;
        return;
    }
    if (player->Flags & NETWORK_PLAYER_FLAG_ISSERVER) {
        gGameCommandErrorTitle = STR_CANT_CHANGE_GROUP_THAT_THE_HOST_BELONGS_TO;
        gGameCommandErrorText = STR_NONE;
        *ebx = MONEY32_UNDEFINED;
        return;
    }
    if (groupid == 0 && fromgroup && fromgroup->Id != 0) {
        gGameCommandErrorTitle = STR_CANT_SET_TO_THIS_GROUP;
        gGameCommandErrorText = STR_NONE;
        *ebx = MONEY32_UNDEFINED;
        return;
    }
    if (*ebx & GAME_COMMAND_FLAG_APPLY) {
        player->Group = groupid;

        if (network_get_mode() == NETWORK_MODE_SERVER) {
            // Add or update saved user
            NetworkUserManager *userManager = &gNetwork._userManager;
            NetworkUser *networkUser = userManager->GetOrAddUser(player->KeyHash);
            networkUser->GroupId = groupid;
            networkUser->Name = player->Name;
            userManager->Save();
        }

        window_invalidate_by_number(WC_PLAYER, playerid);

        // Log set player group event
        NetworkPlayer* game_command_player = gNetwork.GetPlayerByID(game_command_playerid);
        NetworkGroup* new_player_group = gNetwork.GetGroupByID(groupid);
        char log_msg[256];
        const char * args[3] = {
            (char *) player->Name.c_str(),
            (char *) new_player_group->GetName().c_str(),
            (char *) game_command_player->Name.c_str()
        };
        format_string(log_msg, 256, STR_LOG_SET_PLAYER_GROUP, args);
        network_append_server_log(log_msg);
    }
    *ebx = 0;
}

void game_command_modify_groups(sint32 *eax, sint32 *ebx, sint32 *ecx, sint32 *edx, sint32 *esi, sint32 *edi, sint32 *ebp)
{
    uint8 action = (uint8)*eax;
    uint8 groupid = (uint8)(*eax >> 8);
    uint8 nameChunkIndex = (uint8)(*eax >> 16);

    switch (action)
    {
    case 0:{ // add group
        if (*ebx & GAME_COMMAND_FLAG_APPLY) {
            NetworkGroup* newgroup = gNetwork.AddGroup();
            if (!newgroup) {
                gGameCommandErrorTitle = STR_CANT_DO_THIS;
                gGameCommandErrorText = STR_NONE;
                *ebx = MONEY32_UNDEFINED;
                return;
            }

            // Log add player group event
            NetworkPlayer* game_command_player = gNetwork.GetPlayerByID(game_command_playerid);
            char log_msg[256];
            const char * args[2] = {
                (char *) game_command_player->Name.c_str(),
                (char *) newgroup->GetName().c_str()
            };
            format_string(log_msg, 256, STR_LOG_ADD_PLAYER_GROUP, args);
            network_append_server_log(log_msg);
        }
    }break;
    case 1:{ // remove group
        if (groupid == 0) {
            gGameCommandErrorTitle = STR_THIS_GROUP_CANNOT_BE_MODIFIED;
            gGameCommandErrorText = STR_NONE;
            *ebx = MONEY32_UNDEFINED;
            return;
        }
        for (auto it = gNetwork.player_list.begin(); it != gNetwork.player_list.end(); it++) {
            if((*it)->Group == groupid) {
                gGameCommandErrorTitle = STR_CANT_REMOVE_GROUP_THAT_PLAYERS_BELONG_TO;
                gGameCommandErrorText = STR_NONE;
                *ebx = MONEY32_UNDEFINED;
                return;
            }
        }
        if (*ebx & GAME_COMMAND_FLAG_APPLY) {
            // Log remove player group event
            NetworkPlayer* game_command_player = gNetwork.GetPlayerByID(game_command_playerid);
            NetworkGroup* group = gNetwork.GetGroupByID(groupid);
            char* groupName = (char *)group->GetName().c_str();
            char log_msg[256];
            const char * args[2] = {
                (char *) game_command_player->Name.c_str(),
                groupName
            };
            format_string(log_msg, 256, STR_LOG_REMOVE_PLAYER_GROUP, args);
            network_append_server_log(log_msg);

            gNetwork.RemoveGroup(groupid);
        }
    }break;
    case 2:{ // set permissions
        sint32 index = *ecx;
        bool all = *edx & 1;
        bool allvalue = (*edx >> 1) & 1;
        if (groupid == 0) { // cant change admin group permissions
            gGameCommandErrorTitle = STR_THIS_GROUP_CANNOT_BE_MODIFIED;
            gGameCommandErrorText = STR_NONE;
            *ebx = MONEY32_UNDEFINED;
            return;
        }
        NetworkGroup* mygroup = nullptr;
        NetworkPlayer* player = gNetwork.GetPlayerByID(game_command_playerid);
        if (player && !all) {
            mygroup = gNetwork.GetGroupByID(player->Group);
            if (!mygroup || (mygroup && !mygroup->CanPerformAction(index))) {
                gGameCommandErrorTitle = STR_CANT_MODIFY_PERMISSION_THAT_YOU_DO_NOT_HAVE_YOURSELF;
                gGameCommandErrorText = STR_NONE;
                *ebx = MONEY32_UNDEFINED;
                return;
            }
        }
        if (*ebx & GAME_COMMAND_FLAG_APPLY) {
            NetworkGroup* group = gNetwork.GetGroupByID(groupid);
            if (group) {
                if (all) {
                    if (mygroup) {
                        if (allvalue) {
                            group->ActionsAllowed = mygroup->ActionsAllowed;
                        } else {
                            group->ActionsAllowed.fill(0x00);
                        }
                    }
                } else {
                    group->ToggleActionPermission(index);
                }
            }

            // Log edit player group permissions event
            char log_msg[256];
            const char * args[2] = {
                (char *) player->Name.c_str(),
                (char *) group->GetName().c_str()
            };
            format_string(log_msg, 256, STR_LOG_EDIT_PLAYER_GROUP_PERMISSIONS, args);
            network_append_server_log(log_msg);
        }
    }break;
    case 3:{ // set group name
        NetworkGroup* group = gNetwork.GetGroupByID(groupid);
        const char * oldName = group->GetName().c_str();
        static char newName[128];

        size_t nameChunkOffset = nameChunkIndex - 1;
        if (nameChunkIndex == 0)
            nameChunkOffset = 2;
        nameChunkOffset *= 12;
        nameChunkOffset = (std::min)(nameChunkOffset, Util::CountOf(newName) - 12);
        memcpy((void*)((uintptr_t)newName + (uintptr_t)nameChunkOffset + 0), edx, sizeof(uint32));
        memcpy((void*)((uintptr_t)newName + (uintptr_t)nameChunkOffset + 4), ebp, sizeof(uint32));
        memcpy((void*)((uintptr_t)newName + (uintptr_t)nameChunkOffset + 8), edi, sizeof(uint32));

        if (nameChunkIndex != 0) {
            *ebx = 0;
            return;
        }

        if (strcmp(oldName, newName) == 0) {
            *ebx = 0;
            return;
        }

        if (newName[0] == 0) {
            gGameCommandErrorTitle = STR_CANT_RENAME_GROUP;
            gGameCommandErrorText = STR_INVALID_GROUP_NAME;
            *ebx = MONEY32_UNDEFINED;
            return;
        }

        if (*ebx & GAME_COMMAND_FLAG_APPLY) {
            if (group) {
                // Log edit player group name event
                NetworkPlayer* player = gNetwork.GetPlayerByID(game_command_playerid);
                char log_msg[256];
                const char * args[3] = {
                    (char *) player->Name.c_str(),
                    oldName,
                    newName
                };
                format_string(log_msg, 256, STR_LOG_EDIT_PLAYER_GROUP_NAME, args);
                network_append_server_log(log_msg);

                group->SetName(newName);
            }
        }
    }break;
    case 4:{ // set default group
        if (groupid == 0) {
            gGameCommandErrorTitle = STR_CANT_SET_TO_THIS_GROUP;
            gGameCommandErrorText = STR_NONE;
            *ebx = MONEY32_UNDEFINED;
            return;
        }
        if (*ebx & GAME_COMMAND_FLAG_APPLY) {
            gNetwork.SetDefaultGroup(groupid);

            // Log edit default player group event
            NetworkPlayer* player = gNetwork.GetPlayerByID(game_command_playerid);
            NetworkGroup* group = gNetwork.GetGroupByID(groupid);
            char log_msg[256];
            const char * args[2] = {
                (char *) player->Name.c_str(),
                (char *) group->GetName().c_str()
            };
            format_string(log_msg, 256, STR_LOG_EDIT_DEFAULT_PLAYER_GROUP, args);
            network_append_server_log(log_msg);
        }
    }break;
    }

    gNetwork.SaveGroups();

    *ebx = 0;
}

void game_command_kick_player(sint32 *eax, sint32 *ebx, sint32 *ecx, sint32 *edx, sint32 *esi, sint32 *edi, sint32 *ebp)
{
    uint8 playerid = (uint8)*eax;
    NetworkPlayer* player = gNetwork.GetPlayerByID(playerid);
    if (player && player->Flags & NETWORK_PLAYER_FLAG_ISSERVER) {
        gGameCommandErrorTitle = STR_CANT_KICK_THE_HOST;
        gGameCommandErrorText = STR_NONE;
        *ebx = MONEY32_UNDEFINED;
        return;
    }
    if (*ebx & GAME_COMMAND_FLAG_APPLY) {
        if (gNetwork.GetMode() == NETWORK_MODE_SERVER) {
            gNetwork.KickPlayer(playerid);

            NetworkUserManager * networkUserManager = &gNetwork._userManager;
            networkUserManager->Load();
            networkUserManager->RemoveUser(player->KeyHash);
            networkUserManager->Save();
        }

        // Log kick player event
        NetworkPlayer* kicker = gNetwork.GetPlayerByID(game_command_playerid);
        char log_msg[256];
        const char * args[2] = {
            (char *) player->Name.c_str(),
            (char *) kicker->Name.c_str(),
        };
        format_string(log_msg, 256, STR_LOG_PLAYER_KICKED, args);
        network_append_server_log(log_msg);
    }
    *ebx = 0;
}

uint8 network_get_default_group()
{
    return gNetwork.GetDefaultGroup();
}

sint32 network_get_num_actions()
{
    return (sint32)NetworkActions::Actions.size();
}

rct_string_id network_get_action_name_string_id(uint32 index)
{
    if (index < NetworkActions::Actions.size())
    {
        return NetworkActions::Actions[index].Name;
    } else {
        return STR_NONE;
    }
}

sint32 network_can_perform_action(uint32 groupindex, uint32 index)
{
    return gNetwork.group_list[groupindex]->CanPerformAction(index);
}

sint32 network_can_perform_command(uint32 groupindex, uint32 index)
{
    return gNetwork.group_list[groupindex]->CanPerformCommand(index);
}

void network_set_pickup_peep(uint8 playerid, rct_peep* peep)
{
    gNetwork.GetMode() == NETWORK_MODE_NONE ? _pickup_peep = peep : gNetwork.GetPlayerByID(playerid)->PickupPeep = peep;
}

rct_peep* network_get_pickup_peep(uint8 playerid)
{
    return gNetwork.GetMode() == NETWORK_MODE_NONE ? _pickup_peep : gNetwork.GetPlayerByID(playerid)->PickupPeep;
}

void network_set_pickup_peep_old_x(uint8 playerid, sint32 x)
{
    gNetwork.GetMode() == NETWORK_MODE_NONE ? _pickup_peep_old_x = x : gNetwork.GetPlayerByID(playerid)->PickupPeepOldX = x;
}

sint32 network_get_pickup_peep_old_x(uint8 playerid)
{
    return gNetwork.GetMode() == NETWORK_MODE_NONE ? _pickup_peep_old_x : gNetwork.GetPlayerByID(playerid)->PickupPeepOldX;
}

sint32 network_get_current_player_group_index()
{
    return network_get_group_index(gNetwork.GetPlayerByID(gNetwork.GetPlayerID())->Group);
}

void network_send_map()
{
    gNetwork.Server_Send_MAP();
}

void network_send_chat(const char* text)
{
    if (gNetwork.GetMode() == NETWORK_MODE_CLIENT) {
        gNetwork.Client_Send_CHAT(text);
    } else
    if (gNetwork.GetMode() == NETWORK_MODE_SERVER) {
        NetworkPlayer* player = gNetwork.GetPlayerByID(gNetwork.GetPlayerID());
        const char* formatted = gNetwork.FormatChat(player, text);
        chat_history_add(formatted);
        gNetwork.Server_Send_CHAT(formatted);
    }
}

void network_send_gamecmd(uint32 eax, uint32 ebx, uint32 ecx, uint32 edx, uint32 esi, uint32 edi, uint32 ebp, uint8 callback)
{
    switch (gNetwork.GetMode()) {
    case NETWORK_MODE_SERVER:
        gNetwork.Server_Send_GAMECMD(eax, ebx, ecx, edx, esi, edi, ebp, gNetwork.GetPlayerID(), callback);
        break;
    case NETWORK_MODE_CLIENT:
        gNetwork.Client_Send_GAMECMD(eax, ebx, ecx, edx, esi, edi, ebp, callback);
        break;
    }
}

void network_send_password(const char* password)
{
    utf8 keyPath[MAX_PATH];
    network_get_private_key_path(keyPath, sizeof(keyPath), gConfigNetwork.player_name);
    if (!platform_file_exists(keyPath)) {
        log_error("Private key %s missing! Restart the game to generate it.", keyPath);
        return;
    }
    try
    {
        auto fs = FileStream(keyPath, FILE_MODE_OPEN);
        gNetwork._key.LoadPrivate(&fs);
    }
    catch (Exception)
    {
        log_error("Error reading private key from %s.", keyPath);
        return;
    }
    const std::string pubkey = gNetwork._key.PublicKeyString();
    size_t sigsize;
    char *signature;
    gNetwork._key.Sign(gNetwork._challenge.data(), gNetwork._challenge.size(), &signature, &sigsize);
    // Don't keep private key in memory. There's no need and it may get leaked
    // when process dump gets collected at some point in future.
    gNetwork._key.Unload();
    gNetwork.Client_Send_AUTH(gConfigNetwork.player_name, password, pubkey.c_str(), signature, sigsize);
    delete [] signature;
}

void network_set_password(const char* password)
{
    gNetwork.SetPassword(password);
}

void network_append_chat_log(const utf8 *text)
{
    gNetwork.AppendChatLog(text);
}

void network_append_server_log(const utf8 *text)
{
    gNetwork.AppendServerLog(text);
}

static void network_get_keys_directory(utf8 *buffer, size_t bufferSize)
{
    platform_get_user_directory(buffer, "keys", bufferSize);
}

static void network_get_private_key_path(utf8 *buffer, size_t bufferSize, const utf8 * playerName)
{
    network_get_keys_directory(buffer, bufferSize);
    Path::Append(buffer, bufferSize, playerName);
    String::Append(buffer, bufferSize, ".privkey");
}

static void network_get_public_key_path(utf8 *buffer, size_t bufferSize, const utf8 * playerName, const utf8 * hash)
{
    network_get_keys_directory(buffer, bufferSize);
    Path::Append(buffer, bufferSize, playerName);
    String::Append(buffer, bufferSize, "-");
    String::Append(buffer, bufferSize, hash);
    String::Append(buffer, bufferSize, ".pubkey");
}

const utf8 * network_get_server_name() { return gNetwork.ServerName.c_str(); }
const utf8 * network_get_server_description() { return gNetwork.ServerDescription.c_str(); }
const utf8 * network_get_server_greeting() { return gNetwork.ServerGreeting.c_str(); }
const utf8 * network_get_server_provider_name() { return gNetwork.ServerProviderName.c_str(); }
const utf8 * network_get_server_provider_email() { return gNetwork.ServerProviderEmail.c_str(); }
const utf8 * network_get_server_provider_website() { return gNetwork.ServerProviderWebsite.c_str(); }

#else
sint32 network_get_mode() { return NETWORK_MODE_NONE; }
sint32 network_get_status() { return NETWORK_STATUS_NONE; }
sint32 network_get_authstatus() { return NETWORK_AUTH_NONE; }
uint32 network_get_server_tick() { return gCurrentTicks; }
void network_send_gamecmd(uint32 eax, uint32 ebx, uint32 ecx, uint32 edx, uint32 esi, uint32 edi, uint32 ebp, uint8 callback) {}
void network_send_map() {}
void network_update() {}
void network_process_game_commands() {}
sint32 network_begin_client(const char *host, sint32 port) { return 1; }
sint32 network_begin_server(sint32 port, const char * address) { return 1; }
sint32 network_get_num_players() { return 1; }
const char* network_get_player_name(uint32 index) { return "local (OpenRCT2 compiled without MP)"; }
uint32 network_get_player_flags(uint32 index) { return 0; }
sint32 network_get_player_ping(uint32 index) { return 0; }
sint32 network_get_player_id(uint32 index) { return 0; }
money32 network_get_player_money_spent(uint32 index) { return MONEY(0, 0); }
void network_add_player_money_spent(uint32 index, money32 cost) { }
sint32 network_get_player_last_action(uint32 index, sint32 time) { return -999; }
void network_set_player_last_action(uint32 index, sint32 command) { }
rct_xyz16 network_get_player_last_action_coord(uint32 index) { return {0, 0, 0}; }
void network_set_player_last_action_coord(uint32 index, rct_xyz16 coord) { }
uint32 network_get_player_commands_ran(uint32 index) { return 0; }
sint32 network_get_player_index(uint8 id) { return -1; }
uint8 network_get_player_group(uint32 index) { return 0; }
void network_set_player_group(uint32 index, uint32 groupindex) { }
sint32 network_get_group_index(uint8 id) { return -1; }
uint8 network_get_group_id(uint32 index) { return 0; }
sint32 network_get_num_groups() { return 0; }
const char* network_get_group_name(uint32 index) { return ""; };
void game_command_set_player_group(sint32* eax, sint32* ebx, sint32* ecx, sint32* edx, sint32* esi, sint32* edi, sint32* ebp) { }
void game_command_modify_groups(sint32* eax, sint32* ebx, sint32* ecx, sint32* edx, sint32* esi, sint32* edi, sint32* ebp) { }
void game_command_kick_player(sint32* eax, sint32* ebx, sint32* ecx, sint32* edx, sint32* esi, sint32* edi, sint32* ebp) { }
uint8 network_get_default_group() { return 0; }
sint32 network_get_num_actions() { return 0; }
rct_string_id network_get_action_name_string_id(uint32 index) { return -1; }
sint32 network_can_perform_action(uint32 groupindex, uint32 index) { return 0; }
sint32 network_can_perform_command(uint32 groupindex, uint32 index) { return 0; }
void network_set_pickup_peep(uint8 playerid, rct_peep* peep) { _pickup_peep = peep; }
rct_peep* network_get_pickup_peep(uint8 playerid) { return _pickup_peep; }
void network_set_pickup_peep_old_x(uint8 playerid, sint32 x) { _pickup_peep_old_x = x; }
sint32 network_get_pickup_peep_old_x(uint8 playerid) { return _pickup_peep_old_x; }
void network_send_chat(const char* text) {}
void network_send_password(const char* password) {}
void network_close() {}
void network_set_env(void * env) {}
void network_shutdown_client() {}
void network_set_password(const char* password) {}
uint8 network_get_current_player_id() { return 0; }
sint32 network_get_current_player_group_index() { return 0; }
void network_append_chat_log(const utf8 *text) { }
void network_append_server_log(const utf8 *text) { }
const utf8 * network_get_server_name() { return nullptr; }
const utf8 * network_get_server_description() { return nullptr; }
const utf8 * network_get_server_greeting() { return nullptr; }
const utf8 * network_get_server_provider_name() { return nullptr; }
const utf8 * network_get_server_provider_email() { return nullptr; }
const utf8 * network_get_server_provider_website() { return nullptr; }

#endif /* DISABLE_NETWORK */<|MERGE_RESOLUTION|>--- conflicted
+++ resolved
@@ -1315,10 +1315,6 @@
     packet.Clear();
 }
 
-<<<<<<< HEAD
-=======
-
-=======
 void Network::ProcessGameCommandQueue()
 {
     while (game_command_queue.begin() != game_command_queue.end()) {
@@ -1329,14 +1325,14 @@
         // If our tick is higher than the command tick we are in trouble.
         if (mode == NETWORK_MODE_CLIENT) {
 
-			if (game_command_queue.begin()->tick < gCurrentTicks) {
-				// Having old command from a tick where we have not been fully connected,
-				// the command is useless for us so lets ditch it.
-				game_command_queue.erase(game_command_queue.begin());
-
-				// At this point we should not return, would add the possibility to skip commands this tick.
-				continue;
-			}
+            if (game_command_queue.begin()->tick < gCurrentTicks) {
+                // Having old command from a tick where we have not been fully connected,
+                // the command is useless for us so lets ditch it.
+                game_command_queue.erase(game_command_queue.begin());
+
+                // At this point we should not return, would add the possibility to skip commands this tick.
+                continue;
+            }
 
             if (game_command_queue.begin()->tick != gCurrentTicks)
                 return;
@@ -1402,7 +1398,6 @@
         }
     }
 }
->>>>>>> 9f3da9fc
 
 void Network::AddClient(ITcpSocket * socket)
 {
