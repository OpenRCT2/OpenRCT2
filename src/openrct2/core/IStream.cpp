/*****************************************************************************
 * Copyright (c) 2014-2020 OpenRCT2 developers
 *
 * For a complete list of all authors, please refer to contributors.md
 * Interested in contributing? Visit https://github.com/OpenRCT2/OpenRCT2
 *
 * OpenRCT2 is licensed under the GNU General Public License version 3.
 *****************************************************************************/

#include "IStream.hpp"

#include "../object/Object.h"
#include "Memory.hpp"
#include "String.hpp"
namespace OpenRCT2
{
    utf8* IStream::ReadString()
    {
        std::vector<utf8> result;

        uint8_t ch;
        while ((ch = ReadValue<uint8_t>()) != 0)
        {
            result.push_back(ch);
        }
        result.push_back(0);

        utf8* resultString = Memory::AllocateArray<utf8>(result.size());
        std::copy(result.begin(), result.end(), resultString);
        return resultString;
    }

    std::string IStream::ReadStdString()
    {
        std::string result;
        uint8_t ch;
        while ((ch = ReadValue<uint8_t>()) != 0)
        {
            result.push_back(ch);
        }
        return result;
    }

    void IStream::WriteString(const utf8* str)
    {
        if (str == nullptr)
        {
            WriteValue<uint8_t>(0);
        }
        else
        {
            size_t numBytes = String::SizeOf(str) + 1;
            Write(str, numBytes);
        }
    }

<<<<<<< HEAD
    void IStream::WriteString(std::string_view str)
    {
        for (auto c : str)
=======
    void IStream::WriteString(const std::string_view str)
    {
        for (const auto c : str)
>>>>>>> e01c9a3a
        {
            if (c == '\0')
                break;
            WriteValue<uint8_t>(c);
        }
        WriteValue<uint8_t>(0);
    }

    void IStream::WriteString(const std::string& str)
    {
        WriteString(str.c_str());
    }
} // namespace OpenRCT2<|MERGE_RESOLUTION|>--- conflicted
+++ resolved
@@ -54,15 +54,9 @@
         }
     }
 
-<<<<<<< HEAD
-    void IStream::WriteString(std::string_view str)
-    {
-        for (auto c : str)
-=======
     void IStream::WriteString(const std::string_view str)
     {
         for (const auto c : str)
->>>>>>> e01c9a3a
         {
             if (c == '\0')
                 break;
