/*****************************************************************************
 * Copyright (c) 2014-2020 OpenRCT2 developers
 *
 * For a complete list of all authors, please refer to contributors.md
 * Interested in contributing? Visit https://github.com/OpenRCT2/OpenRCT2
 *
 * OpenRCT2 is licensed under the GNU General Public License version 3.
 *****************************************************************************/

#pragma once

#include "../Cheats.h"
#include "../core/MemoryStream.h"
#include "../localisation/Localisation.h"
#include "../network/NetworkTypes.h"
#include "../network/network.h"
#include "../object/Object.h"
#include "../ride/Ride.h"
#include "../ride/TrackDesign.h"
#include "../world/Location.hpp"
#include "../world/TileElement.h"
#include "DataSerialiserTag.h"
#include "Endianness.h"
#include "MemoryStream.h"

#include <cstdio>
#include <iomanip>
#include <iostream>
#include <sstream>
#include <stdexcept>

template<typename T> struct DataSerializerTraits_t
{
    static void encode(OpenRCT2::IStream* stream, const T& v) = delete;
    static void decode(OpenRCT2::IStream* stream, T& val) = delete;
    static void log(OpenRCT2::IStream* stream, const T& val) = delete;
};

template<typename T> struct DataSerializerTraits_enum
{
    static void encode(OpenRCT2::IStream* stream, const T& val)
    {
        stream->Write(&val);
    }
    static void decode(OpenRCT2::IStream* stream, T& val)
    {
        stream->Read(&val);
    }
    static void log(OpenRCT2::IStream* stream, const T& val)
    {
        using underlying = std::underlying_type_t<T>;
        std::stringstream ss;
        ss << std::hex << std::setw(sizeof(underlying) * 2) << std::setfill('0') << static_cast<underlying>(val);

        std::string str = ss.str();
        stream->Write(str.c_str(), str.size());
    }
};

template<typename T>
using DataSerializerTraits = std::conditional_t<std::is_enum_v<T>, DataSerializerTraits_enum<T>, DataSerializerTraits_t<T>>;

template<typename T> struct DataSerializerTraitsIntegral
{
    static void encode(OpenRCT2::IStream* stream, const T& val)
    {
        T temp = ByteSwapBE(val);
        stream->Write(&temp);
    }
    static void decode(OpenRCT2::IStream* stream, T& val)
    {
        T temp;
        stream->Read(&temp);
        val = ByteSwapBE(temp);
    }
    static void log(OpenRCT2::IStream* stream, const T& val)
    {
        std::stringstream ss;
        ss << std::hex << std::setw(sizeof(T) * 2) << std::setfill('0') << +val;

        std::string str = ss.str();
        stream->Write(str.c_str(), str.size());
    }
};

template<> struct DataSerializerTraits_t<bool>
{
    static void encode(OpenRCT2::IStream* stream, const bool& val)
    {
        stream->Write(&val);
    }
    static void decode(OpenRCT2::IStream* stream, bool& val)
    {
        stream->Read(&val);
    }
    static void log(OpenRCT2::IStream* stream, const bool& val)
    {
        if (val)
            stream->Write("true", 4);
        else
            stream->Write("false", 5);
    }
};

template<> struct DataSerializerTraits_t<uint8_t> : public DataSerializerTraitsIntegral<uint8_t>
{
};

template<> struct DataSerializerTraits_t<int8_t> : public DataSerializerTraitsIntegral<int8_t>
{
};

template<> struct DataSerializerTraits_t<utf8> : public DataSerializerTraitsIntegral<utf8>
{
};

template<> struct DataSerializerTraits_t<uint16_t> : public DataSerializerTraitsIntegral<uint16_t>
{
};

template<> struct DataSerializerTraits_t<int16_t> : public DataSerializerTraitsIntegral<int16_t>
{
};

template<> struct DataSerializerTraits_t<uint32_t> : public DataSerializerTraitsIntegral<uint32_t>
{
};

template<> struct DataSerializerTraits_t<int32_t> : public DataSerializerTraitsIntegral<int32_t>
{
};

template<> struct DataSerializerTraits_t<uint64_t> : public DataSerializerTraitsIntegral<uint64_t>
{
};

template<> struct DataSerializerTraits_t<int64_t> : public DataSerializerTraitsIntegral<int64_t>
{
};

template<> struct DataSerializerTraits_t<std::string>
{
    static void encode(OpenRCT2::IStream* stream, const std::string& str)
    {
        uint16_t len = static_cast<uint16_t>(str.size());
        uint16_t swapped = ByteSwapBE(len);
        stream->Write(&swapped);
        if (len == 0)
        {
            return;
        }
        stream->WriteArray(str.c_str(), len);
    }
    static void decode(OpenRCT2::IStream* stream, std::string& res)
    {
        uint16_t len;
        stream->Read(&len);
        len = ByteSwapBE(len);
        if (len == 0)
        {
            res = "";
            return;
        }
        auto str = stream->ReadArray<char>(len);
        res.assign(str.get(), len);
    }
    static void log(OpenRCT2::IStream* stream, const std::string& str)
    {
        stream->Write("\"", 1);
        if (str.size() != 0)
        {
            stream->Write(str.data(), str.size());
        }
        stream->Write("\"", 1);
    }
};

template<> struct DataSerializerTraits_t<NetworkPlayerId_t>
{
    static void encode(OpenRCT2::IStream* stream, const NetworkPlayerId_t& val)
    {
        uint32_t temp = static_cast<uint32_t>(val.id);
        temp = ByteSwapBE(temp);
        stream->Write(&temp);
    }
    static void decode(OpenRCT2::IStream* stream, NetworkPlayerId_t& val)
    {
        uint32_t temp;
        stream->Read(&temp);
        val.id = static_cast<decltype(val.id)>(ByteSwapBE(temp));
    }
    static void log(OpenRCT2::IStream* stream, const NetworkPlayerId_t& val)
    {
        char playerId[28] = {};
        snprintf(playerId, sizeof(playerId), "%u", val.id);

        stream->Write(playerId, strlen(playerId));

        int32_t playerIndex = network_get_player_index(val.id);
        if (playerIndex != -1)
        {
            const char* playerName = network_get_player_name(playerIndex);
            if (playerName != nullptr)
            {
                stream->Write(" \"", 2);
                stream->Write(playerName, strlen(playerName));
                stream->Write("\"", 1);
            }
        }
    }
};

template<> struct DataSerializerTraits_t<NetworkRideId_t>
{
    static void encode(OpenRCT2::IStream* stream, const NetworkRideId_t& val)
    {
        uint32_t temp = static_cast<uint32_t>(val.id);
        temp = ByteSwapBE(temp);
        stream->Write(&temp);
    }
    static void decode(OpenRCT2::IStream* stream, NetworkRideId_t& val)
    {
        uint32_t temp;
        stream->Read(&temp);
        val.id = static_cast<decltype(val.id)>(ByteSwapBE(temp));
    }
    static void log(OpenRCT2::IStream* stream, const NetworkRideId_t& val)
    {
        char rideId[28] = {};
        snprintf(rideId, sizeof(rideId), "%u", val.id);

        stream->Write(rideId, strlen(rideId));

        auto ride = get_ride(val.id);
        if (ride != nullptr)
        {
            auto rideName = ride->GetName();

            stream->Write(" \"", 2);
            stream->Write(rideName.c_str(), rideName.size());
            stream->Write("\"", 1);
        }
    }
};

template<typename T> struct DataSerializerTraits_t<DataSerialiserTag<T>>
{
    static void encode(OpenRCT2::IStream* stream, const DataSerialiserTag<T>& tag)
    {
        DataSerializerTraits<T> s;
        s.encode(stream, tag.Data());
    }
    static void decode(OpenRCT2::IStream* stream, DataSerialiserTag<T>& tag)
    {
        DataSerializerTraits<T> s;
        s.decode(stream, tag.Data());
    }
    static void log(OpenRCT2::IStream* stream, const DataSerialiserTag<T>& tag)
    {
        const char* name = tag.Name();
        stream->Write(name, strlen(name));
        stream->Write(" = ", 3);

        DataSerializerTraits<T> s;
        s.log(stream, tag.Data());

        stream->Write("; ", 2);
    }
};

template<> struct DataSerializerTraits_t<OpenRCT2::MemoryStream>
{
    static void encode(OpenRCT2::IStream* stream, const OpenRCT2::MemoryStream& val)
    {
        DataSerializerTraits<uint32_t> s;
        s.encode(stream, val.GetLength());

        stream->Write(val.GetData(), val.GetLength());
    }
    static void decode(OpenRCT2::IStream* stream, OpenRCT2::MemoryStream& val)
    {
        DataSerializerTraits<uint32_t> s;

        uint32_t length = 0;
        s.decode(stream, length);

        auto buf = std::make_unique<uint8_t[]>(length);
        stream->Read(buf.get(), length);

        val.Write(buf.get(), length);
    }
    static void log(OpenRCT2::IStream* stream, const OpenRCT2::MemoryStream& tag)
    {
    }
};

template<typename _Ty, size_t _Size> struct DataSerializerTraitsPODArray
{
    static void encode(OpenRCT2::IStream* stream, const _Ty (&val)[_Size])
    {
        uint16_t len = static_cast<uint16_t>(_Size);
        uint16_t swapped = ByteSwapBE(len);
        stream->Write(&swapped);

        DataSerializerTraits<_Ty> s;
        for (auto&& sub : val)
        {
            s.encode(stream, sub);
        }
    }
    static void decode(OpenRCT2::IStream* stream, _Ty (&val)[_Size])
    {
        uint16_t len;
        stream->Read(&len);
        len = ByteSwapBE(len);

        if (len != _Size)
            throw std::runtime_error("Invalid size, can't decode");

        DataSerializerTraits<_Ty> s;
        for (auto&& sub : val)
        {
            s.decode(stream, sub);
        }
    }
    static void log(OpenRCT2::IStream* stream, const _Ty (&val)[_Size])
    {
        stream->Write("{", 1);
        DataSerializerTraits<_Ty> s;
        for (auto&& sub : val)
        {
            s.log(stream, sub);
            stream->Write("; ", 2);
        }
        stream->Write("}", 1);
    }
};

template<size_t _Size> struct DataSerializerTraits_t<uint8_t[_Size]> : public DataSerializerTraitsPODArray<uint8_t, _Size>
{
};

template<size_t _Size> struct DataSerializerTraits_t<utf8[_Size]> : public DataSerializerTraitsPODArray<utf8, _Size>
{
};

template<size_t _Size> struct DataSerializerTraits_t<uint16_t[_Size]> : public DataSerializerTraitsPODArray<uint16_t, _Size>
{
};

template<size_t _Size> struct DataSerializerTraits_t<uint32_t[_Size]> : public DataSerializerTraitsPODArray<uint32_t, _Size>
{
};

template<size_t _Size> struct DataSerializerTraits_t<uint64_t[_Size]> : public DataSerializerTraitsPODArray<uint64_t, _Size>
{
};

template<typename _Ty, size_t _Size> struct DataSerializerTraits_t<std::array<_Ty, _Size>>
{
    static void encode(OpenRCT2::IStream* stream, const std::array<_Ty, _Size>& val)
    {
        uint16_t len = static_cast<uint16_t>(_Size);
        uint16_t swapped = ByteSwapBE(len);
        stream->Write(&swapped);

        DataSerializerTraits<_Ty> s;
        for (auto&& sub : val)
        {
            s.encode(stream, sub);
        }
    }
    static void decode(OpenRCT2::IStream* stream, std::array<_Ty, _Size>& val)
    {
        uint16_t len;
        stream->Read(&len);
        len = ByteSwapBE(len);

        if (len != _Size)
            throw std::runtime_error("Invalid size, can't decode");

        DataSerializerTraits<_Ty> s;
        for (auto&& sub : val)
        {
            s.decode(stream, sub);
        }
    }
    static void log(OpenRCT2::IStream* stream, const std::array<_Ty, _Size>& val)
    {
        stream->Write("{", 1);
        DataSerializerTraits<_Ty> s;
        for (auto&& sub : val)
        {
            s.log(stream, sub);
            stream->Write("; ", 2);
        }
        stream->Write("}", 1);
    }
};

template<typename _Ty> struct DataSerializerTraits_t<std::vector<_Ty>>
{
    static void encode(OpenRCT2::IStream* stream, const std::vector<_Ty>& val)
    {
        uint16_t len = static_cast<uint16_t>(val.size());
        uint16_t swapped = ByteSwapBE(len);
        stream->Write(&swapped);

        DataSerializerTraits<_Ty> s;
        for (auto&& sub : val)
        {
            s.encode(stream, sub);
        }
    }
    static void decode(OpenRCT2::IStream* stream, std::vector<_Ty>& val)
    {
        uint16_t len;
        stream->Read(&len);
        len = ByteSwapBE(len);

        DataSerializerTraits<_Ty> s;
        for (auto i = 0; i < len; ++i)
        {
            _Ty sub{};
            s.decode(stream, sub);
            val.push_back(std::move(sub));
        }
    }
    static void log(OpenRCT2::IStream* stream, const std::vector<_Ty>& val)
    {
        stream->Write("{", 1);
        DataSerializerTraits<_Ty> s;
        for (auto&& sub : val)
        {
            s.log(stream, sub);
            stream->Write("; ", 2);
        }
        stream->Write("}", 1);
    }
};

template<> struct DataSerializerTraits_t<MapRange>
{
    static void encode(OpenRCT2::IStream* stream, const MapRange& v)
    {
        stream->WriteValue(ByteSwapBE(v.GetLeft()));
        stream->WriteValue(ByteSwapBE(v.GetTop()));
        stream->WriteValue(ByteSwapBE(v.GetRight()));
        stream->WriteValue(ByteSwapBE(v.GetBottom()));
    }
    static void decode(OpenRCT2::IStream* stream, MapRange& v)
    {
        auto l = ByteSwapBE(stream->ReadValue<int32_t>());
        auto t = ByteSwapBE(stream->ReadValue<int32_t>());
        auto r = ByteSwapBE(stream->ReadValue<int32_t>());
        auto b = ByteSwapBE(stream->ReadValue<int32_t>());
        v = MapRange(l, t, r, b);
    }
    static void log(OpenRCT2::IStream* stream, const MapRange& v)
    {
        char coords[128] = {};
        snprintf(
            coords, sizeof(coords), "MapRange(l = %d, t = %d, r = %d, b = %d)", v.GetLeft(), v.GetTop(), v.GetRight(),
            v.GetBottom());

        stream->Write(coords, strlen(coords));
    }
};

template<> struct DataSerializerTraits_t<TileElement>
{
    static void encode(OpenRCT2::IStream* stream, const TileElement& tileElement)
    {
        stream->WriteValue(tileElement.type);
        stream->WriteValue(tileElement.Flags);
        stream->WriteValue(tileElement.base_height);
        stream->WriteValue(tileElement.clearance_height);
        stream->WriteValue(tileElement.owner);
        for (int i = 0; i < 3; ++i)
        {
            stream->WriteValue(tileElement.pad_05[i]);
        }
        for (int i = 0; i < 8; ++i)
        {
            stream->WriteValue(tileElement.pad_08[i]);
        }
    }
    static void decode(OpenRCT2::IStream* stream, TileElement& tileElement)
    {
        tileElement.type = stream->ReadValue<uint8_t>();
        tileElement.Flags = stream->ReadValue<uint8_t>();
        tileElement.base_height = stream->ReadValue<uint8_t>();
        tileElement.clearance_height = stream->ReadValue<uint8_t>();
        tileElement.owner = stream->ReadValue<uint8_t>();
        for (int i = 0; i < 3; ++i)
        {
            tileElement.pad_05[i] = stream->ReadValue<uint8_t>();
        }
        for (int i = 0; i < 8; ++i)
        {
            tileElement.pad_08[i] = stream->ReadValue<uint8_t>();
        }
    }
    static void log(OpenRCT2::IStream* stream, const TileElement& tileElement)
    {
        char msg[128] = {};
        snprintf(
            msg, sizeof(msg), "TileElement(type = %u, flags = %u, base_height = %u)", tileElement.type, tileElement.Flags,
            tileElement.base_height);
        stream->Write(msg, strlen(msg));
    }
};

template<> struct DataSerializerTraits_t<CoordsXY>
{
    static void encode(OpenRCT2::IStream* stream, const CoordsXY& coords)
    {
        stream->WriteValue(ByteSwapBE(coords.x));
        stream->WriteValue(ByteSwapBE(coords.y));
    }
    static void decode(OpenRCT2::IStream* stream, CoordsXY& coords)
    {
        auto x = ByteSwapBE(stream->ReadValue<int32_t>());
        auto y = ByteSwapBE(stream->ReadValue<int32_t>());
        coords = CoordsXY{ x, y };
    }
    static void log(OpenRCT2::IStream* stream, const CoordsXY& coords)
    {
        char msg[128] = {};
        snprintf(msg, sizeof(msg), "CoordsXY(x = %d, y = %d)", coords.x, coords.y);
        stream->Write(msg, strlen(msg));
    }
};

template<> struct DataSerializerTraits_t<CoordsXYZ>
{
    static void encode(OpenRCT2::IStream* stream, const CoordsXYZ& coord)
    {
        stream->WriteValue(ByteSwapBE(coord.x));
        stream->WriteValue(ByteSwapBE(coord.y));
        stream->WriteValue(ByteSwapBE(coord.z));
    }

    static void decode(OpenRCT2::IStream* stream, CoordsXYZ& coord)
    {
        auto x = ByteSwapBE(stream->ReadValue<int32_t>());
        auto y = ByteSwapBE(stream->ReadValue<int32_t>());
        auto z = ByteSwapBE(stream->ReadValue<int32_t>());
        coord = CoordsXYZ{ x, y, z };
    }

    static void log(OpenRCT2::IStream* stream, const CoordsXYZ& coord)
    {
        char msg[128] = {};
        snprintf(msg, sizeof(msg), "CoordsXYZ(x = %d, y = %d, z = %d)", coord.x, coord.y, coord.z);
        stream->Write(msg, strlen(msg));
    }
};

template<> struct DataSerializerTraits_t<CoordsXYZD>
{
    static void encode(OpenRCT2::IStream* stream, const CoordsXYZD& coord)
    {
        stream->WriteValue(ByteSwapBE(coord.x));
        stream->WriteValue(ByteSwapBE(coord.y));
        stream->WriteValue(ByteSwapBE(coord.z));
        stream->WriteValue(ByteSwapBE(coord.direction));
    }

    static void decode(OpenRCT2::IStream* stream, CoordsXYZD& coord)
    {
        auto x = ByteSwapBE(stream->ReadValue<int32_t>());
        auto y = ByteSwapBE(stream->ReadValue<int32_t>());
        auto z = ByteSwapBE(stream->ReadValue<int32_t>());
        auto d = ByteSwapBE(stream->ReadValue<uint8_t>());
        coord = CoordsXYZD{ x, y, z, d };
    }

    static void log(OpenRCT2::IStream* stream, const CoordsXYZD& coord)
    {
        char msg[128] = {};
        snprintf(
            msg, sizeof(msg), "CoordsXYZD(x = %d, y = %d, z = %d, direction = %d)", coord.x, coord.y, coord.z, coord.direction);
        stream->Write(msg, strlen(msg));
    }
};

template<> struct DataSerializerTraits_t<NetworkCheatType_t>
{
    static void encode(OpenRCT2::IStream* stream, const NetworkCheatType_t& val)
    {
        uint32_t temp = ByteSwapBE(val.id);
        stream->Write(&temp);
    }
    static void decode(OpenRCT2::IStream* stream, NetworkCheatType_t& val)
    {
        uint32_t temp;
        stream->Read(&temp);
        val.id = ByteSwapBE(temp);
    }
    static void log(OpenRCT2::IStream* stream, const NetworkCheatType_t& val)
    {
        const char* cheatName = CheatsGetName(static_cast<CheatType>(val.id));
        stream->Write(cheatName, strlen(cheatName));
    }
};

template<> struct DataSerializerTraits_t<rct_object_entry>
{
    static void encode(OpenRCT2::IStream* stream, const rct_object_entry& val)
    {
        uint32_t temp = ByteSwapBE(val.flags);
        stream->Write(&temp);
        stream->WriteArray(val.nameWOC, 12);
    }
    static void decode(OpenRCT2::IStream* stream, rct_object_entry& val)
    {
        uint32_t temp;
        stream->Read(&temp);
        val.flags = ByteSwapBE(temp);
        auto str = stream->ReadArray<char>(12);
        memcpy(val.nameWOC, str.get(), 12);
    }
    static void log(OpenRCT2::IStream* stream, const rct_object_entry& val)
    {
        stream->WriteArray(val.name, 8);
    }
};

template<> struct DataSerializerTraits_t<ObjectEntryDescriptor>
{
    static void encode(OpenRCT2::IStream* stream, const ObjectEntryDescriptor& val)
    {
        stream->WriteValue<uint8_t>(static_cast<uint8_t>(val.Generation));
        if (val.Generation == ObjectGeneration::DAT)
        {
            DataSerializerTraits<rct_object_entry> s;
            s.encode(stream, val.Entry);
        }
        else
        {
            stream->WriteValue<uint8_t>(static_cast<uint8_t>(val.GetType()));
            stream->WriteString(val.Identifier);
        }
    }

    static void decode(OpenRCT2::IStream* stream, ObjectEntryDescriptor& val)
    {
        auto generation = static_cast<ObjectGeneration>(stream->ReadValue<uint8_t>());
        if (generation == ObjectGeneration::DAT)
        {
            DataSerializerTraits<rct_object_entry> s;
            rct_object_entry entry;
            s.decode(stream, entry);
            val = ObjectEntryDescriptor(entry);
        }
        else
        {
            auto type = static_cast<ObjectType>(stream->ReadValue<uint8_t>());
            auto identifier = stream->ReadStdString();
            val = ObjectEntryDescriptor(type, identifier);
        }
    }

    static void log(OpenRCT2::IStream* stream, const ObjectEntryDescriptor& val)
    {
        auto identifier = std::string(val.GetName());
        char msg[128] = {};
        snprintf(msg, sizeof(msg), "ObjectEntryDescriptor[%s]", identifier.c_str());
        stream->Write(msg, strlen(msg));
    }
};

template<> struct DataSerializerTraits_t<TrackDesignTrackElement>
{
    static void encode(OpenRCT2::IStream* stream, const TrackDesignTrackElement& val)
    {
        stream->Write(&val.flags);
        stream->Write(&val.type);
    }
    static void decode(OpenRCT2::IStream* stream, TrackDesignTrackElement& val)
    {
        stream->Read(&val.flags);
        stream->Read(&val.type);
    }
    static void log(OpenRCT2::IStream* stream, const TrackDesignTrackElement& val)
    {
        char msg[128] = {};
        snprintf(msg, sizeof(msg), "TrackDesignTrackElement(type = %d, flags = %d)", val.type, val.flags);
        stream->Write(msg, strlen(msg));
    }
};

template<> struct DataSerializerTraits_t<TrackDesignMazeElement>
{
    static void encode(OpenRCT2::IStream* stream, const TrackDesignMazeElement& val)
    {
        uint32_t temp = ByteSwapBE(val.all);
        stream->Write(&temp);
    }
    static void decode(OpenRCT2::IStream* stream, TrackDesignMazeElement& val)
    {
        uint32_t temp;
        stream->Read(&temp);
        val.all = ByteSwapBE(temp);
    }
    static void log(OpenRCT2::IStream* stream, const TrackDesignMazeElement& val)
    {
        char msg[128] = {};
        snprintf(msg, sizeof(msg), "TrackDesignMazeElement(all = %d)", val.all);
        stream->Write(msg, strlen(msg));
    }
};

template<> struct DataSerializerTraits_t<TrackDesignEntranceElement>
{
    static void encode(OpenRCT2::IStream* stream, const TrackDesignEntranceElement& val)
    {
        stream->Write(&val.x);
        stream->Write(&val.y);
        stream->Write(&val.z);
        stream->Write(&val.direction);
        stream->Write(&val.isExit);
    }
    static void decode(OpenRCT2::IStream* stream, TrackDesignEntranceElement& val)
    {
        stream->Read(&val.x);
        stream->Read(&val.y);
        stream->Read(&val.z);
        stream->Read(&val.direction);
        stream->Read(&val.isExit);
    }
    static void log(OpenRCT2::IStream* stream, const TrackDesignEntranceElement& val)
    {
        char msg[128] = {};
        snprintf(
            msg, sizeof(msg), "TrackDesignEntranceElement(x = %d, y = %d, z = %d, dir = %d, isExit = %d)", val.x, val.y, val.z,
            val.direction, val.isExit);
        stream->Write(msg, strlen(msg));
    }
};

template<> struct DataSerializerTraits_t<TrackDesignSceneryElement>
{
    static void encode(OpenRCT2::IStream* stream, const TrackDesignSceneryElement& val)
    {
        stream->Write(&val.x);
        stream->Write(&val.y);
        stream->Write(&val.z);
        stream->Write(&val.flags);
        stream->Write(&val.primary_colour);
        stream->Write(&val.secondary_colour);
        DataSerializerTraits<ObjectEntryDescriptor> s;
        s.encode(stream, val.scenery_object);
    }
    static void decode(OpenRCT2::IStream* stream, TrackDesignSceneryElement& val)
    {
        stream->Read(&val.x);
        stream->Read(&val.y);
        stream->Read(&val.z);
        stream->Read(&val.flags);
        stream->Read(&val.primary_colour);
        stream->Read(&val.secondary_colour);
        DataSerializerTraits<ObjectEntryDescriptor> s;
        s.decode(stream, val.scenery_object);
    }
    static void log(OpenRCT2::IStream* stream, const TrackDesignSceneryElement& val)
    {
        char msg[128] = {};
        snprintf(
            msg, sizeof(msg), "TrackDesignSceneryElement(x = %d, y = %d, z = %d, flags = %d, colour1 = %d, colour2 = %d)",
            val.x, val.y, val.z, val.flags, val.primary_colour, val.secondary_colour);
        stream->Write(msg, strlen(msg));

        auto identifier = val.scenery_object.GetName();
        stream->WriteArray(identifier.data(), identifier.size());
    }
};

template<> struct DataSerializerTraits_t<rct_vehicle_colour>
{
    static void encode(OpenRCT2::IStream* stream, const rct_vehicle_colour& val)
    {
        stream->Write(&val.body_colour);
        stream->Write(&val.trim_colour);
    }
    static void decode(OpenRCT2::IStream* stream, rct_vehicle_colour& val)
    {
        stream->Read(&val.body_colour);
        stream->Read(&val.trim_colour);
    }
    static void log(OpenRCT2::IStream* stream, const rct_vehicle_colour& val)
    {
        char msg[128] = {};
        snprintf(msg, sizeof(msg), "rct_vehicle_colour(body_colour = %d, trim_colour = %d)", val.body_colour, val.trim_colour);
        stream->Write(msg, strlen(msg));
    }
};

template<> struct DataSerializerTraits_t<IntensityRange>
{
    static void encode(OpenRCT2::IStream* stream, const IntensityRange& val)
    {
        uint8_t temp = uint8_t(val);
        stream->Write(&temp);
    }
    static void decode(OpenRCT2::IStream* stream, IntensityRange& val)
    {
        auto temp = stream->ReadValue<uint8_t>();
        val = IntensityRange(temp);
    }
    static void log(OpenRCT2::IStream* stream, const IntensityRange& val)
    {
        char msg[128] = {};
        snprintf(msg, sizeof(msg), "IntensityRange(min = %d, max = %d)", val.GetMinimum(), val.GetMaximum());
        stream->Write(msg, strlen(msg));
    }
};

template<> struct DataSerializerTraits_t<PeepThought>
{
    static void encode(OpenRCT2::IStream* stream, const PeepThought& val)
    {
        stream->Write(&val.type);
        stream->Write(&val.argument);
        stream->Write(&val.freshness);
        stream->Write(&val.fresh_timeout);
    }
    static void decode(OpenRCT2::IStream* stream, PeepThought& val)
    {
        stream->Read(&val.type);
        stream->Read(&val.argument);
        stream->Read(&val.freshness);
        stream->Read(&val.fresh_timeout);
    }
    static void log(OpenRCT2::IStream* stream, const PeepThought& val)
    {
        char msg[128] = {};
        snprintf(
<<<<<<< HEAD
            msg, sizeof(msg), "rct_peep_thought(type = %d, item = %u, freshness = %d, freshtimeout = %d)",
            static_cast<int32_t>(val.type), val.argument, val.freshness, val.fresh_timeout);
=======
            msg, sizeof(msg), "PeepThought(type = %d, item = %d, freshness = %d, freshtimeout = %d)",
            static_cast<int32_t>(val.type), val.item, val.freshness, val.fresh_timeout);
>>>>>>> 0be58502
        stream->Write(msg, strlen(msg));
    }
};

template<> struct DataSerializerTraits_t<TileCoordsXYZD>
{
    static void encode(OpenRCT2::IStream* stream, const TileCoordsXYZD& coord)
    {
        stream->WriteValue(ByteSwapBE(coord.x));
        stream->WriteValue(ByteSwapBE(coord.y));
        stream->WriteValue(ByteSwapBE(coord.z));
        stream->WriteValue(ByteSwapBE(coord.direction));
    }

    static void decode(OpenRCT2::IStream* stream, TileCoordsXYZD& coord)
    {
        auto x = ByteSwapBE(stream->ReadValue<int32_t>());
        auto y = ByteSwapBE(stream->ReadValue<int32_t>());
        auto z = ByteSwapBE(stream->ReadValue<int32_t>());
        auto d = ByteSwapBE(stream->ReadValue<Direction>());
        coord = TileCoordsXYZD{ x, y, z, d };
    }

    static void log(OpenRCT2::IStream* stream, const TileCoordsXYZD& coord)
    {
        char msg[128] = {};
        snprintf(
            msg, sizeof(msg), "TileCoordsXYZD(x = %d, y = %d, z = %d, direction = %d)", coord.x, coord.y, coord.z,
            coord.direction);
        stream->Write(msg, strlen(msg));
    }
};<|MERGE_RESOLUTION|>--- conflicted
+++ resolved
@@ -822,14 +822,14 @@
     static void encode(OpenRCT2::IStream* stream, const PeepThought& val)
     {
         stream->Write(&val.type);
-        stream->Write(&val.argument);
+        stream->Write(&val.item);
         stream->Write(&val.freshness);
         stream->Write(&val.fresh_timeout);
     }
     static void decode(OpenRCT2::IStream* stream, PeepThought& val)
     {
         stream->Read(&val.type);
-        stream->Read(&val.argument);
+        stream->Read(&val.item);
         stream->Read(&val.freshness);
         stream->Read(&val.fresh_timeout);
     }
@@ -837,13 +837,8 @@
     {
         char msg[128] = {};
         snprintf(
-<<<<<<< HEAD
-            msg, sizeof(msg), "rct_peep_thought(type = %d, item = %u, freshness = %d, freshtimeout = %d)",
-            static_cast<int32_t>(val.type), val.argument, val.freshness, val.fresh_timeout);
-=======
-            msg, sizeof(msg), "PeepThought(type = %d, item = %d, freshness = %d, freshtimeout = %d)",
+            msg, sizeof(msg), "PeepThought(type = %d, item = %u, freshness = %d, freshtimeout = %d)",
             static_cast<int32_t>(val.type), val.item, val.freshness, val.fresh_timeout);
->>>>>>> 0be58502
         stream->Write(msg, strlen(msg));
     }
 };
