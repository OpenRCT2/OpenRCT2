--- conflicted
+++ resolved
@@ -585,7 +585,6 @@
     uint8_t GetSequenceIndex() const;
     void SetSequenceIndex(uint8_t newSequenceIndex);
 
-<<<<<<< HEAD
     FootpathObject* GetPathEntry() const;
     ObjectEntryIndex GetPathEntryIndex() const;
     void SetPathEntryIndex(ObjectEntryIndex newIndex);
@@ -593,12 +592,8 @@
     ObjectEntryIndex GetSurfaceEntryIndex() const;
     FootpathSurfaceObject* GetSurfaceEntry() const;
     void SetSurfaceEntryIndex(ObjectEntryIndex newIndex);
-=======
-    PathSurfaceIndex GetPathType() const;
-    void SetPathType(PathSurfaceIndex newPathType);
 
     int32_t GetDirections() const;
->>>>>>> d6ad9b67
 };
 assert_struct_size(EntranceElement, 16);
 
