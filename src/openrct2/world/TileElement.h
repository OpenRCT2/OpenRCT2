/*****************************************************************************
 * Copyright (c) 2014-2020 OpenRCT2 developers
 *
 * For a complete list of all authors, please refer to contributors.md
 * Interested in contributing? Visit https://github.com/OpenRCT2/OpenRCT2
 *
 * OpenRCT2 is licensed under the GNU General Public License version 3.
 *****************************************************************************/

#pragma once

#include "../common.h"
#include "../ride/RideTypes.h"
#include "../ride/Station.h"
#include "Banner.h"
#include "Footpath.h"

struct Banner;
struct CoordsXY;
struct rct_scenery_entry;
struct rct_footpath_entry;
class TerrainSurfaceObject;
class TerrainEdgeObject;
using track_type_t = uint16_t;

constexpr const uint8_t MAX_ELEMENT_HEIGHT = 255;

#pragma pack(push, 1)

enum
{
    TILE_ELEMENT_TYPE_SURFACE = (0 << 2),
    TILE_ELEMENT_TYPE_PATH = (1 << 2),
    TILE_ELEMENT_TYPE_TRACK = (2 << 2),
    TILE_ELEMENT_TYPE_SMALL_SCENERY = (3 << 2),
    TILE_ELEMENT_TYPE_ENTRANCE = (4 << 2),
    TILE_ELEMENT_TYPE_WALL = (5 << 2),
    TILE_ELEMENT_TYPE_LARGE_SCENERY = (6 << 2),
    TILE_ELEMENT_TYPE_BANNER = (7 << 2),
    // The corrupt element type is used for skipping drawing other following
    // elements on a given tile.
    TILE_ELEMENT_TYPE_CORRUPT = (8 << 2),
};

enum class TileElementType : uint8_t
{
    Surface = (0 << 2),
    Path = (1 << 2),
    Track = (2 << 2),
    SmallScenery = (3 << 2),
    Entrance = (4 << 2),
    Wall = (5 << 2),
    LargeScenery = (6 << 2),
    Banner = (7 << 2),
    Corrupt = (8 << 2),
};

struct SurfaceElement;
struct PathElement;
struct TrackElement;
struct SmallSceneryElement;
struct LargeSceneryElement;
struct WallElement;
struct EntranceElement;
struct BannerElement;
struct CorruptElement;

struct TileElementBase
{
    uint8_t type;             // 0
    uint8_t Flags;            // 1. Upper nibble: flags. Lower nibble: occupied quadrants (one bit per quadrant).
    uint8_t base_height;      // 2
    uint8_t clearance_height; // 3

    void Remove();

    uint8_t GetType() const;
    void SetType(uint8_t newType);

    Direction GetDirection() const;
    void SetDirection(Direction direction);
    Direction GetDirectionWithOffset(uint8_t offset) const;

    bool IsLastForTile() const;
    void SetLastForTile(bool on);
    bool IsGhost() const;
    void SetGhost(bool isGhost);

    uint8_t GetOccupiedQuadrants() const;
    void SetOccupiedQuadrants(uint8_t quadrants);

    int32_t GetBaseZ() const;
    void SetBaseZ(int32_t newZ);

    int32_t GetClearanceZ() const;
    void SetClearanceZ(int32_t newZ);
};

/**
 * Map element structure
 * size: 0x10
 */
struct TileElement : public TileElementBase
{
    uint8_t pad_04[4];
    uint8_t pad_08[8];

    template<typename TType, TileElementType TClass> TType* as() const
    {
        return static_cast<TileElementType>(GetType()) == TClass ? reinterpret_cast<TType*>(const_cast<TileElement*>(this))
                                                                 : nullptr;
    }

public:
    SurfaceElement* AsSurface() const
    {
        return as<SurfaceElement, TileElementType::Surface>();
    }
    PathElement* AsPath() const
    {
        return as<PathElement, TileElementType::Path>();
    }
    TrackElement* AsTrack() const
    {
        return as<TrackElement, TileElementType::Track>();
    }
    SmallSceneryElement* AsSmallScenery() const
    {
        return as<SmallSceneryElement, TileElementType::SmallScenery>();
    }
    LargeSceneryElement* AsLargeScenery() const
    {
        return as<LargeSceneryElement, TileElementType::LargeScenery>();
    }
    WallElement* AsWall() const
    {
        return as<WallElement, TileElementType::Wall>();
    }
    EntranceElement* AsEntrance() const
    {
        return as<EntranceElement, TileElementType::Entrance>();
    }
    BannerElement* AsBanner() const
    {
        return as<BannerElement, TileElementType::Banner>();
    }

    void ClearAs(uint8_t newType);
};
assert_struct_size(TileElement, 16);

struct SurfaceElement : TileElementBase
{
private:
    uint8_t Slope;
    uint8_t WaterHeight;
    uint8_t GrassLength;
    uint8_t Ownership;
    uint8_t SurfaceStyle;
    uint8_t EdgeStyle;
#pragma clang diagnostic push
#pragma clang diagnostic ignored "-Wunused-private-field"
    uint8_t pad_0A[6];
#pragma clang diagnostic pop

public:
    uint8_t GetSlope() const;
    void SetSlope(uint8_t newSlope);

    uint32_t GetSurfaceStyle() const;
    TerrainSurfaceObject* GetSurfaceStyleObject() const;
    void SetSurfaceStyle(uint32_t newStyle);
    uint32_t GetEdgeStyle() const;
    TerrainEdgeObject* GetEdgeStyleObject() const;
    void SetEdgeStyle(uint32_t newStyle);

    bool CanGrassGrow() const;
    uint8_t GetGrassLength() const;
    void SetGrassLength(uint8_t newLength);
    void SetGrassLengthAndInvalidate(uint8_t newLength, const CoordsXY& coords);
    void UpdateGrassLength(const CoordsXY& coords);

    uint8_t GetOwnership() const;
    void SetOwnership(uint8_t newOwnership);

    int32_t GetWaterHeight() const;
    void SetWaterHeight(int32_t newWaterHeight);

    uint8_t GetParkFences() const;
    void SetParkFences(uint8_t newParkFences);

    bool HasTrackThatNeedsWater() const;
    void SetHasTrackThatNeedsWater(bool on);
};
assert_struct_size(SurfaceElement, 16);

struct PathElement : TileElementBase
{
private:
    PathSurfaceIndex SurfaceIndex; // 4
#pragma clang diagnostic push
#pragma clang diagnostic ignored "-Wunused-private-field"
    PathRailingsIndex RailingsIndex; // 6
#pragma clang diagnostic pop
    uint8_t Additions;       // 7 (0 means no addition)
    uint8_t EdgesAndCorners; // 8 (edges in lower 4 bits, corners in upper 4)
    uint8_t Flags2;          // 9
    uint8_t SlopeDirection;  // 10
    union
    {
        uint8_t AdditionStatus; // 11, only used for litter bins
        ride_id_t rideIndex;    // 11
    };
    ::StationIndex StationIndex; // 13
#pragma clang diagnostic push
#pragma clang diagnostic ignored "-Wunused-private-field"
    uint8_t pad_0E[2];
#pragma clang diagnostic pop

public:
    PathSurfaceIndex GetSurfaceEntryIndex() const;
    PathSurfaceEntry* GetSurfaceEntry() const;
    void SetSurfaceEntryIndex(PathSurfaceIndex newIndex);

    PathRailingsIndex GetRailingEntryIndex() const;
    PathRailingsEntry* GetRailingEntry() const;
    void SetRailingEntryIndex(PathRailingsIndex newIndex);

    uint8_t GetQueueBannerDirection() const;
    void SetQueueBannerDirection(uint8_t direction);

    bool IsSloped() const;
    void SetSloped(bool isSloped);

    Direction GetSlopeDirection() const;
    void SetSlopeDirection(Direction newSlope);

    ride_id_t GetRideIndex() const;
    void SetRideIndex(ride_id_t newRideIndex);

    ::StationIndex GetStationIndex() const;
    void SetStationIndex(::StationIndex newStationIndex);

    bool IsWide() const;
    void SetWide(bool isWide);

    bool IsQueue() const;
    void SetIsQueue(bool isQueue);
    bool HasQueueBanner() const;
    void SetHasQueueBanner(bool hasQueueBanner);

    bool IsBroken() const;
    void SetIsBroken(bool isBroken);

    bool IsBlockedByVehicle() const;
    void SetIsBlockedByVehicle(bool isBlocked);

    uint8_t GetEdges() const;
    void SetEdges(uint8_t newEdges);
    uint8_t GetCorners() const;
    void SetCorners(uint8_t newCorners);
    uint8_t GetEdgesAndCorners() const;
    void SetEdgesAndCorners(uint8_t newEdgesAndCorners);

    bool HasAddition() const;
    uint8_t GetAddition() const;
    ObjectEntryIndex GetAdditionEntryIndex() const;
    rct_scenery_entry* GetAdditionEntry() const;
    void SetAddition(uint8_t newAddition);

    bool AdditionIsGhost() const;
    void SetAdditionIsGhost(bool isGhost);

    uint8_t GetAdditionStatus() const;
    void SetAdditionStatus(uint8_t newStatus);

    bool ShouldDrawPathOverSupports();
    void SetShouldDrawPathOverSupports(bool on);

    bool IsLevelCrossing(const CoordsXY& coords) const;
};
assert_struct_size(PathElement, 16);

struct TrackElement : TileElementBase
{
private:
    track_type_t TrackType;
    union
    {
        struct
        {
            uint8_t Sequence;
            uint8_t ColourScheme;
            union
            {
                // - Bits 3 and 4 are never set
                // - Bits 1 and 2 are set when a vehicle triggers the on-ride photo and act like a countdown from 3.
                // - If any of the bits 1-4 are set, the game counts it as a photo being taken.
                uint8_t OnridePhotoBits;
                // Contains the brake/booster speed, divided by 2.
                uint8_t BrakeBoosterSpeed;
            };
            uint8_t StationIndex;
        };
        struct
        {
            uint16_t MazeEntry; // 5
        };
    };
    uint8_t Flags2;
    ride_id_t RideIndex;
#pragma clang diagnostic push
#pragma clang diagnostic ignored "-Wunused-private-field"
    uint8_t pad[3];
#pragma clang diagnostic pop

public:
    track_type_t GetTrackType() const;
    void SetTrackType(track_type_t newEntryIndex);

    uint8_t GetSequenceIndex() const;
    void SetSequenceIndex(uint8_t newSequenceIndex);

    ride_id_t GetRideIndex() const;
    void SetRideIndex(ride_id_t newRideIndex);

    uint8_t GetColourScheme() const;
    void SetColourScheme(uint8_t newColourScheme);

    uint8_t GetStationIndex() const;
    void SetStationIndex(uint8_t newStationIndex);

    bool HasChain() const;
    void SetHasChain(bool on);

    bool HasCableLift() const;
    void SetHasCableLift(bool on);

    bool IsInverted() const;
    void SetInverted(bool inverted);

    bool BlockBrakeClosed() const;
    void SetBlockBrakeClosed(bool isClosed);

    bool IsIndestructible() const;
    void SetIsIndestructible(bool isIndestructible);

    uint8_t GetBrakeBoosterSpeed() const;
    void SetBrakeBoosterSpeed(uint8_t speed);

    bool HasGreenLight() const;
    void SetHasGreenLight(bool on);

    uint8_t GetSeatRotation() const;
    void SetSeatRotation(uint8_t newSeatRotation);

    uint16_t GetMazeEntry() const;
    void SetMazeEntry(uint16_t newMazeEntry);
    void MazeEntryAdd(uint16_t addVal);
    void MazeEntrySubtract(uint16_t subVal);

    bool IsTakingPhoto() const;
    void SetPhotoTimeout();
    void SetPhotoTimeout(uint8_t newValue);
    void DecrementPhotoTimeout();
    uint8_t GetPhotoTimeout() const;

    bool IsHighlighted() const;
    void SetHighlight(bool on);

    // Used by ghost train, RCT1 feature, will be reintroduced at some point.
    // (See https://github.com/OpenRCT2/OpenRCT2/issues/7059)
    uint8_t GetDoorAState() const;
    uint8_t GetDoorBState() const;
    void SetDoorAState(uint8_t newState);
    void SetDoorBState(uint8_t newState);

    bool IsStation() const;
    bool IsBlockStart() const;
};
assert_struct_size(TrackElement, 16);

struct SmallSceneryElement : TileElementBase
{
private:
    ObjectEntryIndex entryIndex; // 4
    uint8_t age;                 // 6
    uint8_t colour_1;            // 7
    uint8_t colour_2;            // 8
#pragma clang diagnostic push
#pragma clang diagnostic ignored "-Wunused-private-field"
    uint8_t pad_09[7];
#pragma clang diagnostic pop

public:
    ObjectEntryIndex GetEntryIndex() const;
    void SetEntryIndex(ObjectEntryIndex newIndex);
    rct_scenery_entry* GetEntry() const;
    uint8_t GetAge() const;
    void SetAge(uint8_t newAge);
    void IncreaseAge(const CoordsXY& sceneryPos);
    uint8_t GetSceneryQuadrant() const;
    void SetSceneryQuadrant(uint8_t newQuadrant);
    colour_t GetPrimaryColour() const;
    void SetPrimaryColour(colour_t colour);
    colour_t GetSecondaryColour() const;
    void SetSecondaryColour(colour_t colour);
    bool NeedsSupports() const;
    void SetNeedsSupports();
    void UpdateAge(const CoordsXY& sceneryPos);
};
assert_struct_size(SmallSceneryElement, 16);

struct LargeSceneryElement : TileElementBase
{
private:
    ObjectEntryIndex EntryIndex;
    ::BannerIndex BannerIndex;
    uint8_t SequenceIndex;
    uint8_t Colour[3];
    uint8_t Flags2;
#pragma clang diagnostic push
#pragma clang diagnostic ignored "-Wunused-private-field"
    uint8_t pad[3];
#pragma clang diagnostic pop

public:
    ObjectEntryIndex GetEntryIndex() const;
    void SetEntryIndex(ObjectEntryIndex newIndex);
    rct_scenery_entry* GetEntry() const;

    uint8_t GetSequenceIndex() const;
    void SetSequenceIndex(uint8_t newIndex);

    colour_t GetPrimaryColour() const;
    void SetPrimaryColour(colour_t colour);
    colour_t GetSecondaryColour() const;
    void SetSecondaryColour(colour_t colour);

    Banner* GetBanner() const;
    ::BannerIndex GetBannerIndex() const;
    void SetBannerIndex(::BannerIndex newIndex);

    bool IsAccounted() const;
    void SetIsAccounted(bool isAccounted);
};
assert_struct_size(LargeSceneryElement, 16);

struct WallElement : TileElementBase
{
private:
    ObjectEntryIndex entryIndex; // 04
    colour_t colour_1;           // 06
    colour_t colour_2;           // 07
    colour_t colour_3;           // 08
    BannerIndex banner_index;    // 09
    uint8_t animation;           // 0B 0b_dfff_ft00 d = direction, f = frame num, t = across track flag (not used)
#pragma clang diagnostic push
#pragma clang diagnostic ignored "-Wunused-private-field"
    uint8_t pad_0C[4];
#pragma clang diagnostic pop

public:
    uint16_t GetEntryIndex() const;
    void SetEntryIndex(uint16_t newIndex);
    rct_scenery_entry* GetEntry() const;

    uint8_t GetSlope() const;
    void SetSlope(uint8_t newslope);

    colour_t GetPrimaryColour() const;
    void SetPrimaryColour(colour_t newColour);
    colour_t GetSecondaryColour() const;
    void SetSecondaryColour(colour_t newColour);
    colour_t GetTertiaryColour() const;
    void SetTertiaryColour(colour_t newColour);

    uint8_t GetAnimationFrame() const;
    void SetAnimationFrame(uint8_t frameNum);

    Banner* GetBanner() const;
    BannerIndex GetBannerIndex() const;
    void SetBannerIndex(BannerIndex newIndex);

    bool IsAcrossTrack() const;
    void SetAcrossTrack(bool acrossTrack);
    bool AnimationIsBackwards() const;
    void SetAnimationIsBackwards(bool isBackwards);

    void SetRawRCT1Data(uint32_t rawData);
    int32_t GetRCT1WallType(int32_t edge) const;
    colour_t GetRCT1WallColour() const;
    uint8_t GetRCT1Slope() const;
};
assert_struct_size(WallElement, 16);

struct EntranceElement : TileElementBase
{
private:
    uint8_t entranceType;      // 4
    uint8_t SequenceIndex;     // 5. Only uses the lower nibble.
    uint8_t StationIndex;      // 6
    PathSurfaceIndex PathType; // 7
    ride_id_t rideIndex;       // 8
#pragma clang diagnostic push
#pragma clang diagnostic ignored "-Wunused-private-field"
    uint8_t pad_0B[5];
#pragma clang diagnostic pop

public:
    uint8_t GetEntranceType() const;
    void SetEntranceType(uint8_t newType);

    ride_id_t GetRideIndex() const;
    void SetRideIndex(ride_id_t newRideIndex);

    uint8_t GetStationIndex() const;
    void SetStationIndex(uint8_t newStationIndex);

    uint8_t GetSequenceIndex() const;
    void SetSequenceIndex(uint8_t newSequenceIndex);

    PathSurfaceIndex GetPathType() const;
    void SetPathType(PathSurfaceIndex newPathType);
};
assert_struct_size(EntranceElement, 16);

struct BannerElement : TileElementBase
{
private:
    BannerIndex index; // 4
    uint8_t position;  // 6
    uint8_t flags;     // 7
#pragma clang diagnostic push
#pragma clang diagnostic ignored "-Wunused-private-field"
<<<<<<< HEAD
    uint8_t pad_08[8];
=======
    uint8_t AllowedEdges; // 6
    uint8_t unused;       // 7
    uint8_t pad_09[7];
>>>>>>> cba1d482
#pragma clang diagnostic pop
public:
    Banner* GetBanner() const;
    rct_scenery_entry* GetEntry() const;

    BannerIndex GetIndex() const;
    void SetIndex(BannerIndex newIndex);

    uint8_t GetPosition() const;
    void SetPosition(uint8_t newPosition);

    uint8_t GetAllowedEdges() const;
    void SetAllowedEdges(uint8_t newEdges);
    void ResetAllowedEdges();
};
assert_struct_size(BannerElement, 16);

struct CorruptElement : TileElementBase
{
    uint8_t pad[4];
    uint8_t pad_08[8];
};
assert_struct_size(CorruptElement, 16);
#pragma pack(pop)

class QuarterTile
{
private:
    uint8_t _val{ 0 };

public:
    constexpr QuarterTile(uint8_t tileQuarter, uint8_t zQuarter)
        : _val(tileQuarter | (zQuarter << 4))
    {
    }

    QuarterTile(uint8_t tileAndZQuarter)
        : _val(tileAndZQuarter)
    {
    }

    // Rotate both of the values amount. Returns new RValue QuarterTile
    const QuarterTile Rotate(uint8_t amount) const;

    uint8_t GetBaseQuarterOccupied() const
    {
        return _val & 0xF;
    }

    uint8_t GetZQuarterOccupied() const
    {
        return (_val >> 4) & 0xF;
    }
};

enum
{
    TILE_ELEMENT_QUADRANT_SW,
    TILE_ELEMENT_QUADRANT_NW,
    TILE_ELEMENT_QUADRANT_NE,
    TILE_ELEMENT_QUADRANT_SE
};

enum
{
    SURFACE_ELEMENT_HAS_TRACK_THAT_NEEDS_WATER = (1 << 6),
};

enum
{
    TILE_ELEMENT_DIRECTION_WEST,
    TILE_ELEMENT_DIRECTION_NORTH,
    TILE_ELEMENT_DIRECTION_EAST,
    TILE_ELEMENT_DIRECTION_SOUTH
};

enum
{
    TILE_ELEMENT_FLAG_GHOST = (1 << 4),
    TILE_ELEMENT_FLAG_LAST_TILE = (1 << 7)
};

enum
{
    ENTRANCE_TYPE_RIDE_ENTRANCE,
    ENTRANCE_TYPE_RIDE_EXIT,
    ENTRANCE_TYPE_PARK_ENTRANCE
};

enum
{
    ELEMENT_IS_ABOVE_GROUND = 1 << 0,
    ELEMENT_IS_UNDERGROUND = 1 << 1,
    ELEMENT_IS_UNDERWATER = 1 << 2,
};

enum
{
    MAP_ELEM_TRACK_SEQUENCE_GREEN_LIGHT = (1 << 7),
};

#define TILE_ELEMENT_QUADRANT_MASK 0b11000000
#define TILE_ELEMENT_TYPE_MASK 0b00111100
#define TILE_ELEMENT_DIRECTION_MASK 0b00000011
#define TILE_ELEMENT_OCCUPIED_QUADRANTS_MASK 0b00001111

#define TILE_ELEMENT_COLOUR_MASK 0b00011111

BannerIndex tile_element_get_banner_index(TileElement* tileElement);
bool tile_element_is_underground(TileElement* tileElement);

// ~Oli414: The banner functions should probably be part of banner.
void tile_element_set_banner_index(TileElement* tileElement, BannerIndex bannerIndex);
void tile_element_remove_banner_entry(TileElement* tileElement);

uint8_t tile_element_get_ride_index(const TileElement* tileElement);<|MERGE_RESOLUTION|>--- conflicted
+++ resolved
@@ -528,18 +528,12 @@
 struct BannerElement : TileElementBase
 {
 private:
-    BannerIndex index; // 4
-    uint8_t position;  // 6
-    uint8_t flags;     // 7
-#pragma clang diagnostic push
-#pragma clang diagnostic ignored "-Wunused-private-field"
-<<<<<<< HEAD
+    BannerIndex index;    // 4
+    uint8_t position;     // 6
+    uint8_t AllowedEdges; // 7
+#pragma clang diagnostic push
+#pragma clang diagnostic ignored "-Wunused-private-field"
     uint8_t pad_08[8];
-=======
-    uint8_t AllowedEdges; // 6
-    uint8_t unused;       // 7
-    uint8_t pad_09[7];
->>>>>>> cba1d482
 #pragma clang diagnostic pop
 public:
     Banner* GetBanner() const;
