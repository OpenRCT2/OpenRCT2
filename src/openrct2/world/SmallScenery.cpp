--- conflicted
+++ resolved
@@ -266,17 +266,10 @@
         supports |= 0xF0;
     }
 
-<<<<<<< HEAD
+    QuarterTile quarterTile = QuarterTile{ collisionQuadrants, supports }.Rotate(quadRotation);
+
     if (!map_can_construct_with_clear_at(
-            x, y, zLow, zHigh, &map_place_scenery_clear_func, blSupports | collisionQuadrants, flags, &clearCost,
-            CREATE_CROSSING_MODE_NONE))
-=======
-    QuarterTile quarterTile = QuarterTile{ collisionQuadrants, supports }.Rotate(quadRotation);
-
-    if (!gCheatsDisableClearanceChecks
-        && !map_can_construct_with_clear_at(
-               x, y, zLow, zHigh, &map_place_scenery_clear_func, quarterTile, flags, &clearCost, CREATE_CROSSING_MODE_NONE))
->>>>>>> c68af628
+            x, y, zLow, zHigh, &map_place_scenery_clear_func, quarterTile, flags, &clearCost, CREATE_CROSSING_MODE_NONE))
     {
         return MONEY32_UNDEFINED;
     }
