--- conflicted
+++ resolved
@@ -1075,16 +1075,10 @@
 void map_reorganise_elements()
 {
     context_setcurrentcursor(CURSOR_ZZZ);
-
-<<<<<<< HEAD
+  
     std::vector<TileElement> new_tile_elements;
     new_tile_elements.resize(3 * (MAXIMUM_MAP_SIZE_TECHNICAL * MAXIMUM_MAP_SIZE_TECHNICAL));
     TileElement* new_elements_pointer = new_tile_elements.data();
-=======
-    TileElement* new_tile_elements = static_cast<TileElement*>(
-        malloc(3 * (MAXIMUM_MAP_SIZE_TECHNICAL * MAXIMUM_MAP_SIZE_TECHNICAL) * sizeof(TileElement)));
-    TileElement* new_elements_pointer = new_tile_elements;
->>>>>>> aaaae16d
 
     if (new_tile_elements.data() == nullptr)
     {
