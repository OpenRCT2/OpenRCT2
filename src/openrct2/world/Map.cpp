--- conflicted
+++ resolved
@@ -1352,11 +1352,7 @@
 
     res->GroundFlags = ELEMENT_IS_ABOVE_GROUND;
     bool canBuildCrossing = false;
-<<<<<<< HEAD
-    if (pos.x >= GetMapSizeUnits() || pos.y >= GetMapSizeUnits() || pos.x < 32 || pos.y < 32)
-=======
     if (map_is_edge(pos))
->>>>>>> 4760642f
     {
         res->Error = GameActions::Status::InvalidParameters;
         res->ErrorMessage = STR_OFF_EDGE_OF_MAP;
