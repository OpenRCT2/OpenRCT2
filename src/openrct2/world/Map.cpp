/*****************************************************************************
 * Copyright (c) 2014-2020 OpenRCT2 developers
 *
 * For a complete list of all authors, please refer to contributors.md
 * Interested in contributing? Visit https://github.com/OpenRCT2/OpenRCT2
 *
 * OpenRCT2 is licensed under the GNU General Public License version 3.
 *****************************************************************************/

#include "Map.h"

#include "../Cheats.h"
#include "../Context.h"
#include "../Game.h"
#include "../Input.h"
#include "../OpenRCT2.h"
#include "../actions/BannerRemoveAction.h"
#include "../actions/FootpathRemoveAction.h"
#include "../actions/LandLowerAction.h"
#include "../actions/LandRaiseAction.h"
#include "../actions/LandSetHeightAction.h"
#include "../actions/LandSetRightsAction.h"
#include "../actions/LargeSceneryRemoveAction.h"
#include "../actions/ParkEntranceRemoveAction.h"
#include "../actions/SmallSceneryRemoveAction.h"
#include "../actions/WallRemoveAction.h"
#include "../actions/WaterSetHeightAction.h"
#include "../audio/audio.h"
#include "../config/Config.h"
#include "../core/Guard.hpp"
#include "../interface/Cursors.h"
#include "../interface/Window.h"
#include "../localisation/Date.h"
#include "../localisation/Localisation.h"
#include "../management/Finance.h"
#include "../network/network.h"
#include "../object/ObjectManager.h"
#include "../object/TerrainSurfaceObject.h"
#include "../ride/RideData.h"
#include "../ride/Track.h"
#include "../ride/TrackData.h"
#include "../ride/TrackDesign.h"
#include "../scenario/Scenario.h"
#include "../util/Util.h"
#include "../windows/Intent.h"
#include "Banner.h"
#include "Climate.h"
#include "Footpath.h"
#include "LargeScenery.h"
#include "MapAnimation.h"
#include "Park.h"
#include "Scenery.h"
#include "SmallScenery.h"
#include "Surface.h"
#include "TileElementsView.h"
#include "TileInspector.h"
#include "Wall.h"

#include <algorithm>
#include <iterator>
#include <memory>

using namespace OpenRCT2;

/**
 * Replaces 0x00993CCC, 0x00993CCE
 */
// clang-format off
const std::array<CoordsXY, 8> CoordsDirectionDelta = {
    CoordsXY{ -COORDS_XY_STEP, 0 },
    CoordsXY{               0, +COORDS_XY_STEP },
    CoordsXY{ +COORDS_XY_STEP, 0 },
    CoordsXY{               0, -COORDS_XY_STEP },
    CoordsXY{ -COORDS_XY_STEP, +COORDS_XY_STEP },
    CoordsXY{ +COORDS_XY_STEP, +COORDS_XY_STEP },
    CoordsXY{ +COORDS_XY_STEP, -COORDS_XY_STEP },
    CoordsXY{ -COORDS_XY_STEP, -COORDS_XY_STEP }
};
// clang-format on

const TileCoordsXY TileDirectionDelta[] = { { -1, 0 },  { 0, +1 },  { +1, 0 },  { 0, -1 },
                                            { -1, +1 }, { +1, +1 }, { +1, -1 }, { -1, -1 } };

constexpr size_t MIN_TILE_ELEMENTS = 1024;

uint16_t gMapSelectFlags;
uint16_t gMapSelectType;
CoordsXY gMapSelectPositionA;
CoordsXY gMapSelectPositionB;
CoordsXYZ gMapSelectArrowPosition;
uint8_t gMapSelectArrowDirection;

uint8_t gMapGroundFlags;

TileCoordsXY gWidePathTileLoopPosition;
uint16_t gGrassSceneryTileLoopPosition;

int32_t gMapSize;
int32_t gMapBaseZ;

std::vector<CoordsXY> gMapSelectionTiles;
std::vector<PeepSpawn> gPeepSpawns;

bool gLandMountainMode;
bool gLandPaintMode;
bool gClearSmallScenery;
bool gClearLargeScenery;
bool gClearFootpath;

uint32_t gLandRemainingOwnershipSales;
uint32_t gLandRemainingConstructionSales;

bool gMapLandRightsUpdateSuccess;

static TilePointerIndex<TileElement> _tileIndex;
static std::vector<TileElement> _tileElements;
static TilePointerIndex<TileElement> _tileIndexStash;
static std::vector<TileElement> _tileElementsStash;
<<<<<<< HEAD
=======
static int32_t _mapSizeUnitsStash;
static int32_t _mapSizeMinus2Stash;
>>>>>>> 072772af
static int32_t _mapSizeStash;
static int32_t _currentRotationStash;

void StashMap()
{
    _tileIndexStash = std::move(_tileIndex);
    _tileElementsStash = std::move(_tileElements);
<<<<<<< HEAD
=======
    _mapSizeUnitsStash = gMapSizeUnits;
    _mapSizeMinus2Stash = gMapSizeMinus2;
>>>>>>> 072772af
    _mapSizeStash = gMapSize;
    _currentRotationStash = gCurrentRotation;
}

void UnstashMap()
{
    _tileIndex = std::move(_tileIndexStash);
    _tileElements = std::move(_tileElementsStash);
<<<<<<< HEAD
=======
    gMapSizeUnits = _mapSizeUnitsStash;
    gMapSizeMinus2 = _mapSizeMinus2Stash;
>>>>>>> 072772af
    gMapSize = _mapSizeStash;
    gCurrentRotation = _currentRotationStash;
}

const std::vector<TileElement>& GetTileElements()
{
    return _tileElements;
}

void SetTileElements(std::vector<TileElement>&& tileElements)
{
    _tileElements = std::move(tileElements);
    _tileIndex = TilePointerIndex<TileElement>(MAXIMUM_MAP_SIZE_TECHNICAL, _tileElements.data());
}

<<<<<<< HEAD
static TileElement GetDefaultSurfaceElement()
{
    TileElement el;
    el.ClearAs(TILE_ELEMENT_TYPE_SURFACE);
    el.SetLastForTile(true);
    el.base_height = 14;
    el.clearance_height = 14;
    el.AsSurface()->SetWaterHeight(0);
    el.AsSurface()->SetSlope(TILE_ELEMENT_SLOPE_FLAT);
    el.AsSurface()->SetGrassLength(GRASS_LENGTH_CLEAR_0);
    el.AsSurface()->SetOwnership(OWNERSHIP_UNOWNED);
    el.AsSurface()->SetParkFences(0);
    el.AsSurface()->SetSurfaceStyle(0);
    el.AsSurface()->SetEdgeStyle(0);
    return el;
}

std::vector<TileElement> GetReorganisedTileElementsWithoutGhosts()
{
    std::vector<TileElement> newElements;
    newElements.reserve(std::max(MIN_TILE_ELEMENTS, _tileElements.size()));
    for (int32_t y = 0; y < MAXIMUM_MAP_SIZE_TECHNICAL; y++)
    {
        for (int32_t x = 0; x < MAXIMUM_MAP_SIZE_TECHNICAL; x++)
        {
            auto oldSize = newElements.size();

            // Add all non-ghost elements
            const auto* element = map_get_first_element_at(TileCoordsXY{ x, y }.ToCoordsXY());
            if (element != nullptr)
            {
                do
                {
                    if (!element->IsGhost())
                    {
                        newElements.push_back(*element);
                    }
                } while (!(element++)->IsLastForTile());
            }

            // Insert default surface element if no elements were added
            auto newSize = newElements.size();
            if (oldSize == newSize)
            {
                newElements.push_back(GetDefaultSurfaceElement());
            }

            // Ensure last element of tile has last flag set
            auto& lastEl = newElements.back();
            lastEl.SetLastForTile(true);
        }
    }
    return newElements;
}

=======
>>>>>>> 072772af
static void ReorganiseTileElements(size_t capacity)
{
    context_setcurrentcursor(CursorID::ZZZ);

    std::vector<TileElement> newElements;
    newElements.reserve(std::max(MIN_TILE_ELEMENTS, capacity));
    for (int32_t y = 0; y < MAXIMUM_MAP_SIZE_TECHNICAL; y++)
    {
        for (int32_t x = 0; x < MAXIMUM_MAP_SIZE_TECHNICAL; x++)
        {
            const auto* element = map_get_first_element_at(TileCoordsXY{ x, y }.ToCoordsXY());
            if (element == nullptr)
            {
<<<<<<< HEAD
                newElements.push_back(GetDefaultSurfaceElement());
=======
                auto& newElement = newElements.emplace_back();
                newElement.ClearAs(TILE_ELEMENT_TYPE_SURFACE);
                newElement.SetLastForTile(true);
                newElement.base_height = 14;
                newElement.clearance_height = 14;
                newElement.AsSurface()->SetWaterHeight(0);
                newElement.AsSurface()->SetSlope(TILE_ELEMENT_SLOPE_FLAT);
                newElement.AsSurface()->SetGrassLength(GRASS_LENGTH_CLEAR_0);
                newElement.AsSurface()->SetOwnership(OWNERSHIP_UNOWNED);
                newElement.AsSurface()->SetParkFences(0);
                newElement.AsSurface()->SetSurfaceStyle(0);
                newElement.AsSurface()->SetEdgeStyle(0);
>>>>>>> 072772af
            }
            else
            {
                do
                {
                    newElements.push_back(*element);
                } while (!(element++)->IsLastForTile());
            }
        }
    }

    SetTileElements(std::move(newElements));
}

void ReorganiseTileElements()
{
    ReorganiseTileElements(_tileElements.size());
}

<<<<<<< HEAD
bool map_check_free_elements_and_reorganise(size_t numElements)
=======
static bool map_check_free_elements_and_reorganise(size_t numElements)
>>>>>>> 072772af
{
    auto freeElements = _tileElements.capacity() - _tileElements.size();
    if (freeElements >= numElements)
    {
        return true;
    }
    else
    {
        auto newCapacity = std::min<size_t>(MAX_TILE_ELEMENTS, _tileElements.capacity() * 2);
        if (newCapacity - _tileElements.size() < numElements)
        {
            // Limit reached
            gGameCommandErrorText = STR_ERR_LANDSCAPE_DATA_AREA_FULL;
            return false;
        }
        else
        {
            ReorganiseTileElements(newCapacity);
            return true;
        }
    }
}

<<<<<<< HEAD
=======
static size_t CountElementsOnTile(const CoordsXY& loc);

bool MapCheckCapacityAndReorganise(const CoordsXY& loc, size_t numElements)
{
    auto numElementsOnTile = CountElementsOnTile(loc);
    return map_check_free_elements_and_reorganise(numElementsOnTile + numElements);
}

>>>>>>> 072772af
static void clear_elements_at(const CoordsXY& loc);
static ScreenCoordsXY translate_3d_to_2d(int32_t rotation, const CoordsXY& pos);

void tile_element_iterator_begin(tile_element_iterator* it)
{
    it->x = 0;
    it->y = 0;
    it->element = map_get_first_element_at({ 0, 0 });
}

int32_t tile_element_iterator_next(tile_element_iterator* it)
{
    if (it->element == nullptr)
    {
        it->element = map_get_first_element_at(TileCoordsXY{ it->x, it->y }.ToCoordsXY());
        return 1;
    }

    if (!it->element->IsLastForTile())
    {
        it->element++;
        return 1;
    }

    if (it->x < (MAXIMUM_MAP_SIZE_TECHNICAL - 1))
    {
        it->x++;
        it->element = map_get_first_element_at(TileCoordsXY{ it->x, it->y }.ToCoordsXY());
        return 1;
    }

    if (it->y < (MAXIMUM_MAP_SIZE_TECHNICAL - 1))
    {
        it->x = 0;
        it->y++;
        it->element = map_get_first_element_at(TileCoordsXY{ it->x, it->y }.ToCoordsXY());
        return 1;
    }

    return 0;
}

void tile_element_iterator_restart_for_tile(tile_element_iterator* it)
{
    it->element = nullptr;
}

TileElement* map_get_first_element_at(const CoordsXY& elementPos)
{
    if (!map_is_location_valid(elementPos))
    {
        log_verbose("Trying to access element outside of range");
        return nullptr;
    }
    auto tileElementPos = TileCoordsXY{ elementPos };
    return _tileIndex.GetFirstElementAt(tileElementPos);
}

TileElement* map_get_nth_element_at(const CoordsXY& coords, int32_t n)
{
    TileElement* tileElement = map_get_first_element_at(coords);
    if (tileElement == nullptr)
    {
        return nullptr;
    }
    // Iterate through elements on this tile. This has to be walked, rather than
    // jumped directly to, because n may exceed element count for given tile,
    // and the order of tiles (unlike elements) is not synced over multiplayer.
    while (n >= 0)
    {
        if (n == 0)
        {
            return tileElement;
        }
        if (tileElement->IsLastForTile())
        {
            break;
        }
        tileElement++;
        n--;
    }
    // The element sought for is not within given tile.
    return nullptr;
}

void map_set_tile_element(const TileCoordsXY& tilePos, TileElement* elements)
{
    if (!map_is_location_valid(tilePos.ToCoordsXY()))
    {
        log_error("Trying to access element outside of range");
        return;
    }
    _tileIndex.SetTile(tilePos, elements);
}

SurfaceElement* map_get_surface_element_at(const CoordsXY& coords)
{
    auto view = TileElementsView<SurfaceElement>(coords);

    return *view.begin();
}

PathElement* map_get_path_element_at(const TileCoordsXYZ& loc)
{
    for (auto* element : TileElementsView<PathElement>(loc.ToCoordsXY()))
    {
        if (element->IsGhost())
            continue;
        if (element->base_height != loc.z)
            continue;
        return element;
    }
    return nullptr;
}

BannerElement* map_get_banner_element_at(const CoordsXYZ& bannerPos, uint8_t position)
{
    const auto bannerTilePos = TileCoordsXYZ{ bannerPos };
    for (auto* element : TileElementsView<BannerElement>(bannerPos))
    {
        if (element->base_height != bannerTilePos.z)
            continue;
        if (element->GetPosition() != position)
            continue;
        return element;
    }
    return nullptr;
}

/**
 *
 *  rct2: 0x0068AB4C
 */
void map_init(int32_t size)
{
    auto numTiles = MAXIMUM_MAP_SIZE_TECHNICAL * MAXIMUM_MAP_SIZE_TECHNICAL;

    std::vector<TileElement> tileElements;
    tileElements.resize(numTiles);
    for (int32_t i = 0; i < numTiles; i++)
    {
        auto* element = &tileElements[i];
        element->ClearAs(TILE_ELEMENT_TYPE_SURFACE);
        element->SetLastForTile(true);
        element->base_height = 14;
        element->clearance_height = 14;
        element->AsSurface()->SetWaterHeight(0);
        element->AsSurface()->SetSlope(TILE_ELEMENT_SLOPE_FLAT);
        element->AsSurface()->SetGrassLength(GRASS_LENGTH_CLEAR_0);
        element->AsSurface()->SetOwnership(OWNERSHIP_UNOWNED);
        element->AsSurface()->SetParkFences(0);
        element->AsSurface()->SetSurfaceStyle(0);
        element->AsSurface()->SetEdgeStyle(0);
    }
    SetTileElements(std::move(tileElements));

    gGrassSceneryTileLoopPosition = 0;
    gWidePathTileLoopPosition = {};
<<<<<<< HEAD
=======
    gMapSizeUnits = size * 32 - 32;
    gMapSizeMinus2 = size * 32 - 2;
>>>>>>> 072772af
    gMapSize = size;
    gMapBaseZ = 7;
    map_remove_out_of_range_elements();
    AutoCreateMapAnimations();

    auto intent = Intent(INTENT_ACTION_MAP);
    context_broadcast_intent(&intent);
}

/**
 * Counts the number of surface tiles that offer land ownership rights for sale,
 * but haven't been bought yet. It updates gLandRemainingOwnershipSales and
 * gLandRemainingConstructionSales.
 */
void map_count_remaining_land_rights()
{
    gLandRemainingOwnershipSales = 0;
    gLandRemainingConstructionSales = 0;

    for (int32_t x = 0; x < MAXIMUM_MAP_SIZE_TECHNICAL; x++)
    {
        for (int32_t y = 0; y < MAXIMUM_MAP_SIZE_TECHNICAL; y++)
        {
            auto* surfaceElement = map_get_surface_element_at(TileCoordsXY{ x, y }.ToCoordsXY());
            // Surface elements are sometimes hacked out to save some space for other map elements
            if (surfaceElement == nullptr)
            {
                continue;
            }

            uint8_t flags = surfaceElement->GetOwnership();

            // Do not combine this condition with (flags & OWNERSHIP_AVAILABLE)
            // As some RCT1 parks have owned tiles with the 'construction rights available' flag also set
            if (!(flags & OWNERSHIP_OWNED))
            {
                if (flags & OWNERSHIP_AVAILABLE)
                {
                    gLandRemainingOwnershipSales++;
                }
                else if (
                    (flags & OWNERSHIP_CONSTRUCTION_RIGHTS_AVAILABLE) && (flags & OWNERSHIP_CONSTRUCTION_RIGHTS_OWNED) == 0)
                {
                    gLandRemainingConstructionSales++;
                }
            }
        }
    }
}

/**
 * This is meant to strip TILE_ELEMENT_FLAG_GHOST flag from all elements when
 * importing a park.
 *
 * This can only exist in hacked parks, as we remove ghost elements while saving.
 *
 * This is less invasive than removing ghost elements themselves, as they can
 * contain valid data.
 */
void map_strip_ghost_flag_from_elements()
{
    for (auto& element : _tileElements)
    {
        element.SetGhost(false);
    }
}

/**
 * Return the absolute height of an element, given its (x,y) coordinates
 *
 * ax: x
 * cx: y
 * dx: return remember to & with 0xFFFF if you don't want water affecting results
 *  rct2: 0x00662783
 */
int16_t tile_element_height(const CoordsXY& loc)
{
    // Off the map
    if (!map_is_location_valid(loc))
        return MINIMUM_LAND_HEIGHT_BIG;

    // Get the surface element for the tile
    auto surfaceElement = map_get_surface_element_at(loc);

    if (surfaceElement == nullptr)
    {
        return MINIMUM_LAND_HEIGHT_BIG;
    }

    uint16_t height = surfaceElement->GetBaseZ();

    uint32_t slope = surfaceElement->GetSlope();
    uint8_t extra_height = (slope & TILE_ELEMENT_SLOPE_DOUBLE_HEIGHT) >> 4; // 0x10 is the 5th bit - sets slope to double height
    // Remove the extra height bit
    slope &= TILE_ELEMENT_SLOPE_ALL_CORNERS_UP;

    int8_t quad = 0, quad_extra = 0; // which quadrant the element is in?
                                     // quad_extra is for extra height tiles

    uint8_t xl, yl; // coordinates across this tile

    uint8_t TILE_SIZE = 31;

    xl = loc.x & 0x1f;
    yl = loc.y & 0x1f;

    // Slope logic:
    // Each of the four bits in slope represents that corner being raised
    // slope == 15 (all four bits) is not used and slope == 0 is flat
    // If the extra_height bit is set, then the slope goes up two z-levels

    // We arbitrarily take the SW corner to be closest to the viewer

    // One corner up
    if (slope == TILE_ELEMENT_SLOPE_N_CORNER_UP || slope == TILE_ELEMENT_SLOPE_E_CORNER_UP
        || slope == TILE_ELEMENT_SLOPE_S_CORNER_UP || slope == TILE_ELEMENT_SLOPE_W_CORNER_UP)
    {
        switch (slope)
        {
            case TILE_ELEMENT_SLOPE_N_CORNER_UP:
                quad = xl + yl - TILE_SIZE;
                break;
            case TILE_ELEMENT_SLOPE_E_CORNER_UP:
                quad = xl - yl;
                break;
            case TILE_ELEMENT_SLOPE_S_CORNER_UP:
                quad = TILE_SIZE - yl - xl;
                break;
            case TILE_ELEMENT_SLOPE_W_CORNER_UP:
                quad = yl - xl;
                break;
        }
        // If the element is in the quadrant with the slope, raise its height
        if (quad > 0)
        {
            height += quad / 2;
        }
    }

    // One side up
    switch (slope)
    {
        case TILE_ELEMENT_SLOPE_NE_SIDE_UP:
            height += xl / 2 + 1;
            break;
        case TILE_ELEMENT_SLOPE_SE_SIDE_UP:
            height += (TILE_SIZE - yl) / 2;
            break;
        case TILE_ELEMENT_SLOPE_NW_SIDE_UP:
            height += yl / 2;
            height++;
            break;
        case TILE_ELEMENT_SLOPE_SW_SIDE_UP:
            height += (TILE_SIZE - xl) / 2;
            break;
    }

    // One corner down
    if ((slope == TILE_ELEMENT_SLOPE_W_CORNER_DN) || (slope == TILE_ELEMENT_SLOPE_S_CORNER_DN)
        || (slope == TILE_ELEMENT_SLOPE_E_CORNER_DN) || (slope == TILE_ELEMENT_SLOPE_N_CORNER_DN))
    {
        switch (slope)
        {
            case TILE_ELEMENT_SLOPE_W_CORNER_DN:
                quad_extra = xl + TILE_SIZE - yl;
                quad = xl - yl;
                break;
            case TILE_ELEMENT_SLOPE_S_CORNER_DN:
                quad_extra = xl + yl;
                quad = xl + yl - TILE_SIZE - 1;
                break;
            case TILE_ELEMENT_SLOPE_E_CORNER_DN:
                quad_extra = TILE_SIZE - xl + yl;
                quad = yl - xl;
                break;
            case TILE_ELEMENT_SLOPE_N_CORNER_DN:
                quad_extra = (TILE_SIZE - xl) + (TILE_SIZE - yl);
                quad = TILE_SIZE - yl - xl - 1;
                break;
        }

        if (extra_height)
        {
            height += quad_extra / 2;
            height++;
            return height;
        }
        // This tile is essentially at the next height level
        height += LAND_HEIGHT_STEP;
        // so we move *down* the slope
        if (quad < 0)
        {
            height += quad / 2;
        }
    }

    // Valleys
    if ((slope == TILE_ELEMENT_SLOPE_W_E_VALLEY) || (slope == TILE_ELEMENT_SLOPE_N_S_VALLEY))
    {
        switch (slope)
        {
            case TILE_ELEMENT_SLOPE_W_E_VALLEY:
                if (xl + yl <= TILE_SIZE + 1)
                {
                    return height;
                }
                quad = TILE_SIZE - xl - yl;
                break;
            case TILE_ELEMENT_SLOPE_N_S_VALLEY:
                quad = xl - yl;
                break;
        }
        if (quad > 0)
        {
            height += quad / 2;
        }
    }

    return height;
}

int16_t tile_element_water_height(const CoordsXY& loc)
{
    // Off the map
    if (!map_is_location_valid(loc))
        return 0;

    // Get the surface element for the tile
    auto surfaceElement = map_get_surface_element_at(loc);

    if (surfaceElement == nullptr)
    {
        return 0;
    }

    return surfaceElement->GetWaterHeight();
}

/**
 * Checks if the tile at coordinate at height counts as connected.
 * @return 1 if connected, 0 otherwise
 */
bool map_coord_is_connected(const TileCoordsXYZ& loc, uint8_t faceDirection)
{
    TileElement* tileElement = map_get_first_element_at(loc.ToCoordsXY());

    if (tileElement == nullptr)
        return false;

    do
    {
        if (tileElement->GetType() != TILE_ELEMENT_TYPE_PATH)
            continue;

        uint8_t slopeDirection = tileElement->AsPath()->GetSlopeDirection();

        if (tileElement->AsPath()->IsSloped())
        {
            if (slopeDirection == faceDirection)
            {
                if (loc.z == tileElement->base_height + 2)
                    return true;
            }
            else if (direction_reverse(slopeDirection) == faceDirection && loc.z == tileElement->base_height)
            {
                return true;
            }
        }
        else
        {
            if (loc.z == tileElement->base_height)
                return true;
        }
    } while (!(tileElement++)->IsLastForTile());

    return false;
}

/**
 *
 *  rct2: 0x006A876D
 */
void map_update_path_wide_flags()
{
    if (gScreenFlags & (SCREEN_FLAGS_TRACK_DESIGNER | SCREEN_FLAGS_TRACK_MANAGER))
    {
        return;
    }

    // Presumably update_path_wide_flags is too computationally expensive to call for every
    // tile every update, so gWidePathTileLoopX and gWidePathTileLoopY store the x and y
    // progress. A maximum of 128 calls is done per update.
    auto x = gWidePathTileLoopPosition.x;
    auto y = gWidePathTileLoopPosition.y;
    for (int32_t i = 0; i < 128; i++)
    {
        footpath_update_path_wide_flags({ x, y });

        // Next x, y tile
        x += COORDS_XY_STEP;
        if (x >= MAXIMUM_MAP_SIZE_BIG)
        {
            x = 0;
            y += COORDS_XY_STEP;
            if (y >= MAXIMUM_MAP_SIZE_BIG)
            {
                y = 0;
            }
        }
    }
    gWidePathTileLoopPosition.x = x;
    gWidePathTileLoopPosition.y = y;
}

/**
 *
 *  rct2: 0x006A7B84
 */
int32_t map_height_from_slope(const CoordsXY& coords, int32_t slopeDirection, bool isSloped)
{
    if (!isSloped)
        return 0;

    switch (slopeDirection % NumOrthogonalDirections)
    {
        case TILE_ELEMENT_DIRECTION_WEST:
            return (31 - (coords.x & 31)) / 2;
        case TILE_ELEMENT_DIRECTION_NORTH:
            return (coords.y & 31) / 2;
        case TILE_ELEMENT_DIRECTION_EAST:
            return (coords.x & 31) / 2;
        case TILE_ELEMENT_DIRECTION_SOUTH:
            return (31 - (coords.y & 31)) / 2;
    }
    return 0;
}

bool map_is_location_valid(const CoordsXY& coords)
{
    const bool is_x_valid = coords.x < MAXIMUM_MAP_SIZE_BIG && coords.x >= 0;
    const bool is_y_valid = coords.y < MAXIMUM_MAP_SIZE_BIG && coords.y >= 0;
    return is_x_valid && is_y_valid;
}

bool map_is_edge(const CoordsXY& coords)
{
    return (coords.x < 32 || coords.y < 32 || coords.x >= GetMapSizeUnits() || coords.y >= GetMapSizeUnits());
}

bool map_can_build_at(const CoordsXYZ& loc)
{
    if (gScreenFlags & SCREEN_FLAGS_SCENARIO_EDITOR)
        return true;
    if (gCheatsSandboxMode)
        return true;
    if (map_is_location_owned(loc))
        return true;
    return false;
}

/**
 *
 *  rct2: 0x00664F72
 */
bool map_is_location_owned(const CoordsXYZ& loc)
{
    // This check is to avoid throwing lots of messages in logs.
    if (map_is_location_valid(loc))
    {
        auto* surfaceElement = map_get_surface_element_at(loc);
        if (surfaceElement != nullptr)
        {
            if (surfaceElement->GetOwnership() & OWNERSHIP_OWNED)
                return true;

            if (surfaceElement->GetOwnership() & OWNERSHIP_CONSTRUCTION_RIGHTS_OWNED)
            {
                if (loc.z < surfaceElement->GetBaseZ() || loc.z - LAND_HEIGHT_STEP > surfaceElement->GetBaseZ())
                    return true;
            }
        }
    }

    gGameCommandErrorText = STR_LAND_NOT_OWNED_BY_PARK;
    return false;
}

/**
 *
 *  rct2: 0x00664F2C
 */
bool map_is_location_in_park(const CoordsXY& coords)
{
    if (map_is_location_valid(coords))
    {
        auto surfaceElement = map_get_surface_element_at(coords);
        if (surfaceElement == nullptr)
            return false;
        if (surfaceElement->GetOwnership() & OWNERSHIP_OWNED)
            return true;
    }

    gGameCommandErrorText = STR_LAND_NOT_OWNED_BY_PARK;
    return false;
}

bool map_is_location_owned_or_has_rights(const CoordsXY& loc)
{
    if (map_is_location_valid(loc))
    {
        auto surfaceElement = map_get_surface_element_at(loc);
        if (surfaceElement == nullptr)
        {
            return false;
        }
        if (surfaceElement->GetOwnership() & OWNERSHIP_OWNED)
            return true;
        if (surfaceElement->GetOwnership() & OWNERSHIP_CONSTRUCTION_RIGHTS_OWNED)
            return true;
    }
    return false;
}

// 0x00981A1E
// Table of pre-calculated surface slopes (32) when raising the land tile for a given selection (5)
// 0x1F = new slope
// 0x20 = base height increases
const uint8_t tile_element_raise_styles[9][32] = {
    { 0x01, 0x1B, 0x03, 0x1B, 0x05, 0x21, 0x07, 0x21, 0x09, 0x1B, 0x0B, 0x1B, 0x0D, 0x21, 0x20, 0x0F,
      0x10, 0x11, 0x12, 0x13, 0x14, 0x15, 0x16, 0x23, 0x18, 0x19, 0x1A, 0x3B, 0x1C, 0x29, 0x24, 0x1F }, // MAP_SELECT_TYPE_CORNER_0
                                                                                                        // (absolute rotation)
    { 0x02, 0x03, 0x17, 0x17, 0x06, 0x07, 0x17, 0x17, 0x0A, 0x0B, 0x22, 0x22, 0x0E, 0x20, 0x22, 0x0F,
      0x10, 0x11, 0x12, 0x13, 0x14, 0x15, 0x16, 0x37, 0x18, 0x19, 0x1A, 0x23, 0x1C, 0x28, 0x26, 0x1F }, // MAP_SELECT_TYPE_CORNER_1
    { 0x04, 0x05, 0x06, 0x07, 0x1E, 0x24, 0x1E, 0x24, 0x0C, 0x0D, 0x0E, 0x20, 0x1E, 0x24, 0x1E, 0x0F,
      0x10, 0x11, 0x12, 0x13, 0x14, 0x15, 0x16, 0x26, 0x18, 0x19, 0x1A, 0x21, 0x1C, 0x2C, 0x3E, 0x1F }, // MAP_SELECT_TYPE_CORNER_2
    { 0x08, 0x09, 0x0A, 0x0B, 0x0C, 0x0D, 0x0E, 0x20, 0x1D, 0x1D, 0x28, 0x28, 0x1D, 0x1D, 0x28, 0x0F,
      0x10, 0x11, 0x12, 0x13, 0x14, 0x15, 0x16, 0x22, 0x18, 0x19, 0x1A, 0x29, 0x1C, 0x3D, 0x2C, 0x1F }, // MAP_SELECT_TYPE_CORNER_3
    { 0x20, 0x20, 0x20, 0x20, 0x20, 0x20, 0x20, 0x20, 0x20, 0x20, 0x20, 0x20, 0x20, 0x20, 0x20, 0x20,
      0x20, 0x20, 0x20, 0x20, 0x20, 0x20, 0x20, 0x22, 0x20, 0x20, 0x20, 0x21, 0x20, 0x28, 0x24, 0x20 }, // MAP_SELECT_TYPE_FULL
    { 0x0C, 0x0D, 0x0E, 0x20, 0x0C, 0x0D, 0x0E, 0x20, 0x0C, 0x0D, 0x0E, 0x20, 0x2C, 0x2C, 0x2C, 0x2C,
      0x0C, 0x0D, 0x0E, 0x20, 0x0C, 0x0C, 0x0E, 0x22, 0x0C, 0x0D, 0x0E, 0x21, 0x2C, 0x2C, 0x2C, 0x2C }, // MAP_SELECT_TYPE_EDGE_0
    { 0x09, 0x09, 0x0B, 0x0B, 0x0D, 0x0D, 0x20, 0x20, 0x09, 0x29, 0x0B, 0x29, 0x0D, 0x29, 0x20, 0x29,
      0x09, 0x09, 0x0B, 0x0B, 0x0D, 0x0D, 0x24, 0x22, 0x09, 0x29, 0x0B, 0x29, 0x0D, 0x29, 0x24, 0x29 }, // MAP_SELECT_TYPE_EDGE_1
    { 0x03, 0x03, 0x03, 0x23, 0x07, 0x07, 0x07, 0x23, 0x0B, 0x0B, 0x0B, 0x23, 0x20, 0x20, 0x20, 0x23,
      0x03, 0x03, 0x03, 0x23, 0x07, 0x07, 0x07, 0x23, 0x0B, 0x0B, 0x0B, 0x23, 0x20, 0x28, 0x24, 0x23 }, // MAP_SELECT_TYPE_EDGE_2
    { 0x06, 0x07, 0x06, 0x07, 0x06, 0x07, 0x26, 0x26, 0x0E, 0x20, 0x0E, 0x20, 0x0E, 0x20, 0x26, 0x26,
      0x06, 0x07, 0x06, 0x07, 0x06, 0x07, 0x26, 0x26, 0x0E, 0x20, 0x0E, 0x21, 0x0E, 0x28, 0x26, 0x26 }, // MAP_SELECT_TYPE_EDGE_3
};

// 0x00981ABE
// Basically the inverse of the table above.
// 0x1F = new slope
// 0x20 = base height increases
const uint8_t tile_element_lower_styles[9][32] = {
    { 0x2E, 0x00, 0x2E, 0x02, 0x3E, 0x04, 0x3E, 0x06, 0x2E, 0x08, 0x2E, 0x0A, 0x3E, 0x0C, 0x3E, 0x0F,
      0x10, 0x11, 0x12, 0x13, 0x14, 0x15, 0x16, 0x06, 0x18, 0x19, 0x1A, 0x0B, 0x1C, 0x0C, 0x3E, 0x1F }, // MAP_SELECT_TYPE_CORNER_0
    { 0x2D, 0x2D, 0x00, 0x01, 0x2D, 0x2D, 0x04, 0x05, 0x3D, 0x3D, 0x08, 0x09, 0x3D, 0x3D, 0x0C, 0x0F,
      0x10, 0x11, 0x12, 0x13, 0x14, 0x15, 0x16, 0x07, 0x18, 0x19, 0x1A, 0x09, 0x1C, 0x3D, 0x0C, 0x1F }, // MAP_SELECT_TYPE_CORNER_1
    { 0x2B, 0x3B, 0x2B, 0x3B, 0x00, 0x01, 0x02, 0x03, 0x2B, 0x3B, 0x2B, 0x3B, 0x08, 0x09, 0x0A, 0x0F,
      0x10, 0x11, 0x12, 0x13, 0x14, 0x15, 0x16, 0x03, 0x18, 0x19, 0x1A, 0x3B, 0x1C, 0x09, 0x0E, 0x1F }, // MAP_SELECT_TYPE_CORNER_2
    { 0x27, 0x27, 0x37, 0x37, 0x27, 0x27, 0x37, 0x37, 0x00, 0x01, 0x02, 0x03, 0x04, 0x05, 0x06, 0x0F,
      0x10, 0x11, 0x12, 0x13, 0x14, 0x15, 0x16, 0x37, 0x18, 0x19, 0x1A, 0x03, 0x1C, 0x0D, 0x06, 0x1F }, // MAP_SELECT_TYPE_CORNER_3
    { 0x20, 0x00, 0x00, 0x00, 0x00, 0x00, 0x00, 0x00, 0x00, 0x00, 0x00, 0x00, 0x00, 0x00, 0x00, 0x00,
      0x00, 0x00, 0x00, 0x00, 0x00, 0x00, 0x00, 0x07, 0x00, 0x00, 0x00, 0x0B, 0x00, 0x0D, 0x0E, 0x00 }, // MAP_SELECT_TYPE_FULL
    { 0x23, 0x23, 0x23, 0x23, 0x00, 0x01, 0x02, 0x03, 0x00, 0x01, 0x02, 0x03, 0x00, 0x01, 0x02, 0x03,
      0x23, 0x23, 0x23, 0x23, 0x00, 0x01, 0x02, 0x03, 0x00, 0x01, 0x02, 0x03, 0x00, 0x0D, 0x0E, 0x03 }, // MAP_SELECT_TYPE_EDGE_0
    { 0x26, 0x00, 0x26, 0x02, 0x26, 0x04, 0x26, 0x06, 0x00, 0x00, 0x02, 0x02, 0x04, 0x04, 0x06, 0x06,
      0x26, 0x00, 0x26, 0x02, 0x26, 0x04, 0x26, 0x06, 0x00, 0x00, 0x02, 0x0B, 0x04, 0x0D, 0x06, 0x06 }, // MAP_SELECT_TYPE_EDGE_1
    { 0x2C, 0x00, 0x00, 0x00, 0x2C, 0x04, 0x04, 0x04, 0x2C, 0x08, 0x08, 0x08, 0x2C, 0x0C, 0x0C, 0x0C,
      0x2C, 0x00, 0x00, 0x00, 0x2C, 0x04, 0x04, 0x07, 0x2C, 0x08, 0x08, 0x0B, 0x2C, 0x0C, 0x0C, 0x0C }, // MAP_SELECT_TYPE_EDGE_2
    { 0x29, 0x29, 0x00, 0x01, 0x00, 0x01, 0x00, 0x01, 0x29, 0x29, 0x08, 0x09, 0x08, 0x09, 0x08, 0x09,
      0x29, 0x29, 0x00, 0x01, 0x00, 0x01, 0x00, 0x07, 0x29, 0x29, 0x08, 0x09, 0x08, 0x09, 0x0E, 0x09 }, // MAP_SELECT_TYPE_EDGE_3
};

int32_t map_get_corner_height(int32_t z, int32_t slope, int32_t direction)
{
    switch (direction)
    {
        case 0:
            if (slope & TILE_ELEMENT_SLOPE_N_CORNER_UP)
            {
                z += 2;
                if (slope == (TILE_ELEMENT_SLOPE_S_CORNER_DN | TILE_ELEMENT_SLOPE_DOUBLE_HEIGHT))
                {
                    z += 2;
                }
            }
            break;
        case 1:
            if (slope & TILE_ELEMENT_SLOPE_E_CORNER_UP)
            {
                z += 2;
                if (slope == (TILE_ELEMENT_SLOPE_W_CORNER_DN | TILE_ELEMENT_SLOPE_DOUBLE_HEIGHT))
                {
                    z += 2;
                }
            }
            break;
        case 2:
            if (slope & TILE_ELEMENT_SLOPE_S_CORNER_UP)
            {
                z += 2;
                if (slope == (TILE_ELEMENT_SLOPE_N_CORNER_DN | TILE_ELEMENT_SLOPE_DOUBLE_HEIGHT))
                {
                    z += 2;
                }
            }
            break;
        case 3:
            if (slope & TILE_ELEMENT_SLOPE_W_CORNER_UP)
            {
                z += 2;
                if (slope == (TILE_ELEMENT_SLOPE_E_CORNER_DN | TILE_ELEMENT_SLOPE_DOUBLE_HEIGHT))
                {
                    z += 2;
                }
            }
            break;
    }
    return z;
}

int32_t tile_element_get_corner_height(const SurfaceElement* surfaceElement, int32_t direction)
{
    int32_t z = surfaceElement->base_height;
    int32_t slope = surfaceElement->GetSlope();
    return map_get_corner_height(z, slope, direction);
}

uint8_t map_get_lowest_land_height(const MapRange& range)
{
    MapRange validRange = { std::max(range.GetLeft(), 32), std::max(range.GetTop(), 32),
                            std::min(range.GetRight(), GetMapSizeMaxXY()), std::min(range.GetBottom(), GetMapSizeMaxXY()) };

    uint8_t min_height = 0xFF;
    for (int32_t yi = validRange.GetTop(); yi <= validRange.GetBottom(); yi += COORDS_XY_STEP)
    {
        for (int32_t xi = validRange.GetLeft(); xi <= validRange.GetRight(); xi += COORDS_XY_STEP)
        {
            auto* surfaceElement = map_get_surface_element_at(CoordsXY{ xi, yi });

            if (surfaceElement != nullptr && min_height > surfaceElement->base_height)
            {
                if (!(gScreenFlags & SCREEN_FLAGS_SCENARIO_EDITOR) && !gCheatsSandboxMode)
                {
                    if (!map_is_location_in_park(CoordsXY{ xi, yi }))
                    {
                        continue;
                    }
                }

                min_height = surfaceElement->base_height;
            }
        }
    }
    return min_height;
}

uint8_t map_get_highest_land_height(const MapRange& range)
{
    MapRange validRange = { std::max(range.GetLeft(), 32), std::max(range.GetTop(), 32),
                            std::min(range.GetRight(), GetMapSizeMaxXY()), std::min(range.GetBottom(), GetMapSizeMaxXY()) };

    uint8_t max_height = 0;
    for (int32_t yi = validRange.GetTop(); yi <= validRange.GetBottom(); yi += COORDS_XY_STEP)
    {
        for (int32_t xi = validRange.GetLeft(); xi <= validRange.GetRight(); xi += COORDS_XY_STEP)
        {
            auto* surfaceElement = map_get_surface_element_at(CoordsXY{ xi, yi });
            if (surfaceElement != nullptr)
            {
                if (!(gScreenFlags & SCREEN_FLAGS_SCENARIO_EDITOR) && !gCheatsSandboxMode)
                {
                    if (!map_is_location_in_park(CoordsXY{ xi, yi }))
                    {
                        continue;
                    }
                }

                uint8_t base_height = surfaceElement->base_height;
                if (surfaceElement->GetSlope() & TILE_ELEMENT_SLOPE_ALL_CORNERS_UP)
                    base_height += 2;
                if (surfaceElement->GetSlope() & TILE_ELEMENT_SLOPE_DOUBLE_HEIGHT)
                    base_height += 2;
                if (max_height < base_height)
                    max_height = base_height;
            }
        }
    }
    return max_height;
}

bool map_is_location_at_edge(const CoordsXY& loc)
{
    return loc.x < 32 || loc.y < 32 || loc.x >= (MAXIMUM_TILE_START_XY) || loc.y >= (MAXIMUM_TILE_START_XY);
}

/**
 *
 *  rct2: 0x0068B280
 */
void tile_element_remove(TileElement* tileElement)
{
    // Replace Nth element by (N+1)th element.
    // This loop will make tileElement point to the old last element position,
    // after copy it to it's new position
    if (!tileElement->IsLastForTile())
    {
        do
        {
            *tileElement = *(tileElement + 1);
        } while (!(++tileElement)->IsLastForTile());
    }

    // Mark the latest element with the last element flag.
    (tileElement - 1)->SetLastForTile(true);
    tileElement->base_height = MAX_ELEMENT_HEIGHT;

    if (tileElement == &_tileElements.back())
    {
        _tileElements.pop_back();
    }
}

/**
 *
 *  rct2: 0x00675A8E
 */
void map_remove_all_rides()
{
    tile_element_iterator it;

    tile_element_iterator_begin(&it);
    do
    {
        switch (it.element->GetType())
        {
            case TILE_ELEMENT_TYPE_PATH:
                if (it.element->AsPath()->IsQueue())
                {
                    it.element->AsPath()->SetHasQueueBanner(false);
                    it.element->AsPath()->SetRideIndex(RIDE_ID_NULL);
                }
                break;
            case TILE_ELEMENT_TYPE_ENTRANCE:
                if (it.element->AsEntrance()->GetEntranceType() == ENTRANCE_TYPE_PARK_ENTRANCE)
                    break;
                [[fallthrough]];
            case TILE_ELEMENT_TYPE_TRACK:
                footpath_queue_chain_reset();
                footpath_remove_edges_at(TileCoordsXY{ it.x, it.y }.ToCoordsXY(), it.element);
                tile_element_remove(it.element);
                tile_element_iterator_restart_for_tile(&it);
                break;
        }
    } while (tile_element_iterator_next(&it));
}

/**
 *
 *  rct2: 0x0068AB1B
 */
void map_invalidate_map_selection_tiles()
{
    if (!(gMapSelectFlags & MAP_SELECT_FLAG_ENABLE_CONSTRUCT))
        return;

    for (const auto& position : gMapSelectionTiles)
        map_invalidate_tile_full(position);
}

static void map_get_bounding_box(const MapRange& _range, int32_t* left, int32_t* top, int32_t* right, int32_t* bottom)
{
    uint32_t rotation = get_current_rotation();
    std::array<const CoordsXY, 4> corners{ CoordsXY{ _range.GetLeft(), _range.GetTop() },
                                           CoordsXY{ _range.GetRight(), _range.GetTop() },
                                           CoordsXY{ _range.GetRight(), _range.GetBottom() },
                                           CoordsXY{ _range.GetLeft(), _range.GetBottom() } };

    *left = std::numeric_limits<int32_t>::max();
    *top = std::numeric_limits<int32_t>::max();
    *right = std::numeric_limits<int32_t>::min();
    *bottom = std::numeric_limits<int32_t>::min();

    for (const auto& corner : corners)
    {
        auto screenCoord = translate_3d_to_2d(rotation, corner);
        if (screenCoord.x < *left)
            *left = screenCoord.x;
        if (screenCoord.x > *right)
            *right = screenCoord.x;
        if (screenCoord.y > *bottom)
            *bottom = screenCoord.y;
        if (screenCoord.y < *top)
            *top = screenCoord.y;
    }
}

/**
 *
 *  rct2: 0x0068AAE1
 */
void map_invalidate_selection_rect()
{
    int32_t x0, y0, x1, y1, left, right, top, bottom;

    if (!(gMapSelectFlags & MAP_SELECT_FLAG_ENABLE))
        return;

    x0 = gMapSelectPositionA.x + 16;
    y0 = gMapSelectPositionA.y + 16;
    x1 = gMapSelectPositionB.x + 16;
    y1 = gMapSelectPositionB.y + 16;
    map_get_bounding_box({ x0, y0, x1, y1 }, &left, &top, &right, &bottom);
    left -= 32;
    right += 32;
    bottom += 32;
    top -= 32 + 2080;

    viewports_invalidate(left, top, right, bottom);
}

static size_t CountElementsOnTile(const CoordsXY& loc)
{
    size_t count = 0;
    auto* element = _tileIndex.GetFirstElementAt(TileCoordsXY(loc));
    do
    {
        count++;
    } while (!(element++)->IsLastForTile());
    return count;
}

static TileElement* AllocateTileElements(size_t count)
{
    if (!map_check_free_elements_and_reorganise(count))
    {
        log_error("Cannot insert new element");
        return nullptr;
    }

    auto oldSize = _tileElements.size();
    _tileElements.resize(_tileElements.size() + count);
    return &_tileElements[oldSize];
}

/**
 *
 *  rct2: 0x0068B1F6
 */
TileElement* tile_element_insert(const CoordsXYZ& loc, int32_t occupiedQuadrants, TileElementType type)
{
    const auto& tileLoc = TileCoordsXYZ(loc);

    auto numElementsOnTileOld = CountElementsOnTile(loc);
    auto numElementsOnTileNew = numElementsOnTileOld + 1;
    auto* newTileElement = AllocateTileElements(numElementsOnTileNew);
    auto* originalTileElement = _tileIndex.GetFirstElementAt(tileLoc);
<<<<<<< HEAD
=======
    if (newTileElement == nullptr)
    {
        return nullptr;
    }
>>>>>>> 072772af

    // Set tile index pointer to point to new element block
    _tileIndex.SetTile(tileLoc, newTileElement);

    bool isLastForTile = false;
    if (originalTileElement == nullptr)
    {
        isLastForTile = true;
    }
    else
    {
        // Copy all elements that are below the insert height
        while (loc.z >= originalTileElement->GetBaseZ())
        {
            // Copy over map element
            *newTileElement = *originalTileElement;
            originalTileElement->base_height = MAX_ELEMENT_HEIGHT;
            originalTileElement++;
            newTileElement++;

            if ((newTileElement - 1)->IsLastForTile())
            {
                // No more elements above the insert element
                (newTileElement - 1)->SetLastForTile(false);
                isLastForTile = true;
                break;
            }
        }
    }

    // Insert new map element
    auto* insertedElement = newTileElement;
    newTileElement->type = 0;
    newTileElement->SetType(static_cast<uint8_t>(type));
    newTileElement->SetBaseZ(loc.z);
    newTileElement->Flags = 0;
    newTileElement->SetLastForTile(isLastForTile);
    newTileElement->SetOccupiedQuadrants(occupiedQuadrants);
    newTileElement->SetClearanceZ(loc.z);
    newTileElement->owner = 0;
    std::memset(&newTileElement->pad_05, 0, sizeof(newTileElement->pad_05));
    std::memset(&newTileElement->pad_08, 0, sizeof(newTileElement->pad_08));
    newTileElement++;

    // Insert rest of map elements above insert height
    if (!isLastForTile)
    {
        do
        {
            // Copy over map element
            *newTileElement = *originalTileElement;
            originalTileElement->base_height = MAX_ELEMENT_HEIGHT;
            originalTileElement++;
            newTileElement++;
        } while (!((newTileElement - 1)->IsLastForTile()));
    }

    return insertedElement;
}

/**
 *
 *  rct2: 0x0068BB18
 */
void map_obstruction_set_error_text(TileElement* tileElement, GameActions::Result& res)
{
    Ride* ride;

    res.ErrorMessage = STR_OBJECT_IN_THE_WAY;
    switch (tileElement->GetType())
    {
        case TILE_ELEMENT_TYPE_SURFACE:
            res.ErrorMessage = STR_RAISE_OR_LOWER_LAND_FIRST;
            break;
        case TILE_ELEMENT_TYPE_PATH:
            res.ErrorMessage = STR_FOOTPATH_IN_THE_WAY;
            break;
        case TILE_ELEMENT_TYPE_TRACK:
            ride = get_ride(tileElement->AsTrack()->GetRideIndex());
            if (ride != nullptr)
            {
                res.ErrorMessage = STR_X_IN_THE_WAY;

                Formatter ft(res.ErrorMessageArgs.data());
                ride->FormatNameTo(ft);
            }
            break;
        case TILE_ELEMENT_TYPE_SMALL_SCENERY:
        {
            auto* sceneryEntry = tileElement->AsSmallScenery()->GetEntry();
            res.ErrorMessage = STR_X_IN_THE_WAY;
            auto ft = Formatter(res.ErrorMessageArgs.data());
            rct_string_id stringId = sceneryEntry != nullptr ? sceneryEntry->name : static_cast<rct_string_id>(STR_EMPTY);
            ft.Add<rct_string_id>(stringId);
            break;
        }
        case TILE_ELEMENT_TYPE_ENTRANCE:
            switch (tileElement->AsEntrance()->GetEntranceType())
            {
                case ENTRANCE_TYPE_RIDE_ENTRANCE:
                    res.ErrorMessage = STR_RIDE_ENTRANCE_IN_THE_WAY;
                    break;
                case ENTRANCE_TYPE_RIDE_EXIT:
                    res.ErrorMessage = STR_RIDE_EXIT_IN_THE_WAY;
                    break;
                case ENTRANCE_TYPE_PARK_ENTRANCE:
                    res.ErrorMessage = STR_PARK_ENTRANCE_IN_THE_WAY;
                    break;
            }
            break;
        case TILE_ELEMENT_TYPE_WALL:
        {
            auto* wallEntry = tileElement->AsWall()->GetEntry();
            res.ErrorMessage = STR_X_IN_THE_WAY;
            auto ft = Formatter(res.ErrorMessageArgs.data());
            rct_string_id stringId = wallEntry != nullptr ? wallEntry->name : static_cast<rct_string_id>(STR_EMPTY);
            ft.Add<rct_string_id>(stringId);
            break;
        }
        case TILE_ELEMENT_TYPE_LARGE_SCENERY:
        {
            auto* sceneryEntry = tileElement->AsLargeScenery()->GetEntry();
            res.ErrorMessage = STR_X_IN_THE_WAY;
            auto ft = Formatter(res.ErrorMessageArgs.data());
            rct_string_id stringId = sceneryEntry != nullptr ? sceneryEntry->name : static_cast<rct_string_id>(STR_EMPTY);
            ft.Add<rct_string_id>(stringId);
            break;
        }
    }
}

/**
 *
 *  rct2: 0x0068B932
 *  ax = x
 *  cx = y
 *  dl = zLow
 *  dh = zHigh
 *  ebp = clearFunc
 *  bl = bl
 */
std::unique_ptr<GameActions::ConstructClearResult> MapCanConstructWithClearAt(
    const CoordsXYRangedZ& pos, CLEAR_FUNC clearFunc, QuarterTile quarterTile, uint8_t flags, uint8_t crossingMode)
{
    int32_t northZ, eastZ, baseHeight, southZ, westZ, water_height;
    northZ = eastZ = baseHeight = southZ = westZ = water_height = 0;
    auto res = std::make_unique<GameActions::ConstructClearResult>();
    uint8_t slope = 0;

    res->GroundFlags = ELEMENT_IS_ABOVE_GROUND;
    bool canBuildCrossing = false;
    if (pos.x >= GetMapSizeUnits() || pos.y >= GetMapSizeUnits() || pos.x < 32 || pos.y < 32)
    {
        res->Error = GameActions::Status::InvalidParameters;
        res->ErrorMessage = STR_OFF_EDGE_OF_MAP;
        return res;
    }

    if (gCheatsDisableClearanceChecks)
    {
        return res;
    }

    TileElement* tileElement = map_get_first_element_at(pos);
    if (tileElement == nullptr)
    {
        res->Error = GameActions::Status::Unknown;
        res->ErrorMessage = STR_NONE;
        return res;
    }
    do
    {
        if (tileElement->GetType() != TILE_ELEMENT_TYPE_SURFACE)
        {
            if (pos.baseZ < tileElement->GetClearanceZ() && pos.clearanceZ > tileElement->GetBaseZ()
                && !(tileElement->IsGhost()))
            {
                if (tileElement->GetOccupiedQuadrants() & (quarterTile.GetBaseQuarterOccupied()))
                {
                    goto loc_68BABC;
                }
            }
            continue;
        }
        water_height = tileElement->AsSurface()->GetWaterHeight();
        if (water_height && water_height > pos.baseZ && tileElement->GetBaseZ() < pos.clearanceZ)
        {
            res->GroundFlags |= ELEMENT_IS_UNDERWATER;
            if (water_height < pos.clearanceZ)
            {
                goto loc_68BAE6;
            }
        }
    loc_68B9B7:
        if (gParkFlags & PARK_FLAGS_FORBID_HIGH_CONSTRUCTION)
        {
            auto heightFromGround = pos.clearanceZ - tileElement->GetBaseZ();

            if (heightFromGround > (18 * COORDS_Z_STEP))
            {
                res->Error = GameActions::Status::Disallowed;
                res->ErrorMessage = STR_LOCAL_AUTHORITY_WONT_ALLOW_CONSTRUCTION_ABOVE_TREE_HEIGHT;
                return res;
            }
        }

        // Only allow building crossings directly on a flat surface tile.
        if (tileElement->GetType() == TILE_ELEMENT_TYPE_SURFACE
            && (tileElement->AsSurface()->GetSlope()) == TILE_ELEMENT_SLOPE_FLAT && tileElement->GetBaseZ() == pos.baseZ)
        {
            canBuildCrossing = true;
        }

        if (quarterTile.GetZQuarterOccupied() != 0b1111)
        {
            if (tileElement->GetBaseZ() >= pos.clearanceZ)
            {
                // loc_68BA81
                res->GroundFlags |= ELEMENT_IS_UNDERGROUND;
                res->GroundFlags &= ~ELEMENT_IS_ABOVE_GROUND;
            }
            else
            {
                northZ = tileElement->GetBaseZ();
                eastZ = northZ;
                southZ = northZ;
                westZ = northZ;
                slope = tileElement->AsSurface()->GetSlope();
                if (slope & TILE_ELEMENT_SLOPE_N_CORNER_UP)
                {
                    northZ += LAND_HEIGHT_STEP;
                    if (slope == (TILE_ELEMENT_SLOPE_S_CORNER_DN | TILE_ELEMENT_SLOPE_DOUBLE_HEIGHT))
                        northZ += LAND_HEIGHT_STEP;
                }
                if (slope & TILE_ELEMENT_SLOPE_E_CORNER_UP)
                {
                    eastZ += LAND_HEIGHT_STEP;
                    if (slope == (TILE_ELEMENT_SLOPE_W_CORNER_DN | TILE_ELEMENT_SLOPE_DOUBLE_HEIGHT))
                        eastZ += LAND_HEIGHT_STEP;
                }
                if (slope & TILE_ELEMENT_SLOPE_S_CORNER_UP)
                {
                    southZ += LAND_HEIGHT_STEP;
                    if (slope == (TILE_ELEMENT_SLOPE_N_CORNER_DN | TILE_ELEMENT_SLOPE_DOUBLE_HEIGHT))
                        southZ += LAND_HEIGHT_STEP;
                }
                if (slope & TILE_ELEMENT_SLOPE_W_CORNER_UP)
                {
                    westZ += LAND_HEIGHT_STEP;
                    if (slope == (TILE_ELEMENT_SLOPE_E_CORNER_DN | TILE_ELEMENT_SLOPE_DOUBLE_HEIGHT))
                        westZ += LAND_HEIGHT_STEP;
                }
                baseHeight = pos.baseZ + (4 * COORDS_Z_STEP);
                {
                    auto baseQuarter = quarterTile.GetBaseQuarterOccupied();
                    auto zQuarter = quarterTile.GetZQuarterOccupied();
                    if ((!(baseQuarter & 0b0001) || ((zQuarter & 0b0001 || pos.baseZ >= northZ) && baseHeight >= northZ))
                        && (!(baseQuarter & 0b0010) || ((zQuarter & 0b0010 || pos.baseZ >= eastZ) && baseHeight >= eastZ))
                        && (!(baseQuarter & 0b0100) || ((zQuarter & 0b0100 || pos.baseZ >= southZ) && baseHeight >= southZ))
                        && (!(baseQuarter & 0b1000) || ((zQuarter & 0b1000 || pos.baseZ >= westZ) && baseHeight >= westZ)))
                    {
                        continue;
                    }
                }
            loc_68BABC:
                if (clearFunc != nullptr)
                {
                    if (!clearFunc(&tileElement, pos, flags, &res->Cost))
                    {
                        continue;
                    }
                }

                // Crossing mode 1: building track over path
                if (crossingMode == 1 && canBuildCrossing && tileElement->GetType() == TILE_ELEMENT_TYPE_PATH
                    && tileElement->GetBaseZ() == pos.baseZ && !tileElement->AsPath()->IsQueue()
                    && !tileElement->AsPath()->IsSloped())
                {
                    continue;
                }
                // Crossing mode 2: building path over track
                else if (
                    crossingMode == 2 && canBuildCrossing && tileElement->GetType() == TILE_ELEMENT_TYPE_TRACK
                    && tileElement->GetBaseZ() == pos.baseZ && tileElement->AsTrack()->GetTrackType() == TrackElemType::Flat)
                {
                    auto ride = get_ride(tileElement->AsTrack()->GetRideIndex());
                    if (ride != nullptr && ride->GetRideTypeDescriptor().HasFlag(RIDE_TYPE_FLAG_SUPPORTS_LEVEL_CROSSINGS))
                    {
                        continue;
                    }
                }

                if (tileElement != nullptr)
                {
                    map_obstruction_set_error_text(tileElement, *res);
                    res->Error = GameActions::Status::NoClearance;
                }
                return res;

            loc_68BAE6:
                if (clearFunc != nullptr)
                {
                    if (!clearFunc(&tileElement, pos, flags, &res->Cost))
                    {
                        goto loc_68B9B7;
                    }
                }
                if (tileElement != nullptr)
                {
                    res->Error = GameActions::Status::NoClearance;
                    res->ErrorMessage = STR_CANNOT_BUILD_PARTLY_ABOVE_AND_PARTLY_BELOW_WATER;
                }
                return res;
            }
        }
    } while (!(tileElement++)->IsLastForTile());
    return res;
}

bool map_can_construct_with_clear_at(
    const CoordsXYRangedZ& pos, CLEAR_FUNC clearFunc, QuarterTile quarterTile, uint8_t flags, money32* price,
    uint8_t crossingMode)
{
    auto res = MapCanConstructWithClearAt(pos, clearFunc, quarterTile, flags, crossingMode);
    if (auto message = res->ErrorMessage.AsStringId())
        gGameCommandErrorText = *message;
    else
        gGameCommandErrorText = STR_NONE;
    std::copy(res->ErrorMessageArgs.begin(), res->ErrorMessageArgs.end(), gCommonFormatArgs);
    if (price != nullptr)
    {
        *price += res->Cost;
    }

    gMapGroundFlags = res->GroundFlags;
    return res->Error == GameActions::Status::Ok;
}

/**
 *
 *  rct2: 0x0068B93A
 */
int32_t map_can_construct_at(const CoordsXYRangedZ& pos, QuarterTile bl)
{
    return map_can_construct_with_clear_at(pos, nullptr, bl, 0, nullptr, CREATE_CROSSING_MODE_NONE);
}

std::unique_ptr<GameActions::ConstructClearResult> MapCanConstructAt(const CoordsXYRangedZ& pos, QuarterTile bl)
{
    return MapCanConstructWithClearAt(pos, nullptr, bl, 0, CREATE_CROSSING_MODE_NONE);
}
/**
 * Updates grass length, scenery age and jumping fountains.
 *
 *  rct2: 0x006646E1
 */
void map_update_tiles()
{
    int32_t ignoreScreenFlags = SCREEN_FLAGS_SCENARIO_EDITOR | SCREEN_FLAGS_TRACK_DESIGNER | SCREEN_FLAGS_TRACK_MANAGER;
    if (gScreenFlags & ignoreScreenFlags)
        return;

    // Update 43 more tiles (for each 256x256 block)
    for (int32_t j = 0; j < 43; j++)
    {
        int32_t x = 0;
        int32_t y = 0;

        uint16_t interleaved_xy = gGrassSceneryTileLoopPosition;
        for (int32_t i = 0; i < 8; i++)
        {
            x = (x << 1) | (interleaved_xy & 1);
            interleaved_xy >>= 1;
            y = (y << 1) | (interleaved_xy & 1);
            interleaved_xy >>= 1;
        }

        // Repeat for each 256x256 block on the map
        for (int32_t blockY = 0; blockY < gMapSize; blockY += 256)
        {
            for (int32_t blockX = 0; blockX < gMapSize; blockX += 256)
            {
                auto mapPos = TileCoordsXY{ blockX + x, blockY + y }.ToCoordsXY();
                auto* surfaceElement = map_get_surface_element_at(mapPos);
                if (surfaceElement != nullptr)
                {
                    surfaceElement->UpdateGrassLength(mapPos);
                    scenery_update_tile(mapPos);
                }
            }
        }

        gGrassSceneryTileLoopPosition++;
        gGrassSceneryTileLoopPosition &= 0xFFFF;
    }
}

void map_remove_provisional_elements()
{
    if (gProvisionalFootpath.Flags & PROVISIONAL_PATH_FLAG_1)
    {
        footpath_provisional_remove();
        gProvisionalFootpath.Flags |= PROVISIONAL_PATH_FLAG_1;
    }
    if (window_find_by_class(WC_RIDE_CONSTRUCTION) != nullptr)
    {
        ride_remove_provisional_track_piece();
        ride_entrance_exit_remove_ghost();
    }
    // This is in non performant so only make network games suffer for it
    // non networked games do not need this as its to prevent desyncs.
    if ((network_get_mode() != NETWORK_MODE_NONE) && window_find_by_class(WC_TRACK_DESIGN_PLACE) != nullptr)
    {
        auto intent = Intent(INTENT_ACTION_TRACK_DESIGN_REMOVE_PROVISIONAL);
        context_broadcast_intent(&intent);
    }
}

void map_restore_provisional_elements()
{
    if (gProvisionalFootpath.Flags & PROVISIONAL_PATH_FLAG_1)
    {
        gProvisionalFootpath.Flags &= ~PROVISIONAL_PATH_FLAG_1;
        footpath_provisional_set(
            gProvisionalFootpath.SurfaceIndex, gProvisionalFootpath.RailingsIndex, gProvisionalFootpath.Position,
            gProvisionalFootpath.Slope, gProvisionalFootpath.ConstructFlags);
    }
    if (window_find_by_class(WC_RIDE_CONSTRUCTION) != nullptr)
    {
        ride_restore_provisional_track_piece();
        ride_entrance_exit_place_provisional_ghost();
    }
    // This is in non performant so only make network games suffer for it
    // non networked games do not need this as its to prevent desyncs.
    if ((network_get_mode() != NETWORK_MODE_NONE) && window_find_by_class(WC_TRACK_DESIGN_PLACE) != nullptr)
    {
        auto intent = Intent(INTENT_ACTION_TRACK_DESIGN_RESTORE_PROVISIONAL);
        context_broadcast_intent(&intent);
    }
}

/**
 * Removes elements that are out of the map size range and crops the park perimeter.
 *  rct2: 0x0068ADBC
 */
void map_remove_out_of_range_elements()
{
    int32_t mapMaxXY = GetMapSizeMaxXY();

    // Ensure that we can remove elements
    //
    // NOTE: This is only a workaround for non-networked games.
    // Map resize has to become its own Game Action to properly solve this issue.
    //
    bool buildState = gCheatsBuildInPauseMode;
    gCheatsBuildInPauseMode = true;

    for (int32_t y = 0; y < MAXIMUM_MAP_SIZE_BIG; y += COORDS_XY_STEP)
    {
        for (int32_t x = 0; x < MAXIMUM_MAP_SIZE_BIG; x += COORDS_XY_STEP)
        {
            if (x == 0 || y == 0 || x >= mapMaxXY || y >= mapMaxXY)
            {
                // Note this purposely does not use LandSetRightsAction as X Y coordinates are outside of normal range.
                auto surfaceElement = map_get_surface_element_at(CoordsXY{ x, y });
                if (surfaceElement != nullptr)
                {
                    surfaceElement->SetOwnership(OWNERSHIP_UNOWNED);
                    update_park_fences_around_tile({ x, y });
                }
                clear_elements_at({ x, y });
            }
        }
    }

    // Reset cheat state
    gCheatsBuildInPauseMode = buildState;
}

static void map_extend_boundary_surface_extend_tile(const SurfaceElement& sourceTile, SurfaceElement& destTile)
{
    destTile.SetSurfaceStyle(sourceTile.GetSurfaceStyle());
    destTile.SetEdgeStyle(sourceTile.GetEdgeStyle());
    destTile.SetGrassLength(sourceTile.GetGrassLength());
    destTile.SetOwnership(OWNERSHIP_UNOWNED);
    destTile.SetWaterHeight(sourceTile.GetWaterHeight());

    auto z = sourceTile.base_height;
    auto slope = sourceTile.GetSlope() & TILE_ELEMENT_SLOPE_NW_SIDE_UP;
    if (slope == TILE_ELEMENT_SLOPE_NW_SIDE_UP)
    {
        z += 2;
        slope = TILE_ELEMENT_SLOPE_FLAT;
        if (sourceTile.GetSlope() & TILE_ELEMENT_SLOPE_DOUBLE_HEIGHT)
        {
            slope = TILE_ELEMENT_SLOPE_N_CORNER_UP;
            if (sourceTile.GetSlope() & TILE_ELEMENT_SLOPE_S_CORNER_UP)
            {
                slope = TILE_ELEMENT_SLOPE_W_CORNER_UP;
                if (sourceTile.GetSlope() & TILE_ELEMENT_SLOPE_E_CORNER_UP)
                {
                    slope = TILE_ELEMENT_SLOPE_FLAT;
                }
            }
        }
    }
    if (slope & TILE_ELEMENT_SLOPE_N_CORNER_UP)
        slope |= TILE_ELEMENT_SLOPE_E_CORNER_UP;
    if (slope & TILE_ELEMENT_SLOPE_W_CORNER_UP)
        slope |= TILE_ELEMENT_SLOPE_S_CORNER_UP;

    destTile.SetSlope(slope);
    destTile.base_height = z;
    destTile.clearance_height = z;
}

/**
 * Copies the terrain and slope from the edge of the map to the new tiles. Used when increasing the size of the map.
 *  rct2: 0x0068AC15
 */
void map_extend_boundary_surface()
{
    SurfaceElement *existingTileElement, *newTileElement;
    int32_t x, y;

    y = gMapSize - 2;
    for (x = 0; x < MAXIMUM_MAP_SIZE_TECHNICAL; x++)
    {
        existingTileElement = map_get_surface_element_at(TileCoordsXY{ x, y - 1 }.ToCoordsXY());
        newTileElement = map_get_surface_element_at(TileCoordsXY{ x, y }.ToCoordsXY());

        if (existingTileElement && newTileElement)
        {
            map_extend_boundary_surface_extend_tile(*existingTileElement, *newTileElement);
        }

        update_park_fences({ x << 5, y << 5 });
    }

    x = gMapSize - 2;
    for (y = 0; y < MAXIMUM_MAP_SIZE_TECHNICAL; y++)
    {
        existingTileElement = map_get_surface_element_at(TileCoordsXY{ x - 1, y }.ToCoordsXY());
        newTileElement = map_get_surface_element_at(TileCoordsXY{ x, y }.ToCoordsXY());

        if (existingTileElement && newTileElement)
        {
            map_extend_boundary_surface_extend_tile(*existingTileElement, *newTileElement);
        }

        update_park_fences({ x << 5, y << 5 });
    }
}

/**
 * Clears the provided element properly from a certain tile, and updates
 * the pointer (when needed) passed to this function to point to the next element.
 */
static void clear_element_at(const CoordsXY& loc, TileElement** elementPtr)
{
    TileElement* element = *elementPtr;
    switch (element->GetType())
    {
        case TILE_ELEMENT_TYPE_SURFACE:
            element->base_height = MINIMUM_LAND_HEIGHT;
            element->clearance_height = MINIMUM_LAND_HEIGHT;
            element->owner = 0;
            element->AsSurface()->SetSlope(TILE_ELEMENT_SLOPE_FLAT);
            element->AsSurface()->SetSurfaceStyle(0);
            element->AsSurface()->SetEdgeStyle(0);
            element->AsSurface()->SetGrassLength(GRASS_LENGTH_CLEAR_0);
            element->AsSurface()->SetOwnership(OWNERSHIP_UNOWNED);
            element->AsSurface()->SetParkFences(0);
            element->AsSurface()->SetWaterHeight(0);
            // Because this element is not completely removed, the pointer must be updated manually
            // The rest of the elements are removed from the array, so the pointer doesn't need to be updated.
            (*elementPtr)++;
            break;
        case TILE_ELEMENT_TYPE_ENTRANCE:
        {
            int32_t rotation = element->GetDirectionWithOffset(1);
            auto seqLoc = loc;
            switch (element->AsEntrance()->GetSequenceIndex())
            {
                case 1:
                    seqLoc += CoordsDirectionDelta[rotation];
                    break;
                case 2:
                    seqLoc -= CoordsDirectionDelta[rotation];
                    break;
            }
            auto parkEntranceRemoveAction = ParkEntranceRemoveAction(CoordsXYZ{ seqLoc, element->GetBaseZ() });
            auto result = GameActions::Execute(&parkEntranceRemoveAction);
            // If asking nicely did not work, forcibly remove this to avoid an infinite loop.
            if (result->Error != GameActions::Status::Ok)
            {
                tile_element_remove(element);
            }
            break;
        }
        case TILE_ELEMENT_TYPE_WALL:
        {
            CoordsXYZD wallLocation = { loc.x, loc.y, element->GetBaseZ(), element->GetDirection() };
            auto wallRemoveAction = WallRemoveAction(wallLocation);
            auto result = GameActions::Execute(&wallRemoveAction);
            // If asking nicely did not work, forcibly remove this to avoid an infinite loop.
            if (result->Error != GameActions::Status::Ok)
            {
                tile_element_remove(element);
            }
        }
        break;
        case TILE_ELEMENT_TYPE_LARGE_SCENERY:
        {
            auto removeSceneryAction = LargeSceneryRemoveAction(
                { loc.x, loc.y, element->GetBaseZ(), element->GetDirection() }, element->AsLargeScenery()->GetSequenceIndex());
            auto result = GameActions::Execute(&removeSceneryAction);
            // If asking nicely did not work, forcibly remove this to avoid an infinite loop.
            if (result->Error != GameActions::Status::Ok)
            {
                tile_element_remove(element);
            }
        }
        break;
        case TILE_ELEMENT_TYPE_BANNER:
        {
            auto bannerRemoveAction = BannerRemoveAction(
                { loc.x, loc.y, element->GetBaseZ(), element->AsBanner()->GetPosition() });
            auto result = GameActions::Execute(&bannerRemoveAction);
            // If asking nicely did not work, forcibly remove this to avoid an infinite loop.
            if (result->Error != GameActions::Status::Ok)
            {
                tile_element_remove(element);
            }
            break;
        }
        default:
            tile_element_remove(element);
            break;
    }
}

/**
 * Clears all elements properly from a certain tile.
 *  rct2: 0x0068AE2A
 */
static void clear_elements_at(const CoordsXY& loc)
{
    // Remove the spawn point (if there is one in the current tile)
    gPeepSpawns.erase(
        std::remove_if(
            gPeepSpawns.begin(), gPeepSpawns.end(),
            [loc](const CoordsXY& spawn) { return spawn.ToTileStart() == loc.ToTileStart(); }),
        gPeepSpawns.end());

    TileElement* tileElement = map_get_first_element_at(loc);
    if (tileElement == nullptr)
        return;

    // Remove all elements except the last one
    while (!tileElement->IsLastForTile())
        clear_element_at(loc, &tileElement);

    // Remove the last element
    clear_element_at(loc, &tileElement);
}

int32_t map_get_highest_z(const CoordsXY& loc)
{
    auto surfaceElement = map_get_surface_element_at(loc);
    if (surfaceElement == nullptr)
        return -1;

    auto z = surfaceElement->GetBaseZ();

    // Raise z so that is above highest point of land and water on tile
    if ((surfaceElement->GetSlope() & TILE_ELEMENT_SLOPE_ALL_CORNERS_UP) != TILE_ELEMENT_SLOPE_FLAT)
        z += LAND_HEIGHT_STEP;
    if ((surfaceElement->GetSlope() & TILE_ELEMENT_SLOPE_DOUBLE_HEIGHT) != 0)
        z += LAND_HEIGHT_STEP;

    z = std::max(z, surfaceElement->GetWaterHeight());
    return z;
}

LargeSceneryElement* map_get_large_scenery_segment(const CoordsXYZD& sceneryPos, int32_t sequence)
{
    TileElement* tileElement = map_get_first_element_at(sceneryPos);
    if (tileElement == nullptr)
    {
        return nullptr;
    }
    auto sceneryTilePos = TileCoordsXYZ{ sceneryPos };
    do
    {
        if (tileElement->GetType() != TILE_ELEMENT_TYPE_LARGE_SCENERY)
            continue;
        if (tileElement->base_height != sceneryTilePos.z)
            continue;
        if (tileElement->AsLargeScenery()->GetSequenceIndex() != sequence)
            continue;
        if ((tileElement->GetDirection()) != sceneryPos.direction)
            continue;

        return tileElement->AsLargeScenery();
    } while (!(tileElement++)->IsLastForTile());
    return nullptr;
}

EntranceElement* map_get_park_entrance_element_at(const CoordsXYZ& entranceCoords, bool ghost)
{
    auto entranceTileCoords = TileCoordsXYZ(entranceCoords);
    TileElement* tileElement = map_get_first_element_at(entranceCoords);
    if (tileElement != nullptr)
    {
        do
        {
            if (tileElement->GetType() != TILE_ELEMENT_TYPE_ENTRANCE)
                continue;

            if (tileElement->base_height != entranceTileCoords.z)
                continue;

            if (tileElement->AsEntrance()->GetEntranceType() != ENTRANCE_TYPE_PARK_ENTRANCE)
                continue;

            if (!ghost && tileElement->IsGhost())
                continue;

            return tileElement->AsEntrance();
        } while (!(tileElement++)->IsLastForTile());
    }
    return nullptr;
}

EntranceElement* map_get_ride_entrance_element_at(const CoordsXYZ& entranceCoords, bool ghost)
{
    auto entranceTileCoords = TileCoordsXYZ{ entranceCoords };
    TileElement* tileElement = map_get_first_element_at(entranceCoords);
    if (tileElement != nullptr)
    {
        do
        {
            if (tileElement->GetType() != TILE_ELEMENT_TYPE_ENTRANCE)
                continue;

            if (tileElement->base_height != entranceTileCoords.z)
                continue;

            if (tileElement->AsEntrance()->GetEntranceType() != ENTRANCE_TYPE_RIDE_ENTRANCE)
                continue;

            if (!ghost && tileElement->IsGhost())
                continue;

            return tileElement->AsEntrance();
        } while (!(tileElement++)->IsLastForTile());
    }
    return nullptr;
}

EntranceElement* map_get_ride_exit_element_at(const CoordsXYZ& exitCoords, bool ghost)
{
    auto exitTileCoords = TileCoordsXYZ{ exitCoords };
    TileElement* tileElement = map_get_first_element_at(exitCoords);
    if (tileElement != nullptr)
    {
        do
        {
            if (tileElement->GetType() != TILE_ELEMENT_TYPE_ENTRANCE)
                continue;

            if (tileElement->base_height != exitTileCoords.z)
                continue;

            if (tileElement->AsEntrance()->GetEntranceType() != ENTRANCE_TYPE_RIDE_EXIT)
                continue;

            if (!ghost && tileElement->IsGhost())
                continue;

            return tileElement->AsEntrance();
        } while (!(tileElement++)->IsLastForTile());
    }
    return nullptr;
}

SmallSceneryElement* map_get_small_scenery_element_at(const CoordsXYZ& sceneryCoords, int32_t type, uint8_t quadrant)
{
    auto sceneryTileCoords = TileCoordsXYZ{ sceneryCoords };
    TileElement* tileElement = map_get_first_element_at(sceneryCoords);
    if (tileElement != nullptr)
    {
        do
        {
            if (tileElement->GetType() != TILE_ELEMENT_TYPE_SMALL_SCENERY)
                continue;
            if (tileElement->AsSmallScenery()->GetSceneryQuadrant() != quadrant)
                continue;
            if (tileElement->base_height != sceneryTileCoords.z)
                continue;
            if (tileElement->AsSmallScenery()->GetEntryIndex() != type)
                continue;

            return tileElement->AsSmallScenery();
        } while (!(tileElement++)->IsLastForTile());
    }
    return nullptr;
}

std::optional<CoordsXYZ> map_large_scenery_get_origin(
    const CoordsXYZD& sceneryPos, int32_t sequence, LargeSceneryElement** outElement)
{
    rct_large_scenery_tile* tile;

    auto tileElement = map_get_large_scenery_segment(sceneryPos, sequence);
    if (tileElement == nullptr)
        return std::nullopt;

    auto* sceneryEntry = tileElement->GetEntry();
    tile = &sceneryEntry->tiles[sequence];

    CoordsXY offsetPos{ tile->x_offset, tile->y_offset };
    auto rotatedOffsetPos = offsetPos.Rotate(sceneryPos.direction);

    auto origin = CoordsXYZ{ sceneryPos.x - rotatedOffsetPos.x, sceneryPos.y - rotatedOffsetPos.y,
                             sceneryPos.z - tile->z_offset };
    if (outElement != nullptr)
        *outElement = tileElement;
    return origin;
}

/**
 *
 *  rct2: 0x006B9B05
 */
bool map_large_scenery_sign_set_colour(const CoordsXYZD& signPos, int32_t sequence, uint8_t mainColour, uint8_t textColour)
{
    LargeSceneryElement* tileElement;
    rct_large_scenery_tile *sceneryTiles, *tile;

    auto sceneryOrigin = map_large_scenery_get_origin(signPos, sequence, &tileElement);
    if (!sceneryOrigin)
    {
        return false;
    }

    auto* sceneryEntry = tileElement->GetEntry();
    sceneryTiles = sceneryEntry->tiles;

    // Iterate through each tile of the large scenery element
    sequence = 0;
    for (tile = sceneryTiles; tile->x_offset != -1; tile++, sequence++)
    {
        CoordsXY offsetPos{ tile->x_offset, tile->y_offset };
        auto rotatedOffsetPos = offsetPos.Rotate(signPos.direction);

        auto tmpSignPos = CoordsXYZD{ sceneryOrigin->x + rotatedOffsetPos.x, sceneryOrigin->y + rotatedOffsetPos.y,
                                      sceneryOrigin->z + tile->z_offset, signPos.direction };
        tileElement = map_get_large_scenery_segment(tmpSignPos, sequence);
        if (tileElement != nullptr)
        {
            tileElement->SetPrimaryColour(mainColour);
            tileElement->SetSecondaryColour(textColour);

            map_invalidate_tile({ tmpSignPos, tileElement->GetBaseZ(), tileElement->GetClearanceZ() });
        }
    }

    return true;
}

static ScreenCoordsXY translate_3d_to_2d(int32_t rotation, const CoordsXY& pos)
{
    return translate_3d_to_2d_with_z(rotation, CoordsXYZ{ pos, 0 });
}

ScreenCoordsXY translate_3d_to_2d_with_z(int32_t rotation, const CoordsXYZ& pos)
{
    auto rotated = pos.Rotate(rotation);
    // Use right shift to avoid issues like #9301
    return ScreenCoordsXY{ rotated.y - rotated.x, ((rotated.x + rotated.y) >> 1) - pos.z };
}

static void map_invalidate_tile_under_zoom(int32_t x, int32_t y, int32_t z0, int32_t z1, int32_t maxZoom)
{
    if (gOpenRCT2Headless)
        return;

    int32_t x1, y1, x2, y2;

    x += 16;
    y += 16;
    auto screenCoord = translate_3d_to_2d(get_current_rotation(), { x, y });

    x1 = screenCoord.x - 32;
    y1 = screenCoord.y - 32 - z1;
    x2 = screenCoord.x + 32;
    y2 = screenCoord.y + 32 - z0;

    viewports_invalidate(x1, y1, x2, y2, maxZoom);
}

/**
 *
 *  rct2: 0x006EC847
 */
void map_invalidate_tile(const CoordsXYRangedZ& tilePos)
{
    map_invalidate_tile_under_zoom(tilePos.x, tilePos.y, tilePos.baseZ, tilePos.clearanceZ, -1);
}

/**
 *
 *  rct2: 0x006ECB60
 */
void map_invalidate_tile_zoom1(const CoordsXYRangedZ& tilePos)
{
    map_invalidate_tile_under_zoom(tilePos.x, tilePos.y, tilePos.baseZ, tilePos.clearanceZ, 1);
}

/**
 *
 *  rct2: 0x006EC9CE
 */
void map_invalidate_tile_zoom0(const CoordsXYRangedZ& tilePos)
{
    map_invalidate_tile_under_zoom(tilePos.x, tilePos.y, tilePos.baseZ, tilePos.clearanceZ, 0);
}

/**
 *
 *  rct2: 0x006EC6D7
 */
void map_invalidate_tile_full(const CoordsXY& tilePos)
{
    map_invalidate_tile({ tilePos, 0, 2080 });
}

void map_invalidate_element(const CoordsXY& elementPos, TileElement* tileElement)
{
    map_invalidate_tile({ elementPos, tileElement->GetBaseZ(), tileElement->GetClearanceZ() });
}

void map_invalidate_region(const CoordsXY& mins, const CoordsXY& maxs)
{
    int32_t x0, y0, x1, y1, left, right, top, bottom;

    x0 = mins.x + 16;
    y0 = mins.y + 16;

    x1 = maxs.x + 16;
    y1 = maxs.y + 16;

    map_get_bounding_box({ x0, y0, x1, y1 }, &left, &top, &right, &bottom);

    left -= 32;
    right += 32;
    bottom += 32;
    top -= 32 + 2080;

    viewports_invalidate(left, top, right, bottom);
}

int32_t map_get_tile_side(const CoordsXY& mapPos)
{
    int32_t subMapX = mapPos.x & (32 - 1);
    int32_t subMapY = mapPos.y & (32 - 1);
    return (subMapX < subMapY) ? ((subMapX + subMapY) < 32 ? 0 : 1) : ((subMapX + subMapY) < 32 ? 3 : 2);
}

int32_t map_get_tile_quadrant(const CoordsXY& mapPos)
{
    int32_t subMapX = mapPos.x & (32 - 1);
    int32_t subMapY = mapPos.y & (32 - 1);
    return (subMapX > 16) ? (subMapY < 16 ? 1 : 0) : (subMapY < 16 ? 2 : 3);
}

/**
 *
 *  rct2: 0x00693BFF
 */
bool map_surface_is_blocked(const CoordsXY& mapCoords)
{
    if (!map_is_location_valid(mapCoords))
        return true;

    auto surfaceElement = map_get_surface_element_at(mapCoords);

    if (surfaceElement == nullptr)
    {
        return true;
    }

    if (surfaceElement->GetWaterHeight() > surfaceElement->GetBaseZ())
        return true;

    int16_t base_z = surfaceElement->base_height;
    int16_t clear_z = surfaceElement->base_height + 2;
    if (surfaceElement->GetSlope() & TILE_ELEMENT_SLOPE_DOUBLE_HEIGHT)
        clear_z += 2;

    auto tileElement = reinterpret_cast<TileElement*>(surfaceElement);
    while (!(tileElement++)->IsLastForTile())
    {
        if (clear_z >= tileElement->clearance_height)
            continue;

        if (base_z < tileElement->base_height)
            continue;

        if (tileElement->GetType() == TILE_ELEMENT_TYPE_PATH || tileElement->GetType() == TILE_ELEMENT_TYPE_WALL)
            continue;

        if (tileElement->GetType() != TILE_ELEMENT_TYPE_SMALL_SCENERY)
            return true;

        auto* sceneryEntry = tileElement->AsSmallScenery()->GetEntry();
        if (sceneryEntry == nullptr)
        {
            return false;
        }
        if (scenery_small_entry_has_flag(sceneryEntry, SMALL_SCENERY_FLAG_FULL_TILE))
            return true;
    }
    return false;
}

/* Clears all map elements, to be used before generating a new map */
void map_clear_all_elements()
{
    for (int32_t y = 0; y < MAXIMUM_MAP_SIZE_BIG; y += COORDS_XY_STEP)
    {
        for (int32_t x = 0; x < MAXIMUM_MAP_SIZE_BIG; x += COORDS_XY_STEP)
        {
            clear_elements_at({ x, y });
        }
    }
}

/**
 * Gets the track element at x, y, z.
 * @param x x units, not tiles.
 * @param y y units, not tiles.
 * @param z Base height.
 */
TrackElement* map_get_track_element_at(const CoordsXYZ& trackPos)
{
    TileElement* tileElement = map_get_first_element_at(trackPos);
    if (tileElement == nullptr)
        return nullptr;
    do
    {
        if (tileElement->GetType() != TILE_ELEMENT_TYPE_TRACK)
            continue;
        if (tileElement->GetBaseZ() != trackPos.z)
            continue;

        return tileElement->AsTrack();
    } while (!(tileElement++)->IsLastForTile());

    return nullptr;
}

/**
 * Gets the track element at x, y, z that is the given track type.
 * @param x x units, not tiles.
 * @param y y units, not tiles.
 * @param z Base height.
 */
TileElement* map_get_track_element_at_of_type(const CoordsXYZ& trackPos, track_type_t trackType)
{
    TileElement* tileElement = map_get_first_element_at(trackPos);
    if (tileElement == nullptr)
        return nullptr;
    auto trackTilePos = TileCoordsXYZ{ trackPos };
    do
    {
        if (tileElement->GetType() != TILE_ELEMENT_TYPE_TRACK)
            continue;
        if (tileElement->base_height != trackTilePos.z)
            continue;
        if (tileElement->AsTrack()->GetTrackType() != trackType)
            continue;

        return tileElement;
    } while (!(tileElement++)->IsLastForTile());

    return nullptr;
}

/**
 * Gets the track element at x, y, z that is the given track type and sequence.
 * @param x x units, not tiles.
 * @param y y units, not tiles.
 * @param z Base height.
 */
TileElement* map_get_track_element_at_of_type_seq(const CoordsXYZ& trackPos, track_type_t trackType, int32_t sequence)
{
    TileElement* tileElement = map_get_first_element_at(trackPos);
    auto trackTilePos = TileCoordsXYZ{ trackPos };
    do
    {
        if (tileElement == nullptr)
            break;
        if (tileElement->GetType() != TILE_ELEMENT_TYPE_TRACK)
            continue;
        if (tileElement->base_height != trackTilePos.z)
            continue;
        if (tileElement->AsTrack()->GetTrackType() != trackType)
            continue;
        if (tileElement->AsTrack()->GetSequenceIndex() != sequence)
            continue;

        return tileElement;
    } while (!(tileElement++)->IsLastForTile());

    return nullptr;
}

TrackElement* map_get_track_element_at_of_type(const CoordsXYZD& location, track_type_t trackType)
{
    auto tileElement = map_get_first_element_at(location);
    if (tileElement != nullptr)
    {
        do
        {
            auto trackElement = tileElement->AsTrack();
            if (trackElement != nullptr)
            {
                if (trackElement->GetBaseZ() != location.z)
                    continue;
                if (trackElement->GetDirection() != location.direction)
                    continue;
                if (trackElement->GetTrackType() != trackType)
                    continue;
                return trackElement;
            }
        } while (!(tileElement++)->IsLastForTile());
    }
    return nullptr;
}

TrackElement* map_get_track_element_at_of_type_seq(const CoordsXYZD& location, track_type_t trackType, int32_t sequence)
{
    auto tileElement = map_get_first_element_at(location);
    if (tileElement != nullptr)
    {
        do
        {
            auto trackElement = tileElement->AsTrack();
            if (trackElement != nullptr)
            {
                if (trackElement->GetBaseZ() != location.z)
                    continue;
                if (trackElement->GetDirection() != location.direction)
                    continue;
                if (trackElement->GetTrackType() != trackType)
                    continue;
                if (trackElement->GetSequenceIndex() != sequence)
                    continue;
                return trackElement;
            }
        } while (!(tileElement++)->IsLastForTile());
    }
    return nullptr;
}

/**
 * Gets the track element at x, y, z that is the given track type and sequence.
 * @param x x units, not tiles.
 * @param y y units, not tiles.
 * @param z Base height.
 */
TileElement* map_get_track_element_at_of_type_from_ride(const CoordsXYZ& trackPos, track_type_t trackType, ride_id_t rideIndex)
{
    TileElement* tileElement = map_get_first_element_at(trackPos);
    if (tileElement == nullptr)
        return nullptr;
    auto trackTilePos = TileCoordsXYZ{ trackPos };
    do
    {
        if (tileElement->GetType() != TILE_ELEMENT_TYPE_TRACK)
            continue;
        if (tileElement->base_height != trackTilePos.z)
            continue;
        if (tileElement->AsTrack()->GetRideIndex() != rideIndex)
            continue;
        if (tileElement->AsTrack()->GetTrackType() != trackType)
            continue;

        return tileElement;
    } while (!(tileElement++)->IsLastForTile());

    return nullptr;
};

/**
 * Gets the track element at x, y, z that is the given track type and sequence.
 * @param x x units, not tiles.
 * @param y y units, not tiles.
 * @param z Base height.
 */
TileElement* map_get_track_element_at_from_ride(const CoordsXYZ& trackPos, ride_id_t rideIndex)
{
    TileElement* tileElement = map_get_first_element_at(trackPos);
    if (tileElement == nullptr)
        return nullptr;
    auto trackTilePos = TileCoordsXYZ{ trackPos };
    do
    {
        if (tileElement->GetType() != TILE_ELEMENT_TYPE_TRACK)
            continue;
        if (tileElement->base_height != trackTilePos.z)
            continue;
        if (tileElement->AsTrack()->GetRideIndex() != rideIndex)
            continue;

        return tileElement;
    } while (!(tileElement++)->IsLastForTile());

    return nullptr;
};

/**
 * Gets the track element at x, y, z that is the given track type and sequence.
 * @param x x units, not tiles.
 * @param y y units, not tiles.
 * @param z Base height.
 * @param direction The direction (0 - 3).
 */
TileElement* map_get_track_element_at_with_direction_from_ride(const CoordsXYZD& trackPos, ride_id_t rideIndex)
{
    TileElement* tileElement = map_get_first_element_at(trackPos);
    if (tileElement == nullptr)
        return nullptr;
    auto trackTilePos = TileCoordsXYZ{ trackPos };
    do
    {
        if (tileElement->GetType() != TILE_ELEMENT_TYPE_TRACK)
            continue;
        if (tileElement->base_height != trackTilePos.z)
            continue;
        if (tileElement->AsTrack()->GetRideIndex() != rideIndex)
            continue;
        if (tileElement->GetDirection() != trackPos.direction)
            continue;

        return tileElement;
    } while (!(tileElement++)->IsLastForTile());

    return nullptr;
};

WallElement* map_get_wall_element_at(const CoordsXYRangedZ& coords)
{
    auto tileElement = map_get_first_element_at(coords);

    if (tileElement != nullptr)
    {
        do
        {
            if (tileElement->GetType() == TILE_ELEMENT_TYPE_WALL && coords.baseZ < tileElement->GetClearanceZ()
                && coords.clearanceZ > tileElement->GetBaseZ())
            {
                return tileElement->AsWall();
            }
        } while (!(tileElement++)->IsLastForTile());
    }

    return nullptr;
}

WallElement* map_get_wall_element_at(const CoordsXYZD& wallCoords)
{
    auto tileWallCoords = TileCoordsXYZ(wallCoords);
    TileElement* tileElement = map_get_first_element_at(wallCoords);
    if (tileElement == nullptr)
        return nullptr;
    do
    {
        if (tileElement->GetType() != TILE_ELEMENT_TYPE_WALL)
            continue;
        if (tileElement->base_height != tileWallCoords.z)
            continue;
        if (tileElement->GetDirection() != wallCoords.direction)
            continue;

        return tileElement->AsWall();
    } while (!(tileElement++)->IsLastForTile());
    return nullptr;
}

uint16_t check_max_allowable_land_rights_for_tile(const CoordsXYZ& tileMapPos)
{
    TileElement* tileElement = map_get_first_element_at(tileMapPos);
    uint16_t destOwnership = OWNERSHIP_OWNED;

    // Sometimes done deliberately.
    if (tileElement == nullptr)
    {
        return OWNERSHIP_OWNED;
    }

    auto tilePos = TileCoordsXYZ{ tileMapPos };
    do
    {
        int32_t type = tileElement->GetType();
        if (type == TILE_ELEMENT_TYPE_PATH
            || (type == TILE_ELEMENT_TYPE_ENTRANCE
                && tileElement->AsEntrance()->GetEntranceType() == ENTRANCE_TYPE_PARK_ENTRANCE))
        {
            destOwnership = OWNERSHIP_CONSTRUCTION_RIGHTS_OWNED;
            // Do not own construction rights if too high/below surface
            if (tileElement->base_height - 3 > tilePos.z || tileElement->base_height < tilePos.z)
            {
                destOwnership = OWNERSHIP_UNOWNED;
                break;
            }
        }
    } while (!(tileElement++)->IsLastForTile());

    return destOwnership;
}

void FixLandOwnershipTiles(std::initializer_list<TileCoordsXY> tiles)
{
    FixLandOwnershipTilesWithOwnership(tiles, OWNERSHIP_AVAILABLE);
}

void FixLandOwnershipTilesWithOwnership(std::initializer_list<TileCoordsXY> tiles, uint8_t ownership)
{
    for (const TileCoordsXY* tile = tiles.begin(); tile != tiles.end(); ++tile)
    {
        auto surfaceElement = map_get_surface_element_at(tile->ToCoordsXY());
        if (surfaceElement != nullptr)
        {
            surfaceElement->SetOwnership(ownership);
            update_park_fences_around_tile({ (*tile).x * 32, (*tile).y * 32 });
        }
    }
}<|MERGE_RESOLUTION|>--- conflicted
+++ resolved
@@ -116,11 +116,6 @@
 static std::vector<TileElement> _tileElements;
 static TilePointerIndex<TileElement> _tileIndexStash;
 static std::vector<TileElement> _tileElementsStash;
-<<<<<<< HEAD
-=======
-static int32_t _mapSizeUnitsStash;
-static int32_t _mapSizeMinus2Stash;
->>>>>>> 072772af
 static int32_t _mapSizeStash;
 static int32_t _currentRotationStash;
 
@@ -128,11 +123,6 @@
 {
     _tileIndexStash = std::move(_tileIndex);
     _tileElementsStash = std::move(_tileElements);
-<<<<<<< HEAD
-=======
-    _mapSizeUnitsStash = gMapSizeUnits;
-    _mapSizeMinus2Stash = gMapSizeMinus2;
->>>>>>> 072772af
     _mapSizeStash = gMapSize;
     _currentRotationStash = gCurrentRotation;
 }
@@ -141,11 +131,6 @@
 {
     _tileIndex = std::move(_tileIndexStash);
     _tileElements = std::move(_tileElementsStash);
-<<<<<<< HEAD
-=======
-    gMapSizeUnits = _mapSizeUnitsStash;
-    gMapSizeMinus2 = _mapSizeMinus2Stash;
->>>>>>> 072772af
     gMapSize = _mapSizeStash;
     gCurrentRotation = _currentRotationStash;
 }
@@ -161,7 +146,6 @@
     _tileIndex = TilePointerIndex<TileElement>(MAXIMUM_MAP_SIZE_TECHNICAL, _tileElements.data());
 }
 
-<<<<<<< HEAD
 static TileElement GetDefaultSurfaceElement()
 {
     TileElement el;
@@ -217,8 +201,6 @@
     return newElements;
 }
 
-=======
->>>>>>> 072772af
 static void ReorganiseTileElements(size_t capacity)
 {
     context_setcurrentcursor(CursorID::ZZZ);
@@ -232,22 +214,7 @@
             const auto* element = map_get_first_element_at(TileCoordsXY{ x, y }.ToCoordsXY());
             if (element == nullptr)
             {
-<<<<<<< HEAD
                 newElements.push_back(GetDefaultSurfaceElement());
-=======
-                auto& newElement = newElements.emplace_back();
-                newElement.ClearAs(TILE_ELEMENT_TYPE_SURFACE);
-                newElement.SetLastForTile(true);
-                newElement.base_height = 14;
-                newElement.clearance_height = 14;
-                newElement.AsSurface()->SetWaterHeight(0);
-                newElement.AsSurface()->SetSlope(TILE_ELEMENT_SLOPE_FLAT);
-                newElement.AsSurface()->SetGrassLength(GRASS_LENGTH_CLEAR_0);
-                newElement.AsSurface()->SetOwnership(OWNERSHIP_UNOWNED);
-                newElement.AsSurface()->SetParkFences(0);
-                newElement.AsSurface()->SetSurfaceStyle(0);
-                newElement.AsSurface()->SetEdgeStyle(0);
->>>>>>> 072772af
             }
             else
             {
@@ -267,11 +234,7 @@
     ReorganiseTileElements(_tileElements.size());
 }
 
-<<<<<<< HEAD
-bool map_check_free_elements_and_reorganise(size_t numElements)
-=======
 static bool map_check_free_elements_and_reorganise(size_t numElements)
->>>>>>> 072772af
 {
     auto freeElements = _tileElements.capacity() - _tileElements.size();
     if (freeElements >= numElements)
@@ -295,8 +258,6 @@
     }
 }
 
-<<<<<<< HEAD
-=======
 static size_t CountElementsOnTile(const CoordsXY& loc);
 
 bool MapCheckCapacityAndReorganise(const CoordsXY& loc, size_t numElements)
@@ -305,7 +266,6 @@
     return map_check_free_elements_and_reorganise(numElementsOnTile + numElements);
 }
 
->>>>>>> 072772af
 static void clear_elements_at(const CoordsXY& loc);
 static ScreenCoordsXY translate_3d_to_2d(int32_t rotation, const CoordsXY& pos);
 
@@ -464,11 +424,6 @@
 
     gGrassSceneryTileLoopPosition = 0;
     gWidePathTileLoopPosition = {};
-<<<<<<< HEAD
-=======
-    gMapSizeUnits = size * 32 - 32;
-    gMapSizeMinus2 = size * 32 - 2;
->>>>>>> 072772af
     gMapSize = size;
     gMapBaseZ = 7;
     map_remove_out_of_range_elements();
@@ -1227,13 +1182,10 @@
     auto numElementsOnTileNew = numElementsOnTileOld + 1;
     auto* newTileElement = AllocateTileElements(numElementsOnTileNew);
     auto* originalTileElement = _tileIndex.GetFirstElementAt(tileLoc);
-<<<<<<< HEAD
-=======
     if (newTileElement == nullptr)
     {
         return nullptr;
     }
->>>>>>> 072772af
 
     // Set tile index pointer to point to new element block
     _tileIndex.SetTile(tileLoc, newTileElement);
