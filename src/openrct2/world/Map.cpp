/*****************************************************************************
 * Copyright (c) 2014-2018 OpenRCT2 developers
 *
 * For a complete list of all authors, please refer to contributors.md
 * Interested in contributing? Visit https://github.com/OpenRCT2/OpenRCT2
 *
 * OpenRCT2 is licensed under the GNU General Public License version 3.
 *****************************************************************************/

#include "Map.h"

#include "../Cheats.h"
#include "../Context.h"
#include "../Game.h"
#include "../Input.h"
#include "../OpenRCT2.h"
#include "../actions/FootpathRemoveAction.hpp"
#include "../actions/LandSetHeightAction.hpp"
#include "../actions/LargeSceneryRemoveAction.hpp"
#include "../actions/SmallSceneryRemoveAction.hpp"
#include "../actions/WallRemoveAction.hpp"
#include "../audio/audio.h"
#include "../config/Config.h"
#include "../core/Guard.hpp"
#include "../interface/Cursors.h"
#include "../interface/Window.h"
#include "../localisation/Date.h"
#include "../localisation/Localisation.h"
#include "../management/Finance.h"
#include "../network/network.h"
#include "../object/ObjectManager.h"
#include "../object/TerrainSurfaceObject.h"
#include "../ride/RideData.h"
#include "../ride/Track.h"
#include "../ride/TrackData.h"
#include "../ride/TrackDesign.h"
#include "../scenario/Scenario.h"
#include "../util/Util.h"
#include "../windows/Intent.h"
#include "Banner.h"
#include "Climate.h"
#include "Footpath.h"
#include "LargeScenery.h"
#include "MapAnimation.h"
#include "Park.h"
#include "Scenery.h"
#include "SmallScenery.h"
#include "Surface.h"
#include "TileInspector.h"
#include "Wall.h"

#include <algorithm>
#include <iterator>

using namespace OpenRCT2;

/**
 * Replaces 0x00993CCC, 0x00993CCE
 */
const CoordsXY CoordsDirectionDelta[] = { { -32, 0 },   { 0, +32 },   { +32, 0 },   { 0, -32 },
                                          { -32, +32 }, { +32, +32 }, { +32, -32 }, { -32, -32 } };

const TileCoordsXY TileDirectionDelta[] = { { -1, 0 },  { 0, +1 },  { +1, 0 },  { 0, -1 },
                                            { -1, +1 }, { +1, +1 }, { +1, -1 }, { -1, -1 } };

uint16_t gMapSelectFlags;
uint16_t gMapSelectType;
LocationXY16 gMapSelectPositionA;
LocationXY16 gMapSelectPositionB;
LocationXYZ16 gMapSelectArrowPosition;
uint8_t gMapSelectArrowDirection;

uint8_t gMapGroundFlags;

uint16_t gWidePathTileLoopX;
uint16_t gWidePathTileLoopY;
uint16_t gGrassSceneryTileLoopPosition;

int16_t gMapSizeUnits;
int16_t gMapSizeMinus2;
int16_t gMapSize;
int16_t gMapSizeMaxXY;
int16_t gMapBaseZ;

TileElement gTileElements[MAX_TILE_TILE_ELEMENT_POINTERS * 3];
TileElement* gTileElementTilePointers[MAX_TILE_TILE_ELEMENT_POINTERS];
LocationXY16 gMapSelectionTiles[300];
std::vector<PeepSpawn> gPeepSpawns;

TileElement* gNextFreeTileElement;
uint32_t gNextFreeTileElementPointerIndex;

bool gLandMountainMode;
bool gLandPaintMode;
bool gClearSmallScenery;
bool gClearLargeScenery;
bool gClearFootpath;

uint16_t gLandRemainingOwnershipSales;
uint16_t gLandRemainingConstructionSales;

LocationXYZ16 gCommandPosition;

bool gMapLandRightsUpdateSuccess;

static void clear_elements_at(int32_t x, int32_t y);
static void translate_3d_to_2d(int32_t rotation, int32_t* x, int32_t* y);

void rotate_map_coordinates(int16_t* x, int16_t* y, int32_t rotation)
{
    int32_t temp;

    switch (rotation)
    {
        case TILE_ELEMENT_DIRECTION_WEST:
            break;
        case TILE_ELEMENT_DIRECTION_NORTH:
            temp = *x;
            *x = *y;
            *y = -temp;
            break;
        case TILE_ELEMENT_DIRECTION_EAST:
            *x = -*x;
            *y = -*y;
            break;
        case TILE_ELEMENT_DIRECTION_SOUTH:
            temp = *y;
            *y = *x;
            *x = -temp;
            break;
    }
}

LocationXY16 coordinate_3d_to_2d(const LocationXYZ16* coordinate_3d, int32_t rotation)
{
    LocationXY16 coordinate_2d;

    switch (rotation)
    {
        default:
        case 0:
            coordinate_2d.x = coordinate_3d->y - coordinate_3d->x;
            coordinate_2d.y = ((coordinate_3d->y + coordinate_3d->x) >> 1) - coordinate_3d->z;
            break;
        case 1:
            coordinate_2d.x = -coordinate_3d->y - coordinate_3d->x;
            coordinate_2d.y = ((coordinate_3d->y - coordinate_3d->x) >> 1) - coordinate_3d->z;
            break;
        case 2:
            coordinate_2d.x = -coordinate_3d->y + coordinate_3d->x;
            coordinate_2d.y = ((-coordinate_3d->y - coordinate_3d->x) >> 1) - coordinate_3d->z;
            break;
        case 3:
            coordinate_2d.x = coordinate_3d->y + coordinate_3d->x;
            coordinate_2d.y = ((-coordinate_3d->y + coordinate_3d->x) >> 1) - coordinate_3d->z;
            break;
    }
    return coordinate_2d;
}

void tile_element_iterator_begin(tile_element_iterator* it)
{
    it->x = 0;
    it->y = 0;
    it->element = map_get_first_element_at(0, 0);
}

int32_t tile_element_iterator_next(tile_element_iterator* it)
{
    if (it->element == nullptr)
    {
        it->element = map_get_first_element_at(it->x, it->y);
        return 1;
    }

    if (!it->element->IsLastForTile())
    {
        it->element++;
        return 1;
    }

    if (it->x < (MAXIMUM_MAP_SIZE_TECHNICAL - 1))
    {
        it->x++;
        it->element = map_get_first_element_at(it->x, it->y);
        return 1;
    }

    if (it->y < (MAXIMUM_MAP_SIZE_TECHNICAL - 1))
    {
        it->x = 0;
        it->y++;
        it->element = map_get_first_element_at(it->x, it->y);
        return 1;
    }

    return 0;
}

void tile_element_iterator_restart_for_tile(tile_element_iterator* it)
{
    it->element = nullptr;
}

TileElement* map_get_first_element_at(int32_t x, int32_t y)
{
    if (x < 0 || y < 0 || x > (MAXIMUM_MAP_SIZE_TECHNICAL - 1) || y > (MAXIMUM_MAP_SIZE_TECHNICAL - 1))
    {
        log_error("Trying to access element outside of range");
        return nullptr;
    }
    return gTileElementTilePointers[x + y * MAXIMUM_MAP_SIZE_TECHNICAL];
}

TileElement* map_get_nth_element_at(int32_t x, int32_t y, int32_t n)
{
    TileElement* tileElement = map_get_first_element_at(x, y);
    if (tileElement == nullptr)
    {
        return nullptr;
    }
    // Iterate through elements on this tile. This has to be walked, rather than
    // jumped directly to, because n may exceed element count for given tile,
    // and the order of tiles (unlike elements) is not synced over multiplayer.
    while (n >= 0)
    {
        if (n == 0)
        {
            return tileElement;
        }
        if (tileElement->IsLastForTile())
        {
            break;
        }
        tileElement++;
        n--;
    }
    // The element sought for is not within given tile.
    return nullptr;
}

void map_set_tile_elements(int32_t x, int32_t y, TileElement* elements)
{
    if (x < 0 || y < 0 || x > (MAXIMUM_MAP_SIZE_TECHNICAL - 1) || y > (MAXIMUM_MAP_SIZE_TECHNICAL - 1))
    {
        log_error("Trying to access element outside of range");
        return;
    }
    gTileElementTilePointers[x + y * MAXIMUM_MAP_SIZE_TECHNICAL] = elements;
}

TileElement* map_get_surface_element_at(int32_t x, int32_t y)
{
    TileElement* tileElement = map_get_first_element_at(x, y);

    if (tileElement == nullptr)
        return nullptr;

    // Find the first surface element
    while (tileElement->GetType() != TILE_ELEMENT_TYPE_SURFACE)
    {
        if (tileElement->IsLastForTile())
            return nullptr;

        tileElement++;
    }

    return tileElement;
}

TileElement* map_get_surface_element_at(const CoordsXY coords)
{
    return map_get_surface_element_at(coords.x / 32, coords.y / 32);
}

TileElement* map_get_path_element_at(int32_t x, int32_t y, int32_t z)
{
    TileElement* tileElement = map_get_first_element_at(x, y);

    if (tileElement == nullptr)
        return nullptr;

    // Find the path element at known z
    do
    {
        if (tileElement->IsGhost())
            continue;
        if (tileElement->GetType() != TILE_ELEMENT_TYPE_PATH)
            continue;
        if (tileElement->base_height != z)
            continue;

        return tileElement;
    } while (!(tileElement++)->IsLastForTile());

    return nullptr;
}

BannerElement* map_get_banner_element_at(int32_t x, int32_t y, int32_t z, uint8_t position)
{
    TileElement* tileElement = map_get_first_element_at(x, y);

    if (tileElement == nullptr)
        return nullptr;

    // Find the banner element at known z and position
    do
    {
        if (tileElement->GetType() != TILE_ELEMENT_TYPE_BANNER)
            continue;
        if (tileElement->base_height != z)
            continue;
        if (tileElement->AsBanner()->GetPosition() != position)
            continue;

        return tileElement->AsBanner();
    } while (!(tileElement++)->IsLastForTile());

    return nullptr;
}

/**
 *
 *  rct2: 0x0068AB4C
 */
void map_init(int32_t size)
{
    gNumMapAnimations = 0;
    gNextFreeTileElementPointerIndex = 0;

    for (int32_t i = 0; i < MAX_TILE_TILE_ELEMENT_POINTERS; i++)
    {
        TileElement* tile_element = &gTileElements[i];
        tile_element->ClearAs(TILE_ELEMENT_TYPE_SURFACE);
        tile_element->flags = TILE_ELEMENT_FLAG_LAST_TILE;
        tile_element->base_height = 14;
        tile_element->clearance_height = 14;
        tile_element->AsSurface()->SetWaterHeight(0);
        tile_element->AsSurface()->SetSlope(TILE_ELEMENT_SLOPE_FLAT);
        tile_element->AsSurface()->SetGrassLength(GRASS_LENGTH_CLEAR_0);
        tile_element->AsSurface()->SetOwnership(OWNERSHIP_UNOWNED);
        tile_element->AsSurface()->SetParkFences(0);
        tile_element->AsSurface()->SetSurfaceStyle(TERRAIN_GRASS);
        tile_element->AsSurface()->SetEdgeStyle(TERRAIN_EDGE_ROCK);
    }

    gGrassSceneryTileLoopPosition = 0;
    gWidePathTileLoopX = 0;
    gWidePathTileLoopY = 0;
    gMapSizeUnits = size * 32 - 32;
    gMapSizeMinus2 = size * 32 - 2;
    gMapSize = size;
    gMapSizeMaxXY = size * 32 - 33;
    gMapBaseZ = 7;
    map_update_tile_pointers();
    map_remove_out_of_range_elements();

    auto intent = Intent(INTENT_ACTION_MAP);
    context_broadcast_intent(&intent);
}

/**
 * Counts the number of surface tiles that offer land ownership rights for sale,
 * but haven't been bought yet. It updates gLandRemainingOwnershipSales and
 * gLandRemainingConstructionSales.
 */
void map_count_remaining_land_rights()
{
    gLandRemainingOwnershipSales = 0;
    gLandRemainingConstructionSales = 0;

    for (int32_t x = 0; x < MAXIMUM_MAP_SIZE_TECHNICAL; x++)
    {
        for (int32_t y = 0; y < MAXIMUM_MAP_SIZE_TECHNICAL; y++)
        {
            TileElement* element = map_get_surface_element_at(x, y);
            // Surface elements are sometimes hacked out to save some space for other map elements
            if (element == nullptr)
            {
                continue;
            }

            uint8_t flags = element->AsSurface()->GetOwnership();

            // Do not combine this condition with (flags & OWNERSHIP_AVAILABLE)
            // As some RCT1 parks have owned tiles with the 'construction rights available' flag also set
            if (!(flags & OWNERSHIP_OWNED))
            {
                if (flags & OWNERSHIP_AVAILABLE)
                {
                    gLandRemainingOwnershipSales++;
                }
                else if (
                    (flags & OWNERSHIP_CONSTRUCTION_RIGHTS_AVAILABLE) && (flags & OWNERSHIP_CONSTRUCTION_RIGHTS_OWNED) == 0)
                {
                    gLandRemainingConstructionSales++;
                }
            }
        }
    }
}

/**
 * This is meant to strip TILE_ELEMENT_FLAG_GHOST flag from all elements when
 * importing a park.
 *
 * This can only exist in hacked parks, as we remove ghost elements while saving.
 *
 * This is less invasive than removing ghost elements themselves, as they can
 * contain valid data.
 */
void map_strip_ghost_flag_from_elements()
{
    for (auto& element : gTileElements)
    {
        element.SetGhost(false);
    }
}

/**
 *
 *  rct2: 0x0068AFFD
 */
void map_update_tile_pointers()
{
    int32_t i, x, y;

    for (i = 0; i < MAX_TILE_TILE_ELEMENT_POINTERS; i++)
    {
        gTileElementTilePointers[i] = TILE_UNDEFINED_TILE_ELEMENT;
    }

    TileElement* tileElement = gTileElements;
    TileElement** tile = gTileElementTilePointers;
    for (y = 0; y < MAXIMUM_MAP_SIZE_TECHNICAL; y++)
    {
        for (x = 0; x < MAXIMUM_MAP_SIZE_TECHNICAL; x++)
        {
            *tile++ = tileElement;
            while (!(tileElement++)->IsLastForTile())
                ;
        }
    }

    gNextFreeTileElement = tileElement;
}

/**
 * Return the absolute height of an element, given its (x,y) coordinates
 *
 * ax: x
 * cx: y
 * dx: return remember to & with 0xFFFF if you don't want water affecting results
 *  rct2: 0x00662783
 */
int32_t tile_element_height(int32_t x, int32_t y)
{
    TileElement* tileElement;

    // Off the map
    if ((unsigned)x >= 8192 || (unsigned)y >= 8192)
        return 16;

    // Truncate subtile coordinates
    int32_t x_tile = x & 0xFFFFFFE0;
    int32_t y_tile = y & 0xFFFFFFE0;

    // Get the surface element for the tile
    tileElement = map_get_surface_element_at({ x_tile, y_tile });

    if (tileElement == nullptr)
    {
        return 16;
    }

    uint32_t height = (tileElement->AsSurface()->GetWaterHeight() << 20) | (tileElement->base_height << 3);

    uint32_t slope = tileElement->AsSurface()->GetSlope();
    uint8_t extra_height = (slope & TILE_ELEMENT_SLOPE_DOUBLE_HEIGHT) >> 4; // 0x10 is the 5th bit - sets slope to double height
    // Remove the extra height bit
    slope &= TILE_ELEMENT_SLOPE_ALL_CORNERS_UP;

    int8_t quad = 0, quad_extra = 0; // which quadrant the element is in?
                                     // quad_extra is for extra height tiles

    uint8_t xl, yl; // coordinates across this tile

    uint8_t TILE_SIZE = 31;

    xl = x & 0x1f;
    yl = y & 0x1f;

    // Slope logic:
    // Each of the four bits in slope represents that corner being raised
    // slope == 15 (all four bits) is not used and slope == 0 is flat
    // If the extra_height bit is set, then the slope goes up two z-levels

    // We arbitrarily take the SW corner to be closest to the viewer

    // One corner up
    if (slope == TILE_ELEMENT_SLOPE_N_CORNER_UP || slope == TILE_ELEMENT_SLOPE_E_CORNER_UP
        || slope == TILE_ELEMENT_SLOPE_S_CORNER_UP || slope == TILE_ELEMENT_SLOPE_W_CORNER_UP)
    {
        switch (slope)
        {
            case TILE_ELEMENT_SLOPE_N_CORNER_UP:
                quad = xl + yl - TILE_SIZE;
                break;
            case TILE_ELEMENT_SLOPE_E_CORNER_UP:
                quad = xl - yl;
                break;
            case TILE_ELEMENT_SLOPE_S_CORNER_UP:
                quad = TILE_SIZE - yl - xl;
                break;
            case TILE_ELEMENT_SLOPE_W_CORNER_UP:
                quad = yl - xl;
                break;
        }
        // If the element is in the quadrant with the slope, raise its height
        if (quad > 0)
        {
            height += quad / 2;
        }
    }

    // One side up
    switch (slope)
    {
        case TILE_ELEMENT_SLOPE_NE_SIDE_UP:
            height += xl / 2 + 1;
            break;
        case TILE_ELEMENT_SLOPE_SE_SIDE_UP:
            height += (TILE_SIZE - yl) / 2;
            break;
        case TILE_ELEMENT_SLOPE_NW_SIDE_UP:
            height += yl / 2;
            height++;
            break;
        case TILE_ELEMENT_SLOPE_SW_SIDE_UP:
            height += (TILE_SIZE - xl) / 2;
            break;
    }

    // One corner down
    if ((slope == TILE_ELEMENT_SLOPE_W_CORNER_DN) || (slope == TILE_ELEMENT_SLOPE_S_CORNER_DN)
        || (slope == TILE_ELEMENT_SLOPE_E_CORNER_DN) || (slope == TILE_ELEMENT_SLOPE_N_CORNER_DN))
    {
        switch (slope)
        {
            case TILE_ELEMENT_SLOPE_W_CORNER_DN:
                quad_extra = xl + TILE_SIZE - yl;
                quad = xl - yl;
                break;
            case TILE_ELEMENT_SLOPE_S_CORNER_DN:
                quad_extra = xl + yl;
                quad = xl + yl - TILE_SIZE - 1;
                break;
            case TILE_ELEMENT_SLOPE_E_CORNER_DN:
                quad_extra = TILE_SIZE - xl + yl;
                quad = yl - xl;
                break;
            case TILE_ELEMENT_SLOPE_N_CORNER_DN:
                quad_extra = (TILE_SIZE - xl) + (TILE_SIZE - yl);
                quad = TILE_SIZE - yl - xl - 1;
                break;
        }

        if (extra_height)
        {
            height += quad_extra / 2;
            height++;
            return height;
        }
        // This tile is essentially at the next height level
        height += 0x10;
        // so we move *down* the slope
        if (quad < 0)
        {
            height += quad / 2;
        }
    }

    // Valleys
    if ((slope == TILE_ELEMENT_SLOPE_W_E_VALLEY) || (slope == TILE_ELEMENT_SLOPE_N_S_VALLEY))
    {
        switch (slope)
        {
            case TILE_ELEMENT_SLOPE_W_E_VALLEY:
                if (xl + yl <= TILE_SIZE + 1)
                {
                    return height;
                }
                quad = TILE_SIZE - xl - yl;
                break;
            case TILE_ELEMENT_SLOPE_N_S_VALLEY:
                quad = xl - yl;
                break;
        }
        if (quad > 0)
        {
            height += quad / 2;
        }
    }

    return height;
}

/**
 * Checks if the tile at coordinate at height counts as connected.
 * @return 1 if connected, 0 otherwise
 */
bool map_coord_is_connected(int32_t x, int32_t y, int32_t z, uint8_t faceDirection)
{
    TileElement* tileElement = map_get_first_element_at(x, y);

    do
    {
        if (tileElement->GetType() != TILE_ELEMENT_TYPE_PATH)
            continue;

        uint8_t slopeDirection = tileElement->AsPath()->GetSlopeDirection();

        if (tileElement->AsPath()->IsSloped())
        {
            if (slopeDirection == faceDirection)
            {
                if (z == tileElement->base_height + 2)
                    return true;
            }
            else if (direction_reverse(slopeDirection) == faceDirection && z == tileElement->base_height)
            {
                return true;
            }
        }
        else
        {
            if (z == tileElement->base_height)
                return true;
        }
    } while (!(tileElement++)->IsLastForTile());

    return false;
}

/**
 *
 *  rct2: 0x006A876D
 */
void map_update_path_wide_flags()
{
    if (gScreenFlags & (SCREEN_FLAGS_TRACK_DESIGNER | SCREEN_FLAGS_TRACK_MANAGER))
    {
        return;
    }

    // Presumably update_path_wide_flags is too computationally expensive to call for every
    // tile every update, so gWidePathTileLoopX and gWidePathTileLoopY store the x and y
    // progress. A maximum of 128 calls is done per update.
    uint16_t x = gWidePathTileLoopX;
    uint16_t y = gWidePathTileLoopY;
    for (int32_t i = 0; i < 128; i++)
    {
        footpath_update_path_wide_flags(x, y);

        // Next x, y tile
        x += 32;
        if (x >= 8192)
        {
            x = 0;
            y += 32;
            if (y >= 8192)
            {
                y = 0;
            }
        }
    }
    gWidePathTileLoopX = x;
    gWidePathTileLoopY = y;
}

/**
 *
 *  rct2: 0x006A7B84
 */
int32_t map_height_from_slope(const CoordsXY coords, int32_t slope, bool isSloped)
{
    if (!isSloped)
        return 0;

    switch (slope & FOOTPATH_PROPERTIES_SLOPE_DIRECTION_MASK)
    {
        case TILE_ELEMENT_DIRECTION_WEST:
            return (31 - (coords.x & 31)) / 2;
        case TILE_ELEMENT_DIRECTION_NORTH:
            return (coords.y & 31) / 2;
        case TILE_ELEMENT_DIRECTION_EAST:
            return (coords.x & 31) / 2;
        case TILE_ELEMENT_DIRECTION_SOUTH:
            return (31 - (coords.y & 31)) / 2;
    }
    return 0;
}

bool map_is_location_valid(const CoordsXY coords)
{
    if (coords.x < (MAXIMUM_MAP_SIZE_TECHNICAL * 32) && coords.x >= 0 && coords.y < (MAXIMUM_MAP_SIZE_TECHNICAL * 32)
        && coords.y >= 0)
    {
        return true;
    }
    return false;
}

bool map_is_edge(const CoordsXY coords)
{
    return (coords.x < 32 || coords.y < 32 || coords.x >= gMapSizeUnits || coords.y >= gMapSizeUnits);
}

bool map_can_build_at(int32_t x, int32_t y, int32_t z)
{
    if (gScreenFlags & SCREEN_FLAGS_SCENARIO_EDITOR)
        return true;
    if (gCheatsSandboxMode)
        return true;
    if (map_is_location_owned(x, y, z))
        return true;
    return false;
}

/**
 *
 *  rct2: 0x00664F72
 */
bool map_is_location_owned(int32_t x, int32_t y, int32_t z)
{
    // This check is to avoid throwing lots of messages in logs.
    if (map_is_location_valid({ x, y }))
    {
        TileElement* tileElement = map_get_surface_element_at({ x, y });
        if (tileElement != nullptr)
        {
            if (tileElement->AsSurface()->GetOwnership() & OWNERSHIP_OWNED)
                return true;

            if (tileElement->AsSurface()->GetOwnership() & OWNERSHIP_CONSTRUCTION_RIGHTS_OWNED)
            {
                z /= 8;
                if (z < tileElement->base_height || z - 2 > tileElement->base_height)
                    return true;
            }
        }
    }

    gGameCommandErrorText = STR_LAND_NOT_OWNED_BY_PARK;
    return false;
}

/**
 *
 *  rct2: 0x00664F2C
 */
bool map_is_location_in_park(const CoordsXY coords)
{
    if (map_is_location_valid(coords))
    {
        TileElement* tileElement = map_get_surface_element_at(coords);
        if (tileElement == nullptr)
            return false;
        if (tileElement->AsSurface()->GetOwnership() & OWNERSHIP_OWNED)
            return true;
    }

    gGameCommandErrorText = STR_LAND_NOT_OWNED_BY_PARK;
    return false;
}

bool map_is_location_owned_or_has_rights(int32_t x, int32_t y)
{
    if (map_is_location_valid({ x, y }))
    {
        TileElement* tileElement = map_get_surface_element_at({ x, y });
        if (tileElement == nullptr)
        {
            return false;
        }
        if (tileElement->AsSurface()->GetOwnership() & OWNERSHIP_OWNED)
            return true;
        if (tileElement->AsSurface()->GetOwnership() & OWNERSHIP_CONSTRUCTION_RIGHTS_OWNED)
            return true;
    }
    return false;
}

/**
 *
 *  rct2: 0x006B909A
 */
void game_command_set_large_scenery_colour(
    int32_t* eax, int32_t* ebx, int32_t* ecx, int32_t* edx, [[maybe_unused]] int32_t* esi, [[maybe_unused]] int32_t* edi,
    int32_t* ebp)
{
    gCommandExpenditureType = RCT_EXPENDITURE_TYPE_LANDSCAPING;
    int32_t x = *eax;
    int32_t y = *ecx;
    uint8_t tile_element_direction = *ebx >> 8;
    uint8_t flags = *ebx & 0xFF;
    uint8_t base_height = *edx;
    uint8_t tileIndex = *edx >> 8;
    uint8_t colour1 = *ebp;
    uint8_t colour2 = *ebp >> 8;
    int32_t z = tile_element_height(x, y);
    gCommandPosition.x = x + 16;
    gCommandPosition.y = y + 16;
    gCommandPosition.z = z;

    TileElement* tile_element = map_get_large_scenery_segment(x, y, base_height, tile_element_direction, tileIndex);

    if (tile_element == nullptr)
    {
        *ebx = 0;
        return;
    }

    if ((flags & GAME_COMMAND_FLAG_GHOST) && !(tile_element->IsGhost()))
    {
        *ebx = 0;
        return;
    }

    rct_scenery_entry* scenery_entry = tile_element->AsLargeScenery()->GetEntry();

    // Work out the base tile coordinates (Tile with index 0)
    LocationXYZ16 baseTile = {
        scenery_entry->large_scenery.tiles[tileIndex].x_offset, scenery_entry->large_scenery.tiles[tileIndex].y_offset,
        static_cast<int16_t>((base_height * 8) - scenery_entry->large_scenery.tiles[tileIndex].z_offset)
    };
    rotate_map_coordinates(&baseTile.x, &baseTile.y, tile_element_direction);
    baseTile.x = x - baseTile.x;
    baseTile.y = y - baseTile.y;

    for (int32_t i = 0; scenery_entry->large_scenery.tiles[i].x_offset != -1; ++i)
    {
        assert(i < MAXIMUM_MAP_SIZE_TECHNICAL);

        // Work out the current tile coordinates
        LocationXYZ16 currentTile = { scenery_entry->large_scenery.tiles[i].x_offset,
                                      scenery_entry->large_scenery.tiles[i].y_offset,
                                      scenery_entry->large_scenery.tiles[i].z_offset };
        rotate_map_coordinates(&currentTile.x, &currentTile.y, tile_element_direction);
        currentTile.x += baseTile.x;
        currentTile.y += baseTile.y;
        currentTile.z += baseTile.z;

        if (!(gScreenFlags & SCREEN_FLAGS_SCENARIO_EDITOR) && !gCheatsSandboxMode)
        {
            if (!map_is_location_owned(currentTile.x, currentTile.y, currentTile.z))
            {
                *ebx = MONEY32_UNDEFINED;
                return;
            }
        }

        if (flags & GAME_COMMAND_FLAG_APPLY)
        {
            TileElement* tileElement = map_get_large_scenery_segment(
                currentTile.x, currentTile.y, base_height, tile_element_direction, i);

            tileElement->AsLargeScenery()->SetPrimaryColour(colour1);
            tileElement->AsLargeScenery()->SetSecondaryColour(colour2);

            map_invalidate_tile_full(currentTile.x, currentTile.y);
        }
    }
    *ebx = 0;
}

/**
 *
 *  rct2: 0x00663CCD
 */
static money32 map_change_surface_style(
    int32_t x0, int32_t y0, int32_t x1, int32_t y1, uint8_t surfaceStyle, uint8_t edgeStyle, uint8_t flags)
{
    gCommandExpenditureType = RCT_EXPENDITURE_TYPE_LANDSCAPING;

    x0 = std::max(x0, 32);
    y0 = std::max(y0, 32);
    x1 = std::min(x1, (int32_t)gMapSizeMaxXY);
    y1 = std::min(y1, (int32_t)gMapSizeMaxXY);

    int32_t xMid, yMid;

    xMid = (x0 + x1) / 2 + 16;
    yMid = (y0 + y1) / 2 + 16;

    int32_t heightMid = tile_element_height(xMid, yMid);

    gCommandPosition.x = xMid;
    gCommandPosition.y = yMid;
    gCommandPosition.z = heightMid;

    // Do nothing during pause
    if (game_is_paused() && !gCheatsBuildInPauseMode)
    {
        return 0;
    }

    // Do nothing if not in editor, sandbox mode or landscaping is forbidden
    if (!(gScreenFlags & SCREEN_FLAGS_SCENARIO_EDITOR) && !gCheatsSandboxMode
        && (gParkFlags & PARK_FLAGS_FORBID_LANDSCAPE_CHANGES))
    {
        return 0;
    }

    money32 surfaceCost = 0;
    money32 edgeCost = 0;
    for (int32_t x = x0; x <= x1; x += 32)
    {
        for (int32_t y = y0; y <= y1; y += 32)
        {
            if (x > 0x1FFF)
                continue;
            if (y > 0x1FFF)
                continue;

            if (!(gScreenFlags & SCREEN_FLAGS_SCENARIO_EDITOR) && !gCheatsSandboxMode)
            {
                if (!map_is_location_in_park({ x, y }))
                    continue;
            }

            auto surfaceElement = map_get_surface_element_at({ x, y })->AsSurface();
            if (surfaceElement == nullptr)
            {
                continue;
            }

            if (surfaceStyle != 0xFF)
            {
                uint8_t cur_terrain = surfaceElement->GetSurfaceStyle();

                if (surfaceStyle != cur_terrain)
                {
                    // Prevent network-originated value of surfaceStyle from causing
                    // invalid access.
                    uint8_t style = surfaceStyle & 0x1F;
                    auto& objManager = GetContext()->GetObjectManager();
                    const auto surfaceObj = static_cast<TerrainSurfaceObject*>(
                        objManager.GetLoadedObject(OBJECT_TYPE_TERRAIN_SURFACE, style));
                    if (surfaceObj != nullptr)
                    {
                        surfaceCost += surfaceObj->Price;
                    }

                    if (flags & GAME_COMMAND_FLAG_APPLY)
                    {
                        surfaceElement->SetSurfaceStyle(surfaceStyle);

                        map_invalidate_tile_full(x, y);
                        footpath_remove_litter(x, y, tile_element_height(x, y));
                    }
                }
            }

            if (edgeStyle != 0xFF)
            {
                uint8_t currentEdge = surfaceElement->GetEdgeStyle();

                if (edgeStyle != currentEdge)
                {
                    edgeCost += 100;

                    if (flags & GAME_COMMAND_FLAG_APPLY)
                    {
                        surfaceElement->SetEdgeStyle(edgeStyle);
                        map_invalidate_tile_full(x, y);
                    }
                }
            }

            if (flags & GAME_COMMAND_FLAG_APPLY)
            {
                if (surfaceElement->CanGrassGrow() && (surfaceElement->GetGrassLength() & 7) != GRASS_LENGTH_CLEAR_0)
                {
                    surfaceElement->SetGrassLength(GRASS_LENGTH_CLEAR_0);
                    map_invalidate_tile_full(x, y);
                }
            }
        }
    }

    if (flags & GAME_COMMAND_FLAG_APPLY && gGameCommandNestLevel == 1)
    {
        LocationXYZ16 coord;
        coord.x = ((x0 + x1) / 2) + 16;
        coord.y = ((y0 + y1) / 2) + 16;
        coord.z = tile_element_height(coord.x, coord.y);
        network_set_player_last_action_coord(network_get_player_index(game_command_playerid), coord);
    }

    return (gParkFlags & PARK_FLAGS_NO_MONEY) ? 0 : surfaceCost + edgeCost;
}

/**
 *
 *  rct2: 0x00663CCD
 */
void game_command_change_surface_style(
    int32_t* eax, int32_t* ebx, int32_t* ecx, int32_t* edx, [[maybe_unused]] int32_t* esi, int32_t* edi, int32_t* ebp)
{
    *ebx = map_change_surface_style(
        (int16_t)(*eax & 0xFFFF), (int16_t)(*ecx & 0xFFFF), (int16_t)(*edi & 0xFFFF), (int16_t)(*ebp & 0xFFFF), *edx & 0xFF,
        (*edx & 0xFF00) >> 8, *ebx & 0xFF);
}

// 0x00981A1E
#define SURFACE_STYLE_FLAG_RAISE_OR_LOWER_BASE_HEIGHT 0x20
// Table of pre-calculated surface slopes (32) when raising the land tile for a given selection (5)
// 0x1F = new slope
// 0x20 = base height increases
static constexpr const uint8_t tile_element_raise_styles[9][32] = {
    { 0x01, 0x1B, 0x03, 0x1B, 0x05, 0x21, 0x07, 0x21, 0x09, 0x1B, 0x0B, 0x1B, 0x0D, 0x21, 0x20, 0x0F,
      0x10, 0x11, 0x12, 0x13, 0x14, 0x15, 0x16, 0x23, 0x18, 0x19, 0x1A, 0x3B, 0x1C, 0x29, 0x24, 0x1F }, // MAP_SELECT_TYPE_CORNER_0
                                                                                                        // (absolute rotation)
    { 0x02, 0x03, 0x17, 0x17, 0x06, 0x07, 0x17, 0x17, 0x0A, 0x0B, 0x22, 0x22, 0x0E, 0x20, 0x22, 0x0F,
      0x10, 0x11, 0x12, 0x13, 0x14, 0x15, 0x16, 0x37, 0x18, 0x19, 0x1A, 0x23, 0x1C, 0x28, 0x26, 0x1F }, // MAP_SELECT_TYPE_CORNER_1
    { 0x04, 0x05, 0x06, 0x07, 0x1E, 0x24, 0x1E, 0x24, 0x0C, 0x0D, 0x0E, 0x20, 0x1E, 0x24, 0x1E, 0x0F,
      0x10, 0x11, 0x12, 0x13, 0x14, 0x15, 0x16, 0x26, 0x18, 0x19, 0x1A, 0x21, 0x1C, 0x2C, 0x3E, 0x1F }, // MAP_SELECT_TYPE_CORNER_2
    { 0x08, 0x09, 0x0A, 0x0B, 0x0C, 0x0D, 0x0E, 0x20, 0x1D, 0x1D, 0x28, 0x28, 0x1D, 0x1D, 0x28, 0x0F,
      0x10, 0x11, 0x12, 0x13, 0x14, 0x15, 0x16, 0x22, 0x18, 0x19, 0x1A, 0x29, 0x1C, 0x3D, 0x2C, 0x1F }, // MAP_SELECT_TYPE_CORNER_3
    { 0x20, 0x20, 0x20, 0x20, 0x20, 0x20, 0x20, 0x20, 0x20, 0x20, 0x20, 0x20, 0x20, 0x20, 0x20, 0x20,
      0x20, 0x20, 0x20, 0x20, 0x20, 0x20, 0x20, 0x22, 0x20, 0x20, 0x20, 0x21, 0x20, 0x28, 0x24, 0x20 }, // MAP_SELECT_TYPE_FULL
    { 0x0C, 0x0D, 0x0E, 0x20, 0x0C, 0x0D, 0x0E, 0x20, 0x0C, 0x0D, 0x0E, 0x20, 0x2C, 0x2C, 0x2C, 0x2C,
      0x0C, 0x0D, 0x0E, 0x20, 0x0C, 0x0C, 0x0E, 0x22, 0x0C, 0x0D, 0x0E, 0x21, 0x2C, 0x2C, 0x2C, 0x2C }, // MAP_SELECT_TYPE_EDGE_0
    { 0x09, 0x09, 0x0B, 0x0B, 0x0D, 0x0D, 0x20, 0x20, 0x09, 0x29, 0x0B, 0x29, 0x0D, 0x29, 0x20, 0x29,
      0x09, 0x09, 0x0B, 0x0B, 0x0D, 0x0D, 0x24, 0x22, 0x09, 0x29, 0x0B, 0x29, 0x0D, 0x29, 0x24, 0x29 }, // MAP_SELECT_TYPE_EDGE_1
    { 0x03, 0x03, 0x03, 0x23, 0x07, 0x07, 0x07, 0x23, 0x0B, 0x0B, 0x0B, 0x23, 0x20, 0x20, 0x20, 0x23,
      0x03, 0x03, 0x03, 0x23, 0x07, 0x07, 0x07, 0x23, 0x0B, 0x0B, 0x0B, 0x23, 0x20, 0x28, 0x24, 0x23 }, // MAP_SELECT_TYPE_EDGE_2
    { 0x06, 0x07, 0x06, 0x07, 0x06, 0x07, 0x26, 0x26, 0x0E, 0x20, 0x0E, 0x20, 0x0E, 0x20, 0x26, 0x26,
      0x06, 0x07, 0x06, 0x07, 0x06, 0x07, 0x26, 0x26, 0x0E, 0x20, 0x0E, 0x21, 0x0E, 0x28, 0x26, 0x26 }, // MAP_SELECT_TYPE_EDGE_3
};

// 0x00981ABE
// Basically the inverse of the table above.
// 0x1F = new slope
// 0x20 = base height increases
static constexpr const uint8_t tile_element_lower_styles[9][32] = {
    { 0x2E, 0x00, 0x2E, 0x02, 0x3E, 0x04, 0x3E, 0x06, 0x2E, 0x08, 0x2E, 0x0A, 0x3E, 0x0C, 0x3E, 0x0F,
      0x10, 0x11, 0x12, 0x13, 0x14, 0x15, 0x16, 0x06, 0x18, 0x19, 0x1A, 0x0B, 0x1C, 0x0C, 0x3E, 0x1F }, // MAP_SELECT_TYPE_CORNER_0
    { 0x2D, 0x2D, 0x00, 0x01, 0x2D, 0x2D, 0x04, 0x05, 0x3D, 0x3D, 0x08, 0x09, 0x3D, 0x3D, 0x0C, 0x0F,
      0x10, 0x11, 0x12, 0x13, 0x14, 0x15, 0x16, 0x07, 0x18, 0x19, 0x1A, 0x09, 0x1C, 0x3D, 0x0C, 0x1F }, // MAP_SELECT_TYPE_CORNER_1
    { 0x2B, 0x3B, 0x2B, 0x3B, 0x00, 0x01, 0x02, 0x03, 0x2B, 0x3B, 0x2B, 0x3B, 0x08, 0x09, 0x0A, 0x0F,
      0x10, 0x11, 0x12, 0x13, 0x14, 0x15, 0x16, 0x03, 0x18, 0x19, 0x1A, 0x3B, 0x1C, 0x09, 0x0E, 0x1F }, // MAP_SELECT_TYPE_CORNER_2
    { 0x27, 0x27, 0x37, 0x37, 0x27, 0x27, 0x37, 0x37, 0x00, 0x01, 0x02, 0x03, 0x04, 0x05, 0x06, 0x0F,
      0x10, 0x11, 0x12, 0x13, 0x14, 0x15, 0x16, 0x37, 0x18, 0x19, 0x1A, 0x03, 0x1C, 0x0D, 0x06, 0x1F }, // MAP_SELECT_TYPE_CORNER_3
    { 0x20, 0x00, 0x00, 0x00, 0x00, 0x00, 0x00, 0x00, 0x00, 0x00, 0x00, 0x00, 0x00, 0x00, 0x00, 0x00,
      0x00, 0x00, 0x00, 0x00, 0x00, 0x00, 0x00, 0x07, 0x00, 0x00, 0x00, 0x0B, 0x00, 0x0D, 0x0E, 0x00 }, // MAP_SELECT_TYPE_FULL
    { 0x23, 0x23, 0x23, 0x23, 0x00, 0x01, 0x02, 0x03, 0x00, 0x01, 0x02, 0x03, 0x00, 0x01, 0x02, 0x03,
      0x23, 0x23, 0x23, 0x23, 0x00, 0x01, 0x02, 0x03, 0x00, 0x01, 0x02, 0x03, 0x00, 0x0D, 0x0E, 0x03 }, // MAP_SELECT_TYPE_EDGE_0
    { 0x26, 0x00, 0x26, 0x02, 0x26, 0x04, 0x26, 0x06, 0x00, 0x00, 0x02, 0x02, 0x04, 0x04, 0x06, 0x06,
      0x26, 0x00, 0x26, 0x02, 0x26, 0x04, 0x26, 0x06, 0x00, 0x00, 0x02, 0x0B, 0x04, 0x0D, 0x06, 0x06 }, // MAP_SELECT_TYPE_EDGE_1
    { 0x2C, 0x00, 0x00, 0x00, 0x2C, 0x04, 0x04, 0x04, 0x2C, 0x08, 0x08, 0x08, 0x2C, 0x0C, 0x0C, 0x0C,
      0x2C, 0x00, 0x00, 0x00, 0x2C, 0x04, 0x04, 0x07, 0x2C, 0x08, 0x08, 0x0B, 0x2C, 0x0C, 0x0C, 0x0C }, // MAP_SELECT_TYPE_EDGE_2
    { 0x29, 0x29, 0x00, 0x01, 0x00, 0x01, 0x00, 0x01, 0x29, 0x29, 0x08, 0x09, 0x08, 0x09, 0x08, 0x09,
      0x29, 0x29, 0x00, 0x01, 0x00, 0x01, 0x00, 0x07, 0x29, 0x29, 0x08, 0x09, 0x08, 0x09, 0x0E, 0x09 }, // MAP_SELECT_TYPE_EDGE_3
};

int32_t map_get_corner_height(int32_t z, int32_t slope, int32_t direction)
{
    switch (direction)
    {
        case 0:
            if (slope & TILE_ELEMENT_SLOPE_N_CORNER_UP)
            {
                z += 2;
                if (slope == (TILE_ELEMENT_SLOPE_S_CORNER_DN | TILE_ELEMENT_SLOPE_DOUBLE_HEIGHT))
                {
                    z += 2;
                }
            }
            break;
        case 1:
            if (slope & TILE_ELEMENT_SLOPE_E_CORNER_UP)
            {
                z += 2;
                if (slope == (TILE_ELEMENT_SLOPE_W_CORNER_DN | TILE_ELEMENT_SLOPE_DOUBLE_HEIGHT))
                {
                    z += 2;
                }
            }
            break;
        case 2:
            if (slope & TILE_ELEMENT_SLOPE_S_CORNER_UP)
            {
                z += 2;
                if (slope == (TILE_ELEMENT_SLOPE_N_CORNER_DN | TILE_ELEMENT_SLOPE_DOUBLE_HEIGHT))
                {
                    z += 2;
                }
            }
            break;
        case 3:
            if (slope & TILE_ELEMENT_SLOPE_W_CORNER_UP)
            {
                z += 2;
                if (slope == (TILE_ELEMENT_SLOPE_E_CORNER_DN | TILE_ELEMENT_SLOPE_DOUBLE_HEIGHT))
                {
                    z += 2;
                }
            }
            break;
    }
    return z;
}

int32_t tile_element_get_corner_height(const TileElement* tileElement, int32_t direction)
{
    int32_t z = tileElement->base_height;
    int32_t slope = tileElement->AsSurface()->GetSlope();
    return map_get_corner_height(z, slope, direction);
}

static money32 map_set_land_ownership(uint8_t flags, int16_t x1, int16_t y1, int16_t x2, int16_t y2, uint8_t newOwnership)
{
    gCommandExpenditureType = RCT_EXPENDITURE_TYPE_LAND_PURCHASE;

    if (!(flags & GAME_COMMAND_FLAG_APPLY))
        return 0;

    // Clamp to maximum addressable element to prevent long loop spamming the log
    x1 = std::clamp<int16_t>(x1, 32, gMapSizeUnits - 32);
    y1 = std::clamp<int16_t>(y1, 32, gMapSizeUnits - 32);
    x2 = std::clamp<int16_t>(x2, 32, gMapSizeUnits - 32);
    y2 = std::clamp<int16_t>(y2, 32, gMapSizeUnits - 32);
    gMapLandRightsUpdateSuccess = false;
    map_buy_land_rights(x1, y1, x2, y2, BUY_LAND_RIGHTS_FLAG_SET_OWNERSHIP_WITH_CHECKS, flags | (newOwnership << 8));

    if (!gMapLandRightsUpdateSuccess)
        return 0;

    int16_t x = std::clamp<int16_t>(x1, 32, gMapSizeUnits - 32);
    int16_t y = std::clamp<int16_t>(y1, 32, gMapSizeUnits - 32);

    x += 16;
    y += 16;

    int16_t z = tile_element_height(x, y) & 0xFFFF;
    audio_play_sound_at_location(SOUND_PLACE_ITEM, x, y, z);
    return 0;
}

/**
 *
 *  rct2: 0x006648E3
 */
void game_command_set_land_ownership(
    int32_t* eax, int32_t* ebx, int32_t* ecx, int32_t* edx, [[maybe_unused]] int32_t* esi, int32_t* edi, int32_t* ebp)
{
    int32_t flags = *ebx & 0xFF;

    *ebx = map_set_land_ownership(flags, *eax & 0xFFFF, *ecx & 0xFFFF, *edi & 0xFFFF, *ebp & 0xFFFF, *edx & 0xFF);

    if (flags & GAME_COMMAND_FLAG_APPLY)
    {
        map_count_remaining_land_rights();
    }
}

static uint8_t map_get_lowest_land_height(int32_t xMin, int32_t xMax, int32_t yMin, int32_t yMax)
{
    xMin = std::max(xMin, 32);
    yMin = std::max(yMin, 32);
    xMax = std::min(xMax, (int32_t)gMapSizeMaxXY);
    yMax = std::min(yMax, (int32_t)gMapSizeMaxXY);

    uint8_t min_height = 0xFF;
    for (int32_t yi = yMin; yi <= yMax; yi += 32)
    {
        for (int32_t xi = xMin; xi <= xMax; xi += 32)
        {
            TileElement* tile_element = map_get_surface_element_at({ xi, yi });
            if (tile_element != nullptr && min_height > tile_element->base_height)
            {
                min_height = tile_element->base_height;
            }
        }
    }
    return min_height;
}

static uint8_t map_get_highest_land_height(int32_t xMin, int32_t xMax, int32_t yMin, int32_t yMax)
{
    xMin = std::max(xMin, 32);
    yMin = std::max(yMin, 32);
    xMax = std::min(xMax, (int32_t)gMapSizeMaxXY);
    yMax = std::min(yMax, (int32_t)gMapSizeMaxXY);

    uint8_t max_height = 0;
    for (int32_t yi = yMin; yi <= yMax; yi += 32)
    {
        for (int32_t xi = xMin; xi <= xMax; xi += 32)
        {
            TileElement* tile_element = map_get_surface_element_at({ xi, yi });
            if (tile_element != nullptr)
            {
                uint8_t base_height = tile_element->base_height;
                if (tile_element->AsSurface()->GetSlope() & TILE_ELEMENT_SLOPE_ALL_CORNERS_UP)
                    base_height += 2;
                if (tile_element->AsSurface()->GetSlope() & TILE_ELEMENT_SLOPE_DOUBLE_HEIGHT)
                    base_height += 2;
                if (max_height < base_height)
                    max_height = base_height;
            }
        }
    }
    return max_height;
}

static money32 raise_land(
    int32_t flags, int32_t x, int32_t y, int32_t z, int32_t point_a_x, int32_t point_a_y, int32_t point_b_x, int32_t point_b_y,
    int32_t selectionType)
{
    money32 cost = 0;
    size_t tableRow = selectionType;

    // The selections between MAP_SELECT_TYPE_FULL and MAP_SELECT_TYPE_EDGE_0 are not included in the tables
    if (selectionType >= MAP_SELECT_TYPE_EDGE_0 && selectionType <= MAP_SELECT_TYPE_EDGE_3)
        tableRow -= MAP_SELECT_TYPE_EDGE_0 - MAP_SELECT_TYPE_FULL - 1;

    if ((flags & GAME_COMMAND_FLAG_APPLY) && gGameCommandNestLevel == 1)
    {
        audio_play_sound_at_location(SOUND_PLACE_ITEM, x, y, z);
    }

    // Keep big coordinates within map boundaries
    point_a_x = std::max<decltype(point_a_x)>(32, point_a_x);
    point_b_x = std::min<decltype(point_b_x)>(gMapSizeMaxXY, point_b_x);
    point_a_y = std::max<decltype(point_a_y)>(32, point_a_y);
    point_b_y = std::min<decltype(point_b_y)>(gMapSizeMaxXY, point_b_y);

    uint8_t min_height = map_get_lowest_land_height(point_a_x, point_b_x, point_a_y, point_b_y);

    for (int32_t y_coord = point_a_y; y_coord <= point_b_y; y_coord += 32)
    {
        for (int32_t x_coord = point_a_x; x_coord <= point_b_x; x_coord += 32)
        {
            TileElement* tile_element = map_get_surface_element_at(x_coord / 32, y_coord / 32);
            if (tile_element != nullptr)
            {
                uint8_t height = tile_element->base_height;
                if (height <= min_height)
                {
                    uint8_t raisedCorners = tile_element->AsSurface()->GetSlope();
                    uint8_t slope = tile_element_raise_styles[tableRow][raisedCorners];

                    if (slope & SURFACE_STYLE_FLAG_RAISE_OR_LOWER_BASE_HEIGHT)
                        height += 2;

                    slope &= TILE_ELEMENT_SURFACE_SLOPE_MASK;
                    auto landSetHeightAction = LandSetHeightAction({ x_coord, y_coord }, height, slope);
                    auto res = (flags & GAME_COMMAND_FLAG_APPLY) ? landSetHeightAction.Execute() : landSetHeightAction.Query();

                    if (res->Error != GA_ERROR::OK)
                    {
                        return MONEY32_UNDEFINED;
                    }
                    cost += res->Cost;
                }
            }
        }
    }

    // Force ride construction to recheck area
    _currentTrackSelectionFlags |= TRACK_SELECTION_FLAG_RECHECK;

    gCommandExpenditureType = RCT_EXPENDITURE_TYPE_LANDSCAPING;
    gCommandPosition.x = x;
    gCommandPosition.y = y;
    gCommandPosition.z = z;
    return cost;
}

static money32 lower_land(
    int32_t flags, int32_t x, int32_t y, int32_t z, int32_t point_a_x, int32_t point_a_y, int32_t point_b_x, int32_t point_b_y,
    int32_t selectionType)
{
    money32 cost = 0;
    size_t tableRow = selectionType;

    // The selections between MAP_SELECT_TYPE_FULL and MAP_SELECT_TYPE_EDGE_0 are not included in the tables
    if (selectionType >= MAP_SELECT_TYPE_EDGE_0 && selectionType <= MAP_SELECT_TYPE_EDGE_3)
        tableRow -= MAP_SELECT_TYPE_EDGE_0 - MAP_SELECT_TYPE_FULL - 1;

    // Keep big coordinates within map boundaries
    point_a_x = std::max<decltype(point_a_x)>(32, point_a_x);
    point_b_x = std::min<decltype(point_b_x)>(gMapSizeMaxXY, point_b_x);
    point_a_y = std::max<decltype(point_a_y)>(32, point_a_y);
    point_b_y = std::min<decltype(point_b_y)>(gMapSizeMaxXY, point_b_y);

    if ((flags & GAME_COMMAND_FLAG_APPLY) && gGameCommandNestLevel == 1)
    {
        audio_play_sound_at_location(SOUND_PLACE_ITEM, x, y, z);
    }

    uint8_t max_height = map_get_highest_land_height(point_a_x, point_b_x, point_a_y, point_b_y);

    for (int32_t y_coord = point_a_y; y_coord <= point_b_y; y_coord += 32)
    {
        for (int32_t x_coord = point_a_x; x_coord <= point_b_x; x_coord += 32)
        {
            TileElement* tile_element = map_get_surface_element_at(x_coord / 32, y_coord / 32);
            if (tile_element != nullptr)
            {
                uint8_t height = tile_element->base_height;
                if (tile_element->AsSurface()->GetSlope() & TILE_ELEMENT_SURFACE_RAISED_CORNERS_MASK)
                    height += 2;
                if (tile_element->AsSurface()->GetSlope() & TILE_ELEMENT_SURFACE_DIAGONAL_FLAG)
                    height += 2;

                if (height >= max_height)
                {
                    height = tile_element->base_height;
                    uint8_t currentSlope = tile_element->AsSurface()->GetSlope();
                    uint8_t newSlope = tile_element_lower_styles[tableRow][currentSlope];
                    if (newSlope & SURFACE_STYLE_FLAG_RAISE_OR_LOWER_BASE_HEIGHT)
                        height -= 2;

                    newSlope &= TILE_ELEMENT_SURFACE_SLOPE_MASK;

                    auto landSetHeightAction = LandSetHeightAction({ x_coord, y_coord }, height, newSlope);
                    landSetHeightAction.SetFlags(flags);

                    auto res = (flags & GAME_COMMAND_FLAG_APPLY) ? GameActions::ExecuteNested(&landSetHeightAction)
                                                                 : GameActions::QueryNested(&landSetHeightAction);
                    if (res->Error != GA_ERROR::OK)
                    {
                        return MONEY32_UNDEFINED;
                    }
                    cost += res->Cost;
                }
            }
        }
    }

    // Force ride construction to recheck area
    _currentTrackSelectionFlags |= TRACK_SELECTION_FLAG_RECHECK;

    gCommandExpenditureType = RCT_EXPENDITURE_TYPE_LANDSCAPING;
    gCommandPosition.x = x;
    gCommandPosition.y = y;
    gCommandPosition.z = z;
    return cost;
}

money32 raise_water(int16_t x0, int16_t y0, int16_t x1, int16_t y1, uint8_t flags)
{
    money32 cost = 0;
    bool waterHeightChanged = false;

    uint8_t max_height = 0xFF;

    x0 = std::max(x0, (int16_t)32);
    y0 = std::max(y0, (int16_t)32);
    x1 = std::min(x1, gMapSizeMaxXY);
    y1 = std::min(y1, gMapSizeMaxXY);

    for (int32_t yi = y0; yi <= y1; yi += 32)
    {
        for (int32_t xi = x0; xi <= x1; xi += 32)
        {
            TileElement* tile_element = map_get_surface_element_at({ xi, yi });
            if (tile_element != nullptr)
            {
                uint8_t height = tile_element->base_height;
                if (tile_element->AsSurface()->GetWaterHeight() > 0)
                    height = tile_element->AsSurface()->GetWaterHeight() * 2;
                if (max_height > height)
                    max_height = height;
            }
        }
    }

    for (int32_t yi = y0; yi <= y1; yi += 32)
    {
        for (int32_t xi = x0; xi <= x1; xi += 32)
        {
            TileElement* tile_element = map_get_surface_element_at({ xi, yi });
            if (tile_element != nullptr)
            {
                if (tile_element->base_height <= max_height)
                {
                    uint8_t height = tile_element->AsSurface()->GetWaterHeight();
                    if (height != 0)
                    {
                        height *= 2;
                        if (height > max_height)
                            continue;
                        height += 2;
                    }
                    else
                    {
                        height = tile_element->base_height + 2;
                    }

                    money32 tileCost = game_do_command(
                        xi, flags, yi, (max_height << 8) + height, GAME_COMMAND_SET_WATER_HEIGHT, 0, 0);
                    if (tileCost == MONEY32_UNDEFINED)
                        return MONEY32_UNDEFINED;

                    cost += tileCost;
                    waterHeightChanged = true;
                }
            }
        }
    }

    if (flags & GAME_COMMAND_FLAG_APPLY)
    {
        int32_t x = ((x0 + x1) / 2) + 16;
        int32_t y = ((y0 + y1) / 2) + 16;
        int32_t z = tile_element_height(x, y);
        int16_t water_height_z = z >> 16;
        int16_t base_height_z = z;
        z = water_height_z;
        if (z != 0)
            z = base_height_z;

        LocationXYZ16 coord;
        coord.x = x;
        coord.y = y;
        coord.z = z;
        network_set_player_last_action_coord(network_get_player_index(game_command_playerid), coord);

        gCommandPosition.x = x;
        gCommandPosition.y = y;
        gCommandPosition.z = z;
        if (waterHeightChanged)
        {
            audio_play_sound_at_location(SOUND_LAYING_OUT_WATER, x, y, z);
        }
    }

    // Force ride construction to recheck area
    _currentTrackSelectionFlags |= TRACK_SELECTION_FLAG_RECHECK;

    return cost;
}

money32 lower_water(int16_t x0, int16_t y0, int16_t x1, int16_t y1, uint8_t flags)
{
    money32 cost = 0;
    bool waterHeightChanged = false;

    uint8_t min_height = 0;

    x0 = std::max(x0, (int16_t)32);
    y0 = std::max(y0, (int16_t)32);
    x1 = std::min(x1, gMapSizeMaxXY);
    y1 = std::min(y1, gMapSizeMaxXY);

    for (int32_t yi = y0; yi <= y1; yi += 32)
    {
        for (int32_t xi = x0; xi <= x1; xi += 32)
        {
            TileElement* tile_element = map_get_surface_element_at({ xi, yi });
            if (tile_element != nullptr)
            {
                uint8_t height = tile_element->AsSurface()->GetWaterHeight();
                if (height != 0)
                {
                    height *= 2;
                    if (height > min_height)
                        min_height = height;
                }
            }
        }
    }

    for (int32_t yi = y0; yi <= y1; yi += 32)
    {
        for (int32_t xi = x0; xi <= x1; xi += 32)
        {
            TileElement* tile_element = map_get_surface_element_at({ xi, yi });
            if (tile_element != nullptr)
            {
                uint8_t height = tile_element->AsSurface()->GetWaterHeight();
                if (height != 0)
                {
                    height *= 2;
                    if (height < min_height)
                        continue;
                    height -= 2;
                    int32_t tileCost = game_do_command(
                        xi, flags, yi, (min_height << 8) + height, GAME_COMMAND_SET_WATER_HEIGHT, 0, 0);
                    if (tileCost == MONEY32_UNDEFINED)
                        return MONEY32_UNDEFINED;
                    cost += tileCost;
                    waterHeightChanged = true;
                }
            }
        }
    }

    if (flags & GAME_COMMAND_FLAG_APPLY)
    {
        int32_t x = ((x0 + x1) / 2) + 16;
        int32_t y = ((y0 + y1) / 2) + 16;
        int32_t z = tile_element_height(x, y);
        int16_t water_height_z = z >> 16;
        int16_t base_height_z = z;
        z = water_height_z;
        if (z == 0)
            z = base_height_z;

        LocationXYZ16 coord;
        coord.x = x;
        coord.y = y;
        coord.z = z;
        network_set_player_last_action_coord(network_get_player_index(game_command_playerid), coord);

        gCommandPosition.x = x;
        gCommandPosition.y = y;
        gCommandPosition.z = z;
        if (waterHeightChanged)
        {
            audio_play_sound_at_location(SOUND_LAYING_OUT_WATER, x, y, z);
        }
    }

    // Force ride construction to recheck area
    _currentTrackSelectionFlags |= TRACK_SELECTION_FLAG_RECHECK;

    return cost;
}

/**
 *
 *  rct2: 0x0068C542
 */
void game_command_raise_land(
    int32_t* eax, int32_t* ebx, int32_t* ecx, int32_t* edx, [[maybe_unused]] int32_t* esi, int32_t* edi, int32_t* ebp)
{
    *ebx = raise_land(
        *ebx, *eax, *ecx, tile_element_height(*eax, *ecx), (int16_t)(*edx & 0xFFFF), (int16_t)(*ebp & 0xFFFF), *edx >> 16,
        *ebp >> 16, *edi & 0xFFFF);
}

/**
 *
 *  rct2: 0x0068C6D1
 */
void game_command_lower_land(
    int32_t* eax, int32_t* ebx, int32_t* ecx, int32_t* edx, [[maybe_unused]] int32_t* esi, int32_t* edi, int32_t* ebp)
{
    *ebx = lower_land(
        *ebx, *eax, *ecx, tile_element_height(*eax, *ecx), (int16_t)(*edx & 0xFFFF), (int16_t)(*ebp & 0xFFFF), *edx >> 16,
        *ebp >> 16, *edi & 0xFFFF);
}

static money32 smooth_land_tile(
    int32_t direction, uint8_t flags, int32_t x, int32_t y, TileElement* tileElement, bool raiseLand)
{
    int32_t targetBaseZ = tileElement->base_height;
    int32_t slope = tileElement->AsSurface()->GetSlope();
    if (raiseLand)
    {
        slope = tile_element_raise_styles[direction][slope];
        if (slope & SURFACE_STYLE_FLAG_RAISE_OR_LOWER_BASE_HEIGHT)
        {
            targetBaseZ += 2;
            slope &= ~SURFACE_STYLE_FLAG_RAISE_OR_LOWER_BASE_HEIGHT;
        }
    }
    else
    {
        slope = tile_element_lower_styles[direction][slope];
        if (slope & SURFACE_STYLE_FLAG_RAISE_OR_LOWER_BASE_HEIGHT)
        {
            targetBaseZ -= 2;
            slope &= ~SURFACE_STYLE_FLAG_RAISE_OR_LOWER_BASE_HEIGHT;
        }
    }

    auto landSetHeightAction = LandSetHeightAction({ x, y }, targetBaseZ, slope);
    landSetHeightAction.SetFlags(flags);
    auto res = (flags & GAME_COMMAND_FLAG_APPLY) ? GameActions::ExecuteNested(&landSetHeightAction)
                                                 : GameActions::QueryNested(&landSetHeightAction);

    if (res->Error == GA_ERROR::OK)
    {
        return res->Cost;
    }
    else
    {
        return MONEY32_UNDEFINED;
    }
}

static money32 smooth_land_row_by_edge(
    int32_t flags, int32_t x, int32_t y, int32_t expectedLandHeight1, int32_t expectedLandHeight2, int32_t stepX, int32_t stepY,
    int32_t direction1, int32_t direction2, int32_t checkDirection1, int32_t checkDirection2, bool raiseLand)
{
    uint8_t shouldContinue = 0xF;
    int32_t landChangePerTile = raiseLand ? -2 : 2;
    TileElement *tileElement, *nextTileElement;
    money32 totalCost = 0;

    // check if we need to start at all
    if (!map_is_location_valid({ x, y }) || !map_is_location_valid({ x + stepX, y + stepY }))
    {
        return 0;
    }
    tileElement = map_get_surface_element_at({ x, y });
    nextTileElement = map_get_surface_element_at({ x + stepX, y + stepY });
    if (tileElement == nullptr || nextTileElement == nullptr)
    {
        return 0;
    }
    if (tile_element_get_corner_height(tileElement, checkDirection1) != expectedLandHeight1 + (raiseLand ? -2 : 2))
    {
        shouldContinue &= ~0x1;
    }
    if (tile_element_get_corner_height(tileElement, checkDirection2) != expectedLandHeight2 + (raiseLand ? -2 : 2))
    {
        shouldContinue &= ~0x2;
    }
    if (tile_element_get_corner_height(tileElement, checkDirection1)
        != tile_element_get_corner_height(nextTileElement, direction1))
    {
        shouldContinue &= ~0x1;
    }
    if (tile_element_get_corner_height(tileElement, checkDirection2)
        != tile_element_get_corner_height(nextTileElement, direction2))
    {
        shouldContinue &= ~0x2;
    }
    while ((shouldContinue & 0x3) != 0)
    {
        shouldContinue = ((shouldContinue << 2) | 0x3) & shouldContinue;
        x += stepX;
        y += stepY;
        // check if we need to continue after raising the current tile
        // this needs to be checked before the tile is changed
        if (!map_is_location_valid({ x + stepX, y + stepY }))
        {
            shouldContinue &= ~0x3;
        }
        else
        {
            tileElement = nextTileElement;
            nextTileElement = map_get_surface_element_at({ x + stepX, y + stepY });
            if (nextTileElement == nullptr)
            {
                shouldContinue &= ~0x3;
            }
            if (tile_element_get_corner_height(tileElement, direction1) + landChangePerTile
                != tile_element_get_corner_height(tileElement, checkDirection1))
            {
                shouldContinue &= ~0x1;
            }
            if (tile_element_get_corner_height(tileElement, direction2) + landChangePerTile
                != tile_element_get_corner_height(tileElement, checkDirection2))
            {
                shouldContinue &= ~0x2;
            }
            if ((shouldContinue & 0x1)
                && tile_element_get_corner_height(tileElement, checkDirection1)
                    != tile_element_get_corner_height(nextTileElement, direction1))
            {
                shouldContinue &= ~0x1;
            }
            if ((shouldContinue & 0x2)
                && tile_element_get_corner_height(tileElement, checkDirection2)
                    != tile_element_get_corner_height(nextTileElement, direction2))
            {
                shouldContinue &= ~0x2;
            }
        }
        expectedLandHeight1 += landChangePerTile;

        // change land of current tile
        int32_t targetBaseZ = tileElement->base_height;
        int32_t slope = tileElement->AsSurface()->GetSlope();
        int32_t oldSlope = slope;
        if (raiseLand)
        {
            if (shouldContinue & 0x4)
            {
                slope = tile_element_raise_styles[direction1][slope];
                if (slope & SURFACE_STYLE_FLAG_RAISE_OR_LOWER_BASE_HEIGHT)
                {
                    targetBaseZ += 2;
                    slope &= ~SURFACE_STYLE_FLAG_RAISE_OR_LOWER_BASE_HEIGHT;
                }
            }
            if ((shouldContinue & 0x8)
                && map_get_corner_height(tileElement->base_height, oldSlope, direction2)
                    == map_get_corner_height(targetBaseZ, slope, direction2))
            {
                slope = tile_element_raise_styles[direction2][slope];
                if (slope & SURFACE_STYLE_FLAG_RAISE_OR_LOWER_BASE_HEIGHT)
                {
                    targetBaseZ += 2;
                    slope &= ~SURFACE_STYLE_FLAG_RAISE_OR_LOWER_BASE_HEIGHT;
                }
            }
        }
        else
        {
            if (shouldContinue & 0x4)
            {
                slope = tile_element_lower_styles[direction1][slope];
                if (slope & SURFACE_STYLE_FLAG_RAISE_OR_LOWER_BASE_HEIGHT)
                {
                    targetBaseZ -= 2;
                    slope &= ~SURFACE_STYLE_FLAG_RAISE_OR_LOWER_BASE_HEIGHT;
                }
            }
            if ((shouldContinue & 0x8)
                && map_get_corner_height(tileElement->base_height, oldSlope, direction2)
                    == map_get_corner_height(targetBaseZ, slope, direction2))
            {
                slope = tile_element_lower_styles[direction2][slope];
                if (slope & SURFACE_STYLE_FLAG_RAISE_OR_LOWER_BASE_HEIGHT)
                {
                    targetBaseZ -= 2;
                    slope &= ~SURFACE_STYLE_FLAG_RAISE_OR_LOWER_BASE_HEIGHT;
                }
            }
        }
        auto landSetHeightAction = LandSetHeightAction({ x, y }, targetBaseZ, slope);
        landSetHeightAction.SetFlags(flags);
        auto res = (flags & GAME_COMMAND_FLAG_APPLY) ? GameActions::ExecuteNested(&landSetHeightAction)
                                                     : GameActions::QueryNested(&landSetHeightAction);
        if (res->Error == GA_ERROR::OK)
        {
            totalCost += res->Cost;
        }
    }
    return totalCost;
}

static money32 smooth_land_row_by_corner(
    int32_t flags, int32_t x, int32_t y, int32_t expectedLandHeight, int32_t stepX, int32_t stepY, int32_t direction,
    int32_t checkDirection, bool raiseLand)
{
    bool shouldContinue = true;
    TileElement *tileElement, *nextTileElement;
    money32 totalCost = 0;
    money32 result;
    int32_t landChangePerTile;
    if (stepX == 0 || stepY == 0)
    {
        landChangePerTile = raiseLand ? -2 : 2;
    }
    else
    {
        landChangePerTile = raiseLand ? -4 : 4;
    }

    // check if we need to start at all
    if (!map_is_location_valid({ x, y }) || !map_is_location_valid({ x + stepX, y + stepY }))
    {
        return 0;
    }
    tileElement = map_get_surface_element_at({ x, y });
    nextTileElement = map_get_surface_element_at((x + stepX) >> 5, (y + stepY) >> 5);
    if (tileElement == nullptr || nextTileElement == nullptr)
    {
        return 0;
    }
    if (tile_element_get_corner_height(tileElement, checkDirection) != expectedLandHeight + (raiseLand ? -2 : 2))
    {
        return 0;
    }
    if (tile_element_get_corner_height(tileElement, checkDirection)
        != tile_element_get_corner_height(nextTileElement, direction))
    {
        return 0;
    }
    while (shouldContinue)
    {
        x += stepX;
        y += stepY;
        // check if we need to continue after raising the current tile
        // this needs to be checked before the tile is changed
        if (!map_is_location_valid({ x + stepX, y + stepY }))
        {
            shouldContinue = false;
        }
        else
        {
            tileElement = nextTileElement;
            nextTileElement = map_get_surface_element_at((x + stepX) >> 5, (y + stepY) >> 5);
            if (nextTileElement == nullptr)
            {
                shouldContinue = false;
            }
            if (tile_element_get_corner_height(tileElement, direction) + landChangePerTile
                != tile_element_get_corner_height(tileElement, checkDirection))
            {
                shouldContinue = false;
            }
            if (shouldContinue
                && tile_element_get_corner_height(tileElement, checkDirection)
                    != tile_element_get_corner_height(nextTileElement, direction))
            {
                shouldContinue = false;
            }
        }
        if (stepX * stepY != 0)
        {
            totalCost += smooth_land_row_by_corner(
                flags, x, y, expectedLandHeight + (landChangePerTile / 2), 0, stepY, direction, checkDirection ^ 3, raiseLand);
            totalCost += smooth_land_row_by_corner(
                flags, x, y, expectedLandHeight + (landChangePerTile / 2), stepX, 0, direction, checkDirection ^ 1, raiseLand);
        }
        expectedLandHeight += landChangePerTile;
        // change land of current tile
        result = smooth_land_tile(direction, flags, x, y, tileElement, raiseLand);
        if (result != MONEY32_UNDEFINED)
        {
            totalCost += result;
        }
    }
    return totalCost;
}

static money32 smooth_land(
    int32_t flags, int32_t centreX, int32_t centreY, int32_t mapLeft, int32_t mapTop, int32_t mapRight, int32_t mapBottom,
    int32_t command)
{
    // break up information in command
    const bool raiseLand = command < 0x7FFF;
    const int32_t selectionType = command & 0x7FFF;
    const int32_t heightOffset = raiseLand ? 2 : -2;

    // Cap bounds to map
    mapLeft = std::max(mapLeft, 32);
    mapTop = std::max(mapTop, 32);
    mapRight = std::clamp(mapRight, 0, (MAXIMUM_MAP_SIZE_TECHNICAL - 1) * 32);
    mapBottom = std::clamp(mapBottom, 0, (MAXIMUM_MAP_SIZE_TECHNICAL - 1) * 32);

    // Play sound (only once)
    int32_t centreZ = tile_element_height(centreX, centreY);
    if ((flags & GAME_COMMAND_FLAG_APPLY) && gGameCommandNestLevel == 1)
    {
        audio_play_sound_at_location(SOUND_PLACE_ITEM, centreX, centreY, centreZ);
    }

    if (flags & GAME_COMMAND_FLAG_APPLY)
    {
        LocationXYZ16 coord;
        coord.x = centreX + 16;
        coord.y = centreY + 16;
        coord.z = tile_element_height(coord.x, coord.y);
        network_set_player_last_action_coord(network_get_player_index(game_command_playerid), coord);
    }

    // Do the smoothing
    money32 totalCost = 0;
    switch (selectionType)
    {
        case MAP_SELECT_TYPE_FULL:
        {
            uint8_t minHeight = heightOffset + map_get_lowest_land_height(mapLeft, mapRight, mapTop, mapBottom);
            uint8_t maxHeight = heightOffset + map_get_highest_land_height(mapLeft, mapRight, mapTop, mapBottom);

            // Smooth the 4 corners
            { // top-left
                TileElement* tileElement = map_get_surface_element_at({ mapLeft, mapTop });
                int32_t z = std::clamp((uint8_t)tile_element_get_corner_height(tileElement, 2), minHeight, maxHeight);
                totalCost += smooth_land_row_by_corner(flags, mapLeft, mapTop, z, -32, -32, 0, 2, raiseLand);
            }
            { // bottom-left
                TileElement* tileElement = map_get_surface_element_at(mapLeft >> 5, mapBottom >> 5);
                int32_t z = std::clamp((uint8_t)tile_element_get_corner_height(tileElement, 3), minHeight, maxHeight);
                totalCost += smooth_land_row_by_corner(flags, mapLeft, mapBottom, z, -32, 32, 1, 3, raiseLand);
            }
            { // bottom-right
                TileElement* tileElement = map_get_surface_element_at(mapRight >> 5, mapBottom >> 5);
                int32_t z = std::clamp((uint8_t)tile_element_get_corner_height(tileElement, 0), minHeight, maxHeight);
                totalCost += smooth_land_row_by_corner(flags, mapRight, mapBottom, z, 32, 32, 2, 0, raiseLand);
            }
            { // top-right
                TileElement* tileElement = map_get_surface_element_at(mapRight >> 5, mapTop >> 5);
                int32_t z = std::clamp((uint8_t)tile_element_get_corner_height(tileElement, 1), minHeight, maxHeight);
                totalCost += smooth_land_row_by_corner(flags, mapRight, mapTop, z, 32, -32, 3, 1, raiseLand);
            }

            // Smooth the edges
            TileElement* tileElement = nullptr;
            int32_t z1, z2;
            for (int32_t y = mapTop; y <= mapBottom; y += 32)
            {
                tileElement = map_get_surface_element_at({ mapLeft, y });
                z1 = std::clamp((uint8_t)tile_element_get_corner_height(tileElement, 3), minHeight, maxHeight);
                z2 = std::clamp((uint8_t)tile_element_get_corner_height(tileElement, 2), minHeight, maxHeight);
                totalCost += smooth_land_row_by_edge(flags, mapLeft, y, z1, z2, -32, 0, 0, 1, 3, 2, raiseLand);

                tileElement = map_get_surface_element_at({ mapRight, y });
                z1 = std::clamp((uint8_t)tile_element_get_corner_height(tileElement, 1), minHeight, maxHeight);
                z2 = std::clamp((uint8_t)tile_element_get_corner_height(tileElement, 0), minHeight, maxHeight);
                totalCost += smooth_land_row_by_edge(flags, mapRight, y, z1, z2, 32, 0, 2, 3, 1, 0, raiseLand);
            }

            for (int32_t x = mapLeft; x <= mapRight; x += 32)
            {
                tileElement = map_get_surface_element_at({ x, mapTop });
                z1 = std::clamp((uint8_t)tile_element_get_corner_height(tileElement, 1), minHeight, maxHeight);
                z2 = std::clamp((uint8_t)tile_element_get_corner_height(tileElement, 2), minHeight, maxHeight);
                totalCost += smooth_land_row_by_edge(flags, x, mapTop, z1, z2, 0, -32, 0, 3, 1, 2, raiseLand);

                tileElement = map_get_surface_element_at({ x, mapBottom });
                z1 = std::clamp((uint8_t)tile_element_get_corner_height(tileElement, 0), minHeight, maxHeight);
                z2 = std::clamp((uint8_t)tile_element_get_corner_height(tileElement, 3), minHeight, maxHeight);
                totalCost += smooth_land_row_by_edge(flags, x, mapBottom, z1, z2, 0, 32, 1, 2, 0, 3, raiseLand);
            }
            break;
        }
        case MAP_SELECT_TYPE_CORNER_0:
        case MAP_SELECT_TYPE_CORNER_1:
        case MAP_SELECT_TYPE_CORNER_2:
        case MAP_SELECT_TYPE_CORNER_3:
        {
            TileElement* tileElement = map_get_surface_element_at({ mapLeft, mapTop });
            uint8_t newBaseZ = tileElement->base_height;
            uint8_t newSlope = tileElement->AsSurface()->GetSlope();

            if (raiseLand)
            {
                newSlope = tile_element_raise_styles[selectionType][newSlope];
            }
            else
            {
                newSlope = tile_element_lower_styles[selectionType][newSlope];
            }

            if (newSlope & SURFACE_STYLE_FLAG_RAISE_OR_LOWER_BASE_HEIGHT)
            {
                newBaseZ += heightOffset;
                newSlope &= ~SURFACE_STYLE_FLAG_RAISE_OR_LOWER_BASE_HEIGHT;
            }

            // Smooth the corners
            int32_t z = map_get_corner_height(newBaseZ, newSlope, 2);
            totalCost += smooth_land_row_by_corner(flags, mapLeft, mapTop, z, -32, -32, 0, 2, raiseLand);
            z = map_get_corner_height(newBaseZ, newSlope, 0);
            totalCost += smooth_land_row_by_corner(flags, mapLeft, mapTop, z, 32, 32, 2, 0, raiseLand);
            z = map_get_corner_height(newBaseZ, newSlope, 3);
            totalCost += smooth_land_row_by_corner(flags, mapLeft, mapTop, z, -32, 32, 1, 3, raiseLand);
            z = map_get_corner_height(newBaseZ, newSlope, 1);
            totalCost += smooth_land_row_by_corner(flags, mapLeft, mapTop, z, 32, -32, 3, 1, raiseLand);

            // Smooth the edges
            switch (selectionType)
            {
                case MAP_SELECT_TYPE_CORNER_0:
                    z = map_get_corner_height(newBaseZ, newSlope, 0);
                    totalCost += smooth_land_row_by_corner(flags, mapLeft, mapTop, z, 32, 0, 3, 0, raiseLand);
                    totalCost += smooth_land_row_by_corner(flags, mapLeft, mapTop, z, 0, 32, 1, 0, raiseLand);
                    z = map_get_corner_height(newBaseZ, newSlope, 3);
                    totalCost += smooth_land_row_by_corner(flags, mapLeft, mapTop, z, -32, 0, 0, 3, raiseLand);
                    z = map_get_corner_height(newBaseZ, newSlope, 1);
                    totalCost += smooth_land_row_by_corner(flags, mapLeft, mapTop, z, 0, -32, 0, 1, raiseLand);
                    break;
                case MAP_SELECT_TYPE_CORNER_1:
                    z = map_get_corner_height(newBaseZ, newSlope, 1);
                    totalCost += smooth_land_row_by_corner(flags, mapLeft, mapTop, z, 32, 0, 2, 1, raiseLand);
                    totalCost += smooth_land_row_by_corner(flags, mapLeft, mapTop, z, 0, -32, 0, 1, raiseLand);
                    z = map_get_corner_height(newBaseZ, newSlope, 2);
                    totalCost += smooth_land_row_by_corner(flags, mapLeft, mapTop, z, -32, 0, 1, 2, raiseLand);
                    z = map_get_corner_height(newBaseZ, newSlope, 0);
                    totalCost += smooth_land_row_by_corner(flags, mapLeft, mapTop, z, 0, 32, 1, 0, raiseLand);
                    break;
                case MAP_SELECT_TYPE_CORNER_2:
                    z = map_get_corner_height(newBaseZ, newSlope, 2);
                    totalCost += smooth_land_row_by_corner(flags, mapLeft, mapTop, z, -32, 0, 1, 2, raiseLand);
                    totalCost += smooth_land_row_by_corner(flags, mapLeft, mapTop, z, 0, -32, 3, 2, raiseLand);
                    z = map_get_corner_height(newBaseZ, newSlope, 1);
                    totalCost += smooth_land_row_by_corner(flags, mapLeft, mapTop, z, 32, 0, 2, 1, raiseLand);
                    z = map_get_corner_height(newBaseZ, newSlope, 3);
                    totalCost += smooth_land_row_by_corner(flags, mapLeft, mapTop, z, 0, 32, 2, 3, raiseLand);
                    break;
                case MAP_SELECT_TYPE_CORNER_3:
                    z = map_get_corner_height(newBaseZ, newSlope, 3);
                    totalCost += smooth_land_row_by_corner(flags, mapLeft, mapTop, z, -32, 0, 0, 3, raiseLand);
                    totalCost += smooth_land_row_by_corner(flags, mapLeft, mapTop, z, 0, 32, 2, 3, raiseLand);
                    z = map_get_corner_height(newBaseZ, newSlope, 0);
                    totalCost += smooth_land_row_by_corner(flags, mapLeft, mapTop, z, 32, 0, 3, 0, raiseLand);
                    z = map_get_corner_height(newBaseZ, newSlope, 2);
                    totalCost += smooth_land_row_by_corner(flags, mapLeft, mapTop, z, 0, -32, 3, 2, raiseLand);
                    break;
            }
            break;
        }
        case MAP_SELECT_TYPE_EDGE_0:
        case MAP_SELECT_TYPE_EDGE_1:
        case MAP_SELECT_TYPE_EDGE_2:
        case MAP_SELECT_TYPE_EDGE_3:
        {
            // TODO: Handle smoothing by edge
            // Get the two corners to raise
            TileElement* surfaceElement = map_get_surface_element_at({ mapLeft, mapTop });
            uint8_t newBaseZ = surfaceElement->base_height;
            uint8_t oldSlope = surfaceElement->AsSurface()->GetSlope();
            uint8_t newSlope = oldSlope;
            int32_t rowIndex = selectionType - (MAP_SELECT_TYPE_EDGE_0 - MAP_SELECT_TYPE_FULL - 1);

            if (raiseLand)
            {
                newSlope = tile_element_raise_styles[rowIndex][oldSlope];
            }
            else
            {
                newSlope = tile_element_lower_styles[rowIndex][oldSlope];
            }

            const bool changeBaseHeight = newSlope & SURFACE_STYLE_FLAG_RAISE_OR_LOWER_BASE_HEIGHT;
            if (changeBaseHeight)
            {
                newBaseZ += heightOffset;
                newSlope &= ~SURFACE_STYLE_FLAG_RAISE_OR_LOWER_BASE_HEIGHT;
            }

            const uint8_t edge = selectionType - MAP_SELECT_TYPE_EDGE_0;

            // Table with corners for each edge selection. The first two are the selected corners, the latter two are the
            // opposites
            static constexpr uint8_t cornerIndices[][4] = {
                { 2, 3, 1, 0 }, // MAP_SELECT_TYPE_EDGE_0
                { 3, 0, 2, 1 }, // MAP_SELECT_TYPE_EDGE_1
                { 0, 1, 3, 2 }, // MAP_SELECT_TYPE_EDGE_2
                { 1, 2, 0, 3 }, // MAP_SELECT_TYPE_EDGE_3
            };
            // Big coordinate offsets for the neigbouring tile for the given edge selection
            static constexpr sLocationXY8 stepOffsets[] = {
                { -32, 0 },
                { 0, 32 },
                { 32, 0 },
                { 0, -32 },
            };

            // Smooth higher and lower edges
            uint8_t c1 = cornerIndices[edge][0];
            uint8_t c2 = cornerIndices[edge][1];
            uint8_t c3 = cornerIndices[edge][2];
            uint8_t c4 = cornerIndices[edge][3];
            uint8_t z1 = map_get_corner_height(newBaseZ, newSlope, c1);
            uint8_t z2 = map_get_corner_height(newBaseZ, newSlope, c2);
            uint8_t z3 = map_get_corner_height(newBaseZ, newSlope, c3);
            uint8_t z4 = map_get_corner_height(newBaseZ, newSlope, c4);
            // Smooth the edge at the top of the new slope
            totalCost += smooth_land_row_by_edge(
                flags, mapLeft, mapTop, z1, z2, stepOffsets[edge].x, stepOffsets[edge].y, c3, c4, c1, c2, raiseLand);
            // Smooth the edge at the bottom of the new slope
            totalCost += smooth_land_row_by_edge(
                flags, mapLeft, mapTop, z3, z4, -stepOffsets[edge].x, -stepOffsets[edge].y, c1, c2, c3, c4, raiseLand);

            // Smooth corners
            totalCost += smooth_land_row_by_corner(
                flags, mapLeft, mapTop, z1, -stepOffsets[edge].y, stepOffsets[edge].x, c2, c1, raiseLand);
            totalCost += smooth_land_row_by_corner(
                flags, mapLeft, mapTop, z2, stepOffsets[edge].y, -stepOffsets[edge].x, c1, c2, raiseLand);
            int32_t z = map_get_corner_height(newBaseZ, newSlope, 2);
            totalCost += smooth_land_row_by_corner(flags, mapLeft, mapTop, z, -32, -32, 0, 2, raiseLand);
            z = map_get_corner_height(newBaseZ, newSlope, 0);
            totalCost += smooth_land_row_by_corner(flags, mapLeft, mapTop, z, 32, 32, 2, 0, raiseLand);
            z = map_get_corner_height(newBaseZ, newSlope, 3);
            totalCost += smooth_land_row_by_corner(flags, mapLeft, mapTop, z, -32, 32, 1, 3, raiseLand);
            z = map_get_corner_height(newBaseZ, newSlope, 1);
            totalCost += smooth_land_row_by_corner(flags, mapLeft, mapTop, z, 32, -32, 3, 1, raiseLand);
            break;
        }
    } // switch selectionType

    // Raise / lower the land tool selection area
    int32_t commandType = raiseLand ? GAME_COMMAND_RAISE_LAND : GAME_COMMAND_LOWER_LAND;
    int32_t mapLeftRight = mapLeft | (mapRight << 16);
    int32_t mapTopBottom = mapTop | (mapBottom << 16);
    money32 cost = game_do_command(centreX, flags, centreY, mapLeftRight, commandType, command & 0x7FFF, mapTopBottom);
    if (cost == MONEY32_UNDEFINED)
    {
        return MONEY32_UNDEFINED;
    }

    totalCost += cost;

    gCommandExpenditureType = RCT_EXPENDITURE_TYPE_LANDSCAPING;
    gCommandPosition.x = centreX;
    gCommandPosition.y = centreY;
    gCommandPosition.z = centreZ;
    return totalCost;
}

/**
 *
 *  rct2: 0x0068BC01
 */
void game_command_smooth_land(
    int32_t* eax, int32_t* ebx, int32_t* ecx, int32_t* edx, [[maybe_unused]] int32_t* esi, int32_t* edi, int32_t* ebp)
{
    int32_t flags = *ebx & 0xFF;
    int32_t centreX = *eax & 0xFFFF;
    int32_t centreY = *ecx & 0xFFFF;
    int32_t mapLeft = (int16_t)(*edx & 0xFFFF);
    int32_t mapTop = (int16_t)(*ebp & 0xFFFF);
    int32_t mapRight = (int16_t)(*edx >> 16);
    int32_t mapBottom = (int16_t)(*ebp >> 16);
    int32_t command = *edi;
    *ebx = smooth_land(flags, centreX, centreY, mapLeft, mapTop, mapRight, mapBottom, command);
}

/**
 *
 *  rct2: 0x006E66A0
 */
void game_command_raise_water(
    int32_t* eax, int32_t* ebx, int32_t* ecx, [[maybe_unused]] int32_t* edx, [[maybe_unused]] int32_t* esi, int32_t* edi,
    int32_t* ebp)
{
    *ebx = raise_water(
        (int16_t)(*eax & 0xFFFF), (int16_t)(*ecx & 0xFFFF), (int16_t)(*edi & 0xFFFF), (int16_t)(*ebp & 0xFFFF), (uint8_t)*ebx);
}

/**
 *
 *  rct2: 0x006E6878
 */
void game_command_lower_water(
    int32_t* eax, int32_t* ebx, int32_t* ecx, [[maybe_unused]] int32_t* edx, [[maybe_unused]] int32_t* esi, int32_t* edi,
    int32_t* ebp)
{
    *ebx = lower_water(
        (int16_t)(*eax & 0xFFFF), (int16_t)(*ecx & 0xFFFF), (int16_t)(*edi & 0xFFFF), (int16_t)(*ebp & 0xFFFF), (uint8_t)*ebx);
}

/**
 *
 *  rct2: 0x006E650F
 */
void game_command_set_water_height(
    int32_t* eax, int32_t* ebx, int32_t* ecx, int32_t* edx, [[maybe_unused]] int32_t* esi, [[maybe_unused]] int32_t* edi,
    [[maybe_unused]] int32_t* ebp)
{
    int32_t x = *eax;
    int32_t y = *ecx;
    uint8_t base_height = *edx;
    gCommandExpenditureType = RCT_EXPENDITURE_TYPE_LANDSCAPING;
    gCommandPosition.x = x + 16;
    gCommandPosition.y = y + 16;
    gCommandPosition.z = base_height * 8;
    if (game_is_paused() && !gCheatsBuildInPauseMode)
    {
        gGameCommandErrorText = STR_CONSTRUCTION_NOT_POSSIBLE_WHILE_GAME_IS_PAUSED;
        *ebx = MONEY32_UNDEFINED;
        return;
    }
    if (!(gScreenFlags & SCREEN_FLAGS_SCENARIO_EDITOR) && !gCheatsSandboxMode
        && gParkFlags & PARK_FLAGS_FORBID_LANDSCAPE_CHANGES)
    {
        gGameCommandErrorText = STR_FORBIDDEN_BY_THE_LOCAL_AUTHORITY;
        *ebx = MONEY32_UNDEFINED;
        return;
    }

    if (base_height < 2)
    {
        gGameCommandErrorText = STR_TOO_LOW;
        *ebx = MONEY32_UNDEFINED;
        return;
    }

    if (base_height >= 58)
    {
        gGameCommandErrorText = STR_TOO_HIGH;
        *ebx = MONEY32_UNDEFINED;
        return;
    }

    if (x >= gMapSizeUnits || y >= gMapSizeUnits)
    {
        gGameCommandErrorText = STR_OFF_EDGE_OF_MAP;
        *ebx = MONEY32_UNDEFINED;
        return;
    }

    if (!(gScreenFlags & SCREEN_FLAGS_SCENARIO_EDITOR) && !gCheatsSandboxMode && !map_is_location_in_park({ x, y }))
    {
        *ebx = MONEY32_UNDEFINED;
        return;
    }

    if (*ebx & GAME_COMMAND_FLAG_APPLY)
    {
        int32_t element_height = tile_element_height(x, y);
        footpath_remove_litter(x, y, element_height);
        if (!gCheatsDisableClearanceChecks)
            wall_remove_at_z(x, y, element_height);
    }

    TileElement* tile_element = map_get_surface_element_at({ x, y });
    int32_t zHigh = tile_element->base_height;
    int32_t zLow = base_height;
    if (tile_element->AsSurface()->GetWaterHeight() > 0)
    {
        zHigh = tile_element->AsSurface()->GetWaterHeight() * 2;
    }
    if (zLow > zHigh)
    {
        int32_t temp = zHigh;
        zHigh = zLow;
        zLow = temp;
    }

<<<<<<< HEAD
    if (map_can_construct_at(x, y, zLow, zHigh, 0xFF))
=======
    if (gCheatsDisableClearanceChecks || map_can_construct_at(x, y, zLow, zHigh, { 0b1111, 0b1111 }))
>>>>>>> c68af628
    {
        if (tile_element->AsSurface()->HasTrackThatNeedsWater())
        {
            gGameCommandErrorText = 0;
            *ebx = MONEY32_UNDEFINED;
            return;
        }
        if (*ebx & GAME_COMMAND_FLAG_APPLY)
        {
            if (base_height > tile_element->base_height)
            {
                tile_element->AsSurface()->SetWaterHeight(base_height / 2);
            }
            else
            {
                tile_element->AsSurface()->SetWaterHeight(0);
            }
            map_invalidate_tile_full(x, y);
        }
        *ebx = 250;
        if (gParkFlags & PARK_FLAGS_NO_MONEY)
        {
            *ebx = 0;
        }
    }
    else
    {
        *ebx = MONEY32_UNDEFINED;
    }
}

bool map_is_location_at_edge(int32_t x, int32_t y)
{
    return x < 32 || y < 32 || x >= ((MAXIMUM_MAP_SIZE_TECHNICAL - 1) * 32) || y >= ((MAXIMUM_MAP_SIZE_TECHNICAL - 1) * 32);
}

/**
 *
 *  rct2: 0x006B893C
 */
void game_command_place_large_scenery(
    int32_t* eax, int32_t* ebx, int32_t* ecx, int32_t* edx, [[maybe_unused]] int32_t* esi, int32_t* edi, int32_t* ebp)
{
    gCommandExpenditureType = RCT_EXPENDITURE_TYPE_LANDSCAPING;
    int32_t x = (int16_t)*eax;
    int32_t y = (int16_t)*ecx;
    int32_t z = (int16_t)*ebp;
    colour_t colour1 = *edx & TILE_ELEMENT_COLOUR_MASK;
    colour_t colour2 = (*edx >> 8) & TILE_ELEMENT_COLOUR_MASK;
    uint8_t flags = *ebx;
    uint8_t rotation = *ebx >> 8;
    uint8_t entry_index = *edi;
    int32_t base_height = tile_element_height(x, y);
    gCommandPosition.x = x + 16;
    gCommandPosition.y = y + 16;
    gCommandPosition.z = base_height;
    gSceneryGroundFlags = 0;
    BannerIndex banner_id = BANNER_INDEX_NULL;
    money32 supportsCost = 0;

    if (game_is_paused() && !gCheatsBuildInPauseMode)
    {
        gGameCommandErrorText = STR_CONSTRUCTION_NOT_POSSIBLE_WHILE_GAME_IS_PAUSED;
        *ebx = MONEY32_UNDEFINED;
        return;
    }

    if (entry_index >= 128)
    {
        log_warning("Invalid game command for scenery placement, entry_index = %u", entry_index);
        *ebx = MONEY32_UNDEFINED;
        return;
    }

    rct_scenery_entry* scenery_entry = get_large_scenery_entry(entry_index);
    if (scenery_entry == nullptr)
    {
        log_warning("Invalid game command for scenery placement, entry_index = %u", entry_index);
        *ebx = MONEY32_UNDEFINED;
        return;
    }

    if (scenery_entry->large_scenery.scrolling_mode != SCROLLING_MODE_NONE)
    {
        banner_id = create_new_banner(flags);

        if (banner_id == BANNER_INDEX_NULL)
        {
            *ebx = MONEY32_UNDEFINED;
            return;
        }

        if (flags & GAME_COMMAND_FLAG_APPLY)
        {
            rct_banner* banner = &gBanners[banner_id];
            banner->flags |= BANNER_FLAG_IS_LARGE_SCENERY;
            banner->type = 0;
            banner->x = x / 32;
            banner->y = y / 32;

            ride_id_t rideIndex = banner_get_closest_ride_index(x, y, z);
            if (rideIndex != RIDE_ID_NULL)
            {
                banner->ride_index = rideIndex;
                banner->flags |= BANNER_FLAG_LINKED_TO_RIDE;
            }
        }
    }

    uint32_t num_elements = 0;
    int16_t maxHeight = -1;
    for (rct_large_scenery_tile* tile = scenery_entry->large_scenery.tiles; tile->x_offset != -1; tile++)
    {
        num_elements++;

        LocationXY16 curTile = { tile->x_offset, tile->y_offset };

        rotate_map_coordinates(&curTile.x, &curTile.y, rotation);

        curTile.x += x;
        curTile.y += y;

        if (curTile.x >= 0x1FFF || curTile.y >= 0x1FFF || curTile.x < 0 || curTile.y < 0)
        {
            continue;
        }

        TileElement* tile_element = map_get_surface_element_at({ curTile.x, curTile.y });
        if (tile_element != nullptr)
        {
            int32_t height = tile_element->base_height * 8;
            int32_t slope = tile_element->AsSurface()->GetSlope();

            if (slope & 0xF)
            {
                height += 16;
                if (slope & 0x10)
                {
                    height += 16;
                }
            }

            if (height > maxHeight)
            {
                maxHeight = height;
            }
        }
    }

    if (z != 0)
    {
        maxHeight = z;
    }

    if (!map_check_free_elements_and_reorganise(num_elements))
    {
        *ebx = MONEY32_UNDEFINED;
        return;
    }

    gCommandPosition.z = maxHeight;
    uint8_t tile_num = 0;
    for (rct_large_scenery_tile* tile = scenery_entry->large_scenery.tiles; tile->x_offset != -1; tile++, tile_num++)
    {
        LocationXY16 curTile = { tile->x_offset, tile->y_offset };

        rotate_map_coordinates(&curTile.x, &curTile.y, rotation);

        curTile.x += x;
        curTile.y += y;

        int32_t zLow = (tile->z_offset + maxHeight) / 8;
        int32_t zHigh = (tile->z_clearance / 8) + zLow;

<<<<<<< HEAD
        int32_t bx = tile->flags >> 12;
        bx <<= rotation;
        uint8_t bl = bx;
        uint8_t bh = bl >> 4;
        bl &= 0xF;
        bl |= bh;
        uint8_t F43887 = bl;

        if (!map_can_construct_with_clear_at(
                curTile.x, curTile.y, zLow, zHigh, &map_place_scenery_clear_func, bl, flags, &supportsCost,
                CREATE_CROSSING_MODE_NONE))
=======
        QuarterTile quarterTile = QuarterTile{ static_cast<uint8_t>(tile->flags >> 12), 0 }.Rotate(rotation);
        if (!gCheatsDisableClearanceChecks
            && !map_can_construct_with_clear_at(
                   curTile.x, curTile.y, zLow, zHigh, &map_place_scenery_clear_func, quarterTile, flags, &supportsCost,
                   CREATE_CROSSING_MODE_NONE))
>>>>>>> c68af628
        {
            *ebx = MONEY32_UNDEFINED;
            return;
        }

        if ((gMapGroundFlags & ELEMENT_IS_UNDERWATER) || (gMapGroundFlags & ELEMENT_IS_UNDERGROUND))
        {
            *ebx = MONEY32_UNDEFINED;
            return;
        }

        int32_t b = gMapGroundFlags & (ELEMENT_IS_ABOVE_GROUND | ELEMENT_IS_UNDERGROUND);
        if (!gCheatsDisableClearanceChecks)
        {
            if (gSceneryGroundFlags && !(gSceneryGroundFlags & b))
            {
                gGameCommandErrorText = STR_CANT_BUILD_PARTLY_ABOVE_AND_PARTLY_BELOW_GROUND;
                *ebx = MONEY32_UNDEFINED;
                return;
            }
        }
        gSceneryGroundFlags = b;

        if (curTile.x >= gMapSizeUnits || curTile.y >= gMapSizeUnits)
        {
            gGameCommandErrorText = STR_OFF_EDGE_OF_MAP;
            *ebx = MONEY32_UNDEFINED;
            return;
        }

        if (!(gScreenFlags & SCREEN_FLAGS_SCENARIO_EDITOR) && !map_is_location_owned(curTile.x, curTile.y, zLow * 8)
            && !gCheatsSandboxMode)
        {
            *ebx = MONEY32_UNDEFINED;
            return;
        }

        if (flags & GAME_COMMAND_FLAG_APPLY)
        {
            if (!(flags & GAME_COMMAND_FLAG_GHOST))
            {
                footpath_remove_litter(curTile.x, curTile.y, zLow * 8);
                if (!gCheatsDisableClearanceChecks)
                {
                    wall_remove_at(curTile.x, curTile.y, zLow * 8, zHigh * 8);
                }
            }
            if (gGameCommandNestLevel == 1 && !(*ebx & GAME_COMMAND_FLAG_GHOST))
            {
                LocationXYZ16 coord;
                coord.x = x + 16;
                coord.y = y + 16;
                coord.z = tile_element_height(coord.x, coord.y);
                network_set_player_last_action_coord(network_get_player_index(game_command_playerid), coord);
            }

            TileElement* new_tile_element = tile_element_insert(
                curTile.x / 32, curTile.y / 32, zLow, quarterTile.GetBaseQuarterOccupied());
            assert(new_tile_element != nullptr);
            map_animation_create(MAP_ANIMATION_TYPE_LARGE_SCENERY, curTile.x, curTile.y, zLow);

            new_tile_element->clearance_height = zHigh;
            new_tile_element->SetType(TILE_ELEMENT_TYPE_LARGE_SCENERY);
            new_tile_element->SetDirection(rotation);

            auto newSceneryElement = new_tile_element->AsLargeScenery();
            newSceneryElement->SetEntryIndex(entry_index);
            newSceneryElement->SetSequenceIndex(tile_num);

            newSceneryElement->SetPrimaryColour(colour1);
            newSceneryElement->SetSecondaryColour(colour2);

            if (banner_id != BANNER_INDEX_NULL)
            {
                newSceneryElement->SetBannerIndex(banner_id);
            }

            if (flags & GAME_COMMAND_FLAG_GHOST)
            {
                new_tile_element->SetGhost(true);
            }

            if (tile_num == 0)
            {
                gSceneryTileElement = new_tile_element;
            }
            map_invalidate_tile_full(curTile.x, curTile.y);
        }
    }

    // Force ride construction to recheck area
    _currentTrackSelectionFlags |= TRACK_SELECTION_FLAG_RECHECK;

    *ebx = (scenery_entry->large_scenery.price * 10) + supportsCost;
    if (gParkFlags & PARK_FLAGS_NO_MONEY)
    {
        *ebx = 0;
    }
}

/**
 *
 *  rct2: 0x0068B280
 */
void tile_element_remove(TileElement* tileElement)
{
    // Replace Nth element by (N+1)th element.
    // This loop will make tileElement point to the old last element position,
    // after copy it to it's new position
    if (!tileElement->IsLastForTile())
    {
        do
        {
            *tileElement = *(tileElement + 1);
        } while (!(++tileElement)->IsLastForTile());
    }

    // Mark the latest element with the last element flag.
    (tileElement - 1)->flags |= TILE_ELEMENT_FLAG_LAST_TILE;
    tileElement->base_height = 0xFF;

    if ((tileElement + 1) == gNextFreeTileElement)
    {
        gNextFreeTileElement--;
    }
}

/**
 *
 *  rct2: 0x00675A8E
 */
void map_remove_all_rides()
{
    tile_element_iterator it;

    tile_element_iterator_begin(&it);
    do
    {
        switch (it.element->GetType())
        {
            case TILE_ELEMENT_TYPE_PATH:
                if (it.element->AsPath()->IsQueue())
                {
                    it.element->AsPath()->SetHasQueueBanner(false);
                    it.element->AsPath()->SetRideIndex(RIDE_ID_NULL);
                }
                break;
            case TILE_ELEMENT_TYPE_ENTRANCE:
                if (it.element->AsEntrance()->GetEntranceType() == ENTRANCE_TYPE_PARK_ENTRANCE)
                    break;
                [[fallthrough]];
            case TILE_ELEMENT_TYPE_TRACK:
                footpath_queue_chain_reset();
                footpath_remove_edges_at(it.x * 32, it.y * 32, it.element);
                tile_element_remove(it.element);
                tile_element_iterator_restart_for_tile(&it);
                break;
        }
    } while (tile_element_iterator_next(&it));
}

/**
 *
 *  rct2: 0x0068AB1B
 */
void map_invalidate_map_selection_tiles()
{
    LocationXY16* position;

    if (!(gMapSelectFlags & MAP_SELECT_FLAG_ENABLE_CONSTRUCT))
        return;

    for (position = gMapSelectionTiles; position->x != -1; position++)
        map_invalidate_tile_full(position->x, position->y);
}

void map_get_bounding_box(
    int32_t ax, int32_t ay, int32_t bx, int32_t by, int32_t* left, int32_t* top, int32_t* right, int32_t* bottom)
{
    int32_t x, y;
    x = ax;
    y = ay;
    uint32_t rotation = get_current_rotation();
    translate_3d_to_2d(rotation, &x, &y);
    *left = x;
    *right = x;
    *top = y;
    *bottom = y;
    x = bx;
    y = ay;
    translate_3d_to_2d(rotation, &x, &y);
    if (x < *left)
        *left = x;
    if (x > *right)
        *right = x;
    if (y > *bottom)
        *bottom = y;
    if (y < *top)
        *top = y;
    x = bx;
    y = by;
    translate_3d_to_2d(rotation, &x, &y);
    if (x < *left)
        *left = x;
    if (x > *right)
        *right = x;
    if (y > *bottom)
        *bottom = y;
    if (y < *top)
        *top = y;
    x = ax;
    y = by;
    translate_3d_to_2d(rotation, &x, &y);
    if (x < *left)
        *left = x;
    if (x > *right)
        *right = x;
    if (y > *bottom)
        *bottom = y;
    if (y < *top)
        *top = y;
}

/**
 *
 *  rct2: 0x0068AAE1
 */
void map_invalidate_selection_rect()
{
    int32_t x0, y0, x1, y1, left, right, top, bottom;

    if (!(gMapSelectFlags & MAP_SELECT_FLAG_ENABLE))
        return;

    x0 = gMapSelectPositionA.x + 16;
    y0 = gMapSelectPositionA.y + 16;
    x1 = gMapSelectPositionB.x + 16;
    y1 = gMapSelectPositionB.y + 16;
    map_get_bounding_box(x0, y0, x1, y1, &left, &top, &right, &bottom);
    left -= 32;
    right += 32;
    bottom += 32;
    top -= 32 + 2080;

    for (int32_t i = 0; i < MAX_VIEWPORT_COUNT; i++)
    {
        rct_viewport* viewport = &g_viewport_list[i];
        if (viewport->width != 0)
        {
            viewport_invalidate(viewport, left, top, right, bottom);
        }
    }
}

/**
 *
 *  rct2: 0x0068B111
 */
void map_reorganise_elements()
{
    context_setcurrentcursor(CURSOR_ZZZ);

    TileElement* new_tile_elements = (TileElement*)malloc(
        3 * (MAXIMUM_MAP_SIZE_TECHNICAL * MAXIMUM_MAP_SIZE_TECHNICAL) * sizeof(TileElement));
    TileElement* new_elements_pointer = new_tile_elements;

    if (new_tile_elements == nullptr)
    {
        log_fatal("Unable to allocate memory for map elements.");
        return;
    }

    uint32_t num_elements;

    for (int32_t y = 0; y < MAXIMUM_MAP_SIZE_TECHNICAL; y++)
    {
        for (int32_t x = 0; x < MAXIMUM_MAP_SIZE_TECHNICAL; x++)
        {
            TileElement* startElement = map_get_first_element_at(x, y);
            TileElement* endElement = startElement;
            while (!(endElement++)->IsLastForTile())
                ;

            num_elements = (uint32_t)(endElement - startElement);
            std::memcpy(new_elements_pointer, startElement, num_elements * sizeof(TileElement));
            new_elements_pointer += num_elements;
        }
    }

    num_elements = (uint32_t)(new_elements_pointer - new_tile_elements);
    std::memcpy(gTileElements, new_tile_elements, num_elements * sizeof(TileElement));
    std::memset(
        gTileElements + num_elements, 0,
        (3 * (MAXIMUM_MAP_SIZE_TECHNICAL * MAXIMUM_MAP_SIZE_TECHNICAL) - num_elements) * sizeof(TileElement));

    free(new_tile_elements);

    map_update_tile_pointers();
}

/**
 *
 *  rct2: 0x0068B044
 *  Returns true on space available for more elements
 *  Reorganises the map elements to check for space
 */
bool map_check_free_elements_and_reorganise(int32_t numElements)
{
    if (numElements != 0)
    {
        auto tileElementEnd = &gTileElements[MAX_TILE_ELEMENTS];

        // Check if is there is room for the required number of elements
        auto newTileElementEnd = gNextFreeTileElement + numElements;
        if (newTileElementEnd > tileElementEnd)
        {
            // Defragment the map element list
            map_reorganise_elements();

            // Check if there is any room again
            newTileElementEnd = gNextFreeTileElement + numElements;
            if (newTileElementEnd > tileElementEnd)
            {
                // Not enough spare elements left :'(
                gGameCommandErrorText = STR_ERR_LANDSCAPE_DATA_AREA_FULL;
                return false;
            }
        }
    }
    return true;
}

/**
 *
 *  rct2: 0x0068B1F6
 */
TileElement* tile_element_insert(int32_t x, int32_t y, int32_t z, int32_t flags)
{
    TileElement *originalTileElement, *newTileElement, *insertedElement;

    if (!map_check_free_elements_and_reorganise(1))
    {
        log_error("Cannot insert new element");
        return nullptr;
    }

    newTileElement = gNextFreeTileElement;
    originalTileElement = gTileElementTilePointers[y * MAXIMUM_MAP_SIZE_TECHNICAL + x];

    // Set tile index pointer to point to new element block
    gTileElementTilePointers[y * MAXIMUM_MAP_SIZE_TECHNICAL + x] = newTileElement;

    // Copy all elements that are below the insert height
    while (z >= originalTileElement->base_height)
    {
        // Copy over map element
        *newTileElement = *originalTileElement;
        originalTileElement->base_height = 255;
        originalTileElement++;
        newTileElement++;

        if ((newTileElement - 1)->flags & TILE_ELEMENT_FLAG_LAST_TILE)
        {
            // No more elements above the insert element
            (newTileElement - 1)->flags &= ~TILE_ELEMENT_FLAG_LAST_TILE;
            flags |= TILE_ELEMENT_FLAG_LAST_TILE;
            break;
        }
    }

    // Insert new map element
    insertedElement = newTileElement;
    newTileElement->type = 0;
    newTileElement->base_height = z;
    newTileElement->flags = flags;
    newTileElement->clearance_height = z;
    std::memset(&newTileElement->pad_04, 0, sizeof(newTileElement->pad_04));
    newTileElement++;

    // Insert rest of map elements above insert height
    if (!(flags & TILE_ELEMENT_FLAG_LAST_TILE))
    {
        do
        {
            // Copy over map element
            *newTileElement = *originalTileElement;
            originalTileElement->base_height = 255;
            originalTileElement++;
            newTileElement++;
        } while (!((newTileElement - 1)->flags & TILE_ELEMENT_FLAG_LAST_TILE));
    }

    gNextFreeTileElement = newTileElement;
    return insertedElement;
}

/**
 *
 *  rct2: 0x0068BB18
 */
void map_obstruction_set_error_text(TileElement* tileElement)
{
    rct_string_id errorStringId;
    Ride* ride;
    rct_scenery_entry* sceneryEntry;

    errorStringId = STR_OBJECT_IN_THE_WAY;
    switch (tileElement->GetType())
    {
        case TILE_ELEMENT_TYPE_SURFACE:
            errorStringId = STR_RAISE_OR_LOWER_LAND_FIRST;
            break;
        case TILE_ELEMENT_TYPE_PATH:
            errorStringId = STR_FOOTPATH_IN_THE_WAY;
            break;
        case TILE_ELEMENT_TYPE_TRACK:
            ride = get_ride(tileElement->AsTrack()->GetRideIndex());
            errorStringId = STR_X_IN_THE_WAY;
            set_format_arg(0, rct_string_id, ride->name);
            set_format_arg(2, uint32_t, ride->name_arguments);
            break;
        case TILE_ELEMENT_TYPE_SMALL_SCENERY:
            sceneryEntry = tileElement->AsSmallScenery()->GetEntry();
            errorStringId = STR_X_IN_THE_WAY;
            set_format_arg(0, rct_string_id, sceneryEntry->name);
            break;
        case TILE_ELEMENT_TYPE_ENTRANCE:
            switch (tileElement->AsEntrance()->GetEntranceType())
            {
                case ENTRANCE_TYPE_RIDE_ENTRANCE:
                    errorStringId = STR_RIDE_ENTRANCE_IN_THE_WAY;
                    break;
                case ENTRANCE_TYPE_RIDE_EXIT:
                    errorStringId = STR_RIDE_EXIT_IN_THE_WAY;
                    break;
                case ENTRANCE_TYPE_PARK_ENTRANCE:
                    errorStringId = STR_PARK_ENTRANCE_IN_THE_WAY;
                    break;
            }
            break;
        case TILE_ELEMENT_TYPE_WALL:
            sceneryEntry = tileElement->AsWall()->GetEntry();
            errorStringId = STR_X_IN_THE_WAY;
            set_format_arg(0, rct_string_id, sceneryEntry->name);
            break;
        case TILE_ELEMENT_TYPE_LARGE_SCENERY:
            sceneryEntry = tileElement->AsLargeScenery()->GetEntry();
            errorStringId = STR_X_IN_THE_WAY;
            set_format_arg(0, rct_string_id, sceneryEntry->name);
            break;
    }

    gGameCommandErrorText = errorStringId;
}

/**
 *
 *  rct2: 0x0068B932
 *  ax = x
 *  cx = y
 *  dl = zLow
 *  dh = zHigh
 *  ebp = clearFunc
 *  bl = bl
 */
bool map_can_construct_with_clear_at(
    int32_t x, int32_t y, int32_t zLow, int32_t zHigh, CLEAR_FUNC clearFunc, QuarterTile bl, uint8_t flags, money32* price,
    uint8_t crossingMode)
{
    int32_t al, ah, bh, cl, ch, water_height;
    al = ah = bh = cl = ch = water_height = 0;
    uint8_t slope = 0;

    gMapGroundFlags = ELEMENT_IS_ABOVE_GROUND;
    bool canBuildCrossing = false;
    if (x >= gMapSizeUnits || y >= gMapSizeUnits || x < 32 || y < 32)
    {
        gGameCommandErrorText = STR_OFF_EDGE_OF_MAP;
        return false;
    }

    if (gCheatsDisableClearanceChecks)
    {
        return true;
    }

    TileElement* tileElement = map_get_first_element_at(x / 32, y / 32);
    do
    {
        if (tileElement->GetType() != TILE_ELEMENT_TYPE_SURFACE)
        {
            if (zLow < tileElement->clearance_height && zHigh > tileElement->base_height && !(tileElement->IsGhost()))
            {
                if (tileElement->flags & (bl.GetBaseQuarterOccupied()))
                {
                    goto loc_68BABC;
                }
            }
            continue;
        }
        water_height = tileElement->AsSurface()->GetWaterHeight() * 2;
        if (water_height && water_height > zLow && tileElement->base_height < zHigh)
        {
            gMapGroundFlags |= ELEMENT_IS_UNDERWATER;
            if (water_height < zHigh)
            {
                goto loc_68BAE6;
            }
        }
    loc_68B9B7:
        if (gParkFlags & PARK_FLAGS_FORBID_HIGH_CONSTRUCTION)
        {
            al = zHigh - tileElement->base_height;
            if (al >= 0)
            {
                if (al > 18)
                {
                    gGameCommandErrorText = STR_LOCAL_AUTHORITY_WONT_ALLOW_CONSTRUCTION_ABOVE_TREE_HEIGHT;
                    return false;
                }
            }
        }

        // Only allow building crossings directly on a flat surface tile.
        if (tileElement->GetType() == TILE_ELEMENT_TYPE_SURFACE
            && (tileElement->AsSurface()->GetSlope()) == TILE_ELEMENT_SLOPE_FLAT && tileElement->base_height == zLow)
        {
            canBuildCrossing = true;
        }

        if (bl.GetZQuarterOccupied() != 0b1111)
        {
            if (tileElement->base_height >= zHigh)
            {
                // loc_68BA81
                gMapGroundFlags |= ELEMENT_IS_UNDERGROUND;
                gMapGroundFlags &= ~ELEMENT_IS_ABOVE_GROUND;
            }
            else
            {
                al = tileElement->base_height;
                ah = al;
                cl = al;
                ch = al;
                slope = tileElement->AsSurface()->GetSlope();
                if (slope & TILE_ELEMENT_SLOPE_N_CORNER_UP)
                {
                    al += 2;
                    if (slope == (TILE_ELEMENT_SLOPE_S_CORNER_DN | TILE_ELEMENT_SLOPE_DOUBLE_HEIGHT))
                        al += 2;
                }
                if (slope & TILE_ELEMENT_SLOPE_E_CORNER_UP)
                {
                    ah += 2;
                    if (slope == (TILE_ELEMENT_SLOPE_W_CORNER_DN | TILE_ELEMENT_SLOPE_DOUBLE_HEIGHT))
                        ah += 2;
                }
                if (slope & TILE_ELEMENT_SLOPE_S_CORNER_UP)
                {
                    cl += 2;
                    if (slope == (TILE_ELEMENT_SLOPE_N_CORNER_DN | TILE_ELEMENT_SLOPE_DOUBLE_HEIGHT))
                        cl += 2;
                }
                if (slope & TILE_ELEMENT_SLOPE_W_CORNER_UP)
                {
                    ch += 2;
                    if (slope == (TILE_ELEMENT_SLOPE_E_CORNER_DN | TILE_ELEMENT_SLOPE_DOUBLE_HEIGHT))
                        ch += 2;
                }
                bh = zLow + 4;
                {
                    auto baseQuarter = bl.GetBaseQuarterOccupied();
                    auto zQuarter = bl.GetZQuarterOccupied();
                    if ((!(baseQuarter & 0b0001) || ((zQuarter & 0b0001 || zLow >= al) && bh >= al))
                        && (!(baseQuarter & 0b0010) || ((zQuarter & 0b0010 || zLow >= ah) && bh >= ah))
                        && (!(baseQuarter & 0b0100) || ((zQuarter & 0b0100 || zLow >= cl) && bh >= cl))
                        && (!(baseQuarter & 0b1000) || ((zQuarter & 0b1000 || zLow >= ch) && bh >= ch)))
                    {
                        continue;
                    }
                }
            loc_68BABC:
                if (clearFunc != nullptr)
                {
                    if (!clearFunc(&tileElement, x, y, flags, price))
                    {
                        continue;
                    }
                }

                // Crossing mode 1: building track over path
                if (crossingMode == 1 && canBuildCrossing && tileElement->GetType() == TILE_ELEMENT_TYPE_PATH
                    && tileElement->base_height == zLow && !tileElement->AsPath()->IsQueue()
                    && !tileElement->AsPath()->IsSloped())
                {
                    continue;
                }
                // Crossing mode 2: building path over track
                else if (
                    crossingMode == 2 && canBuildCrossing && tileElement->GetType() == TILE_ELEMENT_TYPE_TRACK
                    && tileElement->base_height == zLow && tileElement->AsTrack()->GetTrackType() == TRACK_ELEM_FLAT)
                {
                    Ride* ride = get_ride(tileElement->AsTrack()->GetRideIndex());
                    if (ride->type == RIDE_TYPE_MINIATURE_RAILWAY)
                    {
                        continue;
                    }
                }

                if (tileElement != nullptr)
                {
                    map_obstruction_set_error_text(tileElement);
                }
                return false;

            loc_68BAE6:
                if (clearFunc != nullptr)
                {
                    if (!clearFunc(&tileElement, x, y, flags, price))
                    {
                        goto loc_68B9B7;
                    }
                }
                if (tileElement != nullptr)
                {
                    gGameCommandErrorText = STR_CANNOT_BUILD_PARTLY_ABOVE_AND_PARTLY_BELOW_WATER;
                }
                return false;
            }
        }
    } while (!(tileElement++)->IsLastForTile());
    return true;
}

/**
 *
 *  rct2: 0x0068B93A
 */
int32_t map_can_construct_at(int32_t x, int32_t y, int32_t zLow, int32_t zHigh, QuarterTile bl)
{
    return map_can_construct_with_clear_at(x, y, zLow, zHigh, nullptr, bl, 0, nullptr, CREATE_CROSSING_MODE_NONE);
}

/**
 * Updates grass length, scenery age and jumping fountains.
 *
 *  rct2: 0x006646E1
 */
void map_update_tiles()
{
    int32_t ignoreScreenFlags = SCREEN_FLAGS_SCENARIO_EDITOR | SCREEN_FLAGS_TRACK_DESIGNER | SCREEN_FLAGS_TRACK_MANAGER;
    if (gScreenFlags & ignoreScreenFlags)
        return;

    // Update 43 more tiles
    for (int32_t j = 0; j < 43; j++)
    {
        int32_t x = 0;
        int32_t y = 0;

        uint16_t interleaved_xy = gGrassSceneryTileLoopPosition;
        for (int32_t i = 0; i < 8; i++)
        {
            x = (x << 1) | (interleaved_xy & 1);
            interleaved_xy >>= 1;
            y = (y << 1) | (interleaved_xy & 1);
            interleaved_xy >>= 1;
        }

        TileElement* tileElement = map_get_surface_element_at(x, y);
        if (tileElement != nullptr)
        {
            tileElement->AsSurface()->UpdateGrassLength({ x * 32, y * 32 });
            scenery_update_tile(x * 32, y * 32);
        }

        gGrassSceneryTileLoopPosition++;
        gGrassSceneryTileLoopPosition &= 0xFFFF;
    }
}

void map_remove_provisional_elements()
{
    if (gFootpathProvisionalFlags & PROVISIONAL_PATH_FLAG_1)
    {
        footpath_provisional_remove();
        gFootpathProvisionalFlags |= PROVISIONAL_PATH_FLAG_1;
    }
    if (window_find_by_class(WC_RIDE_CONSTRUCTION) != nullptr)
    {
        ride_remove_provisional_track_piece();
        ride_entrance_exit_remove_ghost();
    }
}

void map_restore_provisional_elements()
{
    if (gFootpathProvisionalFlags & PROVISIONAL_PATH_FLAG_1)
    {
        gFootpathProvisionalFlags &= ~PROVISIONAL_PATH_FLAG_1;
        footpath_provisional_set(
            gFootpathProvisionalType, gFootpathProvisionalPosition.x, gFootpathProvisionalPosition.y,
            gFootpathProvisionalPosition.z, gFootpathProvisionalSlope);
    }
    if (window_find_by_class(WC_RIDE_CONSTRUCTION) != nullptr)
    {
        ride_restore_provisional_track_piece();
        ride_entrance_exit_place_provisional_ghost();
    }
}

/**
 * Removes elements that are out of the map size range and crops the park perimeter.
 *  rct2: 0x0068ADBC
 */
void map_remove_out_of_range_elements()
{
    int32_t mapMaxXY = gMapSizeMaxXY;

    for (int32_t y = 0; y < (MAXIMUM_MAP_SIZE_TECHNICAL * 32); y += 32)
    {
        for (int32_t x = 0; x < (MAXIMUM_MAP_SIZE_TECHNICAL * 32); x += 32)
        {
            if (x == 0 || y == 0 || x >= mapMaxXY || y >= mapMaxXY)
            {
                map_buy_land_rights(x, y, x, y, BUY_LAND_RIGHTS_FLAG_UNOWN_TILE, GAME_COMMAND_FLAG_APPLY);
                clear_elements_at(x, y);
            }
        }
    }
}

/**
 * Copies the terrain and slope from the edge of the map to the new tiles. Used when increasing the size of the map.
 *  rct2: 0x0068AC15
 */
void map_extend_boundary_surface()
{
    SurfaceElement *existingTileElement, *newTileElement;
    int32_t x, y, z, slope;

    y = gMapSize - 2;
    for (x = 0; x < MAXIMUM_MAP_SIZE_TECHNICAL; x++)
    {
        existingTileElement = map_get_surface_element_at(x, y - 1)->AsSurface();
        newTileElement = map_get_surface_element_at(x, y)->AsSurface();
        newTileElement->SetSurfaceStyle(existingTileElement->GetSurfaceStyle());
        newTileElement->SetEdgeStyle(existingTileElement->GetEdgeStyle());
        newTileElement->SetGrassLength(existingTileElement->GetGrassLength());
        newTileElement->SetOwnership(OWNERSHIP_UNOWNED);
        newTileElement->SetWaterHeight(existingTileElement->GetWaterHeight());

        z = existingTileElement->base_height;
        slope = existingTileElement->GetSlope() & TILE_ELEMENT_SLOPE_NW_SIDE_UP;
        if (slope == TILE_ELEMENT_SLOPE_NW_SIDE_UP)
        {
            z += 2;
            slope = TILE_ELEMENT_SLOPE_FLAT;
            if (existingTileElement->GetSlope() & TILE_ELEMENT_SLOPE_DOUBLE_HEIGHT)
            {
                slope = TILE_ELEMENT_SLOPE_N_CORNER_UP;
                if (existingTileElement->GetSlope() & TILE_ELEMENT_SLOPE_S_CORNER_UP)
                {
                    slope = TILE_ELEMENT_SLOPE_W_CORNER_UP;
                    if (existingTileElement->GetSlope() & TILE_ELEMENT_SLOPE_E_CORNER_UP)
                    {
                        slope = TILE_ELEMENT_SLOPE_FLAT;
                    }
                }
            }
        }
        if (slope & TILE_ELEMENT_SLOPE_N_CORNER_UP)
            slope |= TILE_ELEMENT_SLOPE_E_CORNER_UP;
        if (slope & TILE_ELEMENT_SLOPE_W_CORNER_UP)
            slope |= TILE_ELEMENT_SLOPE_S_CORNER_UP;

        newTileElement->SetSlope(slope);
        newTileElement->base_height = z;
        newTileElement->clearance_height = z;

        update_park_fences({ x << 5, y << 5 });
    }

    x = gMapSize - 2;
    for (y = 0; y < MAXIMUM_MAP_SIZE_TECHNICAL; y++)
    {
        existingTileElement = map_get_surface_element_at(x - 1, y)->AsSurface();
        newTileElement = map_get_surface_element_at(x, y)->AsSurface();

        newTileElement->SetSurfaceStyle(existingTileElement->GetSurfaceStyle());
        newTileElement->SetEdgeStyle(existingTileElement->GetEdgeStyle());
        newTileElement->SetGrassLength(existingTileElement->GetGrassLength());
        newTileElement->SetOwnership(OWNERSHIP_UNOWNED);
        newTileElement->SetWaterHeight(existingTileElement->GetWaterHeight());

        z = existingTileElement->base_height;
        slope = existingTileElement->GetSlope() & TILE_ELEMENT_SLOPE_NE_SIDE_UP;
        if (slope == TILE_ELEMENT_SLOPE_NE_SIDE_UP)
        {
            z += 2;
            slope = TILE_ELEMENT_SLOPE_FLAT;
            if (existingTileElement->GetSlope() & TILE_ELEMENT_SLOPE_DOUBLE_HEIGHT)
            {
                slope = TILE_ELEMENT_SLOPE_N_CORNER_UP;
                if (existingTileElement->GetSlope() & TILE_ELEMENT_SLOPE_S_CORNER_UP)
                {
                    slope = TILE_ELEMENT_SLOPE_E_CORNER_UP;
                    if (existingTileElement->GetSlope() & TILE_ELEMENT_SLOPE_W_CORNER_UP)
                    {
                        slope = TILE_ELEMENT_SLOPE_FLAT;
                    }
                }
            }
        }
        if (slope & TILE_ELEMENT_SLOPE_N_CORNER_UP)
            slope |= TILE_ELEMENT_SLOPE_W_CORNER_UP;
        if (slope & TILE_ELEMENT_SLOPE_E_CORNER_UP)
            slope |= TILE_ELEMENT_SLOPE_S_CORNER_UP;

        newTileElement->SetSlope(slope);
        newTileElement->base_height = z;
        newTileElement->clearance_height = z;

        update_park_fences({ x << 5, y << 5 });
    }
}

/**
 * Clears the provided element properly from a certain tile, and updates
 * the pointer (when needed) passed to this function to point to the next element.
 */
static void clear_element_at(int32_t x, int32_t y, TileElement** elementPtr)
{
    TileElement* element = *elementPtr;
    switch (element->GetType())
    {
        case TILE_ELEMENT_TYPE_SURFACE:
            element->base_height = 2;
            element->clearance_height = 2;
            element->AsSurface()->SetSlope(TILE_ELEMENT_SLOPE_FLAT);
            element->AsSurface()->SetSurfaceStyle(TERRAIN_GRASS);
            element->AsSurface()->SetEdgeStyle(TERRAIN_EDGE_ROCK);
            element->AsSurface()->SetGrassLength(GRASS_LENGTH_CLEAR_0);
            element->AsSurface()->SetOwnership(OWNERSHIP_UNOWNED);
            element->AsSurface()->SetParkFences(0);
            element->AsSurface()->SetWaterHeight(0);
            // Because this element is not completely removed, the pointer must be updated manually
            // The rest of the elements are removed from the array, so the pointer doesn't need to be updated.
            (*elementPtr)++;
            break;
        case TILE_ELEMENT_TYPE_ENTRANCE:
        {
            int32_t rotation = element->GetDirectionWithOffset(1);
            switch (element->AsEntrance()->GetSequenceIndex())
            {
                case 1:
                    x += CoordsDirectionDelta[rotation].x;
                    y += CoordsDirectionDelta[rotation].y;
                    break;
                case 2:
                    x -= CoordsDirectionDelta[rotation].x;
                    y -= CoordsDirectionDelta[rotation].y;
                    break;
            }
            gGameCommandErrorTitle = STR_CANT_REMOVE_THIS;
            game_do_command(x, GAME_COMMAND_FLAG_APPLY, y, element->base_height / 2, GAME_COMMAND_REMOVE_PARK_ENTRANCE, 0, 0);
            break;
        }
        case TILE_ELEMENT_TYPE_WALL:
        {
            TileCoordsXYZD wallLocation = { x >> 5, y >> 5, element->base_height, element->GetDirection() };
            auto wallRemoveAction = WallRemoveAction(wallLocation);
            GameActions::Execute(&wallRemoveAction);
        }
        break;
        case TILE_ELEMENT_TYPE_LARGE_SCENERY:
        {
            auto removeSceneryAction = LargeSceneryRemoveAction(
                x, y, element->base_height, element->GetDirection(), element->AsLargeScenery()->GetSequenceIndex());
            GameActions::Execute(&removeSceneryAction);
        }
        break;
        case TILE_ELEMENT_TYPE_BANNER:
            gGameCommandErrorTitle = STR_CANT_REMOVE_THIS;
            game_do_command(
                x, GAME_COMMAND_FLAG_APPLY, y, (element->base_height) | ((element->AsBanner()->GetPosition() & 3) << 8),
                GAME_COMMAND_REMOVE_BANNER, 0, 0);
            break;
        default:
            tile_element_remove(element);
            break;
    }
}

/**
 * Clears all elements properly from a certain tile.
 *  rct2: 0x0068AE2A
 */
static void clear_elements_at(int32_t x, int32_t y)
{
    // Remove the spawn point (if there is one in the current tile)
    gPeepSpawns.erase(
        std::remove_if(
            gPeepSpawns.begin(), gPeepSpawns.end(),
            [x, y](const auto& spawn) { return floor2(spawn.x, 32) == x && floor2(spawn.y, 32) == y; }),
        gPeepSpawns.end());

    TileElement* tileElement = map_get_first_element_at(x >> 5, y >> 5);

    // Remove all elements except the last one
    while (!tileElement->IsLastForTile())
        clear_element_at(x, y, &tileElement);

    // Remove the last element
    clear_element_at(x, y, &tileElement);
}

int32_t map_get_highest_z(int32_t tileX, int32_t tileY)
{
    TileElement* tileElement;
    uint32_t z;

    tileElement = map_get_surface_element_at(tileX, tileY);
    if (tileElement == nullptr)
        return -1;

    z = tileElement->base_height * 8;

    // Raise z so that is above highest point of land and water on tile
    if ((tileElement->AsSurface()->GetSlope() & TILE_ELEMENT_SLOPE_ALL_CORNERS_UP) != TILE_ELEMENT_SLOPE_FLAT)
        z += 16;
    if ((tileElement->AsSurface()->GetSlope() & TILE_ELEMENT_SLOPE_DOUBLE_HEIGHT) != 0)
        z += 16;

    z = std::max(z, tileElement->AsSurface()->GetWaterHeight() * 16);
    return z;
}

TileElement* map_get_large_scenery_segment(int32_t x, int32_t y, int32_t z, int32_t direction, int32_t sequence)
{
    TileElement* tileElement = map_get_first_element_at(x >> 5, y >> 5);
    if (tileElement == nullptr)
    {
        return nullptr;
    }
    do
    {
        if (tileElement->GetType() != TILE_ELEMENT_TYPE_LARGE_SCENERY)
            continue;
        if (tileElement->base_height != z)
            continue;
        if (tileElement->AsLargeScenery()->GetSequenceIndex() != sequence)
            continue;
        if ((tileElement->GetDirection()) != direction)
            continue;

        return tileElement;
    } while (!(tileElement++)->IsLastForTile());
    return nullptr;
}

EntranceElement* map_get_park_entrance_element_at(int32_t x, int32_t y, int32_t z, bool ghost)
{
    TileElement* tileElement = map_get_first_element_at(x >> 5, y >> 5);
    if (tileElement != nullptr)
    {
        do
        {
            if (tileElement->GetType() != TILE_ELEMENT_TYPE_ENTRANCE)
                continue;

            if (tileElement->base_height != z)
                continue;

            if (tileElement->AsEntrance()->GetEntranceType() != ENTRANCE_TYPE_PARK_ENTRANCE)
                continue;

            if ((ghost == false) && (tileElement->IsGhost()))
                continue;

            return tileElement->AsEntrance();
        } while (!(tileElement++)->IsLastForTile());
    }
    return nullptr;
}

EntranceElement* map_get_ride_entrance_element_at(int32_t x, int32_t y, int32_t z, bool ghost)
{
    TileElement* tileElement = map_get_first_element_at(x >> 5, y >> 5);
    if (tileElement != nullptr)
    {
        do
        {
            if (tileElement->GetType() != TILE_ELEMENT_TYPE_ENTRANCE)
                continue;

            if (tileElement->base_height != z)
                continue;

            if (tileElement->AsEntrance()->GetEntranceType() != ENTRANCE_TYPE_RIDE_ENTRANCE)
                continue;

            if ((ghost == false) && (tileElement->IsGhost()))
                continue;

            return tileElement->AsEntrance();
        } while (!(tileElement++)->IsLastForTile());
    }
    return nullptr;
}

EntranceElement* map_get_ride_exit_element_at(int32_t x, int32_t y, int32_t z, bool ghost)
{
    TileElement* tileElement = map_get_first_element_at(x >> 5, y >> 5);
    if (tileElement != nullptr)
    {
        do
        {
            if (tileElement->GetType() != TILE_ELEMENT_TYPE_ENTRANCE)
                continue;

            if (tileElement->base_height != z)
                continue;

            if (tileElement->AsEntrance()->GetEntranceType() != ENTRANCE_TYPE_RIDE_EXIT)
                continue;

            if ((ghost == false) && (tileElement->IsGhost()))
                continue;

            return tileElement->AsEntrance();
        } while (!(tileElement++)->IsLastForTile());
    }
    return nullptr;
}

TileElement* map_get_small_scenery_element_at(int32_t x, int32_t y, int32_t z, int32_t type, uint8_t quadrant)
{
    TileElement* tileElement = map_get_first_element_at(x >> 5, y >> 5);
    if (tileElement != nullptr)
    {
        do
        {
            if (tileElement->GetType() != TILE_ELEMENT_TYPE_SMALL_SCENERY)
                continue;
            if (tileElement->AsSmallScenery()->GetSceneryQuadrant() != quadrant)
                continue;
            if (tileElement->base_height != z)
                continue;
            if (tileElement->AsSmallScenery()->GetEntryIndex() != type)
                continue;

            return tileElement;
        } while (!(tileElement++)->IsLastForTile());
    }
    return nullptr;
}

bool map_large_scenery_get_origin(
    int32_t x, int32_t y, int32_t z, int32_t direction, int32_t sequence, int32_t* outX, int32_t* outY, int32_t* outZ,
    TileElement** outElement)
{
    TileElement* tileElement;
    rct_scenery_entry* sceneryEntry;
    rct_large_scenery_tile* tile;
    int16_t offsetX, offsetY;

    tileElement = map_get_large_scenery_segment(x, y, z, direction, sequence);
    if (tileElement == nullptr)
        return false;

    sceneryEntry = tileElement->AsLargeScenery()->GetEntry();
    tile = &sceneryEntry->large_scenery.tiles[sequence];

    offsetX = tile->x_offset;
    offsetY = tile->y_offset;
    rotate_map_coordinates(&offsetX, &offsetY, direction);

    *outX = x - offsetX;
    *outY = y - offsetY;
    *outZ = (z * 8) - tile->z_offset;
    if (outElement != nullptr)
        *outElement = tileElement;
    return true;
}

/**
 *
 *  rct2: 0x006B9B05
 */
bool sign_set_colour(
    int32_t x, int32_t y, int32_t z, int32_t direction, int32_t sequence, uint8_t mainColour, uint8_t textColour)
{
    TileElement* tileElement;
    rct_scenery_entry* sceneryEntry;
    rct_large_scenery_tile *sceneryTiles, *tile;
    int16_t offsetX, offsetY;
    int32_t x0, y0, z0;

    if (!map_large_scenery_get_origin(x, y, z, direction, sequence, &x0, &y0, &z0, &tileElement))
    {
        return false;
    }

    sceneryEntry = tileElement->AsLargeScenery()->GetEntry();
    sceneryTiles = sceneryEntry->large_scenery.tiles;

    // Iterate through each tile of the large scenery element
    sequence = 0;
    for (tile = sceneryTiles; tile->x_offset != -1; tile++, sequence++)
    {
        offsetX = tile->x_offset;
        offsetY = tile->y_offset;
        rotate_map_coordinates(&offsetX, &offsetY, direction);

        x = x0 + offsetX;
        y = y0 + offsetY;
        z = (z0 + tile->z_offset) / 8;
        tileElement = map_get_large_scenery_segment(x, y, z, direction, sequence);
        if (tileElement != nullptr)
        {
            tileElement->AsLargeScenery()->SetPrimaryColour(mainColour);
            tileElement->AsLargeScenery()->SetSecondaryColour(textColour);

            map_invalidate_tile(x, y, tileElement->base_height * 8, tileElement->clearance_height * 8);
        }
    }

    return true;
}

static void translate_3d_to_2d(int32_t rotation, int32_t* x, int32_t* y)
{
    int32_t rx, ry;

    switch (rotation & 3)
    {
        default:
        case 0:
            rx = (*y) - (*x);
            ry = (*x) + (*y);
            break;
        case 1:
            rx = -(*x) - (*y);
            ry = (*y) - (*x);
            break;
        case 2:
            rx = (*x) - (*y);
            ry = -(*x) - (*y);
            break;
        case 3:
            rx = (*x) + (*y);
            ry = (*x) - (*y);
            break;
    }
    ry /= 2;

    *x = rx;
    *y = ry;
}

CoordsXY translate_3d_to_2d_with_z(int32_t rotation, CoordsXYZ pos)
{
    CoordsXY result = {};
    switch (rotation & 3)
    {
        default:
        case 0:
            result.x = pos.y - pos.x;
            result.y = (pos.x + pos.y) / 2 - pos.z;
            break;
        case 1:
            result.x = -pos.x - pos.y;
            result.y = (pos.y - pos.x) / 2 - pos.z;
            break;
        case 2:
            result.x = pos.x - pos.y;
            result.y = (-pos.x - pos.y) / 2 - pos.z;
            break;
        case 3:
            result.x = pos.x + pos.y;
            result.y = (pos.x - pos.y) / 2 - pos.z;
            break;
    }
    return result;
}

static void map_invalidate_tile_under_zoom(int32_t x, int32_t y, int32_t z0, int32_t z1, int32_t maxZoom)
{
    if (gOpenRCT2Headless)
        return;

    int32_t x1, y1, x2, y2;

    x += 16;
    y += 16;
    translate_3d_to_2d(get_current_rotation(), &x, &y);

    x1 = x - 32;
    y1 = y - 32 - z1;
    x2 = x + 32;
    y2 = y + 32 - z0;

    for (int32_t i = 0; i < MAX_VIEWPORT_COUNT; i++)
    {
        rct_viewport* viewport = &g_viewport_list[i];
        if (viewport->width != 0 && (maxZoom == -1 || viewport->zoom <= maxZoom))
        {
            viewport_invalidate(viewport, x1, y1, x2, y2);
        }
    }
}

/**
 *
 *  rct2: 0x006EC847
 */
void map_invalidate_tile(int32_t x, int32_t y, int32_t z0, int32_t z1)
{
    map_invalidate_tile_under_zoom(x, y, z0, z1, -1);
}

/**
 *
 *  rct2: 0x006ECB60
 */
void map_invalidate_tile_zoom1(int32_t x, int32_t y, int32_t z0, int32_t z1)
{
    map_invalidate_tile_under_zoom(x, y, z0, z1, 1);
}

/**
 *
 *  rct2: 0x006EC9CE
 */
void map_invalidate_tile_zoom0(int32_t x, int32_t y, int32_t z0, int32_t z1)
{
    map_invalidate_tile_under_zoom(x, y, z0, z1, 0);
}

/**
 *
 *  rct2: 0x006EC6D7
 */
void map_invalidate_tile_full(int32_t x, int32_t y)
{
    map_invalidate_tile(x, y, 0, 2080);
}

void map_invalidate_element(int32_t x, int32_t y, TileElement* tileElement)
{
    map_invalidate_tile(x, y, tileElement->base_height * 8, tileElement->clearance_height * 8);
}

void map_invalidate_region(const LocationXY16& mins, const LocationXY16& maxs)
{
    int32_t x0, y0, x1, y1, left, right, top, bottom;

    x0 = mins.x + 16;
    y0 = mins.y + 16;

    x1 = maxs.x + 16;
    y1 = maxs.y + 16;

    map_get_bounding_box(x0, y0, x1, y1, &left, &top, &right, &bottom);

    left -= 32;
    right += 32;
    bottom += 32;
    top -= 32 + 2080;

    for (int32_t i = 0; i < MAX_VIEWPORT_COUNT; i++)
    {
        rct_viewport* viewport = &g_viewport_list[i];
        if (viewport->width != 0)
        {
            viewport_invalidate(viewport, left, top, right, bottom);
        }
    }
}

int32_t map_get_tile_side(int32_t mapX, int32_t mapY)
{
    int32_t subMapX = mapX & (32 - 1);
    int32_t subMapY = mapY & (32 - 1);
    return (subMapX < subMapY) ? ((subMapX + subMapY) < 32 ? 0 : 1) : ((subMapX + subMapY) < 32 ? 3 : 2);
}

int32_t map_get_tile_quadrant(int32_t mapX, int32_t mapY)
{
    int32_t subMapX = mapX & (32 - 1);
    int32_t subMapY = mapY & (32 - 1);
    return (subMapX > 16) ? (subMapY < 16 ? 1 : 0) : (subMapY < 16 ? 2 : 3);
}

/**
 *
 *  rct2: 0x00693BFF
 */
bool map_surface_is_blocked(int16_t x, int16_t y)
{
    TileElement* tileElement;
    if (x >= 8192 || y >= 8192)
        return true;

    tileElement = map_get_surface_element_at({ x, y });

    if (tileElement == nullptr)
    {
        return true;
    }

    int16_t water_height = tileElement->AsSurface()->GetWaterHeight();
    water_height *= 2;
    if (water_height > tileElement->base_height)
        return true;

    int16_t base_z = tileElement->base_height;
    int16_t clear_z = tileElement->base_height + 2;
    if (tileElement->AsSurface()->GetSlope() & TILE_ELEMENT_SLOPE_DOUBLE_HEIGHT)
        clear_z += 2;

    while (!(tileElement++)->IsLastForTile())
    {
        if (clear_z >= tileElement->clearance_height)
            continue;

        if (base_z < tileElement->base_height)
            continue;

        if (tileElement->GetType() == TILE_ELEMENT_TYPE_PATH || tileElement->GetType() == TILE_ELEMENT_TYPE_WALL)
            continue;

        if (tileElement->GetType() != TILE_ELEMENT_TYPE_SMALL_SCENERY)
            return true;

        rct_scenery_entry* scenery = tileElement->AsSmallScenery()->GetEntry();
        if (scenery == nullptr)
        {
            return false;
        }
        if (scenery_small_entry_has_flag(scenery, SMALL_SCENERY_FLAG_FULL_TILE))
            return true;
    }
    return false;
}

/* Clears all map elements, to be used before generating a new map */
void map_clear_all_elements()
{
    for (int32_t y = 0; y < (MAXIMUM_MAP_SIZE_TECHNICAL * 32); y += 32)
    {
        for (int32_t x = 0; x < (MAXIMUM_MAP_SIZE_TECHNICAL * 32); x += 32)
        {
            clear_elements_at(x, y);
        }
    }
}

void game_command_modify_tile(
    int32_t* eax, int32_t* ebx, int32_t* ecx, int32_t* edx, [[maybe_unused]] int32_t* esi, int32_t* edi, int32_t* ebp)
{
    const int32_t flags = *ebx;
    const int32_t x = *ecx & 0xFF;
    const int32_t y = (*ecx >> 8) & 0xFF;
    const TILE_INSPECTOR_INSTRUCTION_TYPE instruction = static_cast<TILE_INSPECTOR_INSTRUCTION_TYPE>(*eax);

    switch (instruction)
    {
        case TILE_INSPECTOR_ANY_REMOVE:
        {
            const int16_t elementIndex = *edx;
            *ebx = tile_inspector_remove_element_at(x, y, elementIndex, flags);
            break;
        }
        case TILE_INSPECTOR_ANY_SWAP:
        {
            const int32_t firstIndex = *edx;
            const int32_t secondIndex = *edi;
            *ebx = tile_inspector_swap_elements_at(x, y, firstIndex, secondIndex, flags);
            break;
        }
        case TILE_INSPECTOR_ANY_INSERT_CORRUPT:
        {
            const int16_t elementIndex = *edx;
            *ebx = tile_inspector_insert_corrupt_at(x, y, elementIndex, flags);
            break;
        }
        case TILE_INSPECTOR_ANY_ROTATE:
        {
            const int16_t elementIndex = *edx;
            *ebx = tile_inspector_rotate_element_at(x, y, elementIndex, flags);
            break;
        }
        case TILE_INSPECTOR_ANY_PASTE:
        {
            TileElement elementToPaste;
            const int32_t data[] = { *edx, *edi };
            assert_struct_size(data, sizeof(elementToPaste));
            std::memcpy(&elementToPaste, data, 8);
            *ebx = tile_inspector_paste_element_at(x, y, elementToPaste, flags);
            break;
        }
        case TILE_INSPECTOR_ANY_SORT:
        {
            *ebx = tile_inspector_sort_elements_at(x, y, flags);
            break;
        }
        case TILE_INSPECTOR_ANY_BASE_HEIGHT_OFFSET:
        {
            const int16_t elementIndex = *edx;
            const int8_t heightOffset = *edi;
            *ebx = tile_inspector_any_base_height_offset(x, y, elementIndex, heightOffset, flags);
            break;
        }
        case TILE_INSPECTOR_SURFACE_SHOW_PARK_FENCES:
        {
            const bool showFences = *edx;
            *ebx = tile_inspector_surface_show_park_fences(x, y, showFences, flags);
            break;
        }
        case TILE_INSPECTOR_SURFACE_TOGGLE_CORNER:
        {
            const int32_t cornerIndex = *edx;
            *ebx = tile_inspector_surface_toggle_corner(x, y, cornerIndex, flags);
            break;
        }
        case TILE_INSPECTOR_SURFACE_TOGGLE_DIAGONAL:
        {
            *ebx = tile_inspector_surface_toggle_diagonal(x, y, flags);
            break;
        }
        case TILE_INSPECTOR_PATH_SET_SLOPE:
        {
            const int32_t elementIndex = *edx;
            const bool sloped = *edi;
            *ebx = tile_inspector_path_set_sloped(x, y, elementIndex, sloped, flags);
            break;
        }
        case TILE_INSPECTOR_PATH_TOGGLE_EDGE:
        {
            const int32_t elementIndex = *edx;
            const int32_t edgeIndex = *edi;
            *ebx = tile_inspector_path_toggle_edge(x, y, elementIndex, edgeIndex, flags);
            break;
        }
        case TILE_INSPECTOR_ENTRANCE_MAKE_USABLE:
        {
            const int32_t elementIndex = *edx;
            *ebx = tile_inspector_entrance_make_usable(x, y, elementIndex, flags);
            break;
        }
        case TILE_INSPECTOR_WALL_SET_SLOPE:
        {
            const int32_t elementIndex = *edx;
            const int32_t slopeValue = *edi;
            *ebx = tile_inspector_wall_set_slope(x, y, elementIndex, slopeValue, flags);
            break;
        }
        case TILE_INSPECTOR_TRACK_BASE_HEIGHT_OFFSET:
        {
            const int32_t elementIndex = *edx;
            const int8_t heightOffset = *edi;
            *ebx = tile_inspector_track_base_height_offset(x, y, elementIndex, heightOffset, flags);
            break;
        }
        case TILE_INSPECTOR_TRACK_SET_CHAIN:
        {
            const int32_t elementIndex = *edx;
            const bool entireTrackBlock = *edi;
            const bool setChain = *ebp;
            *ebx = tile_inspector_track_set_chain(x, y, elementIndex, entireTrackBlock, setChain, flags);
            break;
        }
        case TILE_INSPECTOR_SCENERY_SET_QUARTER_LOCATION:
        {
            const int32_t elementIndex = *edx;
            const int32_t quarterIndex = *edi;
            *ebx = tile_inspector_scenery_set_quarter_location(x, y, elementIndex, quarterIndex, flags);
            break;
        }
        case TILE_INSPECTOR_SCENERY_SET_QUARTER_COLLISION:
        {
            const int32_t elementIndex = *edx;
            const int32_t quarterIndex = *edi;
            *ebx = tile_inspector_scenery_set_quarter_collision(x, y, elementIndex, quarterIndex, flags);
            break;
        }
        case TILE_INSPECTOR_BANNER_TOGGLE_BLOCKING_EDGE:
        {
            const int32_t elementIndex = *edx;
            const int32_t edgeIndex = *edi;
            *ebx = tile_inspector_banner_toggle_blocking_edge(x, y, elementIndex, edgeIndex, flags);
            break;
        }
        case TILE_INSPECTOR_CORRUPT_CLAMP:
        {
            const int32_t elementIndex = *edx;
            *ebx = tile_inspector_corrupt_clamp(x, y, elementIndex, flags);
            break;
        }
        default:
            log_error("invalid instruction");
            *ebx = MONEY32_UNDEFINED;
            break;
    }

    if (flags & GAME_COMMAND_FLAG_APPLY && gGameCommandNestLevel == 1 && !(flags & GAME_COMMAND_FLAG_GHOST)
        && *ebx != MONEY32_UNDEFINED)
    {
        LocationXYZ16 coord;
        coord.x = (x << 5) + 16;
        coord.y = (y << 5) + 16;
        coord.z = tile_element_height(coord.x, coord.y);
        network_set_player_last_action_coord(network_get_player_index(game_command_playerid), coord);
    }
}

/**
 * Gets the track element at x, y, z.
 * @param x x units, not tiles.
 * @param y y units, not tiles.
 * @param z Base height.
 */
TileElement* map_get_track_element_at(int32_t x, int32_t y, int32_t z)
{
    TileElement* tileElement = map_get_first_element_at(x >> 5, y >> 5);
    do
    {
        if (tileElement->GetType() != TILE_ELEMENT_TYPE_TRACK)
            continue;
        if (tileElement->base_height != z)
            continue;

        return tileElement;
    } while (!(tileElement++)->IsLastForTile());

    return nullptr;
}

/**
 * Gets the track element at x, y, z that is the given track type.
 * @param x x units, not tiles.
 * @param y y units, not tiles.
 * @param z Base height.
 */
TileElement* map_get_track_element_at_of_type(int32_t x, int32_t y, int32_t z, int32_t trackType)
{
    TileElement* tileElement = map_get_first_element_at(x >> 5, y >> 5);
    do
    {
        if (tileElement->GetType() != TILE_ELEMENT_TYPE_TRACK)
            continue;
        if (tileElement->base_height != z)
            continue;
        if (tileElement->AsTrack()->GetTrackType() != trackType)
            continue;

        return tileElement;
    } while (!(tileElement++)->IsLastForTile());

    return nullptr;
}

/**
 * Gets the track element at x, y, z that is the given track type and sequence.
 * @param x x units, not tiles.
 * @param y y units, not tiles.
 * @param z Base height.
 */
TileElement* map_get_track_element_at_of_type_seq(int32_t x, int32_t y, int32_t z, int32_t trackType, int32_t sequence)
{
    TileElement* tileElement = map_get_first_element_at(x >> 5, y >> 5);
    do
    {
        if (tileElement == nullptr)
            break;
        if (tileElement->GetType() != TILE_ELEMENT_TYPE_TRACK)
            continue;
        if (tileElement->base_height != z)
            continue;
        if (tileElement->AsTrack()->GetTrackType() != trackType)
            continue;
        if (tileElement->AsTrack()->GetSequenceIndex() != sequence)
            continue;

        return tileElement;
    } while (!(tileElement++)->IsLastForTile());

    return nullptr;
}

/**
 * Gets the track element at x, y, z that is the given track type and sequence.
 * @param x x units, not tiles.
 * @param y y units, not tiles.
 * @param z Base height.
 */
TileElement* map_get_track_element_at_of_type_from_ride(int32_t x, int32_t y, int32_t z, int32_t trackType, ride_id_t rideIndex)
{
    TileElement* tileElement = map_get_first_element_at(x >> 5, y >> 5);
    do
    {
        if (tileElement->GetType() != TILE_ELEMENT_TYPE_TRACK)
            continue;
        if (tileElement->base_height != z)
            continue;
        if (tileElement->AsTrack()->GetRideIndex() != rideIndex)
            continue;
        if (tileElement->AsTrack()->GetTrackType() != trackType)
            continue;

        return tileElement;
    } while (!(tileElement++)->IsLastForTile());

    return nullptr;
};

/**
 * Gets the track element at x, y, z that is the given track type and sequence.
 * @param x x units, not tiles.
 * @param y y units, not tiles.
 * @param z Base height.
 */
TileElement* map_get_track_element_at_from_ride(int32_t x, int32_t y, int32_t z, ride_id_t rideIndex)
{
    TileElement* tileElement = map_get_first_element_at(x >> 5, y >> 5);
    do
    {
        if (tileElement->GetType() != TILE_ELEMENT_TYPE_TRACK)
            continue;
        if (tileElement->base_height != z)
            continue;
        if (tileElement->AsTrack()->GetRideIndex() != rideIndex)
            continue;

        return tileElement;
    } while (!(tileElement++)->IsLastForTile());

    return nullptr;
};

/**
 * Gets the track element at x, y, z that is the given track type and sequence.
 * @param x x units, not tiles.
 * @param y y units, not tiles.
 * @param z Base height.
 * @param direction The direction (0 - 3).
 */
TileElement* map_get_track_element_at_with_direction_from_ride(
    int32_t x, int32_t y, int32_t z, int32_t direction, ride_id_t rideIndex)
{
    TileElement* tileElement = map_get_first_element_at(x >> 5, y >> 5);
    do
    {
        if (tileElement->GetType() != TILE_ELEMENT_TYPE_TRACK)
            continue;
        if (tileElement->base_height != z)
            continue;
        if (tileElement->AsTrack()->GetRideIndex() != rideIndex)
            continue;
        if (tileElement->GetDirection() != direction)
            continue;

        return tileElement;
    } while (!(tileElement++)->IsLastForTile());

    return nullptr;
};

void map_offset_with_rotation(int16_t* x, int16_t* y, int16_t offsetX, int16_t offsetY, uint8_t rotation)
{
    switch (rotation & 3)
    {
        case TILE_ELEMENT_DIRECTION_WEST:
            *x += offsetX;
            *y += offsetY;
            break;
        case TILE_ELEMENT_DIRECTION_NORTH:
            *x += offsetY;
            *y -= offsetX;
            break;
        case TILE_ELEMENT_DIRECTION_EAST:
            *x -= offsetX;
            *y -= offsetY;
            break;
        case TILE_ELEMENT_DIRECTION_SOUTH:
            *x -= offsetY;
            *y += offsetX;
            break;
    }
}

TileElement* map_get_wall_element_at(int32_t x, int32_t y, int32_t z, int32_t direction)
{
    TileElement* tileElement = map_get_first_element_at(x >> 5, y >> 5);
    do
    {
        if (tileElement->GetType() != TILE_ELEMENT_TYPE_WALL)
            continue;
        if (tileElement->base_height != z)
            continue;
        if (tileElement->GetDirection() != direction)
            continue;

        return tileElement;
    } while (!(tileElement++)->IsLastForTile());
    return nullptr;
}

uint16_t check_max_allowable_land_rights_for_tile(uint8_t x, uint8_t y, uint8_t base_z)
{
    TileElement* tileElement = map_get_first_element_at(x, y);
    uint16_t destOwnership = OWNERSHIP_OWNED;

    // Sometimes done deliberately.
    if (tileElement == nullptr)
    {
        return OWNERSHIP_OWNED;
    }

    do
    {
        int32_t type = tileElement->GetType();
        if (type == TILE_ELEMENT_TYPE_PATH
            || (type == TILE_ELEMENT_TYPE_ENTRANCE
                && tileElement->AsEntrance()->GetEntranceType() == ENTRANCE_TYPE_PARK_ENTRANCE))
        {
            destOwnership = OWNERSHIP_CONSTRUCTION_RIGHTS_OWNED;
            // Do not own construction rights if too high/below surface
            if (tileElement->base_height - 3 > base_z || tileElement->base_height < base_z)
            {
                destOwnership = OWNERSHIP_UNOWNED;
                break;
            }
        }
    } while (!(tileElement++)->IsLastForTile());

    return destOwnership;
}

void FixLandOwnershipTiles(std::initializer_list<TileCoordsXY> tiles)
{
    FixLandOwnershipTilesWithOwnership(tiles, OWNERSHIP_AVAILABLE);
}

void FixLandOwnershipTilesWithOwnership(std::initializer_list<TileCoordsXY> tiles, uint8_t ownership)
{
    TileElement* currentElement;
    for (const TileCoordsXY* tile = tiles.begin(); tile != tiles.end(); ++tile)
    {
        currentElement = map_get_surface_element_at((*tile).x, (*tile).y);
        currentElement->AsSurface()->SetOwnership(ownership);
        update_park_fences_around_tile({ (*tile).x * 32, (*tile).y * 32 });
    }
}<|MERGE_RESOLUTION|>--- conflicted
+++ resolved
@@ -2213,11 +2213,7 @@
         zLow = temp;
     }
 
-<<<<<<< HEAD
-    if (map_can_construct_at(x, y, zLow, zHigh, 0xFF))
-=======
-    if (gCheatsDisableClearanceChecks || map_can_construct_at(x, y, zLow, zHigh, { 0b1111, 0b1111 }))
->>>>>>> c68af628
+    if (map_can_construct_at(x, y, zLow, zHigh, { 0b1111, 0b1111 }))
     {
         if (tile_element->AsSurface()->HasTrackThatNeedsWater())
         {
@@ -2392,25 +2388,10 @@
         int32_t zLow = (tile->z_offset + maxHeight) / 8;
         int32_t zHigh = (tile->z_clearance / 8) + zLow;
 
-<<<<<<< HEAD
-        int32_t bx = tile->flags >> 12;
-        bx <<= rotation;
-        uint8_t bl = bx;
-        uint8_t bh = bl >> 4;
-        bl &= 0xF;
-        bl |= bh;
-        uint8_t F43887 = bl;
-
+        QuarterTile quarterTile = QuarterTile{ static_cast<uint8_t>(tile->flags >> 12), 0 }.Rotate(rotation);
         if (!map_can_construct_with_clear_at(
-                curTile.x, curTile.y, zLow, zHigh, &map_place_scenery_clear_func, bl, flags, &supportsCost,
+                curTile.x, curTile.y, zLow, zHigh, &map_place_scenery_clear_func, quarterTile, flags, &supportsCost,
                 CREATE_CROSSING_MODE_NONE))
-=======
-        QuarterTile quarterTile = QuarterTile{ static_cast<uint8_t>(tile->flags >> 12), 0 }.Rotate(rotation);
-        if (!gCheatsDisableClearanceChecks
-            && !map_can_construct_with_clear_at(
-                   curTile.x, curTile.y, zLow, zHigh, &map_place_scenery_clear_func, quarterTile, flags, &supportsCost,
-                   CREATE_CROSSING_MODE_NONE))
->>>>>>> c68af628
         {
             *ebx = MONEY32_UNDEFINED;
             return;
