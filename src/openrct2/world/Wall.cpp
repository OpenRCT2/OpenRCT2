/*****************************************************************************
 * Copyright (c) 2014-2019 OpenRCT2 developers
 *
 * For a complete list of all authors, please refer to contributors.md
 * Interested in contributing? Visit https://github.com/OpenRCT2/OpenRCT2
 *
 * OpenRCT2 is licensed under the GNU General Public License version 3.
 *****************************************************************************/

#include "Wall.h"

#include "../Cheats.h"
#include "../Game.h"
#include "../OpenRCT2.h"
#include "../common.h"
#include "../localisation/StringIds.h"
#include "../management/Finance.h"
#include "../network/network.h"
#include "../ride/RideGroupManager.h"
#include "../ride/Track.h"
#include "../ride/TrackData.h"
#include "Banner.h"
#include "LargeScenery.h"
#include "Map.h"
#include "MapAnimation.h"
#include "Park.h"
#include "Scenery.h"
#include "SmallScenery.h"
#include "Surface.h"
#include "Wall.h"

/**
<<<<<<< HEAD
 * Gets whether the given track type can have a wall placed on the edge of the given direction.
 * Some thin tracks for example are allowed to have walls either side of the track, but wider tracks can not.
 */
static bool TrackIsAllowedWallEdges(uint8_t rideType, uint8_t trackType, uint8_t trackSequence, uint8_t direction)
{
    if (!ride_type_has_flag(rideType, RIDE_TYPE_FLAG_TRACK_NO_WALLS))
    {
        if (ride_type_has_flag(rideType, RIDE_TYPE_FLAG_FLAT_RIDE))
        {
            if (FlatRideTrackSequenceElementAllowedWallEdges[trackType][trackSequence] & (1 << direction))
            {
                return true;
            }
        }
        else
        {
            if (TrackSequenceElementAllowedWallEdges[trackType][trackSequence] & (1 << direction))
            {
                return true;
            }
        }
    }
    return false;
}

/**
 *
 *  rct2: 0x006E5CBA
 */
static bool WallCheckObstructionWithTrack(
    rct_scenery_entry* wall, int32_t z0, int32_t edge, TileElement* trackElement, bool* wallAcrossTrack)
{
    int32_t trackType = trackElement->AsTrack()->GetTrackType();
    int32_t sequence = trackElement->AsTrack()->GetSequenceIndex();
    int32_t direction = (edge - trackElement->GetDirection()) & TILE_ELEMENT_DIRECTION_MASK;
    Ride* ride = get_ride(trackElement->AsTrack()->GetRideIndex());

    if (TrackIsAllowedWallEdges(ride->type, trackType, sequence, direction))
    {
        return true;
    }

    if (!(wall->wall.flags & WALL_SCENERY_IS_DOOR))
    {
        return false;
    }

    if (RideGroupManager::RideTypeHasRideGroups(ride->type))
    {
        auto rideGroup = RideGroupManager::GetRideGroup(ride->type, get_ride_entry(ride->subtype));
        if (!(rideGroup->Flags & RIDE_GROUP_FLAG_ALLOW_DOORS_ON_TRACK))
        {
            return false;
        }
    }
    else if (!(RideData4[ride->type].flags & RIDE_TYPE_FLAG4_ALLOW_DOORS_ON_TRACK))
    {
        return false;
    }

    *wallAcrossTrack = true;
    if (z0 & 1)
    {
        return false;
    }

    int32_t z;
    if (sequence == 0)
    {
        if (TrackSequenceProperties[trackType][0] & TRACK_SEQUENCE_FLAG_DISALLOW_DOORS)
        {
            return false;
        }

        if (TrackDefinitions[trackType].bank_start == 0)
        {
            if (!(TrackCoordinates[trackType].rotation_begin & 4))
            {
                direction = trackElement->GetDirectionWithOffset(2);
                if (direction == edge)
                {
                    const rct_preview_track* trackBlock = &TrackBlocks[trackType][sequence];
                    z = TrackCoordinates[trackType].z_begin;
                    z = trackElement->base_height + ((z - trackBlock->z) * 8);
                    if (z == z0)
                    {
                        return true;
                    }
                }
            }
        }
    }

    const rct_preview_track* trackBlock = &TrackBlocks[trackType][sequence + 1];
    if (trackBlock->index != 0xFF)
    {
        return false;
    }

    if (TrackDefinitions[trackType].bank_end != 0)
    {
        return false;
    }

    direction = TrackCoordinates[trackType].rotation_end;
    if (direction & 4)
    {
        return false;
    }

    direction = trackElement->GetDirection();
    if (direction != edge)
    {
        return false;
    }

    trackBlock = &TrackBlocks[trackType][sequence];
    z = TrackCoordinates[trackType].z_end;
    z = trackElement->base_height + ((z - trackBlock->z) * 8);
    return z == z0;
}

/**
 *
 *  rct2: 0x006E5C1A
 */
static bool WallCheckObstruction(
    rct_scenery_entry* wall, int32_t x, int32_t y, int32_t z0, int32_t z1, int32_t edge, bool* wallAcrossTrack)
{
    int32_t entryType, sequence;
    rct_scenery_entry* entry;
    rct_large_scenery_tile* tile;

    *wallAcrossTrack = false;
    gMapGroundFlags = ELEMENT_IS_ABOVE_GROUND;
    if (map_is_location_at_edge(x, y))
    {
        gGameCommandErrorText = STR_OFF_EDGE_OF_MAP;
        return false;
    }

    TileElement* tileElement = map_get_first_element_at(x / 32, y / 32);
    do
    {
        int32_t elementType = tileElement->GetType();
        if (elementType == TILE_ELEMENT_TYPE_SURFACE)
            continue;
        if (z0 >= tileElement->clearance_height)
            continue;
        if (z1 <= tileElement->base_height)
            continue;
        if (elementType == TILE_ELEMENT_TYPE_WALL)
        {
            int32_t direction = tileElement->GetDirection();
            if (edge == direction)
            {
                map_obstruction_set_error_text(tileElement);
                return false;
            }
            continue;
        }
        if ((tileElement->flags & 0x0F) == 0)
            continue;

        switch (elementType)
        {
            case TILE_ELEMENT_TYPE_ENTRANCE:
                map_obstruction_set_error_text(tileElement);
                return false;
            case TILE_ELEMENT_TYPE_PATH:
                if (tileElement->AsPath()->GetEdges() & (1 << edge))
                {
                    map_obstruction_set_error_text(tileElement);
                    return false;
                }
                break;
            case TILE_ELEMENT_TYPE_LARGE_SCENERY:
                entryType = tileElement->AsLargeScenery()->GetEntryIndex();
                sequence = tileElement->AsLargeScenery()->GetSequenceIndex();
                entry = get_large_scenery_entry(entryType);
                tile = &entry->large_scenery.tiles[sequence];
                {
                    int32_t direction = ((edge - tileElement->GetDirection()) & TILE_ELEMENT_DIRECTION_MASK) + 8;
                    if (!(tile->flags & (1 << direction)))
                    {
                        map_obstruction_set_error_text(tileElement);
                        return false;
                    }
                }
                break;
            case TILE_ELEMENT_TYPE_SMALL_SCENERY:
                entry = tileElement->AsSmallScenery()->GetEntry();
                if (scenery_small_entry_has_flag(entry, SMALL_SCENERY_FLAG_NO_WALLS))
                {
                    map_obstruction_set_error_text(tileElement);
                    return false;
                }
                break;
            case TILE_ELEMENT_TYPE_TRACK:
                if (!WallCheckObstructionWithTrack(wall, z0, edge, tileElement, wallAcrossTrack))
                {
                    return false;
                }
                break;
        }
    } while (!(tileElement++)->IsLastForTile());

    return true;
}

#pragma region Edge Slopes Table

// clang-format off
enum EDGE_SLOPE
{
    EDGE_SLOPE_ELEVATED     = (1 << 0), // 0x01
    EDGE_SLOPE_UPWARDS      = (1 << 6), // 0x40
    EDGE_SLOPE_DOWNWARDS    = (1 << 7), // 0x80

    EDGE_SLOPE_UPWARDS_ELEVATED     = EDGE_SLOPE_UPWARDS | EDGE_SLOPE_ELEVATED,
    EDGE_SLOPE_DOWNWARDS_ELEVATED   = EDGE_SLOPE_DOWNWARDS | EDGE_SLOPE_ELEVATED,
};

/** rct2: 0x009A3FEC */
static constexpr const uint8_t EdgeSlopes[][4] = {
//  Top right                        Bottom right                   Bottom left                       Top left
    { 0,                             0,                             0,                             0                             },
    { 0,                             EDGE_SLOPE_UPWARDS,            EDGE_SLOPE_DOWNWARDS,          0                             },
    { 0,                             0,                             EDGE_SLOPE_UPWARDS,            EDGE_SLOPE_DOWNWARDS          },
    { 0,                             EDGE_SLOPE_UPWARDS,            EDGE_SLOPE_ELEVATED,           EDGE_SLOPE_DOWNWARDS          },
    { EDGE_SLOPE_DOWNWARDS,          0,                             0,                             EDGE_SLOPE_UPWARDS            },
    { EDGE_SLOPE_DOWNWARDS,          EDGE_SLOPE_UPWARDS,            EDGE_SLOPE_DOWNWARDS,          EDGE_SLOPE_UPWARDS            },
    { EDGE_SLOPE_DOWNWARDS,          0,                             EDGE_SLOPE_UPWARDS,            EDGE_SLOPE_ELEVATED           },
    { EDGE_SLOPE_DOWNWARDS,          EDGE_SLOPE_UPWARDS,            EDGE_SLOPE_ELEVATED,           EDGE_SLOPE_ELEVATED           },
    { EDGE_SLOPE_UPWARDS,            EDGE_SLOPE_DOWNWARDS,          0,                             0                             },
    { EDGE_SLOPE_UPWARDS,            EDGE_SLOPE_ELEVATED,           EDGE_SLOPE_DOWNWARDS,          0                             },
    { EDGE_SLOPE_UPWARDS,            EDGE_SLOPE_DOWNWARDS,          EDGE_SLOPE_UPWARDS,            EDGE_SLOPE_DOWNWARDS          },
    { EDGE_SLOPE_UPWARDS,            EDGE_SLOPE_ELEVATED,           EDGE_SLOPE_ELEVATED,           EDGE_SLOPE_DOWNWARDS          },
    { EDGE_SLOPE_ELEVATED,           EDGE_SLOPE_DOWNWARDS,          0,                             EDGE_SLOPE_UPWARDS            },
    { EDGE_SLOPE_ELEVATED,           EDGE_SLOPE_ELEVATED,           EDGE_SLOPE_DOWNWARDS,          EDGE_SLOPE_UPWARDS            },
    { EDGE_SLOPE_ELEVATED,           EDGE_SLOPE_DOWNWARDS,          EDGE_SLOPE_UPWARDS,            EDGE_SLOPE_ELEVATED           },
    { EDGE_SLOPE_ELEVATED,           EDGE_SLOPE_ELEVATED,           EDGE_SLOPE_ELEVATED,           EDGE_SLOPE_ELEVATED           },
    { 0,                             0,                             0,                             0                             },
    { 0,                             0,                             0,                             0                             },
    { 0,                             0,                             0,                             0                             },
    { 0,                             0,                             0,                             0                             },
    { 0,                             0,                             0,                             0                             },
    { 0,                             0,                             0,                             0                             },
    { 0,                             0,                             0,                             0                             },
    { EDGE_SLOPE_DOWNWARDS,          EDGE_SLOPE_UPWARDS,            EDGE_SLOPE_UPWARDS_ELEVATED,   EDGE_SLOPE_DOWNWARDS_ELEVATED },
    { 0,                             0,                             0,                             0                             },
    { 0,                             0,                             0,                             0                             },
    { 0,                             0,                             0,                             0                             },
    { EDGE_SLOPE_UPWARDS,            EDGE_SLOPE_UPWARDS_ELEVATED,   EDGE_SLOPE_DOWNWARDS_ELEVATED, EDGE_SLOPE_DOWNWARDS          },
    { 0,                             0,                             0,                             0                             },
    { EDGE_SLOPE_UPWARDS_ELEVATED,   EDGE_SLOPE_DOWNWARDS_ELEVATED, EDGE_SLOPE_DOWNWARDS,          EDGE_SLOPE_UPWARDS            },
    { EDGE_SLOPE_DOWNWARDS_ELEVATED, EDGE_SLOPE_DOWNWARDS,          EDGE_SLOPE_UPWARDS,            EDGE_SLOPE_UPWARDS_ELEVATED   },
    { 0,                             0,                             0,                             0                             },
};
// clang-format on

#pragma endregion

static money32 WallPlace(
    uint8_t wallType, int16_t x, int16_t y, int16_t z, uint8_t edge, uint8_t primaryColour, uint8_t secondaryColour,
    uint8_t tertiaryColour, uint8_t flags)
{
    LocationXYZ16 position = { x, y, z };

    gCommandExpenditureType = RCT_EXPENDITURE_TYPE_LANDSCAPING;
    gCommandPosition.x = position.x + 16;
    gCommandPosition.y = position.y + 16;
    gCommandPosition.z = position.z;

    if (position.z == 0)
    {
        gCommandPosition.z = tile_element_height(position.x, position.y);
    }

    if (game_is_paused() && !gCheatsBuildInPauseMode)
    {
        gGameCommandErrorText = STR_CONSTRUCTION_NOT_POSSIBLE_WHILE_GAME_IS_PAUSED;
        return MONEY32_UNDEFINED;
    }

    if (!(gScreenFlags & SCREEN_FLAGS_SCENARIO_EDITOR) && !(flags & GAME_COMMAND_FLAG_PATH_SCENERY) && !gCheatsSandboxMode)
    {
        if (position.z == 0)
        {
            if (!map_is_location_in_park({ position.x, position.y }))
            {
                return MONEY32_UNDEFINED;
            }
        }
        else if (!map_is_location_owned(position.x, position.y, position.z))
        {
            return MONEY32_UNDEFINED;
        }
    }

    uint8_t edgeSlope = 0;
    if (position.z == 0)
    {
        TileElement* surfaceElement = map_get_surface_element_at({ position.x, position.y });
        if (surfaceElement == nullptr)
        {
            return MONEY32_UNDEFINED;
        }
        position.z = surfaceElement->base_height * 8;

        uint8_t slope = surfaceElement->AsSurface()->GetSlope();
        edgeSlope = EdgeSlopes[slope][edge & 3];
        if (edgeSlope & EDGE_SLOPE_ELEVATED)
        {
            position.z += 16;
            edgeSlope &= ~EDGE_SLOPE_ELEVATED;
        }
    }

    TileElement* surfaceElement = map_get_surface_element_at({ position.x, position.y });
    if (surfaceElement == nullptr)
    {
        return MONEY32_UNDEFINED;
    }

    if (surfaceElement->AsSurface()->GetWaterHeight() > 0)
    {
        uint16_t waterHeight = surfaceElement->AsSurface()->GetWaterHeight() * 16;

        if (position.z < waterHeight && !gCheatsDisableClearanceChecks)
        {
            gGameCommandErrorText = STR_CANT_BUILD_THIS_UNDERWATER;
            return MONEY32_UNDEFINED;
        }
    }

    if (position.z / 8 < surfaceElement->base_height && !gCheatsDisableClearanceChecks)
    {
        gGameCommandErrorText = STR_CAN_ONLY_BUILD_THIS_ABOVE_GROUND;
        return MONEY32_UNDEFINED;
    }

    if (!(edgeSlope & (EDGE_SLOPE_UPWARDS | EDGE_SLOPE_DOWNWARDS)))
    {
        uint8_t newEdge = (edge + 2) & 3;
        uint8_t newBaseHeight = surfaceElement->base_height;
        newBaseHeight += 2;
        if (surfaceElement->AsSurface()->GetSlope() & (1 << newEdge))
        {
            if (position.z / 8 < newBaseHeight)
            {
                gGameCommandErrorText = STR_CAN_ONLY_BUILD_THIS_ABOVE_GROUND;
                return MONEY32_UNDEFINED;
            }

            if (surfaceElement->AsSurface()->GetSlope() & TILE_ELEMENT_SLOPE_DOUBLE_HEIGHT)
            {
                newEdge = (newEdge - 1) & 3;

                if (surfaceElement->AsSurface()->GetSlope() & (1 << newEdge))
                {
                    newEdge = (newEdge + 2) & 3;
                    if (surfaceElement->AsSurface()->GetSlope() & (1 << newEdge))
                    {
                        newBaseHeight += 2;
                        if (position.z / 8 < newBaseHeight)
                        {
                            gGameCommandErrorText = STR_CAN_ONLY_BUILD_THIS_ABOVE_GROUND;
                            return MONEY32_UNDEFINED;
                        }
                        newBaseHeight -= 2;
                    }
                }
            }
        }

        newEdge = (edge + 3) & 3;
        if (surfaceElement->AsSurface()->GetSlope() & (1 << newEdge))
        {
            if (position.z / 8 < newBaseHeight)
            {
                gGameCommandErrorText = STR_CAN_ONLY_BUILD_THIS_ABOVE_GROUND;
                return MONEY32_UNDEFINED;
            }

            if (surfaceElement->AsSurface()->GetSlope() & TILE_ELEMENT_SLOPE_DOUBLE_HEIGHT)
            {
                newEdge = (newEdge - 1) & 3;

                if (surfaceElement->AsSurface()->GetSlope() & (1 << newEdge))
                {
                    newEdge = (newEdge + 2) & 3;
                    if (surfaceElement->AsSurface()->GetSlope() & (1 << newEdge))
                    {
                        newBaseHeight += 2;
                        if (position.z / 8 < newBaseHeight)
                        {
                            gGameCommandErrorText = STR_CAN_ONLY_BUILD_THIS_ABOVE_GROUND;
                            return MONEY32_UNDEFINED;
                        }
                    }
                }
            }
        }
    }
    BannerIndex bannerIndex = BANNER_INDEX_NULL;
    rct_scenery_entry* wallEntry = get_wall_entry(wallType);

    if (wallEntry == nullptr)
    {
        return MONEY32_UNDEFINED;
    }

    if (wallEntry->wall.scrolling_mode != SCROLLING_MODE_NONE)
    {
        bannerIndex = create_new_banner(flags);

        if (bannerIndex == 0xFF)
        {
            return MONEY32_UNDEFINED;
        }

        rct_banner* banner = &gBanners[bannerIndex];
        if (flags & GAME_COMMAND_FLAG_APPLY)
        {
            banner->flags |= BANNER_FLAG_IS_WALL;
            banner->type = 0;
            banner->x = position.x / 32;
            banner->y = position.y / 32;

            ride_id_t rideIndex = banner_get_closest_ride_index(position.x, position.y, position.z);
            if (rideIndex != RIDE_ID_NULL)
            {
                banner->ride_index = rideIndex;
                banner->flags |= BANNER_FLAG_LINKED_TO_RIDE;
            }
        }
    }

    uint8_t clearanceHeight = position.z / 8;
    if (edgeSlope & (EDGE_SLOPE_UPWARDS | EDGE_SLOPE_DOWNWARDS))
    {
        if (wallEntry->wall.flags & WALL_SCENERY_CANT_BUILD_ON_SLOPE)
        {
            gGameCommandErrorText = STR_ERR_UNABLE_TO_BUILD_THIS_ON_SLOPE;
            return MONEY32_UNDEFINED;
        }
        clearanceHeight += 2;
    }
    clearanceHeight += wallEntry->wall.height;

    bool wallAcrossTrack = false;
    if (!(flags & GAME_COMMAND_FLAG_PATH_SCENERY) && !gCheatsDisableClearanceChecks)
    {
        if (!WallCheckObstruction(wallEntry, position.x, position.y, position.z / 8, clearanceHeight, edge, &wallAcrossTrack))
        {
            return MONEY32_UNDEFINED;
        }
    }

    if (!map_check_free_elements_and_reorganise(1))
    {
        return MONEY32_UNDEFINED;
    }

    if (flags & GAME_COMMAND_FLAG_APPLY)
    {
        if (gGameCommandNestLevel == 1 && !(flags & GAME_COMMAND_FLAG_GHOST))
        {
            LocationXYZ16 coord;
            coord.x = position.x + 16;
            coord.y = position.y + 16;
            coord.z = tile_element_height(coord.x, coord.y);
            network_set_player_last_action_coord(network_get_player_index(game_command_playerid), coord);
        }

        TileElement* tileElement = tile_element_insert(position.x / 32, position.y / 32, position.z / 8, 0);
        assert(tileElement != nullptr);

        map_animation_create(MAP_ANIMATION_TYPE_WALL, position.x, position.y, position.z / 8);

        tileElement->clearance_height = clearanceHeight;
        tileElement->SetType(TILE_ELEMENT_TYPE_WALL);
        tileElement->SetDirection(edge);
        // TODO: Normalise the edge slope code.
        tileElement->AsWall()->SetSlope(edgeSlope >> 6);

        tileElement->AsWall()->SetPrimaryColour(primaryColour);
        tileElement->AsWall()->SetSecondaryColour(secondaryColour);

        if (wallAcrossTrack)
        {
            tileElement->AsWall()->SetAcrossTrack(true);
        }

        tileElement->AsWall()->SetEntryIndex(wallType);
        if (bannerIndex != 0xFF)
        {
            tileElement->AsWall()->SetBannerIndex(bannerIndex);
        }

        if (wallEntry->wall.flags & WALL_SCENERY_HAS_TERNARY_COLOUR)
        {
            tileElement->AsWall()->SetTertiaryColour(tertiaryColour);
        }

        if (flags & GAME_COMMAND_FLAG_GHOST)
        {
            tileElement->SetGhost(true);
        }

        gSceneryTileElement = tileElement;
        map_invalidate_tile_zoom1(position.x, position.y, tileElement->base_height * 8, tileElement->base_height * 8 + 72);
    }

    if (gParkFlags & PARK_FLAGS_NO_MONEY)
    {
        return 0;
    }
    else
    {
        return wallEntry->wall.price;
    }
}

static money32 WallSetColour(
    int16_t x, int16_t y, uint8_t baseHeight, uint8_t direction, uint8_t primaryColour, uint8_t secondaryColour,
    uint8_t tertiaryColour, uint8_t flags)
{
    gCommandExpenditureType = RCT_EXPENDITURE_TYPE_LANDSCAPING;
    int32_t z = baseHeight * 8;

    gCommandPosition.x = x + 16;
    gCommandPosition.y = y + 16;
    gCommandPosition.z = z;

    if (!(gScreenFlags & SCREEN_FLAGS_SCENARIO_EDITOR) && !map_is_location_in_park({ x, y }) && !gCheatsSandboxMode)
    {
        return MONEY32_UNDEFINED;
    }

    auto wallElement = map_get_wall_element_at(x, y, baseHeight, direction);
    if (wallElement == nullptr)
    {
        return 0;
    }

    if ((flags & GAME_COMMAND_FLAG_GHOST) && !(wallElement->IsGhost()))
    {
        return 0;
    }

    if (flags & GAME_COMMAND_FLAG_APPLY)
    {
        rct_scenery_entry* scenery_entry = wallElement->GetEntry();
        wallElement->SetPrimaryColour(primaryColour);
        wallElement->SetSecondaryColour(secondaryColour);

        if (scenery_entry->wall.flags & WALL_SCENERY_HAS_TERNARY_COLOUR)
        {
            wallElement->SetTertiaryColour(tertiaryColour);
        }
        map_invalidate_tile_zoom1(x, y, z, z + 72);
    }

    return 0;
}

/**
=======
>>>>>>> 8632eb72
 *
 *  rct2: 0x006E588E
 */
void wall_remove_at(int32_t x, int32_t y, int32_t z0, int32_t z1)
{
    TileElement* tileElement;

    z0 /= 8;
    z1 /= 8;
repeat:
    tileElement = map_get_first_element_at(x >> 5, y >> 5);
    do
    {
        if (tileElement->GetType() != TILE_ELEMENT_TYPE_WALL)
            continue;
        if (z0 >= tileElement->clearance_height)
            continue;
        if (z1 <= tileElement->base_height)
            continue;

        tile_element_remove_banner_entry(tileElement);
        map_invalidate_tile_zoom1(x, y, tileElement->base_height * 8, tileElement->base_height * 8 + 72);
        tile_element_remove(tileElement);
        goto repeat;
    } while (!(tileElement++)->IsLastForTile());
}

/**
 *
 *  rct2: 0x006E57E6
 */
void wall_remove_at_z(int32_t x, int32_t y, int32_t z)
{
    wall_remove_at(x, y, z, z + 48);
}

/**
 *
 *  rct2: 0x006E5935
 */
void wall_remove_intersecting_walls(int32_t x, int32_t y, int32_t z0, int32_t z1, int32_t direction)
{
    TileElement* tileElement;

    tileElement = map_get_first_element_at(x >> 5, y >> 5);
    do
    {
        if (tileElement->GetType() != TILE_ELEMENT_TYPE_WALL)
            continue;

        if (tileElement->clearance_height <= z0 || tileElement->base_height >= z1)
            continue;

        if (direction != tileElement->GetDirection())
            continue;

        tile_element_remove_banner_entry(tileElement);
        map_invalidate_tile_zoom1(x, y, tileElement->base_height * 8, tileElement->base_height * 8 + 72);
        tile_element_remove(tileElement);
        tileElement--;
    } while (!(tileElement++)->IsLastForTile());
}

uint8_t WallElement::GetSlope() const
{
    return (type & TILE_ELEMENT_QUADRANT_MASK) >> 6;
}

void WallElement::SetSlope(uint8_t newSlope)
{
    type &= ~TILE_ELEMENT_QUADRANT_MASK;
    type |= (newSlope << 6);
}

colour_t WallElement::GetPrimaryColour() const
{
    return colour_1 & TILE_ELEMENT_COLOUR_MASK;
}

colour_t WallElement::GetSecondaryColour() const
{
    uint8_t secondaryColour = (colour_1 & ~TILE_ELEMENT_COLOUR_MASK) >> 5;
    secondaryColour |= (flags & 0x60) >> 2;
    return secondaryColour;
}

colour_t WallElement::GetTertiaryColour() const
{
    return colour_3 & TILE_ELEMENT_COLOUR_MASK;
}

void WallElement::SetPrimaryColour(colour_t newColour)
{
    assert(newColour <= 31);
    colour_1 &= ~TILE_ELEMENT_COLOUR_MASK;
    colour_1 |= newColour;
}

void WallElement::SetSecondaryColour(colour_t newColour)
{
    colour_1 &= TILE_ELEMENT_COLOUR_MASK;
    colour_1 |= (newColour & 0x7) << 5;
    flags &= ~0x60;
    flags |= (newColour & 0x18) << 2;
}

void WallElement::SetTertiaryColour(colour_t newColour)
{
    assert(newColour <= 31);
    colour_3 &= ~TILE_ELEMENT_COLOUR_MASK;
    colour_3 |= newColour;
}

uint8_t WallElement::GetAnimationFrame() const
{
    return (animation >> 3) & 0xF;
}

void WallElement::SetAnimationFrame(uint8_t frameNum)
{
    animation &= WALL_ANIMATION_FLAG_ALL_FLAGS;
    animation |= (frameNum & 0xF) << 3;
}

uint8_t WallElement::GetEntryIndex() const
{
    return entryIndex;
}

rct_scenery_entry* WallElement::GetEntry() const
{
    return get_wall_entry(entryIndex);
}

void WallElement::SetEntryIndex(uint8_t newIndex)
{
    entryIndex = newIndex;
}

BannerIndex WallElement::GetBannerIndex() const
{
    return banner_index;
}

void WallElement::SetBannerIndex(BannerIndex newIndex)
{
    banner_index = newIndex;
}

bool WallElement::IsAcrossTrack() const
{
    return (animation & WALL_ANIMATION_FLAG_ACROSS_TRACK) != 0;
}

void WallElement::SetAcrossTrack(bool acrossTrack)
{
    animation &= ~WALL_ANIMATION_FLAG_ACROSS_TRACK;
    if (acrossTrack)
        animation |= WALL_ANIMATION_FLAG_ACROSS_TRACK;
}

bool WallElement::AnimationIsBackwards() const
{
    return (animation & WALL_ANIMATION_FLAG_DIRECTION_BACKWARD) != 0;
}

void WallElement::SetAnimationIsBackwards(bool isBackwards)
{
    animation &= ~WALL_ANIMATION_FLAG_DIRECTION_BACKWARD;
    if (isBackwards)
        animation |= WALL_ANIMATION_FLAG_DIRECTION_BACKWARD;
}

void WallElement::SetRawRCT1Data(uint32_t rawData)
{
    colour_3 = rawData & 0xFF;
    colour_1 = (rawData >> 8) & 0xFF;
    animation = (rawData >> 16) & 0xFF;
}<|MERGE_RESOLUTION|>--- conflicted
+++ resolved
@@ -30,578 +30,6 @@
 #include "Wall.h"
 
 /**
-<<<<<<< HEAD
- * Gets whether the given track type can have a wall placed on the edge of the given direction.
- * Some thin tracks for example are allowed to have walls either side of the track, but wider tracks can not.
- */
-static bool TrackIsAllowedWallEdges(uint8_t rideType, uint8_t trackType, uint8_t trackSequence, uint8_t direction)
-{
-    if (!ride_type_has_flag(rideType, RIDE_TYPE_FLAG_TRACK_NO_WALLS))
-    {
-        if (ride_type_has_flag(rideType, RIDE_TYPE_FLAG_FLAT_RIDE))
-        {
-            if (FlatRideTrackSequenceElementAllowedWallEdges[trackType][trackSequence] & (1 << direction))
-            {
-                return true;
-            }
-        }
-        else
-        {
-            if (TrackSequenceElementAllowedWallEdges[trackType][trackSequence] & (1 << direction))
-            {
-                return true;
-            }
-        }
-    }
-    return false;
-}
-
-/**
- *
- *  rct2: 0x006E5CBA
- */
-static bool WallCheckObstructionWithTrack(
-    rct_scenery_entry* wall, int32_t z0, int32_t edge, TileElement* trackElement, bool* wallAcrossTrack)
-{
-    int32_t trackType = trackElement->AsTrack()->GetTrackType();
-    int32_t sequence = trackElement->AsTrack()->GetSequenceIndex();
-    int32_t direction = (edge - trackElement->GetDirection()) & TILE_ELEMENT_DIRECTION_MASK;
-    Ride* ride = get_ride(trackElement->AsTrack()->GetRideIndex());
-
-    if (TrackIsAllowedWallEdges(ride->type, trackType, sequence, direction))
-    {
-        return true;
-    }
-
-    if (!(wall->wall.flags & WALL_SCENERY_IS_DOOR))
-    {
-        return false;
-    }
-
-    if (RideGroupManager::RideTypeHasRideGroups(ride->type))
-    {
-        auto rideGroup = RideGroupManager::GetRideGroup(ride->type, get_ride_entry(ride->subtype));
-        if (!(rideGroup->Flags & RIDE_GROUP_FLAG_ALLOW_DOORS_ON_TRACK))
-        {
-            return false;
-        }
-    }
-    else if (!(RideData4[ride->type].flags & RIDE_TYPE_FLAG4_ALLOW_DOORS_ON_TRACK))
-    {
-        return false;
-    }
-
-    *wallAcrossTrack = true;
-    if (z0 & 1)
-    {
-        return false;
-    }
-
-    int32_t z;
-    if (sequence == 0)
-    {
-        if (TrackSequenceProperties[trackType][0] & TRACK_SEQUENCE_FLAG_DISALLOW_DOORS)
-        {
-            return false;
-        }
-
-        if (TrackDefinitions[trackType].bank_start == 0)
-        {
-            if (!(TrackCoordinates[trackType].rotation_begin & 4))
-            {
-                direction = trackElement->GetDirectionWithOffset(2);
-                if (direction == edge)
-                {
-                    const rct_preview_track* trackBlock = &TrackBlocks[trackType][sequence];
-                    z = TrackCoordinates[trackType].z_begin;
-                    z = trackElement->base_height + ((z - trackBlock->z) * 8);
-                    if (z == z0)
-                    {
-                        return true;
-                    }
-                }
-            }
-        }
-    }
-
-    const rct_preview_track* trackBlock = &TrackBlocks[trackType][sequence + 1];
-    if (trackBlock->index != 0xFF)
-    {
-        return false;
-    }
-
-    if (TrackDefinitions[trackType].bank_end != 0)
-    {
-        return false;
-    }
-
-    direction = TrackCoordinates[trackType].rotation_end;
-    if (direction & 4)
-    {
-        return false;
-    }
-
-    direction = trackElement->GetDirection();
-    if (direction != edge)
-    {
-        return false;
-    }
-
-    trackBlock = &TrackBlocks[trackType][sequence];
-    z = TrackCoordinates[trackType].z_end;
-    z = trackElement->base_height + ((z - trackBlock->z) * 8);
-    return z == z0;
-}
-
-/**
- *
- *  rct2: 0x006E5C1A
- */
-static bool WallCheckObstruction(
-    rct_scenery_entry* wall, int32_t x, int32_t y, int32_t z0, int32_t z1, int32_t edge, bool* wallAcrossTrack)
-{
-    int32_t entryType, sequence;
-    rct_scenery_entry* entry;
-    rct_large_scenery_tile* tile;
-
-    *wallAcrossTrack = false;
-    gMapGroundFlags = ELEMENT_IS_ABOVE_GROUND;
-    if (map_is_location_at_edge(x, y))
-    {
-        gGameCommandErrorText = STR_OFF_EDGE_OF_MAP;
-        return false;
-    }
-
-    TileElement* tileElement = map_get_first_element_at(x / 32, y / 32);
-    do
-    {
-        int32_t elementType = tileElement->GetType();
-        if (elementType == TILE_ELEMENT_TYPE_SURFACE)
-            continue;
-        if (z0 >= tileElement->clearance_height)
-            continue;
-        if (z1 <= tileElement->base_height)
-            continue;
-        if (elementType == TILE_ELEMENT_TYPE_WALL)
-        {
-            int32_t direction = tileElement->GetDirection();
-            if (edge == direction)
-            {
-                map_obstruction_set_error_text(tileElement);
-                return false;
-            }
-            continue;
-        }
-        if ((tileElement->flags & 0x0F) == 0)
-            continue;
-
-        switch (elementType)
-        {
-            case TILE_ELEMENT_TYPE_ENTRANCE:
-                map_obstruction_set_error_text(tileElement);
-                return false;
-            case TILE_ELEMENT_TYPE_PATH:
-                if (tileElement->AsPath()->GetEdges() & (1 << edge))
-                {
-                    map_obstruction_set_error_text(tileElement);
-                    return false;
-                }
-                break;
-            case TILE_ELEMENT_TYPE_LARGE_SCENERY:
-                entryType = tileElement->AsLargeScenery()->GetEntryIndex();
-                sequence = tileElement->AsLargeScenery()->GetSequenceIndex();
-                entry = get_large_scenery_entry(entryType);
-                tile = &entry->large_scenery.tiles[sequence];
-                {
-                    int32_t direction = ((edge - tileElement->GetDirection()) & TILE_ELEMENT_DIRECTION_MASK) + 8;
-                    if (!(tile->flags & (1 << direction)))
-                    {
-                        map_obstruction_set_error_text(tileElement);
-                        return false;
-                    }
-                }
-                break;
-            case TILE_ELEMENT_TYPE_SMALL_SCENERY:
-                entry = tileElement->AsSmallScenery()->GetEntry();
-                if (scenery_small_entry_has_flag(entry, SMALL_SCENERY_FLAG_NO_WALLS))
-                {
-                    map_obstruction_set_error_text(tileElement);
-                    return false;
-                }
-                break;
-            case TILE_ELEMENT_TYPE_TRACK:
-                if (!WallCheckObstructionWithTrack(wall, z0, edge, tileElement, wallAcrossTrack))
-                {
-                    return false;
-                }
-                break;
-        }
-    } while (!(tileElement++)->IsLastForTile());
-
-    return true;
-}
-
-#pragma region Edge Slopes Table
-
-// clang-format off
-enum EDGE_SLOPE
-{
-    EDGE_SLOPE_ELEVATED     = (1 << 0), // 0x01
-    EDGE_SLOPE_UPWARDS      = (1 << 6), // 0x40
-    EDGE_SLOPE_DOWNWARDS    = (1 << 7), // 0x80
-
-    EDGE_SLOPE_UPWARDS_ELEVATED     = EDGE_SLOPE_UPWARDS | EDGE_SLOPE_ELEVATED,
-    EDGE_SLOPE_DOWNWARDS_ELEVATED   = EDGE_SLOPE_DOWNWARDS | EDGE_SLOPE_ELEVATED,
-};
-
-/** rct2: 0x009A3FEC */
-static constexpr const uint8_t EdgeSlopes[][4] = {
-//  Top right                        Bottom right                   Bottom left                       Top left
-    { 0,                             0,                             0,                             0                             },
-    { 0,                             EDGE_SLOPE_UPWARDS,            EDGE_SLOPE_DOWNWARDS,          0                             },
-    { 0,                             0,                             EDGE_SLOPE_UPWARDS,            EDGE_SLOPE_DOWNWARDS          },
-    { 0,                             EDGE_SLOPE_UPWARDS,            EDGE_SLOPE_ELEVATED,           EDGE_SLOPE_DOWNWARDS          },
-    { EDGE_SLOPE_DOWNWARDS,          0,                             0,                             EDGE_SLOPE_UPWARDS            },
-    { EDGE_SLOPE_DOWNWARDS,          EDGE_SLOPE_UPWARDS,            EDGE_SLOPE_DOWNWARDS,          EDGE_SLOPE_UPWARDS            },
-    { EDGE_SLOPE_DOWNWARDS,          0,                             EDGE_SLOPE_UPWARDS,            EDGE_SLOPE_ELEVATED           },
-    { EDGE_SLOPE_DOWNWARDS,          EDGE_SLOPE_UPWARDS,            EDGE_SLOPE_ELEVATED,           EDGE_SLOPE_ELEVATED           },
-    { EDGE_SLOPE_UPWARDS,            EDGE_SLOPE_DOWNWARDS,          0,                             0                             },
-    { EDGE_SLOPE_UPWARDS,            EDGE_SLOPE_ELEVATED,           EDGE_SLOPE_DOWNWARDS,          0                             },
-    { EDGE_SLOPE_UPWARDS,            EDGE_SLOPE_DOWNWARDS,          EDGE_SLOPE_UPWARDS,            EDGE_SLOPE_DOWNWARDS          },
-    { EDGE_SLOPE_UPWARDS,            EDGE_SLOPE_ELEVATED,           EDGE_SLOPE_ELEVATED,           EDGE_SLOPE_DOWNWARDS          },
-    { EDGE_SLOPE_ELEVATED,           EDGE_SLOPE_DOWNWARDS,          0,                             EDGE_SLOPE_UPWARDS            },
-    { EDGE_SLOPE_ELEVATED,           EDGE_SLOPE_ELEVATED,           EDGE_SLOPE_DOWNWARDS,          EDGE_SLOPE_UPWARDS            },
-    { EDGE_SLOPE_ELEVATED,           EDGE_SLOPE_DOWNWARDS,          EDGE_SLOPE_UPWARDS,            EDGE_SLOPE_ELEVATED           },
-    { EDGE_SLOPE_ELEVATED,           EDGE_SLOPE_ELEVATED,           EDGE_SLOPE_ELEVATED,           EDGE_SLOPE_ELEVATED           },
-    { 0,                             0,                             0,                             0                             },
-    { 0,                             0,                             0,                             0                             },
-    { 0,                             0,                             0,                             0                             },
-    { 0,                             0,                             0,                             0                             },
-    { 0,                             0,                             0,                             0                             },
-    { 0,                             0,                             0,                             0                             },
-    { 0,                             0,                             0,                             0                             },
-    { EDGE_SLOPE_DOWNWARDS,          EDGE_SLOPE_UPWARDS,            EDGE_SLOPE_UPWARDS_ELEVATED,   EDGE_SLOPE_DOWNWARDS_ELEVATED },
-    { 0,                             0,                             0,                             0                             },
-    { 0,                             0,                             0,                             0                             },
-    { 0,                             0,                             0,                             0                             },
-    { EDGE_SLOPE_UPWARDS,            EDGE_SLOPE_UPWARDS_ELEVATED,   EDGE_SLOPE_DOWNWARDS_ELEVATED, EDGE_SLOPE_DOWNWARDS          },
-    { 0,                             0,                             0,                             0                             },
-    { EDGE_SLOPE_UPWARDS_ELEVATED,   EDGE_SLOPE_DOWNWARDS_ELEVATED, EDGE_SLOPE_DOWNWARDS,          EDGE_SLOPE_UPWARDS            },
-    { EDGE_SLOPE_DOWNWARDS_ELEVATED, EDGE_SLOPE_DOWNWARDS,          EDGE_SLOPE_UPWARDS,            EDGE_SLOPE_UPWARDS_ELEVATED   },
-    { 0,                             0,                             0,                             0                             },
-};
-// clang-format on
-
-#pragma endregion
-
-static money32 WallPlace(
-    uint8_t wallType, int16_t x, int16_t y, int16_t z, uint8_t edge, uint8_t primaryColour, uint8_t secondaryColour,
-    uint8_t tertiaryColour, uint8_t flags)
-{
-    LocationXYZ16 position = { x, y, z };
-
-    gCommandExpenditureType = RCT_EXPENDITURE_TYPE_LANDSCAPING;
-    gCommandPosition.x = position.x + 16;
-    gCommandPosition.y = position.y + 16;
-    gCommandPosition.z = position.z;
-
-    if (position.z == 0)
-    {
-        gCommandPosition.z = tile_element_height(position.x, position.y);
-    }
-
-    if (game_is_paused() && !gCheatsBuildInPauseMode)
-    {
-        gGameCommandErrorText = STR_CONSTRUCTION_NOT_POSSIBLE_WHILE_GAME_IS_PAUSED;
-        return MONEY32_UNDEFINED;
-    }
-
-    if (!(gScreenFlags & SCREEN_FLAGS_SCENARIO_EDITOR) && !(flags & GAME_COMMAND_FLAG_PATH_SCENERY) && !gCheatsSandboxMode)
-    {
-        if (position.z == 0)
-        {
-            if (!map_is_location_in_park({ position.x, position.y }))
-            {
-                return MONEY32_UNDEFINED;
-            }
-        }
-        else if (!map_is_location_owned(position.x, position.y, position.z))
-        {
-            return MONEY32_UNDEFINED;
-        }
-    }
-
-    uint8_t edgeSlope = 0;
-    if (position.z == 0)
-    {
-        TileElement* surfaceElement = map_get_surface_element_at({ position.x, position.y });
-        if (surfaceElement == nullptr)
-        {
-            return MONEY32_UNDEFINED;
-        }
-        position.z = surfaceElement->base_height * 8;
-
-        uint8_t slope = surfaceElement->AsSurface()->GetSlope();
-        edgeSlope = EdgeSlopes[slope][edge & 3];
-        if (edgeSlope & EDGE_SLOPE_ELEVATED)
-        {
-            position.z += 16;
-            edgeSlope &= ~EDGE_SLOPE_ELEVATED;
-        }
-    }
-
-    TileElement* surfaceElement = map_get_surface_element_at({ position.x, position.y });
-    if (surfaceElement == nullptr)
-    {
-        return MONEY32_UNDEFINED;
-    }
-
-    if (surfaceElement->AsSurface()->GetWaterHeight() > 0)
-    {
-        uint16_t waterHeight = surfaceElement->AsSurface()->GetWaterHeight() * 16;
-
-        if (position.z < waterHeight && !gCheatsDisableClearanceChecks)
-        {
-            gGameCommandErrorText = STR_CANT_BUILD_THIS_UNDERWATER;
-            return MONEY32_UNDEFINED;
-        }
-    }
-
-    if (position.z / 8 < surfaceElement->base_height && !gCheatsDisableClearanceChecks)
-    {
-        gGameCommandErrorText = STR_CAN_ONLY_BUILD_THIS_ABOVE_GROUND;
-        return MONEY32_UNDEFINED;
-    }
-
-    if (!(edgeSlope & (EDGE_SLOPE_UPWARDS | EDGE_SLOPE_DOWNWARDS)))
-    {
-        uint8_t newEdge = (edge + 2) & 3;
-        uint8_t newBaseHeight = surfaceElement->base_height;
-        newBaseHeight += 2;
-        if (surfaceElement->AsSurface()->GetSlope() & (1 << newEdge))
-        {
-            if (position.z / 8 < newBaseHeight)
-            {
-                gGameCommandErrorText = STR_CAN_ONLY_BUILD_THIS_ABOVE_GROUND;
-                return MONEY32_UNDEFINED;
-            }
-
-            if (surfaceElement->AsSurface()->GetSlope() & TILE_ELEMENT_SLOPE_DOUBLE_HEIGHT)
-            {
-                newEdge = (newEdge - 1) & 3;
-
-                if (surfaceElement->AsSurface()->GetSlope() & (1 << newEdge))
-                {
-                    newEdge = (newEdge + 2) & 3;
-                    if (surfaceElement->AsSurface()->GetSlope() & (1 << newEdge))
-                    {
-                        newBaseHeight += 2;
-                        if (position.z / 8 < newBaseHeight)
-                        {
-                            gGameCommandErrorText = STR_CAN_ONLY_BUILD_THIS_ABOVE_GROUND;
-                            return MONEY32_UNDEFINED;
-                        }
-                        newBaseHeight -= 2;
-                    }
-                }
-            }
-        }
-
-        newEdge = (edge + 3) & 3;
-        if (surfaceElement->AsSurface()->GetSlope() & (1 << newEdge))
-        {
-            if (position.z / 8 < newBaseHeight)
-            {
-                gGameCommandErrorText = STR_CAN_ONLY_BUILD_THIS_ABOVE_GROUND;
-                return MONEY32_UNDEFINED;
-            }
-
-            if (surfaceElement->AsSurface()->GetSlope() & TILE_ELEMENT_SLOPE_DOUBLE_HEIGHT)
-            {
-                newEdge = (newEdge - 1) & 3;
-
-                if (surfaceElement->AsSurface()->GetSlope() & (1 << newEdge))
-                {
-                    newEdge = (newEdge + 2) & 3;
-                    if (surfaceElement->AsSurface()->GetSlope() & (1 << newEdge))
-                    {
-                        newBaseHeight += 2;
-                        if (position.z / 8 < newBaseHeight)
-                        {
-                            gGameCommandErrorText = STR_CAN_ONLY_BUILD_THIS_ABOVE_GROUND;
-                            return MONEY32_UNDEFINED;
-                        }
-                    }
-                }
-            }
-        }
-    }
-    BannerIndex bannerIndex = BANNER_INDEX_NULL;
-    rct_scenery_entry* wallEntry = get_wall_entry(wallType);
-
-    if (wallEntry == nullptr)
-    {
-        return MONEY32_UNDEFINED;
-    }
-
-    if (wallEntry->wall.scrolling_mode != SCROLLING_MODE_NONE)
-    {
-        bannerIndex = create_new_banner(flags);
-
-        if (bannerIndex == 0xFF)
-        {
-            return MONEY32_UNDEFINED;
-        }
-
-        rct_banner* banner = &gBanners[bannerIndex];
-        if (flags & GAME_COMMAND_FLAG_APPLY)
-        {
-            banner->flags |= BANNER_FLAG_IS_WALL;
-            banner->type = 0;
-            banner->x = position.x / 32;
-            banner->y = position.y / 32;
-
-            ride_id_t rideIndex = banner_get_closest_ride_index(position.x, position.y, position.z);
-            if (rideIndex != RIDE_ID_NULL)
-            {
-                banner->ride_index = rideIndex;
-                banner->flags |= BANNER_FLAG_LINKED_TO_RIDE;
-            }
-        }
-    }
-
-    uint8_t clearanceHeight = position.z / 8;
-    if (edgeSlope & (EDGE_SLOPE_UPWARDS | EDGE_SLOPE_DOWNWARDS))
-    {
-        if (wallEntry->wall.flags & WALL_SCENERY_CANT_BUILD_ON_SLOPE)
-        {
-            gGameCommandErrorText = STR_ERR_UNABLE_TO_BUILD_THIS_ON_SLOPE;
-            return MONEY32_UNDEFINED;
-        }
-        clearanceHeight += 2;
-    }
-    clearanceHeight += wallEntry->wall.height;
-
-    bool wallAcrossTrack = false;
-    if (!(flags & GAME_COMMAND_FLAG_PATH_SCENERY) && !gCheatsDisableClearanceChecks)
-    {
-        if (!WallCheckObstruction(wallEntry, position.x, position.y, position.z / 8, clearanceHeight, edge, &wallAcrossTrack))
-        {
-            return MONEY32_UNDEFINED;
-        }
-    }
-
-    if (!map_check_free_elements_and_reorganise(1))
-    {
-        return MONEY32_UNDEFINED;
-    }
-
-    if (flags & GAME_COMMAND_FLAG_APPLY)
-    {
-        if (gGameCommandNestLevel == 1 && !(flags & GAME_COMMAND_FLAG_GHOST))
-        {
-            LocationXYZ16 coord;
-            coord.x = position.x + 16;
-            coord.y = position.y + 16;
-            coord.z = tile_element_height(coord.x, coord.y);
-            network_set_player_last_action_coord(network_get_player_index(game_command_playerid), coord);
-        }
-
-        TileElement* tileElement = tile_element_insert(position.x / 32, position.y / 32, position.z / 8, 0);
-        assert(tileElement != nullptr);
-
-        map_animation_create(MAP_ANIMATION_TYPE_WALL, position.x, position.y, position.z / 8);
-
-        tileElement->clearance_height = clearanceHeight;
-        tileElement->SetType(TILE_ELEMENT_TYPE_WALL);
-        tileElement->SetDirection(edge);
-        // TODO: Normalise the edge slope code.
-        tileElement->AsWall()->SetSlope(edgeSlope >> 6);
-
-        tileElement->AsWall()->SetPrimaryColour(primaryColour);
-        tileElement->AsWall()->SetSecondaryColour(secondaryColour);
-
-        if (wallAcrossTrack)
-        {
-            tileElement->AsWall()->SetAcrossTrack(true);
-        }
-
-        tileElement->AsWall()->SetEntryIndex(wallType);
-        if (bannerIndex != 0xFF)
-        {
-            tileElement->AsWall()->SetBannerIndex(bannerIndex);
-        }
-
-        if (wallEntry->wall.flags & WALL_SCENERY_HAS_TERNARY_COLOUR)
-        {
-            tileElement->AsWall()->SetTertiaryColour(tertiaryColour);
-        }
-
-        if (flags & GAME_COMMAND_FLAG_GHOST)
-        {
-            tileElement->SetGhost(true);
-        }
-
-        gSceneryTileElement = tileElement;
-        map_invalidate_tile_zoom1(position.x, position.y, tileElement->base_height * 8, tileElement->base_height * 8 + 72);
-    }
-
-    if (gParkFlags & PARK_FLAGS_NO_MONEY)
-    {
-        return 0;
-    }
-    else
-    {
-        return wallEntry->wall.price;
-    }
-}
-
-static money32 WallSetColour(
-    int16_t x, int16_t y, uint8_t baseHeight, uint8_t direction, uint8_t primaryColour, uint8_t secondaryColour,
-    uint8_t tertiaryColour, uint8_t flags)
-{
-    gCommandExpenditureType = RCT_EXPENDITURE_TYPE_LANDSCAPING;
-    int32_t z = baseHeight * 8;
-
-    gCommandPosition.x = x + 16;
-    gCommandPosition.y = y + 16;
-    gCommandPosition.z = z;
-
-    if (!(gScreenFlags & SCREEN_FLAGS_SCENARIO_EDITOR) && !map_is_location_in_park({ x, y }) && !gCheatsSandboxMode)
-    {
-        return MONEY32_UNDEFINED;
-    }
-
-    auto wallElement = map_get_wall_element_at(x, y, baseHeight, direction);
-    if (wallElement == nullptr)
-    {
-        return 0;
-    }
-
-    if ((flags & GAME_COMMAND_FLAG_GHOST) && !(wallElement->IsGhost()))
-    {
-        return 0;
-    }
-
-    if (flags & GAME_COMMAND_FLAG_APPLY)
-    {
-        rct_scenery_entry* scenery_entry = wallElement->GetEntry();
-        wallElement->SetPrimaryColour(primaryColour);
-        wallElement->SetSecondaryColour(secondaryColour);
-
-        if (scenery_entry->wall.flags & WALL_SCENERY_HAS_TERNARY_COLOUR)
-        {
-            wallElement->SetTertiaryColour(tertiaryColour);
-        }
-        map_invalidate_tile_zoom1(x, y, z, z + 72);
-    }
-
-    return 0;
-}
-
-/**
-=======
->>>>>>> 8632eb72
  *
  *  rct2: 0x006E588E
  */
