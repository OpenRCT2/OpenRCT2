/*****************************************************************************
 * Copyright (c) 2014-2020 OpenRCT2 developers
 *
 * For a complete list of all authors, please refer to contributors.md
 * Interested in contributing? Visit https://github.com/OpenRCT2/OpenRCT2
 *
 * OpenRCT2 is licensed under the GNU General Public License version 3.
 *****************************************************************************/

#include "../Cheats.h"
#include "../Context.h"
#include "../Game.h"
#include "../OpenRCT2.h"
#include "../actions/FootpathPlaceAction.h"
#include "../actions/FootpathRemoveAction.h"
#include "../actions/LandSetRightsAction.h"
#include "../core/Guard.hpp"
#include "../interface/Window_internal.h"
#include "../localisation/Localisation.h"
#include "../management/Finance.h"
#include "../network/network.h"
#include "../object/FootpathObject.h"
#include "../object/FootpathRailingsObject.h"
#include "../object/FootpathSurfaceObject.h"
#include "../object/ObjectList.h"
#include "../object/ObjectManager.h"
#include "../paint/VirtualFloor.h"
#include "../ride/RideData.h"
#include "../ride/Station.h"
#include "../ride/Track.h"
#include "../ride/TrackData.h"
#include "../util/Util.h"
#include "EntityList.h"
#include "Map.h"
#include "MapAnimation.h"
#include "Park.h"
#include "Sprite.h"
#include "Surface.h"

#include <algorithm>
#include <iterator>

void footpath_update_queue_entrance_banner(const CoordsXY& footpathPos, TileElement* tileElement);

<<<<<<< HEAD
FootpathSelection gFootpathSelection;
uint8_t gFootpathProvisionalFlags;
CoordsXYZ gFootpathProvisionalPosition;
ObjectEntryIndex gFootpathProvisionalSurfaceIndex;
ObjectEntryIndex gFootpathProvisionalRailingsIndex;
uint8_t gFootpathProvisionalSlope;
PathConstructFlags gFootpathProvisionalConstructFlags;
uint8_t gFootpathConstructionMode;
=======
ProvisionalFootpath gProvisionalFootpath;
uint16_t gFootpathSelectedId;
>>>>>>> 1aec3205
CoordsXYZ gFootpathConstructFromPosition;
uint8_t gFootpathConstructSlope;
uint8_t gFootpathGroundFlags;

static ride_id_t* _footpathQueueChainNext;
static ride_id_t _footpathQueueChain[64];

// This is the coordinates that a user of the bin should move to
// rct2: 0x00992A4C
const CoordsXY BinUseOffsets[4] = {
    { 11, 16 },
    { 16, 21 },
    { 21, 16 },
    { 16, 11 },
};

// These are the offsets for bench positions on footpaths, 2 for each edge
// rct2: 0x00981F2C, 0x00981F2E
const CoordsXY BenchUseOffsets[8] = {
    { 7, 12 }, { 12, 25 }, { 25, 20 }, { 20, 7 }, { 7, 20 }, { 20, 25 }, { 25, 12 }, { 12, 7 },
};

/** rct2: 0x00981D6C, 0x00981D6E */
const CoordsXY DirectionOffsets[4] = { { -1, 0 }, { 0, 1 }, { 1, 0 }, { 0, -1 } };

// rct2: 0x0097B974
static constexpr const uint16_t EntranceDirections[] = {
    (4),     0, 0, 0, 0, 0, 0, 0, // ENTRANCE_TYPE_RIDE_ENTRANCE,
    (4),     0, 0, 0, 0, 0, 0, 0, // ENTRANCE_TYPE_RIDE_EXIT,
    (4 | 1), 0, 0, 0, 0, 0, 0, 0, // ENTRANCE_TYPE_PARK_ENTRANCE
};

/** rct2: 0x0098D7F0 */
static constexpr const uint8_t connected_path_count[] = {
    0, // 0b0000
    1, // 0b0001
    1, // 0b0010
    2, // 0b0011
    1, // 0b0100
    2, // 0b0101
    2, // 0b0110
    3, // 0b0111
    1, // 0b1000
    2, // 0b1001
    2, // 0b1010
    3, // 0b1011
    2, // 0b1100
    3, // 0b1101
    3, // 0b1110
    4, // 0b1111
};

int32_t entrance_get_directions(const TileElement* tileElement)
{
    uint8_t entranceType = tileElement->AsEntrance()->GetEntranceType();
    uint8_t sequence = tileElement->AsEntrance()->GetSequenceIndex();
    return EntranceDirections[(entranceType * 8) + sequence];
}

static bool entrance_has_direction(TileElement* tileElement, int32_t direction)
{
    return entrance_get_directions(tileElement) & (1 << (direction & 3));
}

TileElement* map_get_footpath_element(const CoordsXYZ& coords)
{
    TileElement* tileElement = map_get_first_element_at(coords);
    do
    {
        if (tileElement == nullptr)
            break;
        if (tileElement->GetType() == TILE_ELEMENT_TYPE_PATH && tileElement->GetBaseZ() == coords.z)
            return tileElement;
    } while (!(tileElement++)->IsLastForTile());

    return nullptr;
}

money32 footpath_remove(const CoordsXYZ& footpathLoc, int32_t flags)
{
    auto action = FootpathRemoveAction(footpathLoc);
    action.SetFlags(flags);

    if (flags & GAME_COMMAND_FLAG_APPLY)
    {
        auto res = GameActions::Execute(&action);
        return res->Cost;
    }
    auto res = GameActions::Query(&action);
    return res->Cost;
}

/**
 *
 *  rct2: 0x006A76FF
 */
money32 footpath_provisional_set(
    ObjectEntryIndex type, ObjectEntryIndex railingsType, const CoordsXYZ& footpathLoc, int32_t slope,
    PathConstructFlags constructFlags)
{
    money32 cost;

    footpath_provisional_remove();

    auto footpathPlaceAction = FootpathPlaceAction(footpathLoc, slope, type, railingsType, INVALID_DIRECTION, constructFlags);
    footpathPlaceAction.SetFlags(GAME_COMMAND_FLAG_GHOST | GAME_COMMAND_FLAG_ALLOW_DURING_PAUSED);
    auto res = GameActions::Execute(&footpathPlaceAction);
    cost = res->Error == GameActions::Status::Ok ? res->Cost : MONEY32_UNDEFINED;
    if (res->Error == GameActions::Status::Ok)
    {
<<<<<<< HEAD
        gFootpathProvisionalSurfaceIndex = type;
        gFootpathProvisionalRailingsIndex = railingsType;
        gFootpathProvisionalPosition = footpathLoc;
        gFootpathProvisionalSlope = slope;
        gFootpathProvisionalConstructFlags = constructFlags;
        gFootpathProvisionalFlags |= PROVISIONAL_PATH_FLAG_1;
=======
        gProvisionalFootpath.Type = type;
        gProvisionalFootpath.Position = footpathLoc;
        gProvisionalFootpath.Slope = slope;
        gProvisionalFootpath.Flags |= PROVISIONAL_PATH_FLAG_1;
>>>>>>> 1aec3205

        if (gFootpathGroundFlags & ELEMENT_IS_UNDERGROUND)
        {
            viewport_set_visibility(1);
        }
        else
        {
            viewport_set_visibility(3);
        }
    }

    // Invalidate previous footpath piece.
    virtual_floor_invalidate();

    if (!scenery_tool_is_active())
    {
        if (res->Error != GameActions::Status::Ok)
        {
            // If we can't build this, don't show a virtual floor.
            virtual_floor_set_height(0);
        }
        else if (
            gFootpathConstructSlope == TILE_ELEMENT_SLOPE_FLAT
            || gProvisionalFootpath.Position.z < gFootpathConstructFromPosition.z)
        {
            // Going either straight on, or down.
            virtual_floor_set_height(gProvisionalFootpath.Position.z);
        }
        else
        {
            // Going up in the world!
            virtual_floor_set_height(gProvisionalFootpath.Position.z + LAND_HEIGHT_STEP);
        }
    }

    return cost;
}

/**
 *
 *  rct2: 0x006A77FF
 */
void footpath_provisional_remove()
{
    if (gProvisionalFootpath.Flags & PROVISIONAL_PATH_FLAG_1)
    {
        gProvisionalFootpath.Flags &= ~PROVISIONAL_PATH_FLAG_1;

        footpath_remove(
            gProvisionalFootpath.Position,
            GAME_COMMAND_FLAG_APPLY | GAME_COMMAND_FLAG_ALLOW_DURING_PAUSED | GAME_COMMAND_FLAG_NO_SPEND
                | GAME_COMMAND_FLAG_GHOST);
    }
}

/**
 *
 *  rct2: 0x006A7831
 */
void footpath_provisional_update()
{
    if (gProvisionalFootpath.Flags & PROVISIONAL_PATH_FLAG_SHOW_ARROW)
    {
        gProvisionalFootpath.Flags &= ~PROVISIONAL_PATH_FLAG_SHOW_ARROW;

        gMapSelectFlags &= ~MAP_SELECT_FLAG_ENABLE_ARROW;
        map_invalidate_tile_full(gFootpathConstructFromPosition);
    }
    footpath_provisional_remove();
}

/**
 * Determines the location of the footpath at which we point with the cursor. If no footpath is underneath the cursor,
 * then return the location of the ground tile. Besides the location it also computes the direction of the yellow arrow
 * when we are going to build a footpath bridge/tunnel.
 *  rct2: 0x00689726
 *  In:
 *      screenX: eax
 *      screenY: ebx
 *  Out:
 *      x: ax
 *      y: bx
 *      direction: ecx
 *      tileElement: edx
 */
CoordsXY footpath_get_coordinates_from_pos(const ScreenCoordsXY& screenCoords, int32_t* direction, TileElement** tileElement)
{
    rct_window* window = window_find_from_point(screenCoords);
    if (window == nullptr || window->viewport == nullptr)
    {
        CoordsXY position{};
        position.setNull();
        return position;
    }
    auto viewport = window->viewport;
    auto info = get_map_coordinates_from_pos_window(window, screenCoords, EnumsToFlags(ViewportInteractionItem::Footpath));
    if (info.SpriteType != ViewportInteractionItem::Footpath
        || !(viewport->flags & (VIEWPORT_FLAG_UNDERGROUND_INSIDE | VIEWPORT_FLAG_HIDE_BASE | VIEWPORT_FLAG_HIDE_VERTICAL)))
    {
        info = get_map_coordinates_from_pos_window(
            window, screenCoords, EnumsToFlags(ViewportInteractionItem::Terrain, ViewportInteractionItem::Footpath));
        if (info.SpriteType == ViewportInteractionItem::None)
        {
            auto position = info.Loc;
            position.setNull();
            return position;
        }
    }

    auto minPosition = info.Loc;
    auto maxPosition = info.Loc + CoordsXY{ 31, 31 };
    auto myTileElement = info.Element;
    auto position = info.Loc.ToTileCentre();
    auto z = 0;
    if (info.SpriteType == ViewportInteractionItem::Footpath)
    {
        z = myTileElement->GetBaseZ();
        if (myTileElement->AsPath()->IsSloped())
        {
            z += 8;
        }
    }

    auto start_vp_pos = viewport->ScreenToViewportCoord(screenCoords);

    for (int32_t i = 0; i < 5; i++)
    {
        if (info.SpriteType != ViewportInteractionItem::Footpath)
        {
            z = tile_element_height(position);
        }
        position = viewport_coord_to_map_coord(start_vp_pos, z);
        position.x = std::clamp(position.x, minPosition.x, maxPosition.x);
        position.y = std::clamp(position.y, minPosition.y, maxPosition.y);
    }

    // Determine to which edge the cursor is closest
    uint32_t myDirection;
    int32_t mod_x = position.x & 0x1F, mod_y = position.y & 0x1F;
    if (mod_x < mod_y)
    {
        if (mod_x + mod_y < 32)
        {
            myDirection = 0;
        }
        else
        {
            myDirection = 1;
        }
    }
    else
    {
        if (mod_x + mod_y < 32)
        {
            myDirection = 3;
        }
        else
        {
            myDirection = 2;
        }
    }

    position = position.ToTileStart();

    if (direction != nullptr)
        *direction = myDirection;
    if (tileElement != nullptr)
        *tileElement = myTileElement;

    return position;
}

/**
 *
 *  rct2: 0x0068A0C9
 * screenX: eax
 * screenY: ebx
 * x: ax
 * y: bx
 * direction: cl
 * tileElement: edx
 */
CoordsXY footpath_bridge_get_info_from_pos(const ScreenCoordsXY& screenCoords, int32_t* direction, TileElement** tileElement)
{
    // First check if we point at an entrance or exit. In that case, we would want the path coming from the entrance/exit.
    rct_window* window = window_find_from_point(screenCoords);
    if (window == nullptr || window->viewport == nullptr)
    {
        CoordsXY ret{};
        ret.setNull();
        return ret;
    }
    auto viewport = window->viewport;
    auto info = get_map_coordinates_from_pos_window(window, screenCoords, EnumsToFlags(ViewportInteractionItem::Ride));
    *tileElement = info.Element;
    if (info.SpriteType == ViewportInteractionItem::Ride
        && viewport->flags & (VIEWPORT_FLAG_UNDERGROUND_INSIDE | VIEWPORT_FLAG_HIDE_BASE | VIEWPORT_FLAG_HIDE_VERTICAL)
        && (*tileElement)->GetType() == TILE_ELEMENT_TYPE_ENTRANCE)
    {
        int32_t directions = entrance_get_directions(*tileElement);
        if (directions & 0x0F)
        {
            int32_t bx = bitscanforward(directions);
            bx += (*tileElement)->AsEntrance()->GetDirection();
            bx &= 3;
            if (direction != nullptr)
                *direction = bx;
            return info.Loc;
        }
    }

    info = get_map_coordinates_from_pos_window(
        window, screenCoords,
        EnumsToFlags(ViewportInteractionItem::Terrain, ViewportInteractionItem::Footpath, ViewportInteractionItem::Ride));
    if (info.SpriteType == ViewportInteractionItem::Ride && (*tileElement)->GetType() == TILE_ELEMENT_TYPE_ENTRANCE)
    {
        int32_t directions = entrance_get_directions(*tileElement);
        if (directions & 0x0F)
        {
            int32_t bx = (*tileElement)->GetDirectionWithOffset(bitscanforward(directions));
            if (direction != nullptr)
                *direction = bx;
            return info.Loc;
        }
    }

    // We point at something else
    return footpath_get_coordinates_from_pos(screenCoords, direction, tileElement);
}

/**
 *
 *  rct2: 0x00673883
 */
void footpath_remove_litter(const CoordsXYZ& footpathPos)
{
    std::vector<Litter*> removals;
    for (auto litter : EntityTileList<Litter>(footpathPos))
    {
        int32_t distanceZ = abs(litter->z - footpathPos.z);
        if (distanceZ <= 32)
        {
            removals.push_back(litter);
        }
    }
    for (auto* litter : removals)
    {
        litter->Invalidate();
        sprite_remove(litter);
    }
}

/**
 *
 *  rct2: 0x0069A48B
 */
void footpath_interrupt_peeps(const CoordsXYZ& footpathPos)
{
    auto quad = EntityTileList<Peep>(footpathPos);
    for (auto peep : quad)
    {
        if (peep->State == PeepState::Sitting || peep->State == PeepState::Watching)
        {
            auto location = peep->GetLocation();
            if (location.z == footpathPos.z)
            {
                auto destination = location.ToTileCentre();
                peep->SetState(PeepState::Walking);
                peep->SetDestination(destination, 5);
                peep->UpdateCurrentActionSpriteType();
            }
        }
    }
}

/**
 * Returns true if the edge of tile x, y specified by direction is occupied by a fence
 * between heights z0 and z1.
 *
 * Note that there may still be a fence on the opposing tile.
 *
 *  rct2: 0x006E59DC
 */
bool fence_in_the_way(const CoordsXYRangedZ& fencePos, int32_t direction)
{
    TileElement* tileElement;

    tileElement = map_get_first_element_at(fencePos);
    if (tileElement == nullptr)
        return false;
    do
    {
        if (tileElement->GetType() != TILE_ELEMENT_TYPE_WALL)
            continue;
        if (tileElement->IsGhost())
            continue;
        if (fencePos.baseZ >= tileElement->GetClearanceZ())
            continue;
        if (fencePos.clearanceZ <= tileElement->GetBaseZ())
            continue;
        if ((tileElement->GetDirection()) != direction)
            continue;

        return true;
    } while (!(tileElement++)->IsLastForTile());
    return false;
}

static PathElement* footpath_connect_corners_get_neighbour(const CoordsXYZ& footpathPos, int32_t requireEdges)
{
    if (!map_is_location_valid(footpathPos))
    {
        return nullptr;
    }

    TileElement* tileElement = map_get_first_element_at(footpathPos);
    if (tileElement == nullptr)
        return nullptr;
    do
    {
        if (tileElement->GetType() != TILE_ELEMENT_TYPE_PATH)
            continue;
        auto pathElement = tileElement->AsPath();
        if (pathElement->IsQueue())
            continue;
        if (tileElement->GetBaseZ() != footpathPos.z)
            continue;
        if (!(pathElement->GetEdgesAndCorners() & requireEdges))
            continue;

        return pathElement;
    } while (!(tileElement++)->IsLastForTile());

    return nullptr;
}

/**
 * Sets the corner edges of four path tiles.
 * The function will search for a path in the direction given, then check clockwise to see if it there is a path and again until
 * it reaches the initial path. In other words, checks if there are four paths together so that it can set the inner corners of
 * each one.
 *
 *  rct2: 0x006A70EB
 */
static void footpath_connect_corners(const CoordsXY& footpathPos, PathElement* initialTileElement)
{
    using PathElementCoordsPair = std::pair<PathElement*, CoordsXY>;
    std::array<PathElementCoordsPair, 4> tileElements;

    if (initialTileElement->IsQueue())
        return;
    if (initialTileElement->IsSloped())
        return;

    tileElements[0] = { initialTileElement, footpathPos };
    int32_t z = initialTileElement->GetBaseZ();
    for (int32_t initialDirection = 0; initialDirection < 4; initialDirection++)
    {
        int32_t direction = initialDirection;
        auto currentPos = footpathPos + CoordsDirectionDelta[direction];

        tileElements[1] = { footpath_connect_corners_get_neighbour({ currentPos, z }, (1 << direction_reverse(direction))),
                            currentPos };
        if (tileElements[1].first == nullptr)
            continue;

        direction = direction_next(direction);
        currentPos += CoordsDirectionDelta[direction];
        tileElements[2] = { footpath_connect_corners_get_neighbour({ currentPos, z }, (1 << direction_reverse(direction))),
                            currentPos };
        if (tileElements[2].first == nullptr)
            continue;

        direction = direction_next(direction);
        currentPos += CoordsDirectionDelta[direction];
        // First check link to previous tile
        tileElements[3] = { footpath_connect_corners_get_neighbour({ currentPos, z }, (1 << direction_reverse(direction))),
                            currentPos };
        if (tileElements[3].first == nullptr)
            continue;
        // Second check link to initial tile
        tileElements[3] = { footpath_connect_corners_get_neighbour({ currentPos, z }, (1 << ((direction + 1) & 3))),
                            currentPos };
        if (tileElements[3].first == nullptr)
            continue;

        direction = direction_next(direction);
        tileElements[3].first->SetCorners(tileElements[3].first->GetCorners() | (1 << (direction)));
        map_invalidate_element(tileElements[3].second, reinterpret_cast<TileElement*>(tileElements[3].first));

        direction = direction_prev(direction);
        tileElements[2].first->SetCorners(tileElements[2].first->GetCorners() | (1 << (direction)));

        map_invalidate_element(tileElements[2].second, reinterpret_cast<TileElement*>(tileElements[2].first));

        direction = direction_prev(direction);
        tileElements[1].first->SetCorners(tileElements[1].first->GetCorners() | (1 << (direction)));

        map_invalidate_element(tileElements[1].second, reinterpret_cast<TileElement*>(tileElements[1].first));

        direction = initialDirection;
        tileElements[0].first->SetCorners(tileElements[0].first->GetCorners() | (1 << (direction)));
        map_invalidate_element(tileElements[0].second, reinterpret_cast<TileElement*>(tileElements[0].first));
    }
}

struct rct_neighbour
{
    uint8_t order;
    uint8_t direction;
    ride_id_t ride_index;
    uint8_t entrance_index;
};

struct rct_neighbour_list
{
    rct_neighbour items[8];
    size_t count;
};

static int32_t rct_neighbour_compare(const void* a, const void* b)
{
    uint8_t va = (static_cast<const rct_neighbour*>(a))->order;
    uint8_t vb = (static_cast<const rct_neighbour*>(b))->order;
    if (va < vb)
        return 1;
    else if (va > vb)
        return -1;
    else
    {
        uint8_t da = (static_cast<const rct_neighbour*>(a))->direction;
        uint8_t db = (static_cast<const rct_neighbour*>(b))->direction;
        if (da < db)
            return -1;
        else if (da > db)
            return 1;
        else
            return 0;
    }
}

static void neighbour_list_init(rct_neighbour_list* neighbourList)
{
    neighbourList->count = 0;
}

static void neighbour_list_push(
    rct_neighbour_list* neighbourList, int32_t order, int32_t direction, ride_id_t rideIndex, uint8_t entrance_index)
{
    Guard::Assert(neighbourList->count < std::size(neighbourList->items));
    neighbourList->items[neighbourList->count].order = order;
    neighbourList->items[neighbourList->count].direction = direction;
    neighbourList->items[neighbourList->count].ride_index = rideIndex;
    neighbourList->items[neighbourList->count].entrance_index = entrance_index;
    neighbourList->count++;
}

static bool neighbour_list_pop(rct_neighbour_list* neighbourList, rct_neighbour* outNeighbour)
{
    if (neighbourList->count == 0)
        return false;

    *outNeighbour = neighbourList->items[0];
    const size_t bytesToMove = (neighbourList->count - 1) * sizeof(neighbourList->items[0]);
    memmove(&neighbourList->items[0], &neighbourList->items[1], bytesToMove);
    neighbourList->count--;
    return true;
}

static void neighbour_list_remove(rct_neighbour_list* neighbourList, size_t index)
{
    Guard::ArgumentInRange<size_t>(index, 0, neighbourList->count - 1);
    int32_t itemsRemaining = static_cast<int32_t>(neighbourList->count - index) - 1;
    if (itemsRemaining > 0)
    {
        memmove(&neighbourList->items[index], &neighbourList->items[index + 1], sizeof(rct_neighbour) * itemsRemaining);
    }
    neighbourList->count--;
}

static void neighbour_list_sort(rct_neighbour_list* neighbourList)
{
    qsort(neighbourList->items, neighbourList->count, sizeof(rct_neighbour), rct_neighbour_compare);
}

static TileElement* footpath_get_element(const CoordsXYRangedZ& footpathPos, int32_t direction)
{
    TileElement* tileElement = map_get_first_element_at(footpathPos);
    if (tileElement == nullptr)
        return nullptr;
    do
    {
        if (tileElement->GetType() != TILE_ELEMENT_TYPE_PATH)
            continue;

        if (footpathPos.clearanceZ == tileElement->GetBaseZ())
        {
            if (tileElement->AsPath()->IsSloped())
            {
                auto slope = tileElement->AsPath()->GetSlopeDirection();
                if (slope != direction)
                    break;
            }
            return tileElement;
        }
        if (footpathPos.baseZ == tileElement->GetBaseZ())
        {
            if (!tileElement->AsPath()->IsSloped())
                break;

            auto slope = direction_reverse(tileElement->AsPath()->GetSlopeDirection());
            if (slope != direction)
                break;

            return tileElement;
        }
    } while (!(tileElement++)->IsLastForTile());
    return nullptr;
}

/**
 * Attempt to connect a newly disconnected queue tile to the specified path tile
 */
static bool footpath_reconnect_queue_to_path(
    const CoordsXY& footpathPos, TileElement* tileElement, int32_t action, int32_t direction)
{
    if (((tileElement->AsPath()->GetEdges() & (1 << direction)) == 0) ^ (action < 0))
        return false;

    auto targetQueuePos = footpathPos + CoordsDirectionDelta[direction];

    if (action < 0)
    {
        if (fence_in_the_way({ footpathPos, tileElement->GetBaseZ(), tileElement->GetClearanceZ() }, direction))
            return false;

        if (fence_in_the_way(
                { targetQueuePos, tileElement->GetBaseZ(), tileElement->GetClearanceZ() }, direction_reverse(direction)))
            return false;
    }

    int32_t z = tileElement->GetBaseZ();
    TileElement* targetFootpathElement = footpath_get_element({ targetQueuePos, z - LAND_HEIGHT_STEP, z }, direction);
    if (targetFootpathElement != nullptr && !targetFootpathElement->AsPath()->IsQueue())
    {
        auto targetQueueElement = targetFootpathElement->AsPath();
        tileElement->AsPath()->SetSlopeDirection(0);
        if (action > 0)
        {
            tileElement->AsPath()->SetEdges(tileElement->AsPath()->GetEdges() & ~(1 << direction));
            targetQueueElement->SetEdges(targetQueueElement->GetEdges() & ~(1 << (direction_reverse(direction) & 3)));
            if (action >= 2)
                tileElement->AsPath()->SetSlopeDirection(direction);
        }
        else if (action < 0)
        {
            tileElement->AsPath()->SetEdges(tileElement->AsPath()->GetEdges() | (1 << direction));
            targetQueueElement->SetEdges(targetQueueElement->GetEdges() | (1 << (direction_reverse(direction) & 3)));
        }
        if (action != 0)
            map_invalidate_tile_full(targetQueuePos);
        return true;
    }
    return false;
}

static bool footpath_disconnect_queue_from_path(const CoordsXY& footpathPos, TileElement* tileElement, int32_t action)
{
    if (!tileElement->AsPath()->IsQueue())
        return false;

    if (tileElement->AsPath()->IsSloped())
        return false;

    uint8_t c = connected_path_count[tileElement->AsPath()->GetEdges()];
    if ((action < 0) ? (c >= 2) : (c < 2))
        return false;

    if (action < 0)
    {
        uint8_t direction = tileElement->AsPath()->GetSlopeDirection();
        if (footpath_reconnect_queue_to_path(footpathPos, tileElement, action, direction))
            return true;
    }

    for (Direction direction : ALL_DIRECTIONS)
    {
        if ((action < 0) && (direction == tileElement->AsPath()->GetSlopeDirection()))
            continue;
        if (footpath_reconnect_queue_to_path(footpathPos, tileElement, action, direction))
            return true;
    }

    return false;
}

/**
 *
 *  rct2: 0x006A6D7E
 */

static void loc_6A6FD2(const CoordsXYZ& initialTileElementPos, int32_t direction, TileElement* initialTileElement, bool query)
{
    if ((initialTileElement)->GetType() == TILE_ELEMENT_TYPE_PATH)
    {
        if (!query)
        {
            initialTileElement->AsPath()->SetEdges(initialTileElement->AsPath()->GetEdges() | (1 << direction));
            map_invalidate_element(initialTileElementPos, initialTileElement);
        }
    }
}

static void loc_6A6F1F(
    const CoordsXYZ& initialTileElementPos, int32_t direction, TileElement* tileElement, TileElement* initialTileElement,
    const CoordsXY& targetPos, int32_t flags, bool query, rct_neighbour_list* neighbourList)
{
    if (query)
    {
        if (fence_in_the_way(
                { targetPos, tileElement->GetBaseZ(), tileElement->GetClearanceZ() }, direction_reverse(direction)))
        {
            return;
        }
        if (tileElement->AsPath()->IsQueue())
        {
            if (connected_path_count[tileElement->AsPath()->GetEdges()] < 2)
            {
                neighbour_list_push(
                    neighbourList, 4, direction, tileElement->AsPath()->GetRideIndex(),
                    tileElement->AsPath()->GetStationIndex());
            }
            else
            {
                if ((initialTileElement)->GetType() == TILE_ELEMENT_TYPE_PATH && initialTileElement->AsPath()->IsQueue())
                {
                    if (footpath_disconnect_queue_from_path(targetPos, tileElement, 0))
                    {
                        neighbour_list_push(
                            neighbourList, 3, direction, tileElement->AsPath()->GetRideIndex(),
                            tileElement->AsPath()->GetStationIndex());
                    }
                }
            }
        }
        else
        {
            neighbour_list_push(neighbourList, 2, direction, RIDE_ID_NULL, 255);
        }
    }
    else
    {
        footpath_disconnect_queue_from_path(targetPos, tileElement, 1 + ((flags >> 6) & 1));
        tileElement->AsPath()->SetEdges(tileElement->AsPath()->GetEdges() | (1 << direction_reverse(direction)));
        if (tileElement->AsPath()->IsQueue())
        {
            footpath_queue_chain_push(tileElement->AsPath()->GetRideIndex());
        }
    }
    if (!(flags & (GAME_COMMAND_FLAG_GHOST | GAME_COMMAND_FLAG_ALLOW_DURING_PAUSED)))
    {
        footpath_interrupt_peeps({ targetPos, tileElement->GetBaseZ() });
    }
    map_invalidate_element(targetPos, tileElement);
    loc_6A6FD2(initialTileElementPos, direction, initialTileElement, query);
}

static void loc_6A6D7E(
    const CoordsXYZ& initialTileElementPos, int32_t direction, TileElement* initialTileElement, int32_t flags, bool query,
    rct_neighbour_list* neighbourList)
{
    auto targetPos = CoordsXY{ initialTileElementPos } + CoordsDirectionDelta[direction];
    if (((gScreenFlags & SCREEN_FLAGS_SCENARIO_EDITOR) || gCheatsSandboxMode) && map_is_edge(targetPos))
    {
        if (query)
        {
            neighbour_list_push(neighbourList, 7, direction, RIDE_ID_NULL, 255);
        }
        loc_6A6FD2(initialTileElementPos, direction, initialTileElement, query);
    }
    else
    {
        TileElement* tileElement = map_get_first_element_at(targetPos);
        if (tileElement == nullptr)
            return;
        do
        {
            switch (tileElement->GetType())
            {
                case TILE_ELEMENT_TYPE_PATH:
                    if (tileElement->GetBaseZ() == initialTileElementPos.z)
                    {
                        if (!tileElement->AsPath()->IsSloped() || tileElement->AsPath()->GetSlopeDirection() == direction)
                        {
                            loc_6A6F1F(
                                initialTileElementPos, direction, tileElement, initialTileElement, targetPos, flags, query,
                                neighbourList);
                        }
                        return;
                    }
                    else if (tileElement->GetBaseZ() == initialTileElementPos.z - LAND_HEIGHT_STEP)
                    {
                        if (tileElement->AsPath()->IsSloped()
                            && tileElement->AsPath()->GetSlopeDirection() == direction_reverse(direction))
                        {
                            loc_6A6F1F(
                                initialTileElementPos, direction, tileElement, initialTileElement, targetPos, flags, query,
                                neighbourList);
                        }
                        return;
                    }
                    break;
                case TILE_ELEMENT_TYPE_TRACK:
                    if (initialTileElementPos.z == tileElement->GetBaseZ())
                    {
                        auto ride = get_ride(tileElement->AsTrack()->GetRideIndex());
                        if (ride == nullptr)
                        {
                            continue;
                        }

                        if (!ride->GetRideTypeDescriptor().HasFlag(RIDE_TYPE_FLAG_FLAT_RIDE))
                        {
                            continue;
                        }

                        const auto trackType = tileElement->AsTrack()->GetTrackType();
                        const uint8_t trackSequence = tileElement->AsTrack()->GetSequenceIndex();
                        if (!(TrackSequenceProperties[trackType][trackSequence] & TRACK_SEQUENCE_FLAG_CONNECTS_TO_PATH))
                        {
                            return;
                        }
                        uint16_t dx = direction_reverse(
                            (direction - tileElement->GetDirection()) & TILE_ELEMENT_DIRECTION_MASK);
                        if (!(TrackSequenceProperties[trackType][trackSequence] & (1 << dx)))
                        {
                            return;
                        }
                        if (query)
                        {
                            neighbour_list_push(neighbourList, 1, direction, tileElement->AsTrack()->GetRideIndex(), 255);
                        }
                        loc_6A6FD2(initialTileElementPos, direction, initialTileElement, query);
                        return;
                    }
                    break;
                case TILE_ELEMENT_TYPE_ENTRANCE:
                    if (initialTileElementPos.z == tileElement->GetBaseZ())
                    {
                        if (entrance_has_direction(tileElement, direction_reverse(direction - tileElement->GetDirection())))
                        {
                            if (query)
                            {
                                neighbour_list_push(
                                    neighbourList, 8, direction, tileElement->AsEntrance()->GetRideIndex(),
                                    tileElement->AsEntrance()->GetStationIndex());
                            }
                            else
                            {
                                if (tileElement->AsEntrance()->GetEntranceType() != ENTRANCE_TYPE_PARK_ENTRANCE)
                                {
                                    footpath_queue_chain_push(tileElement->AsEntrance()->GetRideIndex());
                                }
                            }
                            loc_6A6FD2(initialTileElementPos, direction, initialTileElement, query);
                            return;
                        }
                    }
                    break;
            }

        } while (!(tileElement++)->IsLastForTile());
    }
}

// TODO: Change this into a simple check that validates if the direction should be fully checked with loc_6A6D7E and move the
// calling of loc_6A6D7E into the parent function.
static void loc_6A6C85(
    const CoordsXYE& tileElementPos, int32_t direction, int32_t flags, bool query, rct_neighbour_list* neighbourList)
{
    if (query
        && fence_in_the_way(
            { tileElementPos, tileElementPos.element->GetBaseZ(), tileElementPos.element->GetClearanceZ() }, direction))
        return;

    if (tileElementPos.element->GetType() == TILE_ELEMENT_TYPE_ENTRANCE)
    {
        if (!entrance_has_direction(tileElementPos.element, direction - tileElementPos.element->GetDirection()))
        {
            return;
        }
    }

    if (tileElementPos.element->GetType() == TILE_ELEMENT_TYPE_TRACK)
    {
        auto ride = get_ride(tileElementPos.element->AsTrack()->GetRideIndex());
        if (ride == nullptr)
        {
            return;
        }

        if (!ride->GetRideTypeDescriptor().HasFlag(RIDE_TYPE_FLAG_FLAT_RIDE))
        {
            return;
        }

        const auto trackType = tileElementPos.element->AsTrack()->GetTrackType();
        const uint8_t trackSequence = tileElementPos.element->AsTrack()->GetSequenceIndex();
        if (!(TrackSequenceProperties[trackType][trackSequence] & TRACK_SEQUENCE_FLAG_CONNECTS_TO_PATH))
        {
            return;
        }
        uint16_t dx = (direction - tileElementPos.element->GetDirection()) & TILE_ELEMENT_DIRECTION_MASK;
        if (!(TrackSequenceProperties[trackType][trackSequence] & (1 << dx)))
        {
            return;
        }
    }

    auto pos = CoordsXYZ{ tileElementPos, tileElementPos.element->GetBaseZ() };
    if (tileElementPos.element->GetType() == TILE_ELEMENT_TYPE_PATH)
    {
        if (tileElementPos.element->AsPath()->IsSloped())
        {
            if ((tileElementPos.element->AsPath()->GetSlopeDirection() - direction) & 1)
            {
                return;
            }
            if (tileElementPos.element->AsPath()->GetSlopeDirection() == direction)
            {
                pos.z += LAND_HEIGHT_STEP;
            }
        }
    }

    loc_6A6D7E(pos, direction, tileElementPos.element, flags, query, neighbourList);
}

/**
 *
 *  rct2: 0x006A6C66
 */
void footpath_connect_edges(const CoordsXY& footpathPos, TileElement* tileElement, int32_t flags)
{
    rct_neighbour_list neighbourList;
    rct_neighbour neighbour;

    footpath_update_queue_chains();

    neighbour_list_init(&neighbourList);

    footpath_update_queue_entrance_banner(footpathPos, tileElement);
    for (Direction direction : ALL_DIRECTIONS)
    {
        loc_6A6C85({ footpathPos, tileElement }, direction, flags, true, &neighbourList);
    }

    neighbour_list_sort(&neighbourList);

    if (tileElement->GetType() == TILE_ELEMENT_TYPE_PATH && tileElement->AsPath()->IsQueue())
    {
        ride_id_t rideIndex = RIDE_ID_NULL;
        uint8_t entranceIndex = 255;
        for (size_t i = 0; i < neighbourList.count; i++)
        {
            if (neighbourList.items[i].ride_index != RIDE_ID_NULL)
            {
                if (rideIndex == RIDE_ID_NULL)
                {
                    rideIndex = neighbourList.items[i].ride_index;
                    entranceIndex = neighbourList.items[i].entrance_index;
                }
                else if (rideIndex != neighbourList.items[i].ride_index)
                {
                    neighbour_list_remove(&neighbourList, i);
                }
                else if (
                    rideIndex == neighbourList.items[i].ride_index && entranceIndex != neighbourList.items[i].entrance_index
                    && neighbourList.items[i].entrance_index != 255)
                {
                    neighbour_list_remove(&neighbourList, i);
                }
            }
        }

        neighbourList.count = std::min<size_t>(neighbourList.count, 2);
    }

    while (neighbour_list_pop(&neighbourList, &neighbour))
    {
        loc_6A6C85({ footpathPos, tileElement }, neighbour.direction, flags, false, nullptr);
    }

    if (tileElement->GetType() == TILE_ELEMENT_TYPE_PATH)
    {
        footpath_connect_corners(footpathPos, tileElement->AsPath());
    }
}

/**
 *
 *  rct2: 0x006A742F
 */
void footpath_chain_ride_queue(
    ride_id_t rideIndex, int32_t entranceIndex, const CoordsXY& initialFootpathPos, TileElement* const initialTileElement,
    int32_t direction)
{
    TileElement *lastPathElement, *lastQueuePathElement;
    auto tileElement = initialTileElement;
    auto curQueuePos = initialFootpathPos;
    auto lastPath = curQueuePos;
    int32_t baseZ = tileElement->GetBaseZ();
    int32_t lastPathDirection = direction;

    lastPathElement = nullptr;
    lastQueuePathElement = nullptr;
    for (;;)
    {
        if (tileElement->GetType() == TILE_ELEMENT_TYPE_PATH)
        {
            lastPathElement = tileElement;
            lastPath = curQueuePos;
            lastPathDirection = direction;
            if (tileElement->AsPath()->IsSloped())
            {
                if (tileElement->AsPath()->GetSlopeDirection() == direction)
                {
                    baseZ += LAND_HEIGHT_STEP;
                }
            }
        }

        auto targetQueuePos = curQueuePos + CoordsDirectionDelta[direction];
        tileElement = map_get_first_element_at(targetQueuePos);
        bool foundQueue = false;
        if (tileElement != nullptr)
        {
            do
            {
                if (lastQueuePathElement == tileElement)
                    continue;
                if (tileElement->GetType() != TILE_ELEMENT_TYPE_PATH)
                    continue;
                if (tileElement->GetBaseZ() == baseZ)
                {
                    if (tileElement->AsPath()->IsSloped())
                    {
                        if (tileElement->AsPath()->GetSlopeDirection() != direction)
                            break;
                    }
                    foundQueue = true;
                    break;
                }
                if (tileElement->GetBaseZ() == baseZ - LAND_HEIGHT_STEP)
                {
                    if (!tileElement->AsPath()->IsSloped())
                        break;

                    if (direction_reverse(tileElement->AsPath()->GetSlopeDirection()) != direction)
                        break;

                    baseZ -= LAND_HEIGHT_STEP;
                    foundQueue = true;
                    break;
                }
            } while (!(tileElement++)->IsLastForTile());
        }
        if (!foundQueue)
            break;

        if (tileElement->AsPath()->IsQueue())
        {
            // Fix #2051: Stop queue paths that are already connected to two other tiles
            //            from connecting to the tile we are coming from.
            int32_t edges = tileElement->AsPath()->GetEdges();
            int32_t numEdges = bitcount(edges);
            if (numEdges >= 2)
            {
                int32_t requiredEdgeMask = 1 << direction_reverse(direction);
                if (!(edges & requiredEdgeMask))
                {
                    break;
                }
            }

            tileElement->AsPath()->SetHasQueueBanner(false);
            tileElement->AsPath()->SetEdges(tileElement->AsPath()->GetEdges() | (1 << direction_reverse(direction)));
            tileElement->AsPath()->SetRideIndex(rideIndex);
            tileElement->AsPath()->SetStationIndex(entranceIndex);

            curQueuePos = targetQueuePos;
            map_invalidate_element(targetQueuePos, tileElement);

            if (lastQueuePathElement == nullptr)
            {
                lastQueuePathElement = tileElement;
            }

            if (tileElement->AsPath()->GetEdges() & (1 << direction))
                continue;

            direction = (direction + 1) & 3;
            if (tileElement->AsPath()->GetEdges() & (1 << direction))
                continue;

            direction = direction_reverse(direction);
            if (tileElement->AsPath()->GetEdges() & (1 << direction))
                continue;
        }
        break;
    }

    if (rideIndex != RIDE_ID_NULL && lastPathElement != nullptr)
    {
        if (lastPathElement->AsPath()->IsQueue())
        {
            lastPathElement->AsPath()->SetHasQueueBanner(true);
            lastPathElement->AsPath()->SetQueueBannerDirection(lastPathDirection); // set the ride sign direction

            map_animation_create(MAP_ANIMATION_TYPE_QUEUE_BANNER, { lastPath, lastPathElement->GetBaseZ() });
        }
    }
}

void footpath_queue_chain_reset()
{
    _footpathQueueChainNext = _footpathQueueChain;
}

/**
 *
 *  rct2: 0x006A76E9
 */
void footpath_queue_chain_push(ride_id_t rideIndex)
{
    if (rideIndex != RIDE_ID_NULL)
    {
        auto* lastSlot = _footpathQueueChain + std::size(_footpathQueueChain) - 1;
        if (_footpathQueueChainNext <= lastSlot)
        {
            *_footpathQueueChainNext++ = rideIndex;
        }
    }
}

/**
 *
 *  rct2: 0x006A759F
 */
void footpath_update_queue_chains()
{
    for (auto* queueChainPtr = _footpathQueueChain; queueChainPtr < _footpathQueueChainNext; queueChainPtr++)
    {
        ride_id_t rideIndex = *queueChainPtr;
        auto ride = get_ride(rideIndex);
        if (ride == nullptr)
            continue;

        for (int32_t i = 0; i < MAX_STATIONS; i++)
        {
            TileCoordsXYZD location = ride_get_entrance_location(ride, i);
            if (location.isNull())
                continue;

            TileElement* tileElement = map_get_first_element_at(location.ToCoordsXY());
            if (tileElement != nullptr)
            {
                do
                {
                    if (tileElement->GetType() != TILE_ELEMENT_TYPE_ENTRANCE)
                        continue;
                    if (tileElement->AsEntrance()->GetEntranceType() != ENTRANCE_TYPE_RIDE_ENTRANCE)
                        continue;
                    if (tileElement->AsEntrance()->GetRideIndex() != rideIndex)
                        continue;

                    Direction direction = direction_reverse(tileElement->GetDirection());
                    footpath_chain_ride_queue(rideIndex, i, location.ToCoordsXY(), tileElement, direction);
                } while (!(tileElement++)->IsLastForTile());
            }
        }
    }
}

/**
 *
 *  rct2: 0x0069ADBD
 */
static void footpath_fix_ownership(const CoordsXY& mapPos)
{
    const auto* surfaceElement = map_get_surface_element_at(mapPos);
    uint16_t ownership;

    // Unlikely to be NULL unless deliberate.
    if (surfaceElement != nullptr)
    {
        // If the tile is not safe to own construction rights of, erase them.
        if (check_max_allowable_land_rights_for_tile({ mapPos, surfaceElement->base_height << 3 }) == OWNERSHIP_UNOWNED)
        {
            ownership = OWNERSHIP_UNOWNED;
        }
        // If the tile is safe to own construction rights of, do not erase construction rights.
        else
        {
            ownership = surfaceElement->GetOwnership();
            // You can't own the entrance path.
            if (ownership == OWNERSHIP_OWNED || ownership == OWNERSHIP_AVAILABLE)
            {
                ownership = OWNERSHIP_CONSTRUCTION_RIGHTS_OWNED;
            }
        }
    }
    else
    {
        ownership = OWNERSHIP_UNOWNED;
    }

    auto landSetRightsAction = LandSetRightsAction(mapPos, LandSetRightSetting::SetOwnershipWithChecks, ownership);
    landSetRightsAction.SetFlags(GAME_COMMAND_FLAG_NO_SPEND);
    GameActions::Execute(&landSetRightsAction);
}

static bool get_next_direction(int32_t edges, int32_t* direction)
{
    int32_t index = bitscanforward(edges);
    if (index == -1)
        return false;

    *direction = index;
    return true;
}

/**
 *
 *  rct2: 0x0069AC1A
 * @param flags (1 << 0): Ignore queues
 *              (1 << 5): Unown
 *              (1 << 7): Ignore no entry signs
 */
static int32_t footpath_is_connected_to_map_edge_helper(CoordsXYZ footpathPos, int32_t direction, int32_t flags)
{
    int32_t returnVal = FOOTPATH_SEARCH_INCOMPLETE;

    struct TileState
    {
        bool processed = false;
        CoordsXYZ footpathPos;
        int32_t direction;
        int32_t level;
        int32_t distanceFromJunction;
        int32_t junctionTolerance;
    };

    // Vector of all of the child tile elements for us to explore
    std::vector<TileState> tiles;
    TileElement* tileElement = nullptr;
    int numPendingTiles = 0;

    TileState currentTile = { false, footpathPos, direction, 0, 0, 16 };

    // Captures the current state of the variables and stores them in tiles vector for iteration later
    auto CaptureCurrentTileState = [&tiles, &numPendingTiles](TileState t_currentTile) -> void {
        // Search for an entry of this tile in our list already
        for (const TileState& tile : tiles)
        {
            if (tile.footpathPos == t_currentTile.footpathPos && tile.direction == t_currentTile.direction)
                return;
        }

        // If we get here we did not find it, so insert the tile into our list
        tiles.push_back(t_currentTile);
        ++numPendingTiles;
    };

    // Loads the next tile to visit into our variables
    auto LoadNextTileElement = [&tiles, &numPendingTiles](TileState& t_currentTile) -> void {
        // Do not continue if there are no tiles in the list
        if (tiles.size() == 0)
            return;

        // Find the next unprocessed tile
        for (size_t tileIndex = tiles.size() - 1; tileIndex > 0; --tileIndex)
        {
            if (tiles[tileIndex].processed)
                continue;
            --numPendingTiles;
            t_currentTile = tiles[tileIndex];
            tiles[tileIndex].processed = true;
            return;
        }
        // Default to tile 0
        --numPendingTiles;
        t_currentTile = tiles[0];
        tiles[0].processed = true;
    };

    // Encapsulate the tile skipping logic to make do-while more readable
    auto SkipTileElement = [](int32_t ste_flags, TileElement* ste_tileElement, int32_t& ste_slopeDirection,
                              int32_t ste_direction, const CoordsXYZ& ste_targetPos) {
        if (ste_tileElement->GetType() != TILE_ELEMENT_TYPE_PATH)
            return true;

        if (ste_tileElement->AsPath()->IsSloped()
            && (ste_slopeDirection = ste_tileElement->AsPath()->GetSlopeDirection()) != ste_direction)
        {
            if (direction_reverse(ste_slopeDirection) != ste_direction)
                return true;
            if (ste_tileElement->GetBaseZ() + PATH_HEIGHT_STEP != ste_targetPos.z)
                return true;
        }
        else if (ste_tileElement->GetBaseZ() != ste_targetPos.z)
            return true;

        if (!(ste_flags & FOOTPATH_CONNECTED_MAP_EDGE_IGNORE_QUEUES))
            if (ste_tileElement->AsPath()->IsQueue())
                return true;
        return false;
    };

    int32_t edges, slopeDirection;

    // Capture the current tile state to begin the loop
    CaptureCurrentTileState(currentTile);

    // Loop on this until all tiles are processed or we return
    while (numPendingTiles > 0)
    {
        LoadNextTileElement(currentTile);

        CoordsXYZ targetPos = CoordsXYZ{ CoordsXY{ currentTile.footpathPos } + CoordsDirectionDelta[currentTile.direction],
                                         currentTile.footpathPos.z };

        if (++currentTile.level > 250)
            return FOOTPATH_SEARCH_TOO_COMPLEX;

        // Return immediately if we are at the edge of the map and not unowning
        // Or if we are unowning and have no tiles left
        if ((map_is_edge(targetPos) && !(flags & FOOTPATH_CONNECTED_MAP_EDGE_UNOWN)))
        {
            return FOOTPATH_SEARCH_SUCCESS;
        }

        tileElement = map_get_first_element_at(targetPos);
        if (tileElement == nullptr)
            return currentTile.level == 1 ? FOOTPATH_SEARCH_NOT_FOUND : FOOTPATH_SEARCH_INCOMPLETE;

        // Loop while there are unvisited TileElements at targetPos
        do
        {
            if (SkipTileElement(flags, tileElement, slopeDirection, currentTile.direction, targetPos))
                continue;

            // Unown the footpath if needed
            if (flags & FOOTPATH_CONNECTED_MAP_EDGE_UNOWN)
                footpath_fix_ownership(targetPos);

            edges = tileElement->AsPath()->GetEdges();
            currentTile.direction = direction_reverse(currentTile.direction);
            if (!(flags & FOOTPATH_CONNECTED_MAP_EDGE_IGNORE_NO_ENTRY))
            {
                int elementIndex = 1;
                // Loop over all elements and cull appropriate edges
                do
                {
                    if (tileElement[elementIndex].GetType() == TILE_ELEMENT_TYPE_PATH)
                        break;
                    if (tileElement[elementIndex].GetType() != TILE_ELEMENT_TYPE_BANNER)
                    {
                        ++elementIndex;
                        continue;
                    }
                    edges &= tileElement[elementIndex].AsBanner()->GetAllowedEdges();
                    ++elementIndex;
                } while (!tileElement[elementIndex].IsLastForTile());
            }

            // Exclude the direction we came from
            targetPos.z = tileElement->GetBaseZ();
            edges &= ~(1 << currentTile.direction);

            if (!get_next_direction(edges, &currentTile.direction))
                break;

            edges &= ~(1 << currentTile.direction);
            if (edges == 0)
            {
                // Only possible direction to go
                if (tileElement->AsPath()->IsSloped() && tileElement->AsPath()->GetSlopeDirection() == currentTile.direction)
                    targetPos.z += PATH_HEIGHT_STEP;

                // Prepare the next iteration
                currentTile.footpathPos = targetPos;
                ++currentTile.distanceFromJunction;
                CaptureCurrentTileState(currentTile);
            }
            else
            {
                // We have reached a junction
                --currentTile.junctionTolerance;
                if (currentTile.distanceFromJunction != 0)
                {
                    --currentTile.junctionTolerance;
                }

                if (currentTile.junctionTolerance < 0 && !(flags & FOOTPATH_CONNECTED_MAP_EDGE_UNOWN))
                {
                    returnVal = FOOTPATH_SEARCH_TOO_COMPLEX;
                    break;
                }

                // Loop until there are no more directions we can go
                do
                {
                    edges &= ~(1 << currentTile.direction);
                    if (tileElement->AsPath()->IsSloped()
                        && tileElement->AsPath()->GetSlopeDirection() == currentTile.direction)
                    {
                        targetPos.z += PATH_HEIGHT_STEP;
                    }

                    // Add each possible path to the list of pending tiles
                    currentTile.footpathPos = targetPos;
                    currentTile.distanceFromJunction = 0;
                    CaptureCurrentTileState(currentTile);
                } while (get_next_direction(edges, &currentTile.direction));
            }
            break;
        } while (!(tileElement++)->IsLastForTile());

        // Return success if we have unowned all tiles in our pending list
        if ((flags & FOOTPATH_CONNECTED_MAP_EDGE_UNOWN) && numPendingTiles <= 0)
        {
            return FOOTPATH_SEARCH_SUCCESS;
        }
    }
    return currentTile.level == 1 ? FOOTPATH_SEARCH_NOT_FOUND : returnVal;
}

// TODO: Use GAME_COMMAND_FLAGS
int32_t footpath_is_connected_to_map_edge(const CoordsXYZ& footpathPos, int32_t direction, int32_t flags)
{
    flags |= FOOTPATH_CONNECTED_MAP_EDGE_IGNORE_QUEUES;
    return footpath_is_connected_to_map_edge_helper(footpathPos, direction, flags);
}

bool PathElement::IsSloped() const
{
    return (Flags2 & FOOTPATH_ELEMENT_FLAGS2_IS_SLOPED) != 0;
}

void PathElement::SetSloped(bool isSloped)
{
    Flags2 &= ~FOOTPATH_ELEMENT_FLAGS2_IS_SLOPED;
    if (isSloped)
        Flags2 |= FOOTPATH_ELEMENT_FLAGS2_IS_SLOPED;
}

Direction PathElement::GetSlopeDirection() const
{
    return SlopeDirection;
}

void PathElement::SetSlopeDirection(Direction newSlope)
{
    SlopeDirection = newSlope;
}

bool PathElement::IsQueue() const
{
    return (type & FOOTPATH_ELEMENT_TYPE_FLAG_IS_QUEUE) != 0;
}

void PathElement::SetIsQueue(bool isQueue)
{
    type &= ~FOOTPATH_ELEMENT_TYPE_FLAG_IS_QUEUE;
    if (isQueue)
        type |= FOOTPATH_ELEMENT_TYPE_FLAG_IS_QUEUE;
}

bool PathElement::HasQueueBanner() const
{
    return (Flags2 & FOOTPATH_ELEMENT_FLAGS2_HAS_QUEUE_BANNER) != 0;
}

void PathElement::SetHasQueueBanner(bool hasQueueBanner)
{
    Flags2 &= ~FOOTPATH_ELEMENT_FLAGS2_HAS_QUEUE_BANNER;
    if (hasQueueBanner)
        Flags2 |= FOOTPATH_ELEMENT_FLAGS2_HAS_QUEUE_BANNER;
}

bool PathElement::IsBroken() const
{
    return (Flags2 & FOOTPATH_ELEMENT_FLAGS2_ADDITION_IS_BROKEN) != 0;
}

void PathElement::SetIsBroken(bool isBroken)
{
    if (isBroken)
    {
        Flags2 |= FOOTPATH_ELEMENT_FLAGS2_ADDITION_IS_BROKEN;
    }
    else
    {
        Flags2 &= ~FOOTPATH_ELEMENT_FLAGS2_ADDITION_IS_BROKEN;
    }
}

bool PathElement::IsBlockedByVehicle() const
{
    return (Flags2 & FOOTPATH_ELEMENT_FLAGS2_BLOCKED_BY_VEHICLE) != 0;
}

void PathElement::SetIsBlockedByVehicle(bool isBlocked)
{
    if (isBlocked)
    {
        Flags2 |= FOOTPATH_ELEMENT_FLAGS2_BLOCKED_BY_VEHICLE;
    }
    else
    {
        Flags2 &= ~FOOTPATH_ELEMENT_FLAGS2_BLOCKED_BY_VEHICLE;
    }
}

::StationIndex PathElement::GetStationIndex() const
{
    return StationIndex;
}

void PathElement::SetStationIndex(::StationIndex newStationIndex)
{
    StationIndex = newStationIndex;
}

bool PathElement::IsWide() const
{
    return (type & FOOTPATH_ELEMENT_TYPE_FLAG_IS_WIDE) != 0;
}

void PathElement::SetWide(bool isWide)
{
    type &= ~FOOTPATH_ELEMENT_TYPE_FLAG_IS_WIDE;
    if (isWide)
        type |= FOOTPATH_ELEMENT_TYPE_FLAG_IS_WIDE;
}

bool PathElement::HasAddition() const
{
    return Additions != 0;
}

uint8_t PathElement::GetAddition() const
{
    return Additions;
}

ObjectEntryIndex PathElement::GetAdditionEntryIndex() const
{
    return GetAddition() - 1;
}

rct_scenery_entry* PathElement::GetAdditionEntry() const
{
    if (!HasAddition())
        return nullptr;
    return get_footpath_item_entry(GetAdditionEntryIndex());
}

void PathElement::SetAddition(uint8_t newAddition)
{
    Additions = newAddition;
}

bool PathElement::AdditionIsGhost() const
{
    return (Flags2 & FOOTPATH_ELEMENT_FLAGS2_ADDITION_IS_GHOST) != 0;
}

void PathElement::SetAdditionIsGhost(bool isGhost)
{
    Flags2 &= ~FOOTPATH_ELEMENT_FLAGS2_ADDITION_IS_GHOST;
    if (isGhost)
        Flags2 |= FOOTPATH_ELEMENT_FLAGS2_ADDITION_IS_GHOST;
}

FootpathObject* PathElement::GetPathEntry() const
{
    auto& objMgr = OpenRCT2::GetContext()->GetObjectManager();
    return static_cast<FootpathObject*>(objMgr.GetLoadedObject(ObjectType::Paths, GetPathEntryIndex()));
}

ObjectEntryIndex PathElement::GetPathEntryIndex() const
{
    if (Flags2 & FOOTPATH_ELEMENT_FLAGS2_LEGACY_PATH_ENTRY)
        return SurfaceIndex;
    else
        return OBJECT_ENTRY_INDEX_NULL;
}

void PathElement::SetPathEntryIndex(ObjectEntryIndex newIndex)
{
    SurfaceIndex = newIndex;
    RailingsIndex = OBJECT_ENTRY_INDEX_NULL;
    Flags2 |= FOOTPATH_ELEMENT_FLAGS2_LEGACY_PATH_ENTRY;
}

ObjectEntryIndex PathElement::GetSurfaceEntryIndex() const
{
    if (Flags2 & FOOTPATH_ELEMENT_FLAGS2_LEGACY_PATH_ENTRY)
        return OBJECT_ENTRY_INDEX_NULL;
    else
        return SurfaceIndex;
}

ObjectEntryIndex PathElement::GetRailingEntryIndex() const
{
    if (Flags2 & FOOTPATH_ELEMENT_FLAGS2_LEGACY_PATH_ENTRY)
        return OBJECT_ENTRY_INDEX_NULL;
    else
        return RailingsIndex;
}

FootpathSurfaceObject* PathElement::GetSurfaceEntry() const
{
    auto& objMgr = OpenRCT2::GetContext()->GetObjectManager();
    return static_cast<FootpathSurfaceObject*>(objMgr.GetLoadedObject(ObjectType::FootpathSurface, GetSurfaceEntryIndex()));
}

FootpathRailingsObject* PathElement::GetRailingEntry() const
{
    auto entryIndex = GetRailingEntryIndex();
    if (entryIndex == OBJECT_ENTRY_INDEX_NULL)
    {
        return nullptr;
    }

    auto& objMgr = OpenRCT2::GetContext()->GetObjectManager();
    return static_cast<FootpathRailingsObject*>(objMgr.GetLoadedObject(ObjectType::FootpathRailings, entryIndex));
}

void PathElement::SetSurfaceEntryIndex(ObjectEntryIndex newIndex)
{
    SurfaceIndex = newIndex;
    Flags2 &= ~FOOTPATH_ELEMENT_FLAGS2_LEGACY_PATH_ENTRY;
}

void PathElement::SetRailingEntryIndex(ObjectEntryIndex newEntryIndex)
{
    RailingsIndex = newEntryIndex;
    Flags2 &= ~FOOTPATH_ELEMENT_FLAGS2_LEGACY_PATH_ENTRY;
}

uint8_t PathElement::GetQueueBannerDirection() const
{
    return ((type & FOOTPATH_ELEMENT_TYPE_DIRECTION_MASK) >> 6);
}

void PathElement::SetQueueBannerDirection(uint8_t direction)
{
    type &= ~FOOTPATH_ELEMENT_TYPE_DIRECTION_MASK;
    type |= (direction << 6);
}

/**
 *
 *  rct2: 0x006A8B12
 *  clears the wide footpath flag for all footpaths
 *  at location
 */
static void footpath_clear_wide(const CoordsXY& footpathPos)
{
    TileElement* tileElement = map_get_first_element_at(footpathPos);
    if (tileElement == nullptr)
        return;
    do
    {
        if (tileElement->GetType() != TILE_ELEMENT_TYPE_PATH)
            continue;
        tileElement->AsPath()->SetWide(false);
    } while (!(tileElement++)->IsLastForTile());
}

/**
 *
 *  rct2: 0x006A8ACF
 *  returns footpath element if it can be made wide
 *  returns NULL if it can not be made wide
 */
static TileElement* footpath_can_be_wide(const CoordsXYZ& footpathPos)
{
    TileElement* tileElement = map_get_first_element_at(footpathPos);
    if (tileElement == nullptr)
        return nullptr;
    do
    {
        if (tileElement->GetType() != TILE_ELEMENT_TYPE_PATH)
            continue;
        if (footpathPos.z != tileElement->GetBaseZ())
            continue;
        if (tileElement->AsPath()->IsQueue())
            continue;
        if (tileElement->AsPath()->IsSloped())
            continue;
        return tileElement;
    } while (!(tileElement++)->IsLastForTile());

    return nullptr;
}

/**
 *
 *  rct2: 0x006A87BB
 */
void footpath_update_path_wide_flags(const CoordsXY& footpathPos)
{
    if (map_is_location_at_edge(footpathPos))
        return;

    footpath_clear_wide(footpathPos);
    /* Rather than clearing the wide flag of the following tiles and
     * checking the state of them later, leave them intact and assume
     * they were cleared. Consequently only the wide flag for this single
     * tile is modified by this update.
     * This is important for avoiding glitches in pathfinding that occurs
     * between the batches of updates to the path wide flags.
     * Corresponding pathList[] indexes for the following tiles
     * are: 2, 3, 4, 5.
     * Note: indexes 3, 4, 5 are reset in the current call;
     *       index 2 is reset in the previous call. */
    // x += 0x20;
    // footpath_clear_wide(x, y);
    // y += 0x20;
    // footpath_clear_wide(x, y);
    // x -= 0x20;
    // footpath_clear_wide(x, y);
    // y -= 0x20;

    TileElement* tileElement = map_get_first_element_at(footpathPos);
    if (tileElement == nullptr)
        return;
    do
    {
        if (tileElement->GetType() != TILE_ELEMENT_TYPE_PATH)
            continue;

        if (tileElement->AsPath()->IsQueue())
            continue;

        if (tileElement->AsPath()->IsSloped())
            continue;

        if (tileElement->AsPath()->GetEdges() == 0)
            continue;

        auto height = tileElement->GetBaseZ();

        // pathList is a list of elements, set by sub_6A8ACF adjacent to x,y
        // Spanned from 0x00F3EFA8 to 0x00F3EFC7 (8 elements) in the original
        std::array<TileElement*, 8> pathList;

        for (int32_t direction = 0; direction < 8; ++direction)
        {
            auto footpathLoc = CoordsXYZ(footpathPos + CoordsDirectionDelta[direction], height);
            pathList[direction] = footpath_can_be_wide(footpathLoc);
        }

        uint8_t pathConnections = 0;
        if (tileElement->AsPath()->GetEdges() & EDGE_NW)
        {
            pathConnections |= FOOTPATH_CONNECTION_NW;
            if (pathList[3] != nullptr && pathList[3]->AsPath()->IsWide())
            {
                pathConnections &= ~FOOTPATH_CONNECTION_NW;
            }
        }

        if (tileElement->AsPath()->GetEdges() & EDGE_NE)
        {
            pathConnections |= FOOTPATH_CONNECTION_NE;
            if (pathList[0] != nullptr && pathList[0]->AsPath()->IsWide())
            {
                pathConnections &= ~FOOTPATH_CONNECTION_NE;
            }
        }

        if (tileElement->AsPath()->GetEdges() & EDGE_SE)
        {
            pathConnections |= FOOTPATH_CONNECTION_SE;
            /* In the following:
             * footpath_element_is_wide(pathList[1])
             * is always false due to the tile update order
             * in combination with reset tiles.
             * Commented out since it will never occur. */
            // if (pathList[1] != nullptr) {
            //  if (footpath_element_is_wide(pathList[1])) {
            //      pathConnections &= ~FOOTPATH_CONNECTION_SE;
            //  }
            //}
        }

        if (tileElement->AsPath()->GetEdges() & EDGE_SW)
        {
            pathConnections |= FOOTPATH_CONNECTION_SW;
            /* In the following:
             * footpath_element_is_wide(pathList[2])
             * is always false due to the tile update order
             * in combination with reset tiles.
             * Commented out since it will never occur. */
            // if (pathList[2] != nullptr) {
            //  if (footpath_element_is_wide(pathList[2])) {
            //      pathConnections &= ~FOOTPATH_CONNECTION_SW;
            //  }
            //}
        }

        if ((pathConnections & FOOTPATH_CONNECTION_NW) && pathList[3] != nullptr && !pathList[3]->AsPath()->IsWide())
        {
            constexpr uint8_t edgeMask1 = EDGE_SE | EDGE_SW;
            if ((pathConnections & FOOTPATH_CONNECTION_NE) && pathList[7] != nullptr && !pathList[7]->AsPath()->IsWide()
                && (pathList[7]->AsPath()->GetEdges() & edgeMask1) == edgeMask1 && pathList[0] != nullptr
                && !pathList[0]->AsPath()->IsWide())
            {
                pathConnections |= FOOTPATH_CONNECTION_S;
            }

            /* In the following:
             * footpath_element_is_wide(pathList[2])
             * is always false due to the tile update order
             * in combination with reset tiles.
             * Short circuit the logic appropriately. */
            constexpr uint8_t edgeMask2 = EDGE_NE | EDGE_SE;
            if ((pathConnections & FOOTPATH_CONNECTION_SW) && pathList[6] != nullptr && !(pathList[6])->AsPath()->IsWide()
                && (pathList[6]->AsPath()->GetEdges() & edgeMask2) == edgeMask2 && pathList[2] != nullptr)
            {
                pathConnections |= FOOTPATH_CONNECTION_E;
            }
        }

        /* In the following:
         * footpath_element_is_wide(pathList[4])
         * footpath_element_is_wide(pathList[1])
         * are always false due to the tile update order
         * in combination with reset tiles.
         * Short circuit the logic appropriately. */
        if ((pathConnections & FOOTPATH_CONNECTION_SE) && pathList[1] != nullptr)
        {
            constexpr uint8_t edgeMask1 = EDGE_SW | EDGE_NW;
            if ((pathConnections & FOOTPATH_CONNECTION_NE) && (pathList[4] != nullptr)
                && (pathList[4]->AsPath()->GetEdges() & edgeMask1) == edgeMask1 && pathList[0] != nullptr
                && !pathList[0]->AsPath()->IsWide())
            {
                pathConnections |= FOOTPATH_CONNECTION_W;
            }

            /* In the following:
             * footpath_element_is_wide(pathList[5])
             * footpath_element_is_wide(pathList[2])
             * are always false due to the tile update order
             * in combination with reset tiles.
             * Short circuit the logic appropriately. */
            constexpr uint8_t edgeMask2 = EDGE_NE | EDGE_NW;
            if ((pathConnections & FOOTPATH_CONNECTION_SW) && pathList[5] != nullptr
                && (pathList[5]->AsPath()->GetEdges() & edgeMask2) == edgeMask2 && pathList[2] != nullptr)
            {
                pathConnections |= FOOTPATH_CONNECTION_N;
            }
        }

        if ((pathConnections & FOOTPATH_CONNECTION_NW) && (pathConnections & (FOOTPATH_CONNECTION_E | FOOTPATH_CONNECTION_S)))
        {
            pathConnections &= ~FOOTPATH_CONNECTION_NW;
        }

        if ((pathConnections & FOOTPATH_CONNECTION_NE) && (pathConnections & (FOOTPATH_CONNECTION_W | FOOTPATH_CONNECTION_S)))
        {
            pathConnections &= ~FOOTPATH_CONNECTION_NE;
        }

        if ((pathConnections & FOOTPATH_CONNECTION_SE) && (pathConnections & (FOOTPATH_CONNECTION_N | FOOTPATH_CONNECTION_W)))
        {
            pathConnections &= ~FOOTPATH_CONNECTION_SE;
        }

        if ((pathConnections & FOOTPATH_CONNECTION_SW) && (pathConnections & (FOOTPATH_CONNECTION_E | FOOTPATH_CONNECTION_N)))
        {
            pathConnections &= ~FOOTPATH_CONNECTION_SW;
        }

        if (!(pathConnections
              & (FOOTPATH_CONNECTION_NE | FOOTPATH_CONNECTION_SE | FOOTPATH_CONNECTION_SW | FOOTPATH_CONNECTION_NW)))
        {
            uint8_t e = tileElement->AsPath()->GetEdgesAndCorners();
            if ((e != 0b10101111) && (e != 0b01011111) && (e != 0b11101111))
                tileElement->AsPath()->SetWide(true);
        }
    } while (!(tileElement++)->IsLastForTile());
}

bool footpath_is_blocked_by_vehicle(const TileCoordsXYZ& position)
{
    auto pathElement = map_get_path_element_at(position);
    return pathElement != nullptr && pathElement->IsBlockedByVehicle();
}

/**
 *
 *  rct2: 0x006A7642
 */
void footpath_update_queue_entrance_banner(const CoordsXY& footpathPos, TileElement* tileElement)
{
    int32_t elementType = tileElement->GetType();
    switch (elementType)
    {
        case TILE_ELEMENT_TYPE_PATH:
            if (tileElement->AsPath()->IsQueue())
            {
                footpath_queue_chain_push(tileElement->AsPath()->GetRideIndex());
                for (int32_t direction = 0; direction < 4; direction++)
                {
                    if (tileElement->AsPath()->GetEdges() & (1 << direction))
                    {
                        footpath_chain_ride_queue(RIDE_ID_NULL, 0, footpathPos, tileElement, direction);
                    }
                }
                tileElement->AsPath()->SetRideIndex(RIDE_ID_NULL);
            }
            break;
        case TILE_ELEMENT_TYPE_ENTRANCE:
            if (tileElement->AsEntrance()->GetEntranceType() == ENTRANCE_TYPE_RIDE_ENTRANCE)
            {
                footpath_queue_chain_push(tileElement->AsEntrance()->GetRideIndex());
                footpath_chain_ride_queue(
                    RIDE_ID_NULL, 0, footpathPos, tileElement, direction_reverse(tileElement->GetDirection()));
            }
            break;
    }
}

/**
 *
 *  rct2: 0x006A6B7F
 */
static void footpath_remove_edges_towards_here(
    const CoordsXYZ& footpathPos, int32_t direction, TileElement* tileElement, bool isQueue)
{
    if (tileElement->AsPath()->IsQueue())
    {
        footpath_queue_chain_push(tileElement->AsPath()->GetRideIndex());
    }

    auto d = direction_reverse(direction);
    tileElement->AsPath()->SetEdges(tileElement->AsPath()->GetEdges() & ~(1 << d));
    int32_t cd = ((d - 1) & 3);
    tileElement->AsPath()->SetCorners(tileElement->AsPath()->GetCorners() & ~(1 << cd));
    cd = ((cd + 1) & 3);
    tileElement->AsPath()->SetCorners(tileElement->AsPath()->GetCorners() & ~(1 << cd));
    map_invalidate_tile({ footpathPos, tileElement->GetBaseZ(), tileElement->GetClearanceZ() });

    if (isQueue)
        footpath_disconnect_queue_from_path(footpathPos, tileElement, -1);

    Direction shiftedDirection = (direction + 1) & 3;
    auto targetFootPathPos = CoordsXYZ{ CoordsXY{ footpathPos } + CoordsDirectionDelta[shiftedDirection], footpathPos.z };

    tileElement = map_get_first_element_at(targetFootPathPos);
    if (tileElement == nullptr)
        return;
    do
    {
        if (tileElement->GetType() != TILE_ELEMENT_TYPE_PATH)
            continue;
        if (tileElement->GetBaseZ() != targetFootPathPos.z)
            continue;

        if (tileElement->AsPath()->IsSloped())
            break;

        cd = ((shiftedDirection + 1) & 3);
        tileElement->AsPath()->SetCorners(tileElement->AsPath()->GetCorners() & ~(1 << cd));
        map_invalidate_tile({ targetFootPathPos, tileElement->GetBaseZ(), tileElement->GetClearanceZ() });
        break;
    } while (!(tileElement++)->IsLastForTile());
}

/**
 *
 *  rct2: 0x006A6B14
 */
static void footpath_remove_edges_towards(const CoordsXYRangedZ& footPathPos, int32_t direction, bool isQueue)
{
    if (!map_is_location_valid(footPathPos))
    {
        return;
    }

    TileElement* tileElement = map_get_first_element_at(footPathPos);
    if (tileElement == nullptr)
        return;
    do
    {
        if (tileElement->GetType() != TILE_ELEMENT_TYPE_PATH)
            continue;

        if (footPathPos.clearanceZ == tileElement->GetBaseZ())
        {
            if (tileElement->AsPath()->IsSloped())
            {
                uint8_t slope = tileElement->AsPath()->GetSlopeDirection();
                if (slope != direction)
                    break;
            }
            footpath_remove_edges_towards_here({ footPathPos, footPathPos.clearanceZ }, direction, tileElement, isQueue);
            break;
        }

        if (footPathPos.baseZ == tileElement->GetBaseZ())
        {
            if (!tileElement->AsPath()->IsSloped())
                break;

            uint8_t slope = direction_reverse(tileElement->AsPath()->GetSlopeDirection());
            if (slope != direction)
                break;

            footpath_remove_edges_towards_here({ footPathPos, footPathPos.clearanceZ }, direction, tileElement, isQueue);
            break;
        }
    } while (!(tileElement++)->IsLastForTile());
}

// Returns true when there is an element at the given coordinates that want to connect to a path with the given direction (ride
// entrances and exits, shops, paths).
bool tile_element_wants_path_connection_towards(const TileCoordsXYZD& coords, const TileElement* const elementToBeRemoved)
{
    TileElement* tileElement = map_get_first_element_at(coords.ToCoordsXY());
    if (tileElement == nullptr)
        return false;
    do
    {
        // Don't check the element that gets removed
        if (tileElement == elementToBeRemoved)
            continue;

        switch (tileElement->GetType())
        {
            case TILE_ELEMENT_TYPE_PATH:
                if (tileElement->base_height == coords.z)
                {
                    if (!tileElement->AsPath()->IsSloped())
                        // The footpath is flat, it can be connected to from any direction
                        return true;
                    else if (tileElement->AsPath()->GetSlopeDirection() == direction_reverse(coords.direction))
                        // The footpath is sloped and its lowest point matches the edge connection
                        return true;
                }
                else if (tileElement->base_height + 2 == coords.z)
                {
                    if (tileElement->AsPath()->IsSloped() && tileElement->AsPath()->GetSlopeDirection() == coords.direction)
                        // The footpath is sloped and its higher point matches the edge connection
                        return true;
                }
                break;
            case TILE_ELEMENT_TYPE_TRACK:
                if (tileElement->base_height == coords.z)
                {
                    auto ride = get_ride(tileElement->AsTrack()->GetRideIndex());
                    if (ride == nullptr)
                        continue;

                    if (!ride->GetRideTypeDescriptor().HasFlag(RIDE_TYPE_FLAG_FLAT_RIDE))
                        break;

                    const auto trackType = tileElement->AsTrack()->GetTrackType();
                    const uint8_t trackSequence = tileElement->AsTrack()->GetSequenceIndex();
                    if (TrackSequenceProperties[trackType][trackSequence] & TRACK_SEQUENCE_FLAG_CONNECTS_TO_PATH)
                    {
                        uint16_t dx = ((coords.direction - tileElement->GetDirection()) & TILE_ELEMENT_DIRECTION_MASK);
                        if (TrackSequenceProperties[trackType][trackSequence] & (1 << dx))
                        {
                            // Track element has the flags required for the given direction
                            return true;
                        }
                    }
                }
                break;
            case TILE_ELEMENT_TYPE_ENTRANCE:
                if (tileElement->base_height == coords.z)
                {
                    if (entrance_has_direction(tileElement, coords.direction - tileElement->GetDirection()))
                    {
                        // Entrance wants to be connected towards the given direction
                        return true;
                    }
                }
                break;
            default:
                break;
        }
    } while (!(tileElement++)->IsLastForTile());

    return false;
}

// fix up the corners around the given path element that gets removed
static void footpath_fix_corners_around(const TileCoordsXY& footpathPos, TileElement* pathElement)
{
    // A mask for the paths' corners of each possible neighbour
    static constexpr uint8_t cornersTouchingTile[3][3] = {
        { 0b0010, 0b0011, 0b0001 },
        { 0b0110, 0b0000, 0b1001 },
        { 0b0100, 0b1100, 0b1000 },
    };

    // Sloped paths don't create filled corners, so no need to remove any
    if (pathElement->GetType() == TILE_ELEMENT_TYPE_PATH && pathElement->AsPath()->IsSloped())
        return;

    for (int32_t xOffset = -1; xOffset <= 1; xOffset++)
    {
        for (int32_t yOffset = -1; yOffset <= 1; yOffset++)
        {
            // Skip self
            if (xOffset == 0 && yOffset == 0)
                continue;

            TileElement* tileElement = map_get_first_element_at(
                TileCoordsXY{ footpathPos.x + xOffset, footpathPos.y + yOffset }.ToCoordsXY());
            if (tileElement == nullptr)
                continue;
            do
            {
                if (tileElement->GetType() != TILE_ELEMENT_TYPE_PATH)
                    continue;
                if (tileElement->AsPath()->IsSloped())
                    continue;
                if (tileElement->base_height != pathElement->base_height)
                    continue;

                const int32_t ix = xOffset + 1;
                const int32_t iy = yOffset + 1;
                tileElement->AsPath()->SetCorners(tileElement->AsPath()->GetCorners() & ~(cornersTouchingTile[iy][ix]));
            } while (!(tileElement++)->IsLastForTile());
        }
    }
}

/**
 *
 *  rct2: 0x006A6AA7
 * @param x x-coordinate in units (not tiles)
 * @param y y-coordinate in units (not tiles)
 */
void footpath_remove_edges_at(const CoordsXY& footpathPos, TileElement* tileElement)
{
    if (tileElement->GetType() == TILE_ELEMENT_TYPE_TRACK)
    {
        auto rideIndex = tileElement->AsTrack()->GetRideIndex();
        auto ride = get_ride(rideIndex);
        if (ride == nullptr)
            return;

        if (!ride->GetRideTypeDescriptor().HasFlag(RIDE_TYPE_FLAG_FLAT_RIDE))
            return;
    }

    footpath_update_queue_entrance_banner(footpathPos, tileElement);

    bool fixCorners = false;
    for (uint8_t direction = 0; direction < 4; direction++)
    {
        int32_t z1 = tileElement->base_height;
        if (tileElement->GetType() == TILE_ELEMENT_TYPE_PATH)
        {
            if (tileElement->AsPath()->IsSloped())
            {
                int32_t slope = tileElement->AsPath()->GetSlopeDirection();
                // Sloped footpaths don't connect sideways
                if ((slope - direction) & 1)
                    continue;

                // When a path is sloped, the higher point of the path is 2 units higher
                z1 += (slope == direction) ? 2 : 0;
            }
        }

        // When clearance checks were disabled a neighbouring path can be connected to both the path-ghost and to something
        // else, so before removing edges from neighbouring paths we have to make sure there is nothing else they are connected
        // to.
        if (!tile_element_wants_path_connection_towards({ TileCoordsXY{ footpathPos }, z1, direction }, tileElement))
        {
            bool isQueue = tileElement->GetType() == TILE_ELEMENT_TYPE_PATH ? tileElement->AsPath()->IsQueue() : false;
            int32_t z0 = z1 - 2;
            footpath_remove_edges_towards(
                { footpathPos + CoordsDirectionDelta[direction], z0 * COORDS_Z_STEP, z1 * COORDS_Z_STEP }, direction, isQueue);
        }
        else
        {
            // A footpath may stay connected, but its edges must be fixed later on when another edge does get removed.
            fixCorners = true;
        }
    }

    // Only fix corners when needed, to avoid changing corners that have been set for its looks.
    if (fixCorners && tileElement->IsGhost())
    {
        auto tileFootpathPos = TileCoordsXY{ footpathPos };
        footpath_fix_corners_around(tileFootpathPos, tileElement);
    }

    if (tileElement->GetType() == TILE_ELEMENT_TYPE_PATH)
        tileElement->AsPath()->SetEdgesAndCorners(0);
}

FootpathSurfaceObject* get_path_surface_entry(ObjectEntryIndex entryIndex)
{
    auto& objMgr = OpenRCT2::GetContext()->GetObjectManager();
    auto obj = objMgr.GetLoadedObject(ObjectType::FootpathSurface, entryIndex);
    if (obj == nullptr)
        return nullptr;

    return static_cast<FootpathSurfaceObject*>(obj);
}

FootpathRailingsObject* get_path_railings_entry(ObjectEntryIndex entryIndex)
{
    auto& objMgr = OpenRCT2::GetContext()->GetObjectManager();
    auto obj = objMgr.GetLoadedObject(ObjectType::FootpathRailings, entryIndex);
    if (obj == nullptr)
        return nullptr;

    return static_cast<FootpathRailingsObject*>(obj);
}

ride_id_t PathElement::GetRideIndex() const
{
    return rideIndex;
}

void PathElement::SetRideIndex(ride_id_t newRideIndex)
{
    rideIndex = newRideIndex;
}

uint8_t PathElement::GetAdditionStatus() const
{
    return AdditionStatus;
}

void PathElement::SetAdditionStatus(uint8_t newStatus)
{
    AdditionStatus = newStatus;
}

uint8_t PathElement::GetEdges() const
{
    return EdgesAndCorners & FOOTPATH_PROPERTIES_EDGES_EDGES_MASK;
}

void PathElement::SetEdges(uint8_t newEdges)
{
    EdgesAndCorners &= ~FOOTPATH_PROPERTIES_EDGES_EDGES_MASK;
    EdgesAndCorners |= (newEdges & FOOTPATH_PROPERTIES_EDGES_EDGES_MASK);
}

uint8_t PathElement::GetCorners() const
{
    return EdgesAndCorners >> 4;
}

void PathElement::SetCorners(uint8_t newCorners)
{
    EdgesAndCorners &= ~FOOTPATH_PROPERTIES_EDGES_CORNERS_MASK;
    EdgesAndCorners |= (newCorners << 4);
}

uint8_t PathElement::GetEdgesAndCorners() const
{
    return EdgesAndCorners;
}

void PathElement::SetEdgesAndCorners(uint8_t newEdgesAndCorners)
{
    EdgesAndCorners = newEdgesAndCorners;
}

bool PathElement::IsLevelCrossing(const CoordsXY& coords) const
{
    auto trackElement = map_get_track_element_at({ coords, GetBaseZ() });
    if (trackElement == nullptr)
    {
        return false;
    }

    if (trackElement->GetTrackType() != TrackElemType::Flat)
    {
        return false;
    }

    auto ride = get_ride(trackElement->GetRideIndex());
    if (ride == nullptr)
    {
        return false;
    }

    return ride->GetRideTypeDescriptor().HasFlag(RIDE_TYPE_FLAG_SUPPORTS_LEVEL_CROSSINGS);
}<|MERGE_RESOLUTION|>--- conflicted
+++ resolved
@@ -42,19 +42,9 @@
 
 void footpath_update_queue_entrance_banner(const CoordsXY& footpathPos, TileElement* tileElement);
 
-<<<<<<< HEAD
 FootpathSelection gFootpathSelection;
-uint8_t gFootpathProvisionalFlags;
-CoordsXYZ gFootpathProvisionalPosition;
-ObjectEntryIndex gFootpathProvisionalSurfaceIndex;
-ObjectEntryIndex gFootpathProvisionalRailingsIndex;
-uint8_t gFootpathProvisionalSlope;
-PathConstructFlags gFootpathProvisionalConstructFlags;
-uint8_t gFootpathConstructionMode;
-=======
 ProvisionalFootpath gProvisionalFootpath;
 uint16_t gFootpathSelectedId;
->>>>>>> 1aec3205
 CoordsXYZ gFootpathConstructFromPosition;
 uint8_t gFootpathConstructSlope;
 uint8_t gFootpathGroundFlags;
@@ -165,19 +155,12 @@
     cost = res->Error == GameActions::Status::Ok ? res->Cost : MONEY32_UNDEFINED;
     if (res->Error == GameActions::Status::Ok)
     {
-<<<<<<< HEAD
-        gFootpathProvisionalSurfaceIndex = type;
-        gFootpathProvisionalRailingsIndex = railingsType;
-        gFootpathProvisionalPosition = footpathLoc;
-        gFootpathProvisionalSlope = slope;
-        gFootpathProvisionalConstructFlags = constructFlags;
-        gFootpathProvisionalFlags |= PROVISIONAL_PATH_FLAG_1;
-=======
-        gProvisionalFootpath.Type = type;
+        gProvisionalFootpath.SurfaceIndex = type;
+        gProvisionalFootpath.RailingsIndex = railingsType;
         gProvisionalFootpath.Position = footpathLoc;
         gProvisionalFootpath.Slope = slope;
+        gProvisionalFootpath.ConstructFlags = constructFlags;
         gProvisionalFootpath.Flags |= PROVISIONAL_PATH_FLAG_1;
->>>>>>> 1aec3205
 
         if (gFootpathGroundFlags & ELEMENT_IS_UNDERGROUND)
         {
