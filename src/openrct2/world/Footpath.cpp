/*****************************************************************************
 * Copyright (c) 2014-2020 OpenRCT2 developers
 *
 * For a complete list of all authors, please refer to contributors.md
 * Interested in contributing? Visit https://github.com/OpenRCT2/OpenRCT2
 *
 * OpenRCT2 is licensed under the GNU General Public License version 3.
 *****************************************************************************/

#include "../Cheats.h"
#include "../Context.h"
#include "../Game.h"
#include "../OpenRCT2.h"
#include "../actions/FootpathPlaceAction.h"
#include "../actions/FootpathRemoveAction.h"
#include "../actions/LandSetRightsAction.h"
#include "../core/Guard.hpp"
#include "../interface/Window_internal.h"
#include "../localisation/Localisation.h"
#include "../management/Finance.h"
#include "../network/network.h"
#include "../object/FootpathObject.h"
#include "../object/FootpathRailingsObject.h"
#include "../object/FootpathSurfaceObject.h"
#include "../object/ObjectList.h"
#include "../object/ObjectManager.h"
#include "../paint/VirtualFloor.h"
#include "../ride/RideData.h"
#include "../ride/Station.h"
#include "../ride/Track.h"
#include "../ride/TrackData.h"
#include "../util/Util.h"
#include "EntityList.h"
#include "Map.h"
#include "MapAnimation.h"
#include "Park.h"
#include "Sprite.h"
#include "Surface.h"

#include <algorithm>
#include <iterator>

using namespace OpenRCT2::TrackMetaData;
void footpath_update_queue_entrance_banner(const CoordsXY& footpathPos, TileElement* tileElement);

FootpathSelection gFootpathSelection;
ProvisionalFootpath gProvisionalFootpath;
uint16_t gFootpathSelectedId;
CoordsXYZ gFootpathConstructFromPosition;
uint8_t gFootpathConstructSlope;
uint8_t gFootpathGroundFlags;

static ride_id_t* _footpathQueueChainNext;
static ride_id_t _footpathQueueChain[64];

// This is the coordinates that a user of the bin should move to
// rct2: 0x00992A4C
const CoordsXY BinUseOffsets[4] = {
    { 11, 16 },
    { 16, 21 },
    { 21, 16 },
    { 16, 11 },
};

// These are the offsets for bench positions on footpaths, 2 for each edge
// rct2: 0x00981F2C, 0x00981F2E
const CoordsXY BenchUseOffsets[8] = {
    { 7, 12 }, { 12, 25 }, { 25, 20 }, { 20, 7 }, { 7, 20 }, { 20, 25 }, { 25, 12 }, { 12, 7 },
};

/** rct2: 0x00981D6C, 0x00981D6E */
const CoordsXY DirectionOffsets[4] = { { -1, 0 }, { 0, 1 }, { 1, 0 }, { 0, -1 } };

// rct2: 0x0097B974
static constexpr const uint16_t EntranceDirections[] = {
    (4),     0, 0, 0, 0, 0, 0, 0, // ENTRANCE_TYPE_RIDE_ENTRANCE,
    (4),     0, 0, 0, 0, 0, 0, 0, // ENTRANCE_TYPE_RIDE_EXIT,
    (4 | 1), 0, 0, 0, 0, 0, 0, 0, // ENTRANCE_TYPE_PARK_ENTRANCE
};

/** rct2: 0x0098D7F0 */
static constexpr const uint8_t connected_path_count[] = {
    0, // 0b0000
    1, // 0b0001
    1, // 0b0010
    2, // 0b0011
    1, // 0b0100
    2, // 0b0101
    2, // 0b0110
    3, // 0b0111
    1, // 0b1000
    2, // 0b1001
    2, // 0b1010
    3, // 0b1011
    2, // 0b1100
    3, // 0b1101
    3, // 0b1110
    4, // 0b1111
};

int32_t EntranceElement::GetDirections() const
{
    return EntranceDirections[(GetEntranceType() * 8) + GetSequenceIndex()];
}

static bool entrance_has_direction(const EntranceElement& entranceElement, int32_t direction)
{
    return entranceElement.GetDirections() & (1 << (direction & 3));
}

TileElement* map_get_footpath_element(const CoordsXYZ& coords)
{
    TileElement* tileElement = map_get_first_element_at(coords);
    do
    {
        if (tileElement == nullptr)
            break;
        if (tileElement->GetType() == TILE_ELEMENT_TYPE_PATH && tileElement->GetBaseZ() == coords.z)
            return tileElement;
    } while (!(tileElement++)->IsLastForTile());

    return nullptr;
}

money32 footpath_remove(const CoordsXYZ& footpathLoc, int32_t flags)
{
    auto action = FootpathRemoveAction(footpathLoc);
    action.SetFlags(flags);

    if (flags & GAME_COMMAND_FLAG_APPLY)
    {
        auto res = GameActions::Execute(&action);
        return res->Cost;
    }
    auto res = GameActions::Query(&action);
    return res->Cost;
}

/**
 *
 *  rct2: 0x006A76FF
 */
money32 footpath_provisional_set(
    ObjectEntryIndex type, ObjectEntryIndex railingsType, const CoordsXYZ& footpathLoc, int32_t slope,
    PathConstructFlags constructFlags)
{
    money32 cost;

    footpath_provisional_remove();

    auto footpathPlaceAction = FootpathPlaceAction(footpathLoc, slope, type, railingsType, INVALID_DIRECTION, constructFlags);
    footpathPlaceAction.SetFlags(GAME_COMMAND_FLAG_GHOST | GAME_COMMAND_FLAG_ALLOW_DURING_PAUSED);
    auto res = GameActions::Execute(&footpathPlaceAction);
    cost = res->Error == GameActions::Status::Ok ? res->Cost : MONEY32_UNDEFINED;
    if (res->Error == GameActions::Status::Ok)
    {
        gProvisionalFootpath.SurfaceIndex = type;
        gProvisionalFootpath.RailingsIndex = railingsType;
        gProvisionalFootpath.Position = footpathLoc;
        gProvisionalFootpath.Slope = slope;
        gProvisionalFootpath.ConstructFlags = constructFlags;
        gProvisionalFootpath.Flags |= PROVISIONAL_PATH_FLAG_1;

        if (gFootpathGroundFlags & ELEMENT_IS_UNDERGROUND)
        {
            viewport_set_visibility(1);
        }
        else
        {
            viewport_set_visibility(3);
        }
    }

    // Invalidate previous footpath piece.
    virtual_floor_invalidate();

    if (!scenery_tool_is_active())
    {
        if (res->Error != GameActions::Status::Ok)
        {
            // If we can't build this, don't show a virtual floor.
            virtual_floor_set_height(0);
        }
        else if (
            gFootpathConstructSlope == TILE_ELEMENT_SLOPE_FLAT
            || gProvisionalFootpath.Position.z < gFootpathConstructFromPosition.z)
        {
            // Going either straight on, or down.
            virtual_floor_set_height(gProvisionalFootpath.Position.z);
        }
        else
        {
            // Going up in the world!
            virtual_floor_set_height(gProvisionalFootpath.Position.z + LAND_HEIGHT_STEP);
        }
    }

    return cost;
}

/**
 *
 *  rct2: 0x006A77FF
 */
void footpath_provisional_remove()
{
    if (gProvisionalFootpath.Flags & PROVISIONAL_PATH_FLAG_1)
    {
        gProvisionalFootpath.Flags &= ~PROVISIONAL_PATH_FLAG_1;

        footpath_remove(
            gProvisionalFootpath.Position,
            GAME_COMMAND_FLAG_APPLY | GAME_COMMAND_FLAG_ALLOW_DURING_PAUSED | GAME_COMMAND_FLAG_NO_SPEND
                | GAME_COMMAND_FLAG_GHOST);
    }
}

/**
 *
 *  rct2: 0x006A7831
 */
void footpath_provisional_update()
{
    if (gProvisionalFootpath.Flags & PROVISIONAL_PATH_FLAG_SHOW_ARROW)
    {
        gProvisionalFootpath.Flags &= ~PROVISIONAL_PATH_FLAG_SHOW_ARROW;

        gMapSelectFlags &= ~MAP_SELECT_FLAG_ENABLE_ARROW;
        map_invalidate_tile_full(gFootpathConstructFromPosition);
    }
    footpath_provisional_remove();
}

/**
 * Determines the location of the footpath at which we point with the cursor. If no footpath is underneath the cursor,
 * then return the location of the ground tile. Besides the location it also computes the direction of the yellow arrow
 * when we are going to build a footpath bridge/tunnel.
 *  rct2: 0x00689726
 *  In:
 *      screenX: eax
 *      screenY: ebx
 *  Out:
 *      x: ax
 *      y: bx
 *      direction: ecx
 *      tileElement: edx
 */
CoordsXY footpath_get_coordinates_from_pos(const ScreenCoordsXY& screenCoords, int32_t* direction, TileElement** tileElement)
{
    rct_window* window = window_find_from_point(screenCoords);
    if (window == nullptr || window->viewport == nullptr)
    {
        CoordsXY position{};
        position.SetNull();
        return position;
    }
    auto viewport = window->viewport;
    auto info = get_map_coordinates_from_pos_window(window, screenCoords, EnumsToFlags(ViewportInteractionItem::Footpath));
    if (info.SpriteType != ViewportInteractionItem::Footpath
        || !(viewport->flags & (VIEWPORT_FLAG_UNDERGROUND_INSIDE | VIEWPORT_FLAG_HIDE_BASE | VIEWPORT_FLAG_HIDE_VERTICAL)))
    {
        info = get_map_coordinates_from_pos_window(
            window, screenCoords, EnumsToFlags(ViewportInteractionItem::Terrain, ViewportInteractionItem::Footpath));
        if (info.SpriteType == ViewportInteractionItem::None)
        {
            auto position = info.Loc;
            position.SetNull();
            return position;
        }
    }

    auto minPosition = info.Loc;
    auto maxPosition = info.Loc + CoordsXY{ 31, 31 };
    auto myTileElement = info.Element;
    auto position = info.Loc.ToTileCentre();
    auto z = 0;
    if (info.SpriteType == ViewportInteractionItem::Footpath)
    {
        z = myTileElement->GetBaseZ();
        if (myTileElement->AsPath()->IsSloped())
        {
            z += 8;
        }
    }

    auto start_vp_pos = viewport->ScreenToViewportCoord(screenCoords);

    for (int32_t i = 0; i < 5; i++)
    {
        if (info.SpriteType != ViewportInteractionItem::Footpath)
        {
            z = tile_element_height(position);
        }
        position = viewport_coord_to_map_coord(start_vp_pos, z);
        position.x = std::clamp(position.x, minPosition.x, maxPosition.x);
        position.y = std::clamp(position.y, minPosition.y, maxPosition.y);
    }

    // Determine to which edge the cursor is closest
    uint32_t myDirection;
    int32_t mod_x = position.x & 0x1F, mod_y = position.y & 0x1F;
    if (mod_x < mod_y)
    {
        if (mod_x + mod_y < 32)
        {
            myDirection = 0;
        }
        else
        {
            myDirection = 1;
        }
    }
    else
    {
        if (mod_x + mod_y < 32)
        {
            myDirection = 3;
        }
        else
        {
            myDirection = 2;
        }
    }

    position = position.ToTileStart();

    if (direction != nullptr)
        *direction = myDirection;
    if (tileElement != nullptr)
        *tileElement = myTileElement;

    return position;
}

/**
 *
 *  rct2: 0x0068A0C9
 * screenX: eax
 * screenY: ebx
 * x: ax
 * y: bx
 * direction: cl
 * tileElement: edx
 */
CoordsXY footpath_bridge_get_info_from_pos(const ScreenCoordsXY& screenCoords, int32_t* direction, TileElement** tileElement)
{
    // First check if we point at an entrance or exit. In that case, we would want the path coming from the entrance/exit.
    rct_window* window = window_find_from_point(screenCoords);
    if (window == nullptr || window->viewport == nullptr)
    {
        CoordsXY ret{};
        ret.SetNull();
        return ret;
    }
    auto viewport = window->viewport;
    auto info = get_map_coordinates_from_pos_window(window, screenCoords, EnumsToFlags(ViewportInteractionItem::Ride));
    *tileElement = info.Element;
    if (info.SpriteType == ViewportInteractionItem::Ride
        && viewport->flags & (VIEWPORT_FLAG_UNDERGROUND_INSIDE | VIEWPORT_FLAG_HIDE_BASE | VIEWPORT_FLAG_HIDE_VERTICAL)
        && (*tileElement)->GetType() == TILE_ELEMENT_TYPE_ENTRANCE)
    {
        int32_t directions = (*tileElement)->AsEntrance()->GetDirections();
        if (directions & 0x0F)
        {
            int32_t bx = bitscanforward(directions);
            bx += (*tileElement)->AsEntrance()->GetDirection();
            bx &= 3;
            if (direction != nullptr)
                *direction = bx;
            return info.Loc;
        }
    }

    info = get_map_coordinates_from_pos_window(
        window, screenCoords,
        EnumsToFlags(ViewportInteractionItem::Terrain, ViewportInteractionItem::Footpath, ViewportInteractionItem::Ride));
    if (info.SpriteType == ViewportInteractionItem::Ride && (*tileElement)->GetType() == TILE_ELEMENT_TYPE_ENTRANCE)
    {
        int32_t directions = (*tileElement)->AsEntrance()->GetDirections();
        if (directions & 0x0F)
        {
            int32_t bx = (*tileElement)->GetDirectionWithOffset(bitscanforward(directions));
            if (direction != nullptr)
                *direction = bx;
            return info.Loc;
        }
    }

    // We point at something else
    return footpath_get_coordinates_from_pos(screenCoords, direction, tileElement);
}

/**
 *
 *  rct2: 0x00673883
 */
void footpath_remove_litter(const CoordsXYZ& footpathPos)
{
    std::vector<Litter*> removals;
    for (auto litter : EntityTileList<Litter>(footpathPos))
    {
        int32_t distanceZ = abs(litter->z - footpathPos.z);
        if (distanceZ <= 32)
        {
            removals.push_back(litter);
        }
    }
    for (auto* litter : removals)
    {
        litter->Invalidate();
        sprite_remove(litter);
    }
}

/**
 *
 *  rct2: 0x0069A48B
 */
void footpath_interrupt_peeps(const CoordsXYZ& footpathPos)
{
    auto quad = EntityTileList<Peep>(footpathPos);
    for (auto peep : quad)
    {
        if (peep->State == PeepState::Sitting || peep->State == PeepState::Watching)
        {
            auto location = peep->GetLocation();
            if (location.z == footpathPos.z)
            {
                auto destination = location.ToTileCentre();
                peep->SetState(PeepState::Walking);
                peep->SetDestination(destination, 5);
                peep->UpdateCurrentActionSpriteType();
            }
        }
    }
}

/**
 * Returns true if the edge of tile x, y specified by direction is occupied by a fence
 * between heights z0 and z1.
 *
 * Note that there may still be a fence on the opposing tile.
 *
 *  rct2: 0x006E59DC
 */
bool fence_in_the_way(const CoordsXYRangedZ& fencePos, int32_t direction)
{
    TileElement* tileElement;

    tileElement = map_get_first_element_at(fencePos);
    if (tileElement == nullptr)
        return false;
    do
    {
        if (tileElement->GetType() != TILE_ELEMENT_TYPE_WALL)
            continue;
        if (tileElement->IsGhost())
            continue;
        if (fencePos.baseZ >= tileElement->GetClearanceZ())
            continue;
        if (fencePos.clearanceZ <= tileElement->GetBaseZ())
            continue;
        if ((tileElement->GetDirection()) != direction)
            continue;

        return true;
    } while (!(tileElement++)->IsLastForTile());
    return false;
}

static PathElement* footpath_connect_corners_get_neighbour(const CoordsXYZ& footpathPos, int32_t requireEdges)
{
    if (!map_is_location_valid(footpathPos))
    {
        return nullptr;
    }

    TileElement* tileElement = map_get_first_element_at(footpathPos);
    if (tileElement == nullptr)
        return nullptr;
    do
    {
        if (tileElement->GetType() != TILE_ELEMENT_TYPE_PATH)
            continue;
        auto pathElement = tileElement->AsPath();
        if (pathElement->IsQueue())
            continue;
        if (tileElement->GetBaseZ() != footpathPos.z)
            continue;
        if (!(pathElement->GetEdgesAndCorners() & requireEdges))
            continue;

        return pathElement;
    } while (!(tileElement++)->IsLastForTile());

    return nullptr;
}

/**
 * Sets the corner edges of four path tiles.
 * The function will search for a path in the direction given, then check clockwise to see if it there is a path and again until
 * it reaches the initial path. In other words, checks if there are four paths together so that it can set the inner corners of
 * each one.
 *
 *  rct2: 0x006A70EB
 */
static void footpath_connect_corners(const CoordsXY& footpathPos, PathElement* initialTileElement)
{
    using PathElementCoordsPair = std::pair<PathElement*, CoordsXY>;
    std::array<PathElementCoordsPair, 4> tileElements;

    if (initialTileElement->IsQueue())
        return;
    if (initialTileElement->IsSloped())
        return;

    tileElements[0] = { initialTileElement, footpathPos };
    int32_t z = initialTileElement->GetBaseZ();
    for (int32_t initialDirection = 0; initialDirection < 4; initialDirection++)
    {
        int32_t direction = initialDirection;
        auto currentPos = footpathPos + CoordsDirectionDelta[direction];

        tileElements[1] = { footpath_connect_corners_get_neighbour({ currentPos, z }, (1 << direction_reverse(direction))),
                            currentPos };
        if (tileElements[1].first == nullptr)
            continue;

        direction = direction_next(direction);
        currentPos += CoordsDirectionDelta[direction];
        tileElements[2] = { footpath_connect_corners_get_neighbour({ currentPos, z }, (1 << direction_reverse(direction))),
                            currentPos };
        if (tileElements[2].first == nullptr)
            continue;

        direction = direction_next(direction);
        currentPos += CoordsDirectionDelta[direction];
        // First check link to previous tile
        tileElements[3] = { footpath_connect_corners_get_neighbour({ currentPos, z }, (1 << direction_reverse(direction))),
                            currentPos };
        if (tileElements[3].first == nullptr)
            continue;
        // Second check link to initial tile
        tileElements[3] = { footpath_connect_corners_get_neighbour({ currentPos, z }, (1 << ((direction + 1) & 3))),
                            currentPos };
        if (tileElements[3].first == nullptr)
            continue;

        direction = direction_next(direction);
        tileElements[3].first->SetCorners(tileElements[3].first->GetCorners() | (1 << (direction)));
        map_invalidate_element(tileElements[3].second, reinterpret_cast<TileElement*>(tileElements[3].first));

        direction = direction_prev(direction);
        tileElements[2].first->SetCorners(tileElements[2].first->GetCorners() | (1 << (direction)));

        map_invalidate_element(tileElements[2].second, reinterpret_cast<TileElement*>(tileElements[2].first));

        direction = direction_prev(direction);
        tileElements[1].first->SetCorners(tileElements[1].first->GetCorners() | (1 << (direction)));

        map_invalidate_element(tileElements[1].second, reinterpret_cast<TileElement*>(tileElements[1].first));

        direction = initialDirection;
        tileElements[0].first->SetCorners(tileElements[0].first->GetCorners() | (1 << (direction)));
        map_invalidate_element(tileElements[0].second, reinterpret_cast<TileElement*>(tileElements[0].first));
    }
}

struct rct_neighbour
{
    uint8_t order;
    uint8_t direction;
    ride_id_t ride_index;
    uint8_t entrance_index;
};

struct rct_neighbour_list
{
    rct_neighbour items[8];
    size_t count;
};

static int32_t rct_neighbour_compare(const void* a, const void* b)
{
    uint8_t va = (static_cast<const rct_neighbour*>(a))->order;
    uint8_t vb = (static_cast<const rct_neighbour*>(b))->order;
    if (va < vb)
        return 1;
    else if (va > vb)
        return -1;
    else
    {
        uint8_t da = (static_cast<const rct_neighbour*>(a))->direction;
        uint8_t db = (static_cast<const rct_neighbour*>(b))->direction;
        if (da < db)
            return -1;
        else if (da > db)
            return 1;
        else
            return 0;
    }
}

static void neighbour_list_init(rct_neighbour_list* neighbourList)
{
    neighbourList->count = 0;
}

static void neighbour_list_push(
    rct_neighbour_list* neighbourList, int32_t order, int32_t direction, ride_id_t rideIndex, uint8_t entrance_index)
{
    Guard::Assert(neighbourList->count < std::size(neighbourList->items));
    neighbourList->items[neighbourList->count].order = order;
    neighbourList->items[neighbourList->count].direction = direction;
    neighbourList->items[neighbourList->count].ride_index = rideIndex;
    neighbourList->items[neighbourList->count].entrance_index = entrance_index;
    neighbourList->count++;
}

static bool neighbour_list_pop(rct_neighbour_list* neighbourList, rct_neighbour* outNeighbour)
{
    if (neighbourList->count == 0)
        return false;

    *outNeighbour = neighbourList->items[0];
    const size_t bytesToMove = (neighbourList->count - 1) * sizeof(neighbourList->items[0]);
    memmove(&neighbourList->items[0], &neighbourList->items[1], bytesToMove);
    neighbourList->count--;
    return true;
}

static void neighbour_list_remove(rct_neighbour_list* neighbourList, size_t index)
{
    Guard::ArgumentInRange<size_t>(index, 0, neighbourList->count - 1);
    int32_t itemsRemaining = static_cast<int32_t>(neighbourList->count - index) - 1;
    if (itemsRemaining > 0)
    {
        memmove(&neighbourList->items[index], &neighbourList->items[index + 1], sizeof(rct_neighbour) * itemsRemaining);
    }
    neighbourList->count--;
}

static void neighbour_list_sort(rct_neighbour_list* neighbourList)
{
    qsort(neighbourList->items, neighbourList->count, sizeof(rct_neighbour), rct_neighbour_compare);
}

static TileElement* footpath_get_element(const CoordsXYRangedZ& footpathPos, int32_t direction)
{
    TileElement* tileElement = map_get_first_element_at(footpathPos);
    if (tileElement == nullptr)
        return nullptr;
    do
    {
        if (tileElement->GetType() != TILE_ELEMENT_TYPE_PATH)
            continue;

        if (footpathPos.clearanceZ == tileElement->GetBaseZ())
        {
            if (tileElement->AsPath()->IsSloped())
            {
                auto slope = tileElement->AsPath()->GetSlopeDirection();
                if (slope != direction)
                    break;
            }
            return tileElement;
        }
        if (footpathPos.baseZ == tileElement->GetBaseZ())
        {
            if (!tileElement->AsPath()->IsSloped())
                break;

            auto slope = direction_reverse(tileElement->AsPath()->GetSlopeDirection());
            if (slope != direction)
                break;

            return tileElement;
        }
    } while (!(tileElement++)->IsLastForTile());
    return nullptr;
}

/**
 * Attempt to connect a newly disconnected queue tile to the specified path tile
 */
static bool footpath_reconnect_queue_to_path(
    const CoordsXY& footpathPos, TileElement* tileElement, int32_t action, int32_t direction)
{
    if (((tileElement->AsPath()->GetEdges() & (1 << direction)) == 0) ^ (action < 0))
        return false;

    auto targetQueuePos = footpathPos + CoordsDirectionDelta[direction];

    if (action < 0)
    {
        if (fence_in_the_way({ footpathPos, tileElement->GetBaseZ(), tileElement->GetClearanceZ() }, direction))
            return false;

        if (fence_in_the_way(
                { targetQueuePos, tileElement->GetBaseZ(), tileElement->GetClearanceZ() }, direction_reverse(direction)))
            return false;
    }

    int32_t z = tileElement->GetBaseZ();
    TileElement* targetFootpathElement = footpath_get_element({ targetQueuePos, z - LAND_HEIGHT_STEP, z }, direction);
    if (targetFootpathElement != nullptr && !targetFootpathElement->AsPath()->IsQueue())
    {
        auto targetQueueElement = targetFootpathElement->AsPath();
        tileElement->AsPath()->SetSlopeDirection(0);
        if (action > 0)
        {
            tileElement->AsPath()->SetEdges(tileElement->AsPath()->GetEdges() & ~(1 << direction));
            targetQueueElement->SetEdges(targetQueueElement->GetEdges() & ~(1 << (direction_reverse(direction) & 3)));
            if (action >= 2)
                tileElement->AsPath()->SetSlopeDirection(direction);
        }
        else if (action < 0)
        {
            tileElement->AsPath()->SetEdges(tileElement->AsPath()->GetEdges() | (1 << direction));
            targetQueueElement->SetEdges(targetQueueElement->GetEdges() | (1 << (direction_reverse(direction) & 3)));
        }
        if (action != 0)
            map_invalidate_tile_full(targetQueuePos);
        return true;
    }
    return false;
}

static bool footpath_disconnect_queue_from_path(const CoordsXY& footpathPos, TileElement* tileElement, int32_t action)
{
    if (!tileElement->AsPath()->IsQueue())
        return false;

    if (tileElement->AsPath()->IsSloped())
        return false;

    uint8_t c = connected_path_count[tileElement->AsPath()->GetEdges()];
    if ((action < 0) ? (c >= 2) : (c < 2))
        return false;

    if (action < 0)
    {
        uint8_t direction = tileElement->AsPath()->GetSlopeDirection();
        if (footpath_reconnect_queue_to_path(footpathPos, tileElement, action, direction))
            return true;
    }

    for (Direction direction : ALL_DIRECTIONS)
    {
        if ((action < 0) && (direction == tileElement->AsPath()->GetSlopeDirection()))
            continue;
        if (footpath_reconnect_queue_to_path(footpathPos, tileElement, action, direction))
            return true;
    }

    return false;
}

/**
 *
 *  rct2: 0x006A6D7E
 */

static void loc_6A6FD2(const CoordsXYZ& initialTileElementPos, int32_t direction, TileElement* initialTileElement, bool query)
{
    if ((initialTileElement)->GetType() == TILE_ELEMENT_TYPE_PATH)
    {
        if (!query)
        {
            initialTileElement->AsPath()->SetEdges(initialTileElement->AsPath()->GetEdges() | (1 << direction));
            map_invalidate_element(initialTileElementPos, initialTileElement);
        }
    }
}

static void loc_6A6F1F(
    const CoordsXYZ& initialTileElementPos, int32_t direction, TileElement* tileElement, TileElement* initialTileElement,
    const CoordsXY& targetPos, int32_t flags, bool query, rct_neighbour_list* neighbourList)
{
    if (query)
    {
        if (fence_in_the_way(
                { targetPos, tileElement->GetBaseZ(), tileElement->GetClearanceZ() }, direction_reverse(direction)))
        {
            return;
        }
        if (tileElement->AsPath()->IsQueue())
        {
            if (connected_path_count[tileElement->AsPath()->GetEdges()] < 2)
            {
                neighbour_list_push(
                    neighbourList, 4, direction, tileElement->AsPath()->GetRideIndex(),
                    tileElement->AsPath()->GetStationIndex());
            }
            else
            {
                if ((initialTileElement)->GetType() == TILE_ELEMENT_TYPE_PATH && initialTileElement->AsPath()->IsQueue())
                {
                    if (footpath_disconnect_queue_from_path(targetPos, tileElement, 0))
                    {
                        neighbour_list_push(
                            neighbourList, 3, direction, tileElement->AsPath()->GetRideIndex(),
                            tileElement->AsPath()->GetStationIndex());
                    }
                }
            }
        }
        else
        {
            neighbour_list_push(neighbourList, 2, direction, RIDE_ID_NULL, 255);
        }
    }
    else
    {
        footpath_disconnect_queue_from_path(targetPos, tileElement, 1 + ((flags >> 6) & 1));
        tileElement->AsPath()->SetEdges(tileElement->AsPath()->GetEdges() | (1 << direction_reverse(direction)));
        if (tileElement->AsPath()->IsQueue())
        {
            footpath_queue_chain_push(tileElement->AsPath()->GetRideIndex());
        }
    }
    if (!(flags & (GAME_COMMAND_FLAG_GHOST | GAME_COMMAND_FLAG_ALLOW_DURING_PAUSED)))
    {
        footpath_interrupt_peeps({ targetPos, tileElement->GetBaseZ() });
    }
    map_invalidate_element(targetPos, tileElement);
    loc_6A6FD2(initialTileElementPos, direction, initialTileElement, query);
}

static void loc_6A6D7E(
    const CoordsXYZ& initialTileElementPos, int32_t direction, TileElement* initialTileElement, int32_t flags, bool query,
    rct_neighbour_list* neighbourList)
{
    auto targetPos = CoordsXY{ initialTileElementPos } + CoordsDirectionDelta[direction];
    if (((gScreenFlags & SCREEN_FLAGS_SCENARIO_EDITOR) || gCheatsSandboxMode) && map_is_edge(targetPos))
    {
        if (query)
        {
            neighbour_list_push(neighbourList, 7, direction, RIDE_ID_NULL, 255);
        }
        loc_6A6FD2(initialTileElementPos, direction, initialTileElement, query);
    }
    else
    {
        TileElement* tileElement = map_get_first_element_at(targetPos);
        if (tileElement == nullptr)
            return;
        do
        {
            switch (tileElement->GetType())
            {
                case TILE_ELEMENT_TYPE_PATH:
                    if (tileElement->GetBaseZ() == initialTileElementPos.z)
                    {
                        if (!tileElement->AsPath()->IsSloped() || tileElement->AsPath()->GetSlopeDirection() == direction)
                        {
                            loc_6A6F1F(
                                initialTileElementPos, direction, tileElement, initialTileElement, targetPos, flags, query,
                                neighbourList);
                        }
                        return;
                    }
                    else if (tileElement->GetBaseZ() == initialTileElementPos.z - LAND_HEIGHT_STEP)
                    {
                        if (tileElement->AsPath()->IsSloped()
                            && tileElement->AsPath()->GetSlopeDirection() == direction_reverse(direction))
                        {
                            loc_6A6F1F(
                                initialTileElementPos, direction, tileElement, initialTileElement, targetPos, flags, query,
                                neighbourList);
                        }
                        return;
                    }
                    break;
                case TILE_ELEMENT_TYPE_TRACK:
                    if (initialTileElementPos.z == tileElement->GetBaseZ())
                    {
                        auto ride = get_ride(tileElement->AsTrack()->GetRideIndex());
                        if (ride == nullptr)
                        {
                            continue;
                        }

                        if (!ride->GetRideTypeDescriptor().HasFlag(RIDE_TYPE_FLAG_FLAT_RIDE))
                        {
                            continue;
                        }

                        const auto trackType = tileElement->AsTrack()->GetTrackType();
                        const uint8_t trackSequence = tileElement->AsTrack()->GetSequenceIndex();
                        const auto& ted = GetTrackElementDescriptor(trackType);
                        if (!(ted.SequenceProperties[trackSequence] & TRACK_SEQUENCE_FLAG_CONNECTS_TO_PATH))
                        {
                            return;
                        }
                        uint16_t dx = direction_reverse(
                            (direction - tileElement->GetDirection()) & TILE_ELEMENT_DIRECTION_MASK);

                        if (!(ted.SequenceProperties[trackSequence] & (1 << dx)))
                        {
                            return;
                        }
                        if (query)
                        {
                            neighbour_list_push(neighbourList, 1, direction, tileElement->AsTrack()->GetRideIndex(), 255);
                        }
                        loc_6A6FD2(initialTileElementPos, direction, initialTileElement, query);
                        return;
                    }
                    break;
                case TILE_ELEMENT_TYPE_ENTRANCE:
                    if (initialTileElementPos.z == tileElement->GetBaseZ())
                    {
                        if (entrance_has_direction(
                                *(tileElement->AsEntrance()), direction_reverse(direction - tileElement->GetDirection())))
                        {
                            if (query)
                            {
                                neighbour_list_push(
                                    neighbourList, 8, direction, tileElement->AsEntrance()->GetRideIndex(),
                                    tileElement->AsEntrance()->GetStationIndex());
                            }
                            else
                            {
                                if (tileElement->AsEntrance()->GetEntranceType() != ENTRANCE_TYPE_PARK_ENTRANCE)
                                {
                                    footpath_queue_chain_push(tileElement->AsEntrance()->GetRideIndex());
                                }
                            }
                            loc_6A6FD2(initialTileElementPos, direction, initialTileElement, query);
                            return;
                        }
                    }
                    break;
            }

        } while (!(tileElement++)->IsLastForTile());
    }
}

// TODO: Change this into a simple check that validates if the direction should be fully checked with loc_6A6D7E and move the
// calling of loc_6A6D7E into the parent function.
static void loc_6A6C85(
    const CoordsXYE& tileElementPos, int32_t direction, int32_t flags, bool query, rct_neighbour_list* neighbourList)
{
    if (query
        && fence_in_the_way(
            { tileElementPos, tileElementPos.element->GetBaseZ(), tileElementPos.element->GetClearanceZ() }, direction))
        return;

    if (tileElementPos.element->GetType() == TILE_ELEMENT_TYPE_ENTRANCE)
    {
        if (!entrance_has_direction(
                *(tileElementPos.element->AsEntrance()), direction - tileElementPos.element->GetDirection()))
        {
            return;
        }
    }

    if (tileElementPos.element->GetType() == TILE_ELEMENT_TYPE_TRACK)
    {
        auto ride = get_ride(tileElementPos.element->AsTrack()->GetRideIndex());
        if (ride == nullptr)
        {
            return;
        }

        if (!ride->GetRideTypeDescriptor().HasFlag(RIDE_TYPE_FLAG_FLAT_RIDE))
        {
            return;
        }

        const auto trackType = tileElementPos.element->AsTrack()->GetTrackType();
        const uint8_t trackSequence = tileElementPos.element->AsTrack()->GetSequenceIndex();
        const auto& ted = GetTrackElementDescriptor(trackType);
        if (!(ted.SequenceProperties[trackSequence] & TRACK_SEQUENCE_FLAG_CONNECTS_TO_PATH))
        {
            return;
        }
        uint16_t dx = (direction - tileElementPos.element->GetDirection()) & TILE_ELEMENT_DIRECTION_MASK;
        if (!(ted.SequenceProperties[trackSequence] & (1 << dx)))
        {
            return;
        }
    }

    auto pos = CoordsXYZ{ tileElementPos, tileElementPos.element->GetBaseZ() };
    if (tileElementPos.element->GetType() == TILE_ELEMENT_TYPE_PATH)
    {
        if (tileElementPos.element->AsPath()->IsSloped())
        {
            if ((tileElementPos.element->AsPath()->GetSlopeDirection() - direction) & 1)
            {
                return;
            }
            if (tileElementPos.element->AsPath()->GetSlopeDirection() == direction)
            {
                pos.z += LAND_HEIGHT_STEP;
            }
        }
    }

    loc_6A6D7E(pos, direction, tileElementPos.element, flags, query, neighbourList);
}

/**
 *
 *  rct2: 0x006A6C66
 */
void footpath_connect_edges(const CoordsXY& footpathPos, TileElement* tileElement, int32_t flags)
{
    rct_neighbour_list neighbourList;
    rct_neighbour neighbour;

    footpath_update_queue_chains();

    neighbour_list_init(&neighbourList);

    footpath_update_queue_entrance_banner(footpathPos, tileElement);
    for (Direction direction : ALL_DIRECTIONS)
    {
        loc_6A6C85({ footpathPos, tileElement }, direction, flags, true, &neighbourList);
    }

    neighbour_list_sort(&neighbourList);

    if (tileElement->GetType() == TILE_ELEMENT_TYPE_PATH && tileElement->AsPath()->IsQueue())
    {
        ride_id_t rideIndex = RIDE_ID_NULL;
        uint8_t entranceIndex = 255;
        for (size_t i = 0; i < neighbourList.count; i++)
        {
            if (neighbourList.items[i].ride_index != RIDE_ID_NULL)
            {
                if (rideIndex == RIDE_ID_NULL)
                {
                    rideIndex = neighbourList.items[i].ride_index;
                    entranceIndex = neighbourList.items[i].entrance_index;
                }
                else if (rideIndex != neighbourList.items[i].ride_index)
                {
                    neighbour_list_remove(&neighbourList, i);
                }
                else if (
                    rideIndex == neighbourList.items[i].ride_index && entranceIndex != neighbourList.items[i].entrance_index
                    && neighbourList.items[i].entrance_index != 255)
                {
                    neighbour_list_remove(&neighbourList, i);
                }
            }
        }

        neighbourList.count = std::min<size_t>(neighbourList.count, 2);
    }

    while (neighbour_list_pop(&neighbourList, &neighbour))
    {
        loc_6A6C85({ footpathPos, tileElement }, neighbour.direction, flags, false, nullptr);
    }

    if (tileElement->GetType() == TILE_ELEMENT_TYPE_PATH)
    {
        footpath_connect_corners(footpathPos, tileElement->AsPath());
    }
}

/**
 *
 *  rct2: 0x006A742F
 */
void footpath_chain_ride_queue(
    ride_id_t rideIndex, int32_t entranceIndex, const CoordsXY& initialFootpathPos, TileElement* const initialTileElement,
    int32_t direction)
{
    TileElement *lastPathElement, *lastQueuePathElement;
    auto tileElement = initialTileElement;
    auto curQueuePos = initialFootpathPos;
    auto lastPath = curQueuePos;
    int32_t baseZ = tileElement->GetBaseZ();
    int32_t lastPathDirection = direction;

    lastPathElement = nullptr;
    lastQueuePathElement = nullptr;
    for (;;)
    {
        if (tileElement->GetType() == TILE_ELEMENT_TYPE_PATH)
        {
            lastPathElement = tileElement;
            lastPath = curQueuePos;
            lastPathDirection = direction;
            if (tileElement->AsPath()->IsSloped())
            {
                if (tileElement->AsPath()->GetSlopeDirection() == direction)
                {
                    baseZ += LAND_HEIGHT_STEP;
                }
            }
        }

        auto targetQueuePos = curQueuePos + CoordsDirectionDelta[direction];
        tileElement = map_get_first_element_at(targetQueuePos);
        bool foundQueue = false;
        if (tileElement != nullptr)
        {
            do
            {
                if (lastQueuePathElement == tileElement)
                    continue;
                if (tileElement->GetType() != TILE_ELEMENT_TYPE_PATH)
                    continue;
                if (tileElement->GetBaseZ() == baseZ)
                {
                    if (tileElement->AsPath()->IsSloped())
                    {
                        if (tileElement->AsPath()->GetSlopeDirection() != direction)
                            break;
                    }
                    foundQueue = true;
                    break;
                }
                if (tileElement->GetBaseZ() == baseZ - LAND_HEIGHT_STEP)
                {
                    if (!tileElement->AsPath()->IsSloped())
                        break;

                    if (direction_reverse(tileElement->AsPath()->GetSlopeDirection()) != direction)
                        break;

                    baseZ -= LAND_HEIGHT_STEP;
                    foundQueue = true;
                    break;
                }
            } while (!(tileElement++)->IsLastForTile());
        }
        if (!foundQueue)
            break;

        if (tileElement->AsPath()->IsQueue())
        {
            // Fix #2051: Stop queue paths that are already connected to two other tiles
            //            from connecting to the tile we are coming from.
            int32_t edges = tileElement->AsPath()->GetEdges();
            int32_t numEdges = bitcount(edges);
            if (numEdges >= 2)
            {
                int32_t requiredEdgeMask = 1 << direction_reverse(direction);
                if (!(edges & requiredEdgeMask))
                {
                    break;
                }
            }

            tileElement->AsPath()->SetHasQueueBanner(false);
            tileElement->AsPath()->SetEdges(tileElement->AsPath()->GetEdges() | (1 << direction_reverse(direction)));
            tileElement->AsPath()->SetRideIndex(rideIndex);
            tileElement->AsPath()->SetStationIndex(entranceIndex);

            curQueuePos = targetQueuePos;
            map_invalidate_element(targetQueuePos, tileElement);

            if (lastQueuePathElement == nullptr)
            {
                lastQueuePathElement = tileElement;
            }

            if (tileElement->AsPath()->GetEdges() & (1 << direction))
                continue;

            direction = (direction + 1) & 3;
            if (tileElement->AsPath()->GetEdges() & (1 << direction))
                continue;

            direction = direction_reverse(direction);
            if (tileElement->AsPath()->GetEdges() & (1 << direction))
                continue;
        }
        break;
    }

    if (rideIndex != RIDE_ID_NULL && lastPathElement != nullptr)
    {
        if (lastPathElement->AsPath()->IsQueue())
        {
            lastPathElement->AsPath()->SetHasQueueBanner(true);
            lastPathElement->AsPath()->SetQueueBannerDirection(lastPathDirection); // set the ride sign direction

            map_animation_create(MAP_ANIMATION_TYPE_QUEUE_BANNER, { lastPath, lastPathElement->GetBaseZ() });
        }
    }
}

void footpath_queue_chain_reset()
{
    _footpathQueueChainNext = _footpathQueueChain;
}

/**
 *
 *  rct2: 0x006A76E9
 */
void footpath_queue_chain_push(ride_id_t rideIndex)
{
    if (rideIndex != RIDE_ID_NULL)
    {
        auto* lastSlot = _footpathQueueChain + std::size(_footpathQueueChain) - 1;
        if (_footpathQueueChainNext <= lastSlot)
        {
            *_footpathQueueChainNext++ = rideIndex;
        }
    }
}

/**
 *
 *  rct2: 0x006A759F
 */
void footpath_update_queue_chains()
{
    for (auto* queueChainPtr = _footpathQueueChain; queueChainPtr < _footpathQueueChainNext; queueChainPtr++)
    {
        ride_id_t rideIndex = *queueChainPtr;
        auto ride = get_ride(rideIndex);
        if (ride == nullptr)
            continue;

        for (int32_t i = 0; i < MAX_STATIONS; i++)
        {
            TileCoordsXYZD location = ride_get_entrance_location(ride, i);
            if (location.IsNull())
                continue;

            TileElement* tileElement = map_get_first_element_at(location.ToCoordsXY());
            if (tileElement != nullptr)
            {
                do
                {
                    if (tileElement->GetType() != TILE_ELEMENT_TYPE_ENTRANCE)
                        continue;
                    if (tileElement->AsEntrance()->GetEntranceType() != ENTRANCE_TYPE_RIDE_ENTRANCE)
                        continue;
                    if (tileElement->AsEntrance()->GetRideIndex() != rideIndex)
                        continue;

                    Direction direction = direction_reverse(tileElement->GetDirection());
                    footpath_chain_ride_queue(rideIndex, i, location.ToCoordsXY(), tileElement, direction);
                } while (!(tileElement++)->IsLastForTile());
            }
        }
    }
}

/**
 *
 *  rct2: 0x0069ADBD
 */
static void footpath_fix_ownership(const CoordsXY& mapPos)
{
    const auto* surfaceElement = map_get_surface_element_at(mapPos);
    uint16_t ownership;

    // Unlikely to be NULL unless deliberate.
    if (surfaceElement != nullptr)
    {
        // If the tile is not safe to own construction rights of, erase them.
        if (check_max_allowable_land_rights_for_tile({ mapPos, surfaceElement->base_height << 3 }) == OWNERSHIP_UNOWNED)
        {
            ownership = OWNERSHIP_UNOWNED;
        }
        // If the tile is safe to own construction rights of, do not erase construction rights.
        else
        {
            ownership = surfaceElement->GetOwnership();
            // You can't own the entrance path.
            if (ownership == OWNERSHIP_OWNED || ownership == OWNERSHIP_AVAILABLE)
            {
                ownership = OWNERSHIP_CONSTRUCTION_RIGHTS_OWNED;
            }
        }
    }
    else
    {
        ownership = OWNERSHIP_UNOWNED;
    }

    auto landSetRightsAction = LandSetRightsAction(mapPos, LandSetRightSetting::SetOwnershipWithChecks, ownership);
    landSetRightsAction.SetFlags(GAME_COMMAND_FLAG_NO_SPEND);
    GameActions::Execute(&landSetRightsAction);
}

static bool get_next_direction(int32_t edges, int32_t* direction)
{
    int32_t index = bitscanforward(edges);
    if (index == -1)
        return false;

    *direction = index;
    return true;
}

/**
 *
 *  rct2: 0x0069AC1A
 * @param flags (1 << 0): Ignore queues
 *              (1 << 5): Unown
 *              (1 << 7): Ignore no entry signs
 */
static int32_t footpath_is_connected_to_map_edge_helper(CoordsXYZ footpathPos, int32_t direction, int32_t flags)
{
    int32_t returnVal = FOOTPATH_SEARCH_INCOMPLETE;

    struct TileState
    {
        bool processed = false;
        CoordsXYZ footpathPos;
        int32_t direction;
        int32_t level;
        int32_t distanceFromJunction;
        int32_t junctionTolerance;
    };

    // Vector of all of the child tile elements for us to explore
    std::vector<TileState> tiles;
    TileElement* tileElement = nullptr;
    int numPendingTiles = 0;

    TileState currentTile = { false, footpathPos, direction, 0, 0, 16 };

    // Captures the current state of the variables and stores them in tiles vector for iteration later
    auto CaptureCurrentTileState = [&tiles, &numPendingTiles](TileState t_currentTile) -> void {
        // Search for an entry of this tile in our list already
        for (const TileState& tile : tiles)
        {
            if (tile.footpathPos == t_currentTile.footpathPos && tile.direction == t_currentTile.direction)
                return;
        }

        // If we get here we did not find it, so insert the tile into our list
        tiles.push_back(t_currentTile);
        ++numPendingTiles;
    };

    // Loads the next tile to visit into our variables
    auto LoadNextTileElement = [&tiles, &numPendingTiles](TileState& t_currentTile) -> void {
        // Do not continue if there are no tiles in the list
        if (tiles.size() == 0)
            return;

        // Find the next unprocessed tile
        for (size_t tileIndex = tiles.size() - 1; tileIndex > 0; --tileIndex)
        {
            if (tiles[tileIndex].processed)
                continue;
            --numPendingTiles;
            t_currentTile = tiles[tileIndex];
            tiles[tileIndex].processed = true;
            return;
        }
        // Default to tile 0
        --numPendingTiles;
        t_currentTile = tiles[0];
        tiles[0].processed = true;
    };

    // Encapsulate the tile skipping logic to make do-while more readable
    auto SkipTileElement = [](int32_t ste_flags, TileElement* ste_tileElement, int32_t& ste_slopeDirection,
                              int32_t ste_direction, const CoordsXYZ& ste_targetPos) {
        if (ste_tileElement->GetType() != TILE_ELEMENT_TYPE_PATH)
            return true;

        if (ste_tileElement->AsPath()->IsSloped()
            && (ste_slopeDirection = ste_tileElement->AsPath()->GetSlopeDirection()) != ste_direction)
        {
            if (direction_reverse(ste_slopeDirection) != ste_direction)
                return true;
            if (ste_tileElement->GetBaseZ() + PATH_HEIGHT_STEP != ste_targetPos.z)
                return true;
        }
        else if (ste_tileElement->GetBaseZ() != ste_targetPos.z)
            return true;

        if (!(ste_flags & FOOTPATH_CONNECTED_MAP_EDGE_IGNORE_QUEUES))
            if (ste_tileElement->AsPath()->IsQueue())
                return true;
        return false;
    };

    int32_t edges, slopeDirection;

    // Capture the current tile state to begin the loop
    CaptureCurrentTileState(currentTile);

    // Loop on this until all tiles are processed or we return
    while (numPendingTiles > 0)
    {
        LoadNextTileElement(currentTile);

        CoordsXYZ targetPos = CoordsXYZ{ CoordsXY{ currentTile.footpathPos } + CoordsDirectionDelta[currentTile.direction],
                                         currentTile.footpathPos.z };

        if (++currentTile.level > 250)
            return FOOTPATH_SEARCH_TOO_COMPLEX;

        // Return immediately if we are at the edge of the map and not unowning
        // Or if we are unowning and have no tiles left
        if ((map_is_edge(targetPos) && !(flags & FOOTPATH_CONNECTED_MAP_EDGE_UNOWN)))
        {
            return FOOTPATH_SEARCH_SUCCESS;
        }

        tileElement = map_get_first_element_at(targetPos);
        if (tileElement == nullptr)
            return currentTile.level == 1 ? FOOTPATH_SEARCH_NOT_FOUND : FOOTPATH_SEARCH_INCOMPLETE;

        // Loop while there are unvisited TileElements at targetPos
        do
        {
            if (SkipTileElement(flags, tileElement, slopeDirection, currentTile.direction, targetPos))
                continue;

            // Unown the footpath if needed
            if (flags & FOOTPATH_CONNECTED_MAP_EDGE_UNOWN)
                footpath_fix_ownership(targetPos);

            edges = tileElement->AsPath()->GetEdges();
            currentTile.direction = direction_reverse(currentTile.direction);
            if (!tileElement->IsLastForTile() && !(flags & FOOTPATH_CONNECTED_MAP_EDGE_IGNORE_NO_ENTRY))
            {
                int elementIndex = 1;
                // Loop over all elements and cull appropriate edges
                do
                {
                    if (tileElement[elementIndex].GetType() == TILE_ELEMENT_TYPE_PATH)
                        break;
                    if (tileElement[elementIndex].GetType() != TILE_ELEMENT_TYPE_BANNER)
                    {
                        continue;
                    }
                    edges &= tileElement[elementIndex].AsBanner()->GetAllowedEdges();
                } while (!tileElement[elementIndex++].IsLastForTile());
            }

            // Exclude the direction we came from
            targetPos.z = tileElement->GetBaseZ();
            edges &= ~(1 << currentTile.direction);

            if (!get_next_direction(edges, &currentTile.direction))
                break;

            edges &= ~(1 << currentTile.direction);
            if (edges == 0)
            {
                // Only possible direction to go
                if (tileElement->AsPath()->IsSloped() && tileElement->AsPath()->GetSlopeDirection() == currentTile.direction)
                    targetPos.z += PATH_HEIGHT_STEP;

                // Prepare the next iteration
                currentTile.footpathPos = targetPos;
                ++currentTile.distanceFromJunction;
                CaptureCurrentTileState(currentTile);
            }
            else
            {
                // We have reached a junction
                --currentTile.junctionTolerance;
                if (currentTile.distanceFromJunction != 0)
                {
                    --currentTile.junctionTolerance;
                }

                if (currentTile.junctionTolerance < 0 && !(flags & FOOTPATH_CONNECTED_MAP_EDGE_UNOWN))
                {
                    returnVal = FOOTPATH_SEARCH_TOO_COMPLEX;
                    break;
                }

                // Loop until there are no more directions we can go
                do
                {
                    edges &= ~(1 << currentTile.direction);
                    if (tileElement->AsPath()->IsSloped()
                        && tileElement->AsPath()->GetSlopeDirection() == currentTile.direction)
                    {
                        targetPos.z += PATH_HEIGHT_STEP;
                    }

                    // Add each possible path to the list of pending tiles
                    currentTile.footpathPos = targetPos;
                    currentTile.distanceFromJunction = 0;
                    CaptureCurrentTileState(currentTile);
                } while (get_next_direction(edges, &currentTile.direction));
            }
            break;
        } while (!(tileElement++)->IsLastForTile());

        // Return success if we have unowned all tiles in our pending list
        if ((flags & FOOTPATH_CONNECTED_MAP_EDGE_UNOWN) && numPendingTiles <= 0)
        {
            return FOOTPATH_SEARCH_SUCCESS;
        }
    }
    return currentTile.level == 1 ? FOOTPATH_SEARCH_NOT_FOUND : returnVal;
}

// TODO: Use GAME_COMMAND_FLAGS
int32_t footpath_is_connected_to_map_edge(const CoordsXYZ& footpathPos, int32_t direction, int32_t flags)
{
    flags |= FOOTPATH_CONNECTED_MAP_EDGE_IGNORE_QUEUES;
    return footpath_is_connected_to_map_edge_helper(footpathPos, direction, flags);
}

bool PathElement::IsSloped() const
{
    return (Flags2 & FOOTPATH_ELEMENT_FLAGS2_IS_SLOPED) != 0;
}

void PathElement::SetSloped(bool isSloped)
{
    Flags2 &= ~FOOTPATH_ELEMENT_FLAGS2_IS_SLOPED;
    if (isSloped)
        Flags2 |= FOOTPATH_ELEMENT_FLAGS2_IS_SLOPED;
}

Direction PathElement::GetSlopeDirection() const
{
    return SlopeDirection;
}

void PathElement::SetSlopeDirection(Direction newSlope)
{
    SlopeDirection = newSlope;
}

bool PathElement::IsQueue() const
{
    return (type & FOOTPATH_ELEMENT_TYPE_FLAG_IS_QUEUE) != 0;
}

void PathElement::SetIsQueue(bool isQueue)
{
    type &= ~FOOTPATH_ELEMENT_TYPE_FLAG_IS_QUEUE;
    if (isQueue)
        type |= FOOTPATH_ELEMENT_TYPE_FLAG_IS_QUEUE;
}

bool PathElement::HasQueueBanner() const
{
    return (Flags2 & FOOTPATH_ELEMENT_FLAGS2_HAS_QUEUE_BANNER) != 0;
}

void PathElement::SetHasQueueBanner(bool hasQueueBanner)
{
    Flags2 &= ~FOOTPATH_ELEMENT_FLAGS2_HAS_QUEUE_BANNER;
    if (hasQueueBanner)
        Flags2 |= FOOTPATH_ELEMENT_FLAGS2_HAS_QUEUE_BANNER;
}

bool PathElement::IsBroken() const
{
    return (Flags2 & FOOTPATH_ELEMENT_FLAGS2_ADDITION_IS_BROKEN) != 0;
}

void PathElement::SetIsBroken(bool isBroken)
{
    if (isBroken)
    {
        Flags2 |= FOOTPATH_ELEMENT_FLAGS2_ADDITION_IS_BROKEN;
    }
    else
    {
        Flags2 &= ~FOOTPATH_ELEMENT_FLAGS2_ADDITION_IS_BROKEN;
    }
}

bool PathElement::IsBlockedByVehicle() const
{
    return (Flags2 & FOOTPATH_ELEMENT_FLAGS2_BLOCKED_BY_VEHICLE) != 0;
}

void PathElement::SetIsBlockedByVehicle(bool isBlocked)
{
    if (isBlocked)
    {
        Flags2 |= FOOTPATH_ELEMENT_FLAGS2_BLOCKED_BY_VEHICLE;
    }
    else
    {
        Flags2 &= ~FOOTPATH_ELEMENT_FLAGS2_BLOCKED_BY_VEHICLE;
    }
}

::StationIndex PathElement::GetStationIndex() const
{
    return StationIndex;
}

void PathElement::SetStationIndex(::StationIndex newStationIndex)
{
    StationIndex = newStationIndex;
}

bool PathElement::IsWide() const
{
    return (type & FOOTPATH_ELEMENT_TYPE_FLAG_IS_WIDE) != 0;
}

void PathElement::SetWide(bool isWide)
{
    type &= ~FOOTPATH_ELEMENT_TYPE_FLAG_IS_WIDE;
    if (isWide)
        type |= FOOTPATH_ELEMENT_TYPE_FLAG_IS_WIDE;
}

bool PathElement::HasAddition() const
{
    return Additions != 0;
}

uint8_t PathElement::GetAddition() const
{
    return Additions;
}

ObjectEntryIndex PathElement::GetAdditionEntryIndex() const
{
    return GetAddition() - 1;
}

PathBitEntry* PathElement::GetAdditionEntry() const
{
    if (!HasAddition())
        return nullptr;
    return get_footpath_item_entry(GetAdditionEntryIndex());
}

void PathElement::SetAddition(uint8_t newAddition)
{
    Additions = newAddition;
}

bool PathElement::AdditionIsGhost() const
{
    return (Flags2 & FOOTPATH_ELEMENT_FLAGS2_ADDITION_IS_GHOST) != 0;
}

void PathElement::SetAdditionIsGhost(bool isGhost)
{
    Flags2 &= ~FOOTPATH_ELEMENT_FLAGS2_ADDITION_IS_GHOST;
    if (isGhost)
        Flags2 |= FOOTPATH_ELEMENT_FLAGS2_ADDITION_IS_GHOST;
}

<<<<<<< HEAD
FootpathObject* PathElement::GetPathEntry() const
{
    auto& objMgr = OpenRCT2::GetContext()->GetObjectManager();
    return static_cast<FootpathObject*>(objMgr.GetLoadedObject(ObjectType::Paths, GetPathEntryIndex()));
}

ObjectEntryIndex PathElement::GetPathEntryIndex() const
{
=======
ObjectEntryIndex PathElement::GetLegacyPathEntryIndex() const
{
>>>>>>> de85a178
    if (Flags2 & FOOTPATH_ELEMENT_FLAGS2_LEGACY_PATH_ENTRY)
        return SurfaceIndex;
    else
        return OBJECT_ENTRY_INDEX_NULL;
<<<<<<< HEAD
}

void PathElement::SetPathEntryIndex(ObjectEntryIndex newIndex)
{
    SurfaceIndex = newIndex;
    RailingsIndex = OBJECT_ENTRY_INDEX_NULL;
    Flags2 |= FOOTPATH_ELEMENT_FLAGS2_LEGACY_PATH_ENTRY;
}

bool PathElement::HasLegacyPathEntry() const
{
    return (Flags2 & FOOTPATH_ELEMENT_FLAGS2_LEGACY_PATH_ENTRY) != 0;
}

ObjectEntryIndex PathElement::GetSurfaceEntryIndex() const
{
=======
}

const FootpathObject* PathElement::GetLegacyPathEntry() const
{
    return GetLegacyFootpathEntry(GetLegacyPathEntryIndex());
}

void PathElement::SetLegacyPathEntryIndex(ObjectEntryIndex newIndex)
{
    SurfaceIndex = newIndex;
    RailingsIndex = OBJECT_ENTRY_INDEX_NULL;
    Flags2 |= FOOTPATH_ELEMENT_FLAGS2_LEGACY_PATH_ENTRY;
}

bool PathElement::HasLegacyPathEntry() const
{
    return (Flags2 & FOOTPATH_ELEMENT_FLAGS2_LEGACY_PATH_ENTRY) != 0;
}

const PathSurfaceDescriptor* PathElement::GetSurfaceDescriptor() const
{
    if (HasLegacyPathEntry())
    {
        const auto* legacyPathEntry = GetLegacyPathEntry();
        if (legacyPathEntry == nullptr)
            return nullptr;

        if (IsQueue())
            return &legacyPathEntry->GetQueueSurfaceDescriptor();

        return &legacyPathEntry->GetPathSurfaceDescriptor();
    }

    const auto* surfaceEntry = GetSurfaceEntry();
    if (surfaceEntry == nullptr)
        return nullptr;

    return &surfaceEntry->GetDescriptor();
}

const PathRailingsDescriptor* PathElement::GetRailingsDescriptor() const
{
    if (HasLegacyPathEntry())
    {
        const auto* legacyPathEntry = GetLegacyPathEntry();
        if (legacyPathEntry == nullptr)
            return nullptr;

        return &legacyPathEntry->GetPathRailingsDescriptor();
    }

    const auto* railingsEntry = GetRailingsEntry();
    if (railingsEntry == nullptr)
        return nullptr;

    return &railingsEntry->GetDescriptor();
}

ObjectEntryIndex PathElement::GetSurfaceEntryIndex() const
{
>>>>>>> de85a178
    if (Flags2 & FOOTPATH_ELEMENT_FLAGS2_LEGACY_PATH_ENTRY)
        return OBJECT_ENTRY_INDEX_NULL;
    else
        return SurfaceIndex;
}

<<<<<<< HEAD
ObjectEntryIndex PathElement::GetRailingEntryIndex() const
{
    if (Flags2 & FOOTPATH_ELEMENT_FLAGS2_LEGACY_PATH_ENTRY)
        return OBJECT_ENTRY_INDEX_NULL;
    else
        return RailingsIndex;
}

FootpathSurfaceObject* PathElement::GetSurfaceEntry() const
{
    auto& objMgr = OpenRCT2::GetContext()->GetObjectManager();
    return static_cast<FootpathSurfaceObject*>(objMgr.GetLoadedObject(ObjectType::FootpathSurface, GetSurfaceEntryIndex()));
}

FootpathRailingsObject* PathElement::GetRailingEntry() const
{
    auto entryIndex = GetRailingEntryIndex();
    if (entryIndex == OBJECT_ENTRY_INDEX_NULL)
    {
        return nullptr;
    }

    auto& objMgr = OpenRCT2::GetContext()->GetObjectManager();
    return static_cast<FootpathRailingsObject*>(objMgr.GetLoadedObject(ObjectType::FootpathRailings, entryIndex));
=======
const FootpathSurfaceObject* PathElement::GetSurfaceEntry() const
{
    auto& objMgr = OpenRCT2::GetContext()->GetObjectManager();
    return static_cast<FootpathSurfaceObject*>(objMgr.GetLoadedObject(ObjectType::FootpathSurface, GetSurfaceEntryIndex()));
}

void PathElement::SetSurfaceEntryIndex(ObjectEntryIndex newIndex)
{
    SurfaceIndex = newIndex;
    Flags2 &= ~FOOTPATH_ELEMENT_FLAGS2_LEGACY_PATH_ENTRY;
}

ObjectEntryIndex PathElement::GetRailingsEntryIndex() const
{
    if (Flags2 & FOOTPATH_ELEMENT_FLAGS2_LEGACY_PATH_ENTRY)
        return OBJECT_ENTRY_INDEX_NULL;
    else
        return RailingsIndex;
}

const FootpathRailingsObject* PathElement::GetRailingsEntry() const
{
    auto& objMgr = OpenRCT2::GetContext()->GetObjectManager();
    return static_cast<FootpathRailingsObject*>(objMgr.GetLoadedObject(ObjectType::FootpathRailings, GetRailingsEntryIndex()));
}

void PathElement::SetRailingsEntryIndex(ObjectEntryIndex newEntryIndex)
{
    RailingsIndex = newEntryIndex;
    Flags2 &= ~FOOTPATH_ELEMENT_FLAGS2_LEGACY_PATH_ENTRY;
>>>>>>> de85a178
}

void PathElement::SetSurfaceEntryIndex(ObjectEntryIndex newIndex)
{
    SurfaceIndex = newIndex;
    Flags2 &= ~FOOTPATH_ELEMENT_FLAGS2_LEGACY_PATH_ENTRY;
}

void PathElement::SetRailingEntryIndex(ObjectEntryIndex newEntryIndex)
{
    RailingsIndex = newEntryIndex;
    Flags2 &= ~FOOTPATH_ELEMENT_FLAGS2_LEGACY_PATH_ENTRY;
}

uint8_t PathElement::GetQueueBannerDirection() const
{
<<<<<<< HEAD
    return ((type & FOOTPATH_ELEMENT_TYPE_DIRECTION_MASK) >> 6);
=======
    // TODO: make this an actual decision of the tile element.
    return (GetRailingsDescriptor()->Flags & RAILING_ENTRY_FLAG_DRAW_PATH_OVER_SUPPORTS);
>>>>>>> de85a178
}

void PathElement::SetQueueBannerDirection(uint8_t direction)
{
    type &= ~FOOTPATH_ELEMENT_TYPE_DIRECTION_MASK;
    type |= (direction << 6);
}

/**
 *
 *  rct2: 0x006A8B12
 *  clears the wide footpath flag for all footpaths
 *  at location
 */
static void footpath_clear_wide(const CoordsXY& footpathPos)
{
    TileElement* tileElement = map_get_first_element_at(footpathPos);
    if (tileElement == nullptr)
        return;
    do
    {
        if (tileElement->GetType() != TILE_ELEMENT_TYPE_PATH)
            continue;
        tileElement->AsPath()->SetWide(false);
    } while (!(tileElement++)->IsLastForTile());
}

/**
 *
 *  rct2: 0x006A8ACF
 *  returns footpath element if it can be made wide
 *  returns NULL if it can not be made wide
 */
static TileElement* footpath_can_be_wide(const CoordsXYZ& footpathPos)
{
    TileElement* tileElement = map_get_first_element_at(footpathPos);
    if (tileElement == nullptr)
        return nullptr;
    do
    {
        if (tileElement->GetType() != TILE_ELEMENT_TYPE_PATH)
            continue;
        if (footpathPos.z != tileElement->GetBaseZ())
            continue;
        if (tileElement->AsPath()->IsQueue())
            continue;
        if (tileElement->AsPath()->IsSloped())
            continue;
        return tileElement;
    } while (!(tileElement++)->IsLastForTile());

    return nullptr;
}

/**
 *
 *  rct2: 0x006A87BB
 */
void footpath_update_path_wide_flags(const CoordsXY& footpathPos)
{
    if (map_is_location_at_edge(footpathPos))
        return;

    footpath_clear_wide(footpathPos);
    /* Rather than clearing the wide flag of the following tiles and
     * checking the state of them later, leave them intact and assume
     * they were cleared. Consequently only the wide flag for this single
     * tile is modified by this update.
     * This is important for avoiding glitches in pathfinding that occurs
     * between the batches of updates to the path wide flags.
     * Corresponding pathList[] indexes for the following tiles
     * are: 2, 3, 4, 5.
     * Note: indexes 3, 4, 5 are reset in the current call;
     *       index 2 is reset in the previous call. */
    // x += 0x20;
    // footpath_clear_wide(x, y);
    // y += 0x20;
    // footpath_clear_wide(x, y);
    // x -= 0x20;
    // footpath_clear_wide(x, y);
    // y -= 0x20;

    TileElement* tileElement = map_get_first_element_at(footpathPos);
    if (tileElement == nullptr)
        return;
    do
    {
        if (tileElement->GetType() != TILE_ELEMENT_TYPE_PATH)
            continue;

        if (tileElement->AsPath()->IsQueue())
            continue;

        if (tileElement->AsPath()->IsSloped())
            continue;

        if (tileElement->AsPath()->GetEdges() == 0)
            continue;

        auto height = tileElement->GetBaseZ();

        // pathList is a list of elements, set by sub_6A8ACF adjacent to x,y
        // Spanned from 0x00F3EFA8 to 0x00F3EFC7 (8 elements) in the original
        std::array<TileElement*, 8> pathList;

        for (int32_t direction = 0; direction < 8; ++direction)
        {
            auto footpathLoc = CoordsXYZ(footpathPos + CoordsDirectionDelta[direction], height);
            pathList[direction] = footpath_can_be_wide(footpathLoc);
        }

        uint8_t pathConnections = 0;
        if (tileElement->AsPath()->GetEdges() & EDGE_NW)
        {
            pathConnections |= FOOTPATH_CONNECTION_NW;
            if (pathList[3] != nullptr && pathList[3]->AsPath()->IsWide())
            {
                pathConnections &= ~FOOTPATH_CONNECTION_NW;
            }
        }

        if (tileElement->AsPath()->GetEdges() & EDGE_NE)
        {
            pathConnections |= FOOTPATH_CONNECTION_NE;
            if (pathList[0] != nullptr && pathList[0]->AsPath()->IsWide())
            {
                pathConnections &= ~FOOTPATH_CONNECTION_NE;
            }
        }

        if (tileElement->AsPath()->GetEdges() & EDGE_SE)
        {
            pathConnections |= FOOTPATH_CONNECTION_SE;
            /* In the following:
             * footpath_element_is_wide(pathList[1])
             * is always false due to the tile update order
             * in combination with reset tiles.
             * Commented out since it will never occur. */
            // if (pathList[1] != nullptr) {
            //  if (footpath_element_is_wide(pathList[1])) {
            //      pathConnections &= ~FOOTPATH_CONNECTION_SE;
            //  }
            //}
        }

        if (tileElement->AsPath()->GetEdges() & EDGE_SW)
        {
            pathConnections |= FOOTPATH_CONNECTION_SW;
            /* In the following:
             * footpath_element_is_wide(pathList[2])
             * is always false due to the tile update order
             * in combination with reset tiles.
             * Commented out since it will never occur. */
            // if (pathList[2] != nullptr) {
            //  if (footpath_element_is_wide(pathList[2])) {
            //      pathConnections &= ~FOOTPATH_CONNECTION_SW;
            //  }
            //}
        }

        if ((pathConnections & FOOTPATH_CONNECTION_NW) && pathList[3] != nullptr && !pathList[3]->AsPath()->IsWide())
        {
            constexpr uint8_t edgeMask1 = EDGE_SE | EDGE_SW;
            if ((pathConnections & FOOTPATH_CONNECTION_NE) && pathList[7] != nullptr && !pathList[7]->AsPath()->IsWide()
                && (pathList[7]->AsPath()->GetEdges() & edgeMask1) == edgeMask1 && pathList[0] != nullptr
                && !pathList[0]->AsPath()->IsWide())
            {
                pathConnections |= FOOTPATH_CONNECTION_S;
            }

            /* In the following:
             * footpath_element_is_wide(pathList[2])
             * is always false due to the tile update order
             * in combination with reset tiles.
             * Short circuit the logic appropriately. */
            constexpr uint8_t edgeMask2 = EDGE_NE | EDGE_SE;
            if ((pathConnections & FOOTPATH_CONNECTION_SW) && pathList[6] != nullptr && !(pathList[6])->AsPath()->IsWide()
                && (pathList[6]->AsPath()->GetEdges() & edgeMask2) == edgeMask2 && pathList[2] != nullptr)
            {
                pathConnections |= FOOTPATH_CONNECTION_E;
            }
        }

        /* In the following:
         * footpath_element_is_wide(pathList[4])
         * footpath_element_is_wide(pathList[1])
         * are always false due to the tile update order
         * in combination with reset tiles.
         * Short circuit the logic appropriately. */
        if ((pathConnections & FOOTPATH_CONNECTION_SE) && pathList[1] != nullptr)
        {
            constexpr uint8_t edgeMask1 = EDGE_SW | EDGE_NW;
            if ((pathConnections & FOOTPATH_CONNECTION_NE) && (pathList[4] != nullptr)
                && (pathList[4]->AsPath()->GetEdges() & edgeMask1) == edgeMask1 && pathList[0] != nullptr
                && !pathList[0]->AsPath()->IsWide())
            {
                pathConnections |= FOOTPATH_CONNECTION_W;
            }

            /* In the following:
             * footpath_element_is_wide(pathList[5])
             * footpath_element_is_wide(pathList[2])
             * are always false due to the tile update order
             * in combination with reset tiles.
             * Short circuit the logic appropriately. */
            constexpr uint8_t edgeMask2 = EDGE_NE | EDGE_NW;
            if ((pathConnections & FOOTPATH_CONNECTION_SW) && pathList[5] != nullptr
                && (pathList[5]->AsPath()->GetEdges() & edgeMask2) == edgeMask2 && pathList[2] != nullptr)
            {
                pathConnections |= FOOTPATH_CONNECTION_N;
            }
        }

        if ((pathConnections & FOOTPATH_CONNECTION_NW) && (pathConnections & (FOOTPATH_CONNECTION_E | FOOTPATH_CONNECTION_S)))
        {
            pathConnections &= ~FOOTPATH_CONNECTION_NW;
        }

        if ((pathConnections & FOOTPATH_CONNECTION_NE) && (pathConnections & (FOOTPATH_CONNECTION_W | FOOTPATH_CONNECTION_S)))
        {
            pathConnections &= ~FOOTPATH_CONNECTION_NE;
        }

        if ((pathConnections & FOOTPATH_CONNECTION_SE) && (pathConnections & (FOOTPATH_CONNECTION_N | FOOTPATH_CONNECTION_W)))
        {
            pathConnections &= ~FOOTPATH_CONNECTION_SE;
        }

        if ((pathConnections & FOOTPATH_CONNECTION_SW) && (pathConnections & (FOOTPATH_CONNECTION_E | FOOTPATH_CONNECTION_N)))
        {
            pathConnections &= ~FOOTPATH_CONNECTION_SW;
        }

        if (!(pathConnections
              & (FOOTPATH_CONNECTION_NE | FOOTPATH_CONNECTION_SE | FOOTPATH_CONNECTION_SW | FOOTPATH_CONNECTION_NW)))
        {
            uint8_t e = tileElement->AsPath()->GetEdgesAndCorners();
            if ((e != 0b10101111) && (e != 0b01011111) && (e != 0b11101111))
                tileElement->AsPath()->SetWide(true);
        }
    } while (!(tileElement++)->IsLastForTile());
}

bool footpath_is_blocked_by_vehicle(const TileCoordsXYZ& position)
{
    auto pathElement = map_get_path_element_at(position);
    return pathElement != nullptr && pathElement->IsBlockedByVehicle();
}

/**
 *
 *  rct2: 0x006A7642
 */
void footpath_update_queue_entrance_banner(const CoordsXY& footpathPos, TileElement* tileElement)
{
    int32_t elementType = tileElement->GetType();
    switch (elementType)
    {
        case TILE_ELEMENT_TYPE_PATH:
            if (tileElement->AsPath()->IsQueue())
            {
                footpath_queue_chain_push(tileElement->AsPath()->GetRideIndex());
                for (int32_t direction = 0; direction < 4; direction++)
                {
                    if (tileElement->AsPath()->GetEdges() & (1 << direction))
                    {
                        footpath_chain_ride_queue(RIDE_ID_NULL, 0, footpathPos, tileElement, direction);
                    }
                }
                tileElement->AsPath()->SetRideIndex(RIDE_ID_NULL);
            }
            break;
        case TILE_ELEMENT_TYPE_ENTRANCE:
            if (tileElement->AsEntrance()->GetEntranceType() == ENTRANCE_TYPE_RIDE_ENTRANCE)
            {
                footpath_queue_chain_push(tileElement->AsEntrance()->GetRideIndex());
                footpath_chain_ride_queue(
                    RIDE_ID_NULL, 0, footpathPos, tileElement, direction_reverse(tileElement->GetDirection()));
            }
            break;
    }
}

/**
 *
 *  rct2: 0x006A6B7F
 */
static void footpath_remove_edges_towards_here(
    const CoordsXYZ& footpathPos, int32_t direction, TileElement* tileElement, bool isQueue)
{
    if (tileElement->AsPath()->IsQueue())
    {
        footpath_queue_chain_push(tileElement->AsPath()->GetRideIndex());
    }

    auto d = direction_reverse(direction);
    tileElement->AsPath()->SetEdges(tileElement->AsPath()->GetEdges() & ~(1 << d));
    int32_t cd = ((d - 1) & 3);
    tileElement->AsPath()->SetCorners(tileElement->AsPath()->GetCorners() & ~(1 << cd));
    cd = ((cd + 1) & 3);
    tileElement->AsPath()->SetCorners(tileElement->AsPath()->GetCorners() & ~(1 << cd));
    map_invalidate_tile({ footpathPos, tileElement->GetBaseZ(), tileElement->GetClearanceZ() });

    if (isQueue)
        footpath_disconnect_queue_from_path(footpathPos, tileElement, -1);

    Direction shiftedDirection = (direction + 1) & 3;
    auto targetFootPathPos = CoordsXYZ{ CoordsXY{ footpathPos } + CoordsDirectionDelta[shiftedDirection], footpathPos.z };

    tileElement = map_get_first_element_at(targetFootPathPos);
    if (tileElement == nullptr)
        return;
    do
    {
        if (tileElement->GetType() != TILE_ELEMENT_TYPE_PATH)
            continue;
        if (tileElement->GetBaseZ() != targetFootPathPos.z)
            continue;

        if (tileElement->AsPath()->IsSloped())
            break;

        cd = ((shiftedDirection + 1) & 3);
        tileElement->AsPath()->SetCorners(tileElement->AsPath()->GetCorners() & ~(1 << cd));
        map_invalidate_tile({ targetFootPathPos, tileElement->GetBaseZ(), tileElement->GetClearanceZ() });
        break;
    } while (!(tileElement++)->IsLastForTile());
}

/**
 *
 *  rct2: 0x006A6B14
 */
static void footpath_remove_edges_towards(const CoordsXYRangedZ& footPathPos, int32_t direction, bool isQueue)
{
    if (!map_is_location_valid(footPathPos))
    {
        return;
    }

    TileElement* tileElement = map_get_first_element_at(footPathPos);
    if (tileElement == nullptr)
        return;
    do
    {
        if (tileElement->GetType() != TILE_ELEMENT_TYPE_PATH)
            continue;

        if (footPathPos.clearanceZ == tileElement->GetBaseZ())
        {
            if (tileElement->AsPath()->IsSloped())
            {
                uint8_t slope = tileElement->AsPath()->GetSlopeDirection();
                if (slope != direction)
                    break;
            }
            footpath_remove_edges_towards_here({ footPathPos, footPathPos.clearanceZ }, direction, tileElement, isQueue);
            break;
        }

        if (footPathPos.baseZ == tileElement->GetBaseZ())
        {
            if (!tileElement->AsPath()->IsSloped())
                break;

            uint8_t slope = direction_reverse(tileElement->AsPath()->GetSlopeDirection());
            if (slope != direction)
                break;

            footpath_remove_edges_towards_here({ footPathPos, footPathPos.clearanceZ }, direction, tileElement, isQueue);
            break;
        }
    } while (!(tileElement++)->IsLastForTile());
}

// Returns true when there is an element at the given coordinates that want to connect to a path with the given direction (ride
// entrances and exits, shops, paths).
bool tile_element_wants_path_connection_towards(const TileCoordsXYZD& coords, const TileElement* const elementToBeRemoved)
{
    TileElement* tileElement = map_get_first_element_at(coords.ToCoordsXY());
    if (tileElement == nullptr)
        return false;
    do
    {
        // Don't check the element that gets removed
        if (tileElement == elementToBeRemoved)
            continue;

        switch (tileElement->GetType())
        {
            case TILE_ELEMENT_TYPE_PATH:
                if (tileElement->base_height == coords.z)
                {
                    if (!tileElement->AsPath()->IsSloped())
                        // The footpath is flat, it can be connected to from any direction
                        return true;
                    else if (tileElement->AsPath()->GetSlopeDirection() == direction_reverse(coords.direction))
                        // The footpath is sloped and its lowest point matches the edge connection
                        return true;
                }
                else if (tileElement->base_height + 2 == coords.z)
                {
                    if (tileElement->AsPath()->IsSloped() && tileElement->AsPath()->GetSlopeDirection() == coords.direction)
                        // The footpath is sloped and its higher point matches the edge connection
                        return true;
                }
                break;
            case TILE_ELEMENT_TYPE_TRACK:
                if (tileElement->base_height == coords.z)
                {
                    auto ride = get_ride(tileElement->AsTrack()->GetRideIndex());
                    if (ride == nullptr)
                        continue;

                    if (!ride->GetRideTypeDescriptor().HasFlag(RIDE_TYPE_FLAG_FLAT_RIDE))
                        break;

                    const auto trackType = tileElement->AsTrack()->GetTrackType();
                    const uint8_t trackSequence = tileElement->AsTrack()->GetSequenceIndex();
                    const auto& ted = GetTrackElementDescriptor(trackType);
                    if (ted.SequenceProperties[trackSequence] & TRACK_SEQUENCE_FLAG_CONNECTS_TO_PATH)
                    {
                        uint16_t dx = ((coords.direction - tileElement->GetDirection()) & TILE_ELEMENT_DIRECTION_MASK);
                        if (ted.SequenceProperties[trackSequence] & (1 << dx))
                        {
                            // Track element has the flags required for the given direction
                            return true;
                        }
                    }
                }
                break;
            case TILE_ELEMENT_TYPE_ENTRANCE:
                if (tileElement->base_height == coords.z)
                {
                    if (entrance_has_direction(*(tileElement->AsEntrance()), coords.direction - tileElement->GetDirection()))
                    {
                        // Entrance wants to be connected towards the given direction
                        return true;
                    }
                }
                break;
            default:
                break;
        }
    } while (!(tileElement++)->IsLastForTile());

    return false;
}

// fix up the corners around the given path element that gets removed
static void footpath_fix_corners_around(const TileCoordsXY& footpathPos, TileElement* pathElement)
{
    // A mask for the paths' corners of each possible neighbour
    static constexpr uint8_t cornersTouchingTile[3][3] = {
        { 0b0010, 0b0011, 0b0001 },
        { 0b0110, 0b0000, 0b1001 },
        { 0b0100, 0b1100, 0b1000 },
    };

    // Sloped paths don't create filled corners, so no need to remove any
    if (pathElement->GetType() == TILE_ELEMENT_TYPE_PATH && pathElement->AsPath()->IsSloped())
        return;

    for (int32_t xOffset = -1; xOffset <= 1; xOffset++)
    {
        for (int32_t yOffset = -1; yOffset <= 1; yOffset++)
        {
            // Skip self
            if (xOffset == 0 && yOffset == 0)
                continue;

            TileElement* tileElement = map_get_first_element_at(
                TileCoordsXY{ footpathPos.x + xOffset, footpathPos.y + yOffset }.ToCoordsXY());
            if (tileElement == nullptr)
                continue;
            do
            {
                if (tileElement->GetType() != TILE_ELEMENT_TYPE_PATH)
                    continue;
                if (tileElement->AsPath()->IsSloped())
                    continue;
                if (tileElement->base_height != pathElement->base_height)
                    continue;

                const int32_t ix = xOffset + 1;
                const int32_t iy = yOffset + 1;
                tileElement->AsPath()->SetCorners(tileElement->AsPath()->GetCorners() & ~(cornersTouchingTile[iy][ix]));
            } while (!(tileElement++)->IsLastForTile());
        }
    }
}

/**
 *
 *  rct2: 0x006A6AA7
 * @param x x-coordinate in units (not tiles)
 * @param y y-coordinate in units (not tiles)
 */
void footpath_remove_edges_at(const CoordsXY& footpathPos, TileElement* tileElement)
{
    if (tileElement->GetType() == TILE_ELEMENT_TYPE_TRACK)
    {
        auto rideIndex = tileElement->AsTrack()->GetRideIndex();
        auto ride = get_ride(rideIndex);
        if (ride == nullptr)
            return;

        if (!ride->GetRideTypeDescriptor().HasFlag(RIDE_TYPE_FLAG_FLAT_RIDE))
            return;
    }

    footpath_update_queue_entrance_banner(footpathPos, tileElement);

    bool fixCorners = false;
    for (uint8_t direction = 0; direction < 4; direction++)
    {
        int32_t z1 = tileElement->base_height;
        if (tileElement->GetType() == TILE_ELEMENT_TYPE_PATH)
        {
            if (tileElement->AsPath()->IsSloped())
            {
                int32_t slope = tileElement->AsPath()->GetSlopeDirection();
                // Sloped footpaths don't connect sideways
                if ((slope - direction) & 1)
                    continue;

                // When a path is sloped, the higher point of the path is 2 units higher
                z1 += (slope == direction) ? 2 : 0;
            }
        }

        // When clearance checks were disabled a neighbouring path can be connected to both the path-ghost and to something
        // else, so before removing edges from neighbouring paths we have to make sure there is nothing else they are connected
        // to.
        if (!tile_element_wants_path_connection_towards({ TileCoordsXY{ footpathPos }, z1, direction }, tileElement))
        {
            bool isQueue = tileElement->GetType() == TILE_ELEMENT_TYPE_PATH ? tileElement->AsPath()->IsQueue() : false;
            int32_t z0 = z1 - 2;
            footpath_remove_edges_towards(
                { footpathPos + CoordsDirectionDelta[direction], z0 * COORDS_Z_STEP, z1 * COORDS_Z_STEP }, direction, isQueue);
        }
        else
        {
            // A footpath may stay connected, but its edges must be fixed later on when another edge does get removed.
            fixCorners = true;
        }
    }

    // Only fix corners when needed, to avoid changing corners that have been set for its looks.
    if (fixCorners && tileElement->IsGhost())
    {
        auto tileFootpathPos = TileCoordsXY{ footpathPos };
        footpath_fix_corners_around(tileFootpathPos, tileElement);
    }

    if (tileElement->GetType() == TILE_ELEMENT_TYPE_PATH)
        tileElement->AsPath()->SetEdgesAndCorners(0);
}

<<<<<<< HEAD
FootpathSurfaceObject* get_path_surface_entry(ObjectEntryIndex entryIndex)
{
    auto& objMgr = OpenRCT2::GetContext()->GetObjectManager();
    auto obj = objMgr.GetLoadedObject(ObjectType::FootpathSurface, entryIndex);
    if (obj == nullptr)
        return nullptr;

    return static_cast<FootpathSurfaceObject*>(obj);
}

FootpathRailingsObject* get_path_railings_entry(ObjectEntryIndex entryIndex)
{
    auto& objMgr = OpenRCT2::GetContext()->GetObjectManager();
=======
const FootpathObject* GetLegacyFootpathEntry(ObjectEntryIndex entryIndex)
{
    auto& objMgr = OpenRCT2::GetContext()->GetObjectManager();
    auto obj = objMgr.GetLoadedObject(ObjectType::Paths, entryIndex);
    if (obj == nullptr)
        return nullptr;

    const FootpathObject* footpathObject = (static_cast<FootpathObject*>(obj));
    return footpathObject;
}

const FootpathSurfaceObject* GetPathSurfaceEntry(ObjectEntryIndex entryIndex)
{
    auto& objMgr = OpenRCT2::GetContext()->GetObjectManager();
    auto obj = objMgr.GetLoadedObject(ObjectType::FootpathSurface, entryIndex);
    if (obj == nullptr)
        return nullptr;

    return static_cast<FootpathSurfaceObject*>(obj);
}

const FootpathRailingsObject* GetPathRailingsEntry(ObjectEntryIndex entryIndex)
{
    auto& objMgr = OpenRCT2::GetContext()->GetObjectManager();
>>>>>>> de85a178
    auto obj = objMgr.GetLoadedObject(ObjectType::FootpathRailings, entryIndex);
    if (obj == nullptr)
        return nullptr;

    return static_cast<FootpathRailingsObject*>(obj);
}

ride_id_t PathElement::GetRideIndex() const
{
    return rideIndex;
}

void PathElement::SetRideIndex(ride_id_t newRideIndex)
{
    rideIndex = newRideIndex;
}

uint8_t PathElement::GetAdditionStatus() const
{
    return AdditionStatus;
}

void PathElement::SetAdditionStatus(uint8_t newStatus)
{
    AdditionStatus = newStatus;
}

uint8_t PathElement::GetEdges() const
{
    return EdgesAndCorners & FOOTPATH_PROPERTIES_EDGES_EDGES_MASK;
}

void PathElement::SetEdges(uint8_t newEdges)
{
    EdgesAndCorners &= ~FOOTPATH_PROPERTIES_EDGES_EDGES_MASK;
    EdgesAndCorners |= (newEdges & FOOTPATH_PROPERTIES_EDGES_EDGES_MASK);
}

uint8_t PathElement::GetCorners() const
{
    return EdgesAndCorners >> 4;
}

void PathElement::SetCorners(uint8_t newCorners)
{
    EdgesAndCorners &= ~FOOTPATH_PROPERTIES_EDGES_CORNERS_MASK;
    EdgesAndCorners |= (newCorners << 4);
}

uint8_t PathElement::GetEdgesAndCorners() const
{
    return EdgesAndCorners;
}

void PathElement::SetEdgesAndCorners(uint8_t newEdgesAndCorners)
{
    EdgesAndCorners = newEdgesAndCorners;
}

bool PathElement::IsLevelCrossing(const CoordsXY& coords) const
{
    auto trackElement = map_get_track_element_at({ coords, GetBaseZ() });
    if (trackElement == nullptr)
    {
        return false;
    }

    if (trackElement->GetTrackType() != TrackElemType::Flat)
    {
        return false;
    }

    auto ride = get_ride(trackElement->GetRideIndex());
    if (ride == nullptr)
    {
        return false;
    }

    return ride->GetRideTypeDescriptor().HasFlag(RIDE_TYPE_FLAG_SUPPORTS_LEVEL_CROSSINGS);
}<|MERGE_RESOLUTION|>--- conflicted
+++ resolved
@@ -1649,27 +1649,20 @@
         Flags2 |= FOOTPATH_ELEMENT_FLAGS2_ADDITION_IS_GHOST;
 }
 
-<<<<<<< HEAD
-FootpathObject* PathElement::GetPathEntry() const
-{
-    auto& objMgr = OpenRCT2::GetContext()->GetObjectManager();
-    return static_cast<FootpathObject*>(objMgr.GetLoadedObject(ObjectType::Paths, GetPathEntryIndex()));
-}
-
-ObjectEntryIndex PathElement::GetPathEntryIndex() const
-{
-=======
 ObjectEntryIndex PathElement::GetLegacyPathEntryIndex() const
 {
->>>>>>> de85a178
     if (Flags2 & FOOTPATH_ELEMENT_FLAGS2_LEGACY_PATH_ENTRY)
         return SurfaceIndex;
     else
         return OBJECT_ENTRY_INDEX_NULL;
-<<<<<<< HEAD
-}
-
-void PathElement::SetPathEntryIndex(ObjectEntryIndex newIndex)
+}
+
+const FootpathObject* PathElement::GetLegacyPathEntry() const
+{
+    return GetLegacyFootpathEntry(GetLegacyPathEntryIndex());
+}
+
+void PathElement::SetLegacyPathEntryIndex(ObjectEntryIndex newIndex)
 {
     SurfaceIndex = newIndex;
     RailingsIndex = OBJECT_ENTRY_INDEX_NULL;
@@ -1681,28 +1674,6 @@
     return (Flags2 & FOOTPATH_ELEMENT_FLAGS2_LEGACY_PATH_ENTRY) != 0;
 }
 
-ObjectEntryIndex PathElement::GetSurfaceEntryIndex() const
-{
-=======
-}
-
-const FootpathObject* PathElement::GetLegacyPathEntry() const
-{
-    return GetLegacyFootpathEntry(GetLegacyPathEntryIndex());
-}
-
-void PathElement::SetLegacyPathEntryIndex(ObjectEntryIndex newIndex)
-{
-    SurfaceIndex = newIndex;
-    RailingsIndex = OBJECT_ENTRY_INDEX_NULL;
-    Flags2 |= FOOTPATH_ELEMENT_FLAGS2_LEGACY_PATH_ENTRY;
-}
-
-bool PathElement::HasLegacyPathEntry() const
-{
-    return (Flags2 & FOOTPATH_ELEMENT_FLAGS2_LEGACY_PATH_ENTRY) != 0;
-}
-
 const PathSurfaceDescriptor* PathElement::GetSurfaceDescriptor() const
 {
     if (HasLegacyPathEntry())
@@ -1744,15 +1715,25 @@
 
 ObjectEntryIndex PathElement::GetSurfaceEntryIndex() const
 {
->>>>>>> de85a178
     if (Flags2 & FOOTPATH_ELEMENT_FLAGS2_LEGACY_PATH_ENTRY)
         return OBJECT_ENTRY_INDEX_NULL;
     else
         return SurfaceIndex;
 }
 
-<<<<<<< HEAD
-ObjectEntryIndex PathElement::GetRailingEntryIndex() const
+const FootpathSurfaceObject* PathElement::GetSurfaceEntry() const
+{
+    auto& objMgr = OpenRCT2::GetContext()->GetObjectManager();
+    return static_cast<FootpathSurfaceObject*>(objMgr.GetLoadedObject(ObjectType::FootpathSurface, GetSurfaceEntryIndex()));
+}
+
+void PathElement::SetSurfaceEntryIndex(ObjectEntryIndex newIndex)
+{
+    SurfaceIndex = newIndex;
+    Flags2 &= ~FOOTPATH_ELEMENT_FLAGS2_LEGACY_PATH_ENTRY;
+}
+
+ObjectEntryIndex PathElement::GetRailingsEntryIndex() const
 {
     if (Flags2 & FOOTPATH_ELEMENT_FLAGS2_LEGACY_PATH_ENTRY)
         return OBJECT_ENTRY_INDEX_NULL;
@@ -1760,43 +1741,6 @@
         return RailingsIndex;
 }
 
-FootpathSurfaceObject* PathElement::GetSurfaceEntry() const
-{
-    auto& objMgr = OpenRCT2::GetContext()->GetObjectManager();
-    return static_cast<FootpathSurfaceObject*>(objMgr.GetLoadedObject(ObjectType::FootpathSurface, GetSurfaceEntryIndex()));
-}
-
-FootpathRailingsObject* PathElement::GetRailingEntry() const
-{
-    auto entryIndex = GetRailingEntryIndex();
-    if (entryIndex == OBJECT_ENTRY_INDEX_NULL)
-    {
-        return nullptr;
-    }
-
-    auto& objMgr = OpenRCT2::GetContext()->GetObjectManager();
-    return static_cast<FootpathRailingsObject*>(objMgr.GetLoadedObject(ObjectType::FootpathRailings, entryIndex));
-=======
-const FootpathSurfaceObject* PathElement::GetSurfaceEntry() const
-{
-    auto& objMgr = OpenRCT2::GetContext()->GetObjectManager();
-    return static_cast<FootpathSurfaceObject*>(objMgr.GetLoadedObject(ObjectType::FootpathSurface, GetSurfaceEntryIndex()));
-}
-
-void PathElement::SetSurfaceEntryIndex(ObjectEntryIndex newIndex)
-{
-    SurfaceIndex = newIndex;
-    Flags2 &= ~FOOTPATH_ELEMENT_FLAGS2_LEGACY_PATH_ENTRY;
-}
-
-ObjectEntryIndex PathElement::GetRailingsEntryIndex() const
-{
-    if (Flags2 & FOOTPATH_ELEMENT_FLAGS2_LEGACY_PATH_ENTRY)
-        return OBJECT_ENTRY_INDEX_NULL;
-    else
-        return RailingsIndex;
-}
-
 const FootpathRailingsObject* PathElement::GetRailingsEntry() const
 {
     auto& objMgr = OpenRCT2::GetContext()->GetObjectManager();
@@ -1807,35 +1751,28 @@
 {
     RailingsIndex = newEntryIndex;
     Flags2 &= ~FOOTPATH_ELEMENT_FLAGS2_LEGACY_PATH_ENTRY;
->>>>>>> de85a178
-}
-
-void PathElement::SetSurfaceEntryIndex(ObjectEntryIndex newIndex)
-{
-    SurfaceIndex = newIndex;
-    Flags2 &= ~FOOTPATH_ELEMENT_FLAGS2_LEGACY_PATH_ENTRY;
-}
-
-void PathElement::SetRailingEntryIndex(ObjectEntryIndex newEntryIndex)
-{
-    RailingsIndex = newEntryIndex;
-    Flags2 &= ~FOOTPATH_ELEMENT_FLAGS2_LEGACY_PATH_ENTRY;
 }
 
 uint8_t PathElement::GetQueueBannerDirection() const
 {
-<<<<<<< HEAD
     return ((type & FOOTPATH_ELEMENT_TYPE_DIRECTION_MASK) >> 6);
-=======
+}
+
+void PathElement::SetQueueBannerDirection(uint8_t direction)
+{
+    type &= ~FOOTPATH_ELEMENT_TYPE_DIRECTION_MASK;
+    type |= (direction << 6);
+}
+
+bool PathElement::ShouldDrawPathOverSupports() const
+{
     // TODO: make this an actual decision of the tile element.
     return (GetRailingsDescriptor()->Flags & RAILING_ENTRY_FLAG_DRAW_PATH_OVER_SUPPORTS);
->>>>>>> de85a178
-}
-
-void PathElement::SetQueueBannerDirection(uint8_t direction)
-{
-    type &= ~FOOTPATH_ELEMENT_TYPE_DIRECTION_MASK;
-    type |= (direction << 6);
+}
+
+void PathElement::SetShouldDrawPathOverSupports(bool on)
+{
+    log_verbose("Setting 'draw path over supports' to %d", static_cast<size_t>(on));
 }
 
 /**
@@ -2389,8 +2326,18 @@
         tileElement->AsPath()->SetEdgesAndCorners(0);
 }
 
-<<<<<<< HEAD
-FootpathSurfaceObject* get_path_surface_entry(ObjectEntryIndex entryIndex)
+const FootpathObject* GetLegacyFootpathEntry(ObjectEntryIndex entryIndex)
+{
+    auto& objMgr = OpenRCT2::GetContext()->GetObjectManager();
+    auto obj = objMgr.GetLoadedObject(ObjectType::Paths, entryIndex);
+    if (obj == nullptr)
+        return nullptr;
+
+    const FootpathObject* footpathObject = (static_cast<FootpathObject*>(obj));
+    return footpathObject;
+}
+
+const FootpathSurfaceObject* GetPathSurfaceEntry(ObjectEntryIndex entryIndex)
 {
     auto& objMgr = OpenRCT2::GetContext()->GetObjectManager();
     auto obj = objMgr.GetLoadedObject(ObjectType::FootpathSurface, entryIndex);
@@ -2400,35 +2347,9 @@
     return static_cast<FootpathSurfaceObject*>(obj);
 }
 
-FootpathRailingsObject* get_path_railings_entry(ObjectEntryIndex entryIndex)
+const FootpathRailingsObject* GetPathRailingsEntry(ObjectEntryIndex entryIndex)
 {
     auto& objMgr = OpenRCT2::GetContext()->GetObjectManager();
-=======
-const FootpathObject* GetLegacyFootpathEntry(ObjectEntryIndex entryIndex)
-{
-    auto& objMgr = OpenRCT2::GetContext()->GetObjectManager();
-    auto obj = objMgr.GetLoadedObject(ObjectType::Paths, entryIndex);
-    if (obj == nullptr)
-        return nullptr;
-
-    const FootpathObject* footpathObject = (static_cast<FootpathObject*>(obj));
-    return footpathObject;
-}
-
-const FootpathSurfaceObject* GetPathSurfaceEntry(ObjectEntryIndex entryIndex)
-{
-    auto& objMgr = OpenRCT2::GetContext()->GetObjectManager();
-    auto obj = objMgr.GetLoadedObject(ObjectType::FootpathSurface, entryIndex);
-    if (obj == nullptr)
-        return nullptr;
-
-    return static_cast<FootpathSurfaceObject*>(obj);
-}
-
-const FootpathRailingsObject* GetPathRailingsEntry(ObjectEntryIndex entryIndex)
-{
-    auto& objMgr = OpenRCT2::GetContext()->GetObjectManager();
->>>>>>> de85a178
     auto obj = objMgr.GetLoadedObject(ObjectType::FootpathRailings, entryIndex);
     if (obj == nullptr)
         return nullptr;
