/*****************************************************************************
 * Copyright (c) 2014-2020 OpenRCT2 developers
 *
 * For a complete list of all authors, please refer to contributors.md
 * Interested in contributing? Visit https://github.com/OpenRCT2/OpenRCT2
 *
 * OpenRCT2 is licensed under the GNU General Public License version 3.
 *****************************************************************************/

#pragma once

#include "../common.h"
#include "../interface/Viewport.h"
#include "../object/Object.h"

<<<<<<< HEAD
=======
class FootpathObject;
>>>>>>> de85a178
class FootpathSurfaceObject;
class FootpathRailingsObject;

enum
{
    PROVISIONAL_PATH_FLAG_SHOW_ARROW = (1 << 0),
    PROVISIONAL_PATH_FLAG_1 = (1 << 1),
    PROVISIONAL_PATH_FLAG_2 = (1 << 2),
};

constexpr auto FootpathMaxHeight = 248 * COORDS_Z_STEP;
constexpr auto FootpathMinHeight = 2 * COORDS_Z_STEP;
constexpr auto PATH_HEIGHT_STEP = 2 * COORDS_Z_STEP;
constexpr auto PATH_CLEARANCE = 4 * COORDS_Z_STEP;

<<<<<<< HEAD
=======
class FootpathObject;

>>>>>>> de85a178
enum class RailingEntrySupportType : uint8_t
{
    Box = 0,
    Pole = 1,
    Count
};

enum
{
    FOOTPATH_ENTRY_FLAG_SHOW_ONLY_IN_SCENARIO_EDITOR = (1 << 2),
    FOOTPATH_ENTRY_FLAG_IS_QUEUE = (1 << 3),
    FOOTPATH_ENTRY_FLAG_NO_SLOPE_RAILINGS = (1 << 4),
};

#pragma pack(push, 1)
struct rct_footpath_entry
{
    rct_string_id string_idx;             // 0x00
    uint32_t image;                       // 0x02
    uint32_t bridge_image;                // 0x06
    RailingEntrySupportType support_type; // 0x0A
    uint8_t flags;                        // 0x0B
    uint8_t scrolling_mode;               // 0x0C

    constexpr uint32_t GetQueueImage() const
    {
        return image + 51;
    }
    constexpr uint32_t GetPreviewImage() const
    {
        return image + 71;
    }
    constexpr uint32_t GetQueuePreviewImage() const
    {
        // Editor-only paths usually lack queue images. In this case, use the main path image.
        if (flags & FOOTPATH_ENTRY_FLAG_SHOW_ONLY_IN_SCENARIO_EDITOR)
        {
            return GetPreviewImage();
        }

        return image + 72;
    }
    constexpr uint32_t GetRailingsImage() const
    {
        return image + 73;
    }
};
assert_struct_size(rct_footpath_entry, 13);
#pragma pack(pop)

struct PathSurfaceDescriptor
{
    rct_string_id Name;
    uint32_t Image;
    uint32_t PreviewImage;
    uint8_t Flags;

    inline constexpr bool IsEditorOnly() const
    {
        return Flags & FOOTPATH_ENTRY_FLAG_SHOW_ONLY_IN_SCENARIO_EDITOR;
    }
};

struct PathRailingsDescriptor
{
    rct_string_id Name;
    uint32_t PreviewImage;
    uint32_t BridgeImage;
    uint32_t RailingsImage;
    RailingEntrySupportType SupportType;
    colour_t SupportColour;
    uint8_t Flags;
    uint8_t ScrollingMode;
};

using PathConstructFlags = uint8_t;
namespace PathConstructFlag
{
    constexpr PathConstructFlags IsQueue = 1 << 0;
    constexpr PathConstructFlags IsLegacyPathObject = 1 << 1;
} // namespace PathConstructFlag

struct FootpathSelection
{
    ObjectEntryIndex LegacyPath = OBJECT_ENTRY_INDEX_NULL;
    ObjectEntryIndex NormalSurface = OBJECT_ENTRY_INDEX_NULL;
    ObjectEntryIndex QueueSurface = OBJECT_ENTRY_INDEX_NULL;
    ObjectEntryIndex Railings = OBJECT_ENTRY_INDEX_NULL;
    bool IsQueueSelected{};

    ObjectEntryIndex GetSelectedSurface() const
    {
        return IsQueueSelected ? QueueSurface : NormalSurface;
    }
};

using PathConstructFlags = uint8_t;
namespace PathConstructFlag
{
    constexpr PathConstructFlags IsQueue = 1 << 0;
    constexpr PathConstructFlags IsPathObject = 1 << 1;
} // namespace PathConstructFlag

struct FootpathSelection
{
    ObjectEntryIndex LegacyPath = OBJECT_ENTRY_INDEX_NULL;
    ObjectEntryIndex NormalSurface = OBJECT_ENTRY_INDEX_NULL;
    ObjectEntryIndex QueueSurface = OBJECT_ENTRY_INDEX_NULL;
    ObjectEntryIndex Railings = OBJECT_ENTRY_INDEX_NULL;
    bool IsQueueSelected{};

    ObjectEntryIndex GetSelectedSurface() const
    {
        return IsQueueSelected ? QueueSurface : NormalSurface;
    }
};

struct ProvisionalFootpath
{
    ObjectEntryIndex Type;
    CoordsXYZ Position;
    uint8_t Slope;
    uint8_t Flags;
    ObjectEntryIndex SurfaceIndex;
    ObjectEntryIndex RailingsIndex;
    PathConstructFlags ConstructFlags;
};

// Masks for values stored in TileElement.type
enum
{
    FOOTPATH_ELEMENT_TYPE_FLAG_IS_QUEUE = (1 << 0),
    FOOTPATH_ELEMENT_TYPE_FLAG_IS_WIDE = (1 << 1),
    FOOTPATH_ELEMENT_TYPE_DIRECTION_MASK = (1 << 6) | (1 << 7),
};

// Masks and flags for values stored in TileElement.properties.path.type
enum
{
    FOOTPATH_PROPERTIES_SLOPE_DIRECTION_MASK = (1 << 0) | (1 << 1),
    FOOTPATH_PROPERTIES_FLAG_IS_SLOPED = (1 << 2),
    FOOTPATH_PROPERTIES_FLAG_HAS_QUEUE_BANNER = (1 << 3),
    FOOTPATH_PROPERTIES_TYPE_MASK = (1 << 4) | (1 << 5) | (1 << 6) | (1 << 7),
};

// Masks and flags for values stored in TileElement.properties.path.edges
enum
{
    FOOTPATH_PROPERTIES_EDGES_EDGES_MASK = (1 << 0) | (1 << 1) | (1 << 2) | (1 << 3),
    FOOTPATH_PROPERTIES_EDGES_CORNERS_MASK = (1 << 4) | (1 << 5) | (1 << 6) | (1 << 7),
};

enum
{
    FOOTPATH_ELEMENT_FLAGS2_IS_SLOPED = 1 << 0,
    FOOTPATH_ELEMENT_FLAGS2_HAS_QUEUE_BANNER = (1 << 1),
    FOOTPATH_ELEMENT_FLAGS2_ADDITION_IS_GHOST = (1 << 2),
    FOOTPATH_ELEMENT_FLAGS2_BLOCKED_BY_VEHICLE = (1 << 3),
    FOOTPATH_ELEMENT_FLAGS2_ADDITION_IS_BROKEN = (1 << 4),
    FOOTPATH_ELEMENT_FLAGS2_LEGACY_PATH_ENTRY = (1 << 5),
<<<<<<< HEAD
};

enum
{
    FOOTPATH_ENTRY_FLAG_SHOW_ONLY_IN_SCENARIO_EDITOR = (1 << 2),
    FOOTPATH_ENTRY_FLAG_IS_QUEUE = (1 << 3),
    FOOTPATH_ENTRY_FLAG_NO_SLOPE_RAILINGS = (1 << 4),
=======
>>>>>>> de85a178
};

enum
{
    RAILING_ENTRY_FLAG_HAS_SUPPORT_BASE_SPRITE = (1 << 0),
    RAILING_ENTRY_FLAG_DRAW_PATH_OVER_SUPPORTS = (1 << 1), // When elevated
};

enum
{
    FOOTPATH_SEARCH_SUCCESS,
    FOOTPATH_SEARCH_NOT_FOUND,
    FOOTPATH_SEARCH_INCOMPLETE,
    FOOTPATH_SEARCH_TOO_COMPLEX
};

enum
{
    SLOPE_IS_IRREGULAR_FLAG = (1 << 3), // Flag set in `DefaultPathSlope[]` and checked in `footpath_place_real`
    RAISE_FOOTPATH_FLAG = (1 << 4)
};

enum
{
    FOOTPATH_CORNER_0 = (1 << 0),
    FOOTPATH_CORNER_1 = (1 << 1),
    FOOTPATH_CORNER_2 = (1 << 2),
    FOOTPATH_CORNER_3 = (1 << 3),
};

enum
{
    FOOTPATH_CONNECTION_S = (1 << 0),
    FOOTPATH_CONNECTION_NE = (1 << 1),
    FOOTPATH_CONNECTION_W = (1 << 2),
    FOOTPATH_CONNECTION_SE = (1 << 3),
    FOOTPATH_CONNECTION_N = (1 << 4),
    FOOTPATH_CONNECTION_SW = (1 << 5),
    FOOTPATH_CONNECTION_E = (1 << 6),
    FOOTPATH_CONNECTION_NW = (1 << 7),
};

enum
{
    FOOTPATH_CONNECTED_MAP_EDGE_IGNORE_QUEUES = (1 << 0),
    FOOTPATH_CONNECTED_MAP_EDGE_UNOWN = (1 << 5),
    FOOTPATH_CONNECTED_MAP_EDGE_IGNORE_NO_ENTRY = (1 << 7)
};

extern FootpathSelection gFootpathSelection;
extern ProvisionalFootpath gProvisionalFootpath;
extern uint16_t gFootpathSelectedId;
extern CoordsXYZ gFootpathConstructFromPosition;
extern uint8_t gFootpathConstructSlope;
extern uint8_t gFootpathGroundFlags;

// Given a direction, this will return how to increase/decrease the x and y coordinates.
extern const CoordsXY DirectionOffsets[NumOrthogonalDirections];
extern const CoordsXY BinUseOffsets[NumOrthogonalDirections];
extern const CoordsXY BenchUseOffsets[NumOrthogonalDirections * 2];

TileElement* map_get_footpath_element(const CoordsXYZ& coords);
void footpath_interrupt_peeps(const CoordsXYZ& footpathPos);
money32 footpath_remove(const CoordsXYZ& footpathLoc, int32_t flags);
money32 footpath_provisional_set(
    ObjectEntryIndex type, ObjectEntryIndex railingsType, const CoordsXYZ& footpathLoc, int32_t slope,
    PathConstructFlags constructFlags);
void footpath_provisional_remove();
void footpath_provisional_update();
CoordsXY footpath_get_coordinates_from_pos(const ScreenCoordsXY& screenCoords, int32_t* direction, TileElement** tileElement);
CoordsXY footpath_bridge_get_info_from_pos(const ScreenCoordsXY& screenCoords, int32_t* direction, TileElement** tileElement);
void footpath_remove_litter(const CoordsXYZ& footpathPos);
void footpath_connect_edges(const CoordsXY& footpathPos, TileElement* tileElement, int32_t flags);
void footpath_update_queue_chains();
bool fence_in_the_way(const CoordsXYRangedZ& fencePos, int32_t direction);
void footpath_chain_ride_queue(
    ride_id_t rideIndex, int32_t entranceIndex, const CoordsXY& footpathPos, TileElement* tileElement, int32_t direction);
void footpath_update_path_wide_flags(const CoordsXY& footpathPos);
bool footpath_is_blocked_by_vehicle(const TileCoordsXYZ& position);

int32_t footpath_is_connected_to_map_edge(const CoordsXYZ& footpathPos, int32_t direction, int32_t flags);
void footpath_remove_edges_at(const CoordsXY& footpathPos, TileElement* tileElement);

<<<<<<< HEAD
FootpathSurfaceObject* get_path_surface_entry(ObjectEntryIndex entryIndex);
FootpathRailingsObject* get_path_railings_entry(ObjectEntryIndex entryIndex);
=======
const FootpathObject* GetLegacyFootpathEntry(ObjectEntryIndex entryIndex);
const FootpathSurfaceObject* GetPathSurfaceEntry(ObjectEntryIndex entryIndex);
const FootpathRailingsObject* GetPathRailingsEntry(ObjectEntryIndex entryIndex);
>>>>>>> de85a178

void footpath_queue_chain_reset();
void footpath_queue_chain_push(ride_id_t rideIndex);<|MERGE_RESOLUTION|>--- conflicted
+++ resolved
@@ -13,10 +13,7 @@
 #include "../interface/Viewport.h"
 #include "../object/Object.h"
 
-<<<<<<< HEAD
-=======
 class FootpathObject;
->>>>>>> de85a178
 class FootpathSurfaceObject;
 class FootpathRailingsObject;
 
@@ -32,11 +29,6 @@
 constexpr auto PATH_HEIGHT_STEP = 2 * COORDS_Z_STEP;
 constexpr auto PATH_CLEARANCE = 4 * COORDS_Z_STEP;
 
-<<<<<<< HEAD
-=======
-class FootpathObject;
-
->>>>>>> de85a178
 enum class RailingEntrySupportType : uint8_t
 {
     Box = 0,
@@ -197,16 +189,6 @@
     FOOTPATH_ELEMENT_FLAGS2_BLOCKED_BY_VEHICLE = (1 << 3),
     FOOTPATH_ELEMENT_FLAGS2_ADDITION_IS_BROKEN = (1 << 4),
     FOOTPATH_ELEMENT_FLAGS2_LEGACY_PATH_ENTRY = (1 << 5),
-<<<<<<< HEAD
-};
-
-enum
-{
-    FOOTPATH_ENTRY_FLAG_SHOW_ONLY_IN_SCENARIO_EDITOR = (1 << 2),
-    FOOTPATH_ENTRY_FLAG_IS_QUEUE = (1 << 3),
-    FOOTPATH_ENTRY_FLAG_NO_SLOPE_RAILINGS = (1 << 4),
-=======
->>>>>>> de85a178
 };
 
 enum
@@ -290,14 +272,9 @@
 int32_t footpath_is_connected_to_map_edge(const CoordsXYZ& footpathPos, int32_t direction, int32_t flags);
 void footpath_remove_edges_at(const CoordsXY& footpathPos, TileElement* tileElement);
 
-<<<<<<< HEAD
-FootpathSurfaceObject* get_path_surface_entry(ObjectEntryIndex entryIndex);
-FootpathRailingsObject* get_path_railings_entry(ObjectEntryIndex entryIndex);
-=======
 const FootpathObject* GetLegacyFootpathEntry(ObjectEntryIndex entryIndex);
 const FootpathSurfaceObject* GetPathSurfaceEntry(ObjectEntryIndex entryIndex);
 const FootpathRailingsObject* GetPathRailingsEntry(ObjectEntryIndex entryIndex);
->>>>>>> de85a178
 
 void footpath_queue_chain_reset();
 void footpath_queue_chain_push(ride_id_t rideIndex);