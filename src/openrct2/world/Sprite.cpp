--- conflicted
+++ resolved
@@ -44,11 +44,7 @@
 
 static std::array<std::vector<uint16_t>, SPATIAL_INDEX_SIZE> gSpriteSpatialIndex;
 
-<<<<<<< HEAD
-static void FreeEntity(SpriteBase& entity);
-=======
-static void FreeEntity(EntityBase* entity);
->>>>>>> cba52b24
+static void FreeEntity(EntityBase& entity);
 
 constexpr size_t GetSpatialIndexOffset(int32_t x, int32_t y)
 {
@@ -550,11 +546,7 @@
 /**
  * Frees any dynamically attached memory to the entity, such as peep name.
  */
-<<<<<<< HEAD
-static void FreeEntity(SpriteBase& entity)
-=======
-static void FreeEntity(EntityBase* entity)
->>>>>>> cba52b24
+static void FreeEntity(EntityBase& entity)
 {
     auto* guest = entity.As<Guest>();
     auto* staff = entity.As<Staff>();
