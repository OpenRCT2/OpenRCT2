--- conflicted
+++ resolved
@@ -411,13 +411,8 @@
         for (size_t i = 0; i < _scenarios.size(); i++) {
             const scenario_index_entry * scenario = &_scenarios[i];
 
-<<<<<<< HEAD
-            if (scenario->source_game == SCENARIO_SOURCE_OTHER)
-                continue;
-=======
 			if (scenario->source_game == SCENARIO_SOURCE_OTHER && scenario->sc_id == SC_UNIDENTIFIED)
 				continue;
->>>>>>> 2da0f86b
 
             // Note: this is always case insensitive search for cross platform consistency
             if (String::Equals(name, scenario->internal_name, true)) {
@@ -986,7 +981,6 @@
     return repo->GetByIndex(index);
 }
 
-<<<<<<< HEAD
     bool scenario_repository_try_record_highscore(const utf8 * scenarioFileName, money32 companyValue, const utf8 * name)
     {
         IScenarioRepository * repo = GetScenarioRepository();
@@ -999,10 +993,3 @@
         return repo->TryRecordSpeedrunRecords(scenarioFileName, daysValue);
     }
 }
-=======
-bool scenario_repository_try_record_highscore(const utf8 * scenarioFileName, money32 companyValue, const utf8 * name)
-{
-    IScenarioRepository * repo = GetScenarioRepository();
-    return repo->TryRecordHighscore(scenarioFileName, companyValue, name);
-}
->>>>>>> 2da0f86b
