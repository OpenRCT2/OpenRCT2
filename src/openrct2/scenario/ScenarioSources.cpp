#pragma region Copyright (c) 2014-2017 OpenRCT2 Developers
/*****************************************************************************
 * OpenRCT2, an open source clone of Roller Coaster Tycoon 2.
 *
 * OpenRCT2 is the work of many authors, a full list can be found in contributors.md
 * For more information, visit https://github.com/OpenRCT2/OpenRCT2
 *
 * OpenRCT2 is free software: you can redistribute it and/or modify
 * it under the terms of the GNU General Public License as published by
 * the Free Software Foundation, either version 3 of the License, or
 * (at your option) any later version.
 *
 * A full copy of the GNU General Public License can be found in licence.txt
 *****************************************************************************/
#pragma endregion

#include "../core/Guard.hpp"
#include "../core/String.hpp"
#include "../core/Util.hpp"
#include "ScenarioSources.h"

#include "Scenario.h"

namespace ScenarioSources
{
    struct ScenarioAlias
    {
        const utf8 * Original;
        const utf8 * Alternative;
    };

    #pragma region Scenario Data

    // clang-format off
    static constexpr const ScenarioAlias ScenarioAliases[] =
    {
        // UK - US differences:
        { "Katie's Dreamland",                      "Katie's World"                             },
        { "Pokey Park",                             "Dinky Park"                                },
        { "White Water Park",                       "Aqua Park"                                 },
        { "Mystic Mountain",                        "Mothball Mountain"                         },
        { "Paradise Pier",                          "Big Pier"                                  },
        { "Paradise Pier 2",                        "Big Pier 2"                                },
        { "Haunted Harbour",                        "Haunted Harbor"                            },
        { "Mythological - Cradle of Civilisation",  "Mythological - Cradle of Civilization"     },

        // RCT1 pack by RCTScenarioLover has a mistake:
        { "Geoffrey Gardens",                       "Geoffery Gardens"                          },
    };

    // RCT
    static constexpr const ScenarioTitleDescriptor ScenarioTitlesRCT1[] =
    {
        { SC_FOREST_FRONTIERS,          "Forest Frontiers",     "Forest Frontiers",     SCENARIO_CATEGORY_BEGINNER,      true  },
        { SC_DYNAMITE_DUNES,            "Dynamite Dunes",       "Dynamite Dunes",       SCENARIO_CATEGORY_BEGINNER,      false },
        { SC_LEAFY_LAKE,                "Leafy Lake",           "Leafy Lake",           SCENARIO_CATEGORY_BEGINNER,      false },
        { SC_DIAMOND_HEIGHTS,           "Diamond Heights",      "Diamond Heights",      SCENARIO_CATEGORY_BEGINNER,      false },
        { SC_EVERGREEN_GARDENS,         "Evergreen Gardens",    "Evergreen Gardens",    SCENARIO_CATEGORY_BEGINNER,      false },
        { SC_BUMBLY_BEACH,              "Bumbly Beach",         "Bumbly Beach",         SCENARIO_CATEGORY_BEGINNER,      false },
        { SC_TRINITY_ISLANDS,           "Trinity Islands",      "Trinity Islands",      SCENARIO_CATEGORY_CHALLENGING,   false },
        { SC_KATIES_DREAMLAND,          "Katie's Dreamland",    "Katie's Dreamland",    SCENARIO_CATEGORY_CHALLENGING,   false },
        { SC_POKEY_PARK,                "Pokey Park",           "Pokey Park",           SCENARIO_CATEGORY_CHALLENGING,   false },
        { SC_WHITE_WATER_PARK,          "White Water Park",     "White Water Park",     SCENARIO_CATEGORY_CHALLENGING,   false },
        { SC_MILLENNIUM_MINES,          "Millennium Mines",     "Millennium Mines",     SCENARIO_CATEGORY_CHALLENGING,   false },
        { SC_KARTS_COASTERS,            "Karts & Coasters",     "Karts & Coasters",     SCENARIO_CATEGORY_CHALLENGING,   false },
        { SC_MELS_WORLD,                "Mel's World",          "Mel's World",          SCENARIO_CATEGORY_CHALLENGING,   false },
        { SC_MYSTIC_MOUNTAIN,           "Mystic Mountain",      "Mystic Mountain",      SCENARIO_CATEGORY_CHALLENGING,   false },
        { SC_PACIFIC_PYRAMIDS,          "Pacific Pyramids",     "Pacific Pyramids",     SCENARIO_CATEGORY_CHALLENGING,   false },
        { SC_CRUMBLY_WOODS,             "Crumbly Woods",        "Crumbly Woods",        SCENARIO_CATEGORY_CHALLENGING,   false },
        { SC_PARADISE_PIER,             "Paradise Pier",        "Paradise Pier",        SCENARIO_CATEGORY_CHALLENGING,   false },
        { SC_LIGHTNING_PEAKS,           "Lightning Peaks",      "Lightning Peaks",      SCENARIO_CATEGORY_EXPERT,        false },
        { SC_IVORY_TOWERS,              "Ivory Towers",         "Ivory Towers",         SCENARIO_CATEGORY_EXPERT,        false },
        { SC_RAINBOW_VALLEY,            "Rainbow Valley",       "Rainbow Valley",       SCENARIO_CATEGORY_EXPERT,        false },
        { SC_THUNDER_ROCK,              "Thunder Rock",         "Thunder Rock",         SCENARIO_CATEGORY_EXPERT,        false },
        { SC_MEGA_PARK,                 "Mega Park",            "Mega Park",            SCENARIO_CATEGORY_OTHER,         false },
    };

    // RCT: Added Attractions
    static constexpr const ScenarioTitleDescriptor ScenarioTitlesRCT1AA[] =
    {
        { SC_WHISPERING_CLIFFS,         "Whispering Cliffs",    "Whispering Cliffs",    SCENARIO_CATEGORY_BEGINNER,      true  },
        { SC_THREE_MONKEYS_PARK,        "Three Monkeys Park",   "Three Monkeys Park",   SCENARIO_CATEGORY_BEGINNER,      false },
        { SC_CANARY_MINES,              "Canary Mines",         "Canary Mines",         SCENARIO_CATEGORY_BEGINNER,      false },
        { SC_BARONY_BRIDGE,             "Barony Bridge",        "Barony Bridge",        SCENARIO_CATEGORY_BEGINNER,      false },
        { SC_FUNTOPIA,                  "Funtopia",             "Funtopia",             SCENARIO_CATEGORY_BEGINNER,      false },
        { SC_HAUNTED_HARBOUR,           "Haunted Harbour",      "Haunted Harbour",      SCENARIO_CATEGORY_BEGINNER,      false },
        { SC_FUN_FORTRESS,              "Fun Fortress",         "Fun Fortress",         SCENARIO_CATEGORY_BEGINNER,      false },
        { SC_FUTURE_WORLD,              "Future World",         "Future World",         SCENARIO_CATEGORY_BEGINNER,      false },
        { SC_GENTLE_GLEN,               "Gentle Glen",          "Gentle Glen",          SCENARIO_CATEGORY_BEGINNER,      false },
        { SC_JOLLY_JUNGLE,              "Jolly Jungle",         "Jolly Jungle",         SCENARIO_CATEGORY_CHALLENGING,   false },
        { SC_HYDRO_HILLS,               "Hydro Hills",          "Hydro Hills",          SCENARIO_CATEGORY_CHALLENGING,   false },
        { SC_SPRIGHTLY_PARK,            "Sprightly Park",       "Sprightly Park",       SCENARIO_CATEGORY_CHALLENGING,   false },
        { SC_MAGIC_QUARTERS,            "Magic Quarters",       "Magic Quarters",       SCENARIO_CATEGORY_CHALLENGING,   false },
        { SC_FRUIT_FARM,                "Fruit Farm",           "Fruit Farm",           SCENARIO_CATEGORY_CHALLENGING,   false },
        { SC_BUTTERFLY_DAM,             "Butterfly Dam",        "Butterfly Dam",        SCENARIO_CATEGORY_CHALLENGING,   false },
        { SC_COASTER_CANYON,            "Coaster Canyon",       "Coaster Canyon",       SCENARIO_CATEGORY_CHALLENGING,   false },
        { SC_THUNDERSTORM_PARK,         "Thunderstorm Park",    "Thunderstorm Park",    SCENARIO_CATEGORY_CHALLENGING,   false },
        { SC_HARMONIC_HILLS,            "Harmonic Hills",       "Harmonic Hills",       SCENARIO_CATEGORY_CHALLENGING,   false },
        { SC_ROMAN_VILLAGE,             "Roman Village",        "Roman Village",        SCENARIO_CATEGORY_CHALLENGING,   false },
        { SC_SWAMP_COVE,                "Swamp Cove",           "Swamp Cove",           SCENARIO_CATEGORY_CHALLENGING,   false },
        { SC_ADRENALINE_HEIGHTS,        "Adrenaline Heights",   "Adrenaline Heights",   SCENARIO_CATEGORY_CHALLENGING,   false },
        { SC_UTOPIA,                    "Utopia",               "Utopia",               SCENARIO_CATEGORY_CHALLENGING,   false },
        { SC_ROTTING_HEIGHTS,           "Rotting Heights",      "Rotting Heights",      SCENARIO_CATEGORY_EXPERT,        false },
        { SC_FIASCO_FOREST,             "Fiasco Forest",        "Fiasco Forest",        SCENARIO_CATEGORY_EXPERT,        false },
        { SC_PICKLE_PARK,               "Pickle Park",          "Pickle Park",          SCENARIO_CATEGORY_EXPERT,        false },
        { SC_GIGGLE_DOWNS,              "Giggle Downs",         "Giggle Downs",         SCENARIO_CATEGORY_EXPERT,        false },
        { SC_MINERAL_PARK,              "Mineral Park",         "Mineral Park",         SCENARIO_CATEGORY_EXPERT,        false },
        { SC_COASTER_CRAZY,             "Coaster Crazy",        "Coaster Crazy",        SCENARIO_CATEGORY_EXPERT,        false },
        { SC_URBAN_PARK,                "Urban Park",           "Urban Park",           SCENARIO_CATEGORY_EXPERT,        false },
        { SC_GEOFFREY_GARDENS,          "Geoffrey Gardens",     "Geoffrey Gardens",     SCENARIO_CATEGORY_EXPERT,        false },
    };

    // RCT: Loopy Landscapes
    static constexpr const ScenarioTitleDescriptor ScenarioTitlesRCT1LL[] =
    {
        { SC_ICEBERG_ISLANDS,           "Iceberg Islands",      "Iceberg Islands",      SCENARIO_CATEGORY_BEGINNER,      true  },
        { SC_VOLCANIA,                  "Volcania",             "Volcania",             SCENARIO_CATEGORY_BEGINNER,      false },
        { SC_ARID_HEIGHTS,              "Arid Heights",         "Arid Heights",         SCENARIO_CATEGORY_BEGINNER,      false },
        { SC_RAZOR_ROCKS,               "Razor Rocks",          "Razor Rocks",          SCENARIO_CATEGORY_BEGINNER,      false },
        { SC_CRATER_LAKE,               "Crater Lake",          "Crater Lake",          SCENARIO_CATEGORY_BEGINNER,      false },
        { SC_VERTIGO_VIEWS,             "Vertigo Views",        "Vertigo Views",        SCENARIO_CATEGORY_BEGINNER,      false },
        { SC_PARADISE_PIER_2,           "Paradise Pier 2",      "Paradise Pier 2",      SCENARIO_CATEGORY_CHALLENGING,   false },
        { SC_DRAGONS_COVE,              "Dragon's Cove",        "Dragon's Cove",        SCENARIO_CATEGORY_CHALLENGING,   false },
        { SC_GOOD_KNIGHT_PARK,          "Good Knight Park",     "Good Knight Park",     SCENARIO_CATEGORY_CHALLENGING,   false },
        { SC_WACKY_WARREN,              "Wacky Warren",         "Wacky Warren",         SCENARIO_CATEGORY_CHALLENGING,   false },
        { SC_GRAND_GLACIER,             "Grand Glacier",        "Grand Glacier",        SCENARIO_CATEGORY_CHALLENGING,   false },
        { SC_CRAZY_CRATERS,             "Crazy Craters",        "Crazy Craters",        SCENARIO_CATEGORY_CHALLENGING,   false },
        { SC_DUSTY_DESERT,              "Dusty Desert",         "Dusty Desert",         SCENARIO_CATEGORY_CHALLENGING,   false },
        { SC_WOODWORM_PARK,             "Woodworm Park",        "Woodworm Park",        SCENARIO_CATEGORY_CHALLENGING,   false },
        { SC_ICARUS_PARK,               "Icarus Park",          "Icarus Park",          SCENARIO_CATEGORY_CHALLENGING,   false },
        { SC_SUNNY_SWAMPS,              "Sunny Swamps",         "Sunny Swamps",         SCENARIO_CATEGORY_CHALLENGING,   false },
        { SC_FRIGHTMARE_HILLS,          "Frightmare Hills",     "Frightmare Hills",     SCENARIO_CATEGORY_CHALLENGING,   false },
        { SC_THUNDER_ROCKS,             "Thunder Rocks",        "Thunder Rocks",        SCENARIO_CATEGORY_CHALLENGING,   false },
        { SC_OCTAGON_PARK,              "Octagon Park",         "Octagon Park",         SCENARIO_CATEGORY_CHALLENGING,   false },
        { SC_PLEASURE_ISLAND,           "Pleasure Island",      "Pleasure Island",      SCENARIO_CATEGORY_CHALLENGING,   false },
        { SC_ICICLE_WORLDS,             "Icicle Worlds",        "Icicle Worlds",        SCENARIO_CATEGORY_CHALLENGING,   false },
        { SC_SOUTHERN_SANDS,            "Southern Sands",       "Southern Sands",       SCENARIO_CATEGORY_CHALLENGING,   false },
        { SC_TINY_TOWERS,               "Tiny Towers",          "Tiny Towers",          SCENARIO_CATEGORY_CHALLENGING,   false },
        { SC_NEVERMORE_PARK,            "Nevermore Park",       "Nevermore Park",       SCENARIO_CATEGORY_CHALLENGING,   false },
        { SC_PACIFICA,                  "Pacifica",             "Pacifica",             SCENARIO_CATEGORY_CHALLENGING,   false },
        { SC_URBAN_JUNGLE,              "Urban Jungle",         "Urban Jungle",         SCENARIO_CATEGORY_EXPERT,        false },
        { SC_TERROR_TOWN,               "Terror Town",          "Terror Town",          SCENARIO_CATEGORY_EXPERT,        false },
        { SC_MEGAWORLD_PARK,            "Megaworld Park",       "Megaworld Park",       SCENARIO_CATEGORY_EXPERT,        false },
        { SC_VENUS_PONDS,               "Venus Ponds",          "Venus Ponds",          SCENARIO_CATEGORY_EXPERT,        false },
        { SC_MICRO_PARK,                "Micro Park",           "Micro Park",           SCENARIO_CATEGORY_EXPERT,        false },
    };

    // RCT2
    static constexpr const ScenarioTitleDescriptor ScenarioTitlesRCT2[] =
    {
        { SC_UNIDENTIFIED,              "Crazy Castle",         "Crazy Castle",         SCENARIO_CATEGORY_BEGINNER,      true  },
        { SC_UNIDENTIFIED,              "Electric Fields",      "Electric Fields",      SCENARIO_CATEGORY_BEGINNER,      false },
        { SC_UNIDENTIFIED,              "Factory Capers",       "Factory Capers",       SCENARIO_CATEGORY_BEGINNER,      false },
        { SC_UNIDENTIFIED,              "Amity Airfield",       "Amity Airfield",       SCENARIO_CATEGORY_CHALLENGING,   false },
        { SC_UNIDENTIFIED,              "Botany Breakers",      "Botany Breakers",      SCENARIO_CATEGORY_CHALLENGING,   false },
        { SC_UNIDENTIFIED,              "Bumbly Bazaar",        "Bumbly Bazaar",        SCENARIO_CATEGORY_CHALLENGING,   false },
        { SC_UNIDENTIFIED,              "Dusty Greens",         "Dusty Greens",         SCENARIO_CATEGORY_CHALLENGING,   false },
        { SC_UNIDENTIFIED,              "Fungus Woods",         "Fungus Woods",         SCENARIO_CATEGORY_CHALLENGING,   false },
        { SC_UNIDENTIFIED,              "Gravity Gardens",      "Gravity Gardens",      SCENARIO_CATEGORY_CHALLENGING,   false },
        { SC_UNIDENTIFIED,              "Infernal Views",       "Infernal Views",       SCENARIO_CATEGORY_CHALLENGING,   false },
        { SC_UNIDENTIFIED,              "Alpine Adventures",    "Alpine Adventures",    SCENARIO_CATEGORY_EXPERT,        false },
        { SC_UNIDENTIFIED,              "Extreme Heights",      "Extreme Heights",      SCENARIO_CATEGORY_EXPERT,        false },
        { SC_UNIDENTIFIED,              "Ghost Town",           "Ghost Town",           SCENARIO_CATEGORY_EXPERT,        false },
        { SC_UNIDENTIFIED,              "Lucky Lake",           "Lucky Lake",           SCENARIO_CATEGORY_EXPERT,        false },
        { SC_UNIDENTIFIED,              "Rainbow Summit",       "Rainbow Summit",       SCENARIO_CATEGORY_EXPERT,        false },
    };

    // RCT2: Wacky Worlds
    static constexpr const ScenarioTitleDescriptor ScenarioTitlesRCT2WW[] =
    {
        { SC_UNIDENTIFIED,              "Africa - Victoria Falls",                          "Over The Edge",                    SCENARIO_CATEGORY_BEGINNER,      true  },
        { SC_UNIDENTIFIED,              "Asia - Great Wall of China Tourism Enhancement",   "Great Wall of China",              SCENARIO_CATEGORY_BEGINNER,      false },
        { SC_UNIDENTIFIED,              "North America - Grand Canyon",                     "Canyon Calamities",                SCENARIO_CATEGORY_BEGINNER,      false },
        { SC_UNIDENTIFIED,              "South America - Rio Carnival",                     "Sugarloaf Shores",                 SCENARIO_CATEGORY_BEGINNER,      false },
        { SC_UNIDENTIFIED,              "Africa - African Diamond Mine",                    "Mines of Africa",                  SCENARIO_CATEGORY_CHALLENGING,   false },
        { SC_UNIDENTIFIED,              "Asia - Maharaja Palace",                           "Park Maharaja",                    SCENARIO_CATEGORY_CHALLENGING,   false },
        { SC_UNIDENTIFIED,              "Australasia - Ayers Rock",                         "Ayers Adventure",                  SCENARIO_CATEGORY_CHALLENGING,   false },
        { SC_UNIDENTIFIED,              "Europe - European Cultural Festival",              "European Extravaganza",            SCENARIO_CATEGORY_CHALLENGING,   false },
        { SC_UNIDENTIFIED,              "North America - Rollercoaster Heaven",             "Rollercoaster Heaven",             SCENARIO_CATEGORY_CHALLENGING,   false },
        { SC_UNIDENTIFIED,              "South America - Inca Lost City",                   "Lost City Founder",                SCENARIO_CATEGORY_CHALLENGING,   false },
        { SC_UNIDENTIFIED,              "Africa - Oasis",                                   "Mirage Madness",                   SCENARIO_CATEGORY_EXPERT,        false },
        { SC_UNIDENTIFIED,              "Antarctic - Ecological Salvage",                   "Icy Adventures",                   SCENARIO_CATEGORY_EXPERT,        false },
        { SC_UNIDENTIFIED,              "Asia - Japanese Coastal Reclaim",                  "Okinawa Coast",                    SCENARIO_CATEGORY_EXPERT,        false },
        { SC_UNIDENTIFIED,              "Australasia - Fun at the Beach",                   "Beach Barbecue Blast",             SCENARIO_CATEGORY_EXPERT,        false },
        { SC_UNIDENTIFIED,              "Europe - Renovation",                              "From The Ashes",                   SCENARIO_CATEGORY_EXPERT,        false },
        { SC_UNIDENTIFIED,              "N. America - Extreme Hawaiian Island",             "Wacky Waikiki",                    SCENARIO_CATEGORY_EXPERT,        false },
        { SC_UNIDENTIFIED,              "South America - Rain Forest Plateau",              "Rainforest Romp",                  SCENARIO_CATEGORY_EXPERT,        false },
    };

    // RCT2: Time Twister
    static constexpr const ScenarioTitleDescriptor ScenarioTitlesRCT2TT[] =
    {
        { SC_UNIDENTIFIED,              "Dark Age - Robin Hood",                            "Sherwood Forest",                  SCENARIO_CATEGORY_BEGINNER,      true  },
        { SC_UNIDENTIFIED,              "Prehistoric - After the Asteroid",                 "Crater Carnage",                   SCENARIO_CATEGORY_BEGINNER,      false },
        { SC_UNIDENTIFIED,              "Roaring Twenties - Prison Island",                 "Alcatraz",                         SCENARIO_CATEGORY_BEGINNER,      false },
        { SC_UNIDENTIFIED,              "Rock 'n' Roll - Flower Power",                     "Woodstock",                        SCENARIO_CATEGORY_BEGINNER,      false },
        { SC_UNIDENTIFIED,              "Dark Age - Castle",                                "Cliffside Castle",                 SCENARIO_CATEGORY_CHALLENGING,   false },
        { SC_UNIDENTIFIED,              "Future - First Encounters",                        "Extraterrestrial Extravaganza",    SCENARIO_CATEGORY_CHALLENGING,   false },
        { SC_UNIDENTIFIED,              "Mythological - Animatronic Film Set",              "Animatronic Antics",               SCENARIO_CATEGORY_CHALLENGING,   false },
        { SC_UNIDENTIFIED,              "Prehistoric - Jurassic Safari",                    "Coastersaurus",                    SCENARIO_CATEGORY_CHALLENGING,   false },
        { SC_UNIDENTIFIED,              "Roaring Twenties - Schneider Cup",                 "Schneider Shores",                 SCENARIO_CATEGORY_CHALLENGING,   false },
        { SC_UNIDENTIFIED,              "Future - Future World",                            "Gemini City",                      SCENARIO_CATEGORY_EXPERT,        false },
        { SC_UNIDENTIFIED,              "Mythological - Cradle of Civilisation",            "Mythological Madness",             SCENARIO_CATEGORY_EXPERT,        false },
        { SC_UNIDENTIFIED,              "Prehistoric - Stone Age",                          "Rocky Rambles",                    SCENARIO_CATEGORY_EXPERT,        false },
        { SC_UNIDENTIFIED,              "Roaring Twenties - Skyscrapers",                   "Metropolis",                       SCENARIO_CATEGORY_EXPERT,        false },
        { SC_UNIDENTIFIED,              "Rock 'n' Roll - Rock 'n' Roll",                    "Rock 'n' Roll Revival",            SCENARIO_CATEGORY_EXPERT,        false },
    };

    // Real parks
    static constexpr const ScenarioTitleDescriptor ScenarioTitlesRealParks[] =
    {
        { SC_ALTON_TOWERS,              "Alton Towers",                                     "Alton Towers",                     SCENARIO_CATEGORY_REAL,    false },
        { SC_HEIDE_PARK,                "Heide-Park",                                       "Heide-Park",                       SCENARIO_CATEGORY_REAL,    false },
        { SC_BLACKPOOL_PLEASURE_BEACH,  "Blackpool Pleasure Beach",                         "Blackpool Pleasure Beach",         SCENARIO_CATEGORY_REAL,    false },
        { SC_UNIDENTIFIED,              "Six Flags Belgium",                                "Six Flags Belgium",                SCENARIO_CATEGORY_REAL,    false },
        { SC_UNIDENTIFIED,              "Six Flags Great Adventure",                        "Six Flags Great Adventure",        SCENARIO_CATEGORY_REAL,    false },
        { SC_UNIDENTIFIED,              "Six Flags Holland",                                "Six Flags Holland",                SCENARIO_CATEGORY_REAL,    false },
        { SC_UNIDENTIFIED,              "Six Flags Magic Mountain",                         "Six Flags Magic Mountain",         SCENARIO_CATEGORY_REAL,    false },
        { SC_UNIDENTIFIED,              "Six Flags over Texas",                             "Six Flags over Texas",             SCENARIO_CATEGORY_REAL,    false },
    };

    // Other parks
    static constexpr const ScenarioTitleDescriptor ScenarioTitlesOtherParks[] =
    {
        { SC_FORT_ANACHRONISM,          "Fort Anachronism",                                 "Fort Anachronism",                 SCENARIO_CATEGORY_DLC,              false },
        { SC_PCPLAYER,                  "PC Player",                                        "???",                              SCENARIO_CATEGORY_DLC,              false },
        { SC_PCGW,                      "PC Gaming World",                                  "???",                              SCENARIO_CATEGORY_DLC,              false },
        { SC_GAMEPLAY,                  "gameplay",                                         "???",                              SCENARIO_CATEGORY_DLC,              false },
        { SC_UNIDENTIFIED,              "Panda World",                                      "???",                              SCENARIO_CATEGORY_DLC,              false },
        { SC_UNIDENTIFIED,              "Competition Land 1",                               "???",                              SCENARIO_CATEGORY_DLC,              false },
        { SC_UNIDENTIFIED,              "Competition Land 2",                               "???",                              SCENARIO_CATEGORY_DLC,              false },
        { SC_UNIDENTIFIED,              "Build your own Six Flags Belgium",                 "Six Flags Belgium",                SCENARIO_CATEGORY_BUILD_YOUR_OWN,   false },
        { SC_UNIDENTIFIED,              "Build your own Six Flags Great Adventure",         "Six Flags Great Adventure",        SCENARIO_CATEGORY_BUILD_YOUR_OWN,   false },
        { SC_UNIDENTIFIED,              "Build your own Six Flags Holland",                 "Six Flags Holland",                SCENARIO_CATEGORY_BUILD_YOUR_OWN,   false },
        { SC_UNIDENTIFIED,              "Build your own Six Flags Magic Mountain",          "Six Flags Magic Mountain",         SCENARIO_CATEGORY_BUILD_YOUR_OWN,   false },
        { SC_UNIDENTIFIED,              "Build your own Six Flags Park",                    "Six Flags",                        SCENARIO_CATEGORY_BUILD_YOUR_OWN,   false },
        { SC_UNIDENTIFIED,              "Build your own Six Flags over Texas",              "Six Flags over Texas",             SCENARIO_CATEGORY_BUILD_YOUR_OWN,   false },
    };

    #define DEFINE_SCENARIO_TITLE_DESC_GROUP(x) { Util::CountOf(x), x }
    const struct {
        size_t count;
        const ScenarioTitleDescriptor * const titles;
    } ScenarioTitlesBySource[] = {
        DEFINE_SCENARIO_TITLE_DESC_GROUP(ScenarioTitlesRCT1),
        DEFINE_SCENARIO_TITLE_DESC_GROUP(ScenarioTitlesRCT1AA),
        DEFINE_SCENARIO_TITLE_DESC_GROUP(ScenarioTitlesRCT1LL),
        DEFINE_SCENARIO_TITLE_DESC_GROUP(ScenarioTitlesRCT2),
        DEFINE_SCENARIO_TITLE_DESC_GROUP(ScenarioTitlesRCT2WW),
        DEFINE_SCENARIO_TITLE_DESC_GROUP(ScenarioTitlesRCT2TT),
        DEFINE_SCENARIO_TITLE_DESC_GROUP(ScenarioTitlesRealParks),
        DEFINE_SCENARIO_TITLE_DESC_GROUP(ScenarioTitlesOtherParks),
    };
    // clang-format on

    #pragma endregion

    bool TryGetByName(const utf8 * name, source_desc * outDesc)
    {
        Guard::ArgumentNotNull(outDesc, GUARD_LINE);

        sint32 currentIndex = 0;
        for (size_t i = 0; i < Util::CountOf(ScenarioTitlesBySource); i++)
        {
            for (size_t j = 0; j < ScenarioTitlesBySource[i].count; j++)
            {
                const ScenarioTitleDescriptor *desc = &ScenarioTitlesBySource[i].titles[j];
                if (String::Equals(name, desc->Title, true))
                {
                    outDesc->title = desc->Title;
                    outDesc->park_name = desc->ParkName;
                    outDesc->id = desc->Id;
                    outDesc->source = (uint8)i;
                    outDesc->index = currentIndex;
                    outDesc->category = desc->Category;
                    outDesc->first_in_category = desc->FirstInCategory;
                    return true;
                }
                currentIndex++;
            }
        }

        outDesc->title = nullptr;
        outDesc->park_name = nullptr;
        outDesc->id = SC_UNIDENTIFIED;
        outDesc->source = SCENARIO_SOURCE_OTHER;
        outDesc->index = -1;
        outDesc->category = SCENARIO_CATEGORY_OTHER;
        outDesc->first_in_category = false;
        return false;
    }

    bool TryGetById(uint8 id, source_desc * outDesc)
    {
        Guard::ArgumentNotNull(outDesc, GUARD_LINE);

        sint32 currentIndex = 0;
        for (size_t i = 0; i < Util::CountOf(ScenarioTitlesBySource); i++)
        {
            for (size_t j = 0; j < ScenarioTitlesBySource[i].count; j++)
            {
                const ScenarioTitleDescriptor * desc = &ScenarioTitlesBySource[i].titles[j];
                if (id == desc->Id)
                {
                    outDesc->title = desc->Title;
                    outDesc->park_name = desc->ParkName;
                    outDesc->id = desc->Id;
                    outDesc->source = (uint8)i;
                    outDesc->index = currentIndex;
                    outDesc->category = desc->Category;
                    outDesc->first_in_category = desc->FirstInCategory;
                    return true;
                }
                currentIndex++;
            }
        }

<<<<<<< HEAD
        outDesc->title = nullptr;
        outDesc->park_name = nullptr;
=======
        outDesc->title = "";
>>>>>>> 3ba0cc3d
        outDesc->id = SC_UNIDENTIFIED;
        outDesc->source = SCENARIO_SOURCE_OTHER;
        outDesc->index = -1;
        outDesc->category = SCENARIO_CATEGORY_OTHER;
        outDesc->first_in_category = false;
        return false;
    }

    void NormaliseName(utf8 * buffer, size_t bufferSize, const utf8 * name)
    {
        size_t nameLength = String::LengthOf(name);

        // Strip "RCT(1|2)?" prefix off scenario names.
        if (nameLength >= 3 && (name[0] == 'R' && name[1] == 'C' && name[2] == 'T'))
        {
            if (nameLength >= 4 && (name[3] == '1' || name[3] == '2'))
            {
                log_verbose("Stripping RCT/1/2 from name: %s", name);
                String::Set(buffer, bufferSize, name + 4);
            }
            else
            {
                String::Set(buffer, bufferSize, name + 3);
            }
        }

        // Trim (for the sake of the above and WW / TT scenarios
        String::TrimStart(buffer, bufferSize, name);

        // American scenario titles should be converted to British name
        // Don't worry, names will be translated using language packs later
        for (const ScenarioAlias &alias : ScenarioAliases)
        {
            if (String::Equals(alias.Alternative, name))
            {
                log_verbose("Found alias: %s; will treat as: %s", name, alias.Original);
                String::Set(buffer, bufferSize, alias.Original);
            }
        }
    }
}

extern "C"
{
    bool scenario_get_source_desc(const utf8 * name, source_desc * outDesc)
    {
        return ScenarioSources::TryGetByName(name, outDesc);
    }

    bool scenario_get_source_desc_by_id(uint8 id, source_desc * outDesc)
    {
        return ScenarioSources::TryGetById(id, outDesc);
    }

    void scenario_normalise_name(utf8 * buffer, size_t bufferSize, utf8 * name)
    {
        ScenarioSources::NormaliseName(buffer, bufferSize, name);
    }
}<|MERGE_RESOLUTION|>--- conflicted
+++ resolved
@@ -315,12 +315,8 @@
             }
         }
 
-<<<<<<< HEAD
         outDesc->title = nullptr;
         outDesc->park_name = nullptr;
-=======
-        outDesc->title = "";
->>>>>>> 3ba0cc3d
         outDesc->id = SC_UNIDENTIFIED;
         outDesc->source = SCENARIO_SOURCE_OTHER;
         outDesc->index = -1;
