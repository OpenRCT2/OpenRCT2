#pragma region Copyright (c) 2014-2017 OpenRCT2 Developers
/*****************************************************************************
 * OpenRCT2, an open source clone of Roller Coaster Tycoon 2.
 *
 * OpenRCT2 is the work of many authors, a full list can be found in contributors.md
 * For more information, visit https://github.com/OpenRCT2/OpenRCT2
 *
 * OpenRCT2 is free software: you can redistribute it and/or modify
 * it under the terms of the GNU General Public License as published by
 * the Free Software Foundation, either version 3 of the License, or
 * (at your option) any later version.
 *
 * A full copy of the GNU General Public License can be found in licence.txt
 *****************************************************************************/
#pragma endregion

#pragma once

#include "../common.h"

struct rct_object_entry;

typedef struct scenario_highscore_entry
{
    utf8 *      fileName;
    utf8 *      name;
    money32     company_value;
    datetime64  timestamp;
} scenario_highscore_entry;

typedef struct scenario_speedrun_days_record_entry
{
    utf8 *      fileName;
    uint32      days_record;
} scenario_speedrun_days_record_entry;

typedef struct scenario_speedrun_time_record_entry
{
    utf8 *      fileName;
    datetime64  time_record;
} scenario_speedrun_time_record_entry;

typedef struct scenario_index_entry
{
    utf8    path[MAX_PATH];
    uint64  timestamp;

    // Category / sequence
    uint8   category;
    uint8   source_game;
    sint16  source_index;
    uint16  sc_id;

    // Objective
    uint8   objective_type;
    uint8   objective_arg_1;
    sint32  objective_arg_2;
    sint16  objective_arg_3;

    // High scores
    scenario_highscore_entry * highscore;
    scenario_speedrun_days_record_entry * days_record;
    scenario_speedrun_time_record_entry * time_record;
    
    utf8 internal_name[64]; // Untranslated name
    utf8 name[64];          // Translated name
    utf8 details[256];
} scenario_index_entry;

namespace OpenRCT2
{
    interface IPlatformEnvironment;
}

interface IScenarioRepository
{
    virtual ~IScenarioRepository() = default;

    /**
     * Scans the scenario directories and grabs the metadata for all the scenarios.
     */
    virtual void Scan() abstract;

    virtual size_t GetCount() const abstract;
    virtual const scenario_index_entry * GetByIndex(size_t index) const  abstract;
    virtual const scenario_index_entry * GetByFilename(const utf8 * filename) const abstract;
	/**
	    * Does not return custom scenarios due to the fact that they may have the same name.
	    */
    virtual const scenario_index_entry * GetByInternalName(const utf8 * name) const abstract;
    virtual const scenario_index_entry * GetByPath(const utf8 * path) const abstract;

    virtual bool TryRecordHighscore(const utf8 * scenarioFileName, money32 companyValue, const utf8 * name) abstract;
    virtual bool TryRecordSpeedrunRecords(const utf8 * scenarioFileName, uint32 daysValue) abstract;
};

IScenarioRepository * CreateScenarioRepository(OpenRCT2::IPlatformEnvironment * env);
IScenarioRepository * GetScenarioRepository();

<<<<<<< HEAD
#endif

#ifdef __cplusplus
extern "C"
{
#endif

    void    scenario_repository_scan();
    size_t  scenario_repository_get_count();
    const   scenario_index_entry *scenario_repository_get_by_index(size_t index);
    bool    scenario_repository_try_record_highscore(const utf8 * scenarioFileName, money32 companyValue, const utf8 * name);
    bool    scenario_repository_try_record_speedrun_highscore(const utf8 * scenarioFileName, uint32 daysValue);
    void    scenario_translate(scenario_index_entry * scenarioEntry, const struct rct_object_entry * stexObjectEntry);

#ifdef __cplusplus
}
#endif
=======
void    scenario_repository_scan();
size_t  scenario_repository_get_count();
const   scenario_index_entry *scenario_repository_get_by_index(size_t index);
bool    scenario_repository_try_record_highscore(const utf8 * scenarioFileName, money32 companyValue, const utf8 * name);
void    scenario_translate(scenario_index_entry * scenarioEntry, const struct rct_object_entry * stexObjectEntry);
>>>>>>> 2da0f86b
<|MERGE_RESOLUTION|>--- conflicted
+++ resolved
@@ -97,28 +97,10 @@
 IScenarioRepository * CreateScenarioRepository(OpenRCT2::IPlatformEnvironment * env);
 IScenarioRepository * GetScenarioRepository();
 
-<<<<<<< HEAD
-#endif
-
-#ifdef __cplusplus
-extern "C"
-{
-#endif
-
-    void    scenario_repository_scan();
-    size_t  scenario_repository_get_count();
-    const   scenario_index_entry *scenario_repository_get_by_index(size_t index);
-    bool    scenario_repository_try_record_highscore(const utf8 * scenarioFileName, money32 companyValue, const utf8 * name);
-    bool    scenario_repository_try_record_speedrun_highscore(const utf8 * scenarioFileName, uint32 daysValue);
-    void    scenario_translate(scenario_index_entry * scenarioEntry, const struct rct_object_entry * stexObjectEntry);
-
-#ifdef __cplusplus
-}
-#endif
-=======
 void    scenario_repository_scan();
 size_t  scenario_repository_get_count();
 const   scenario_index_entry *scenario_repository_get_by_index(size_t index);
 bool    scenario_repository_try_record_highscore(const utf8 * scenarioFileName, money32 companyValue, const utf8 * name);
+bool    scenario_repository_try_record_speedrun_highscore(const utf8 * scenarioFileName, uint32 daysValue)
 void    scenario_translate(scenario_index_entry * scenarioEntry, const struct rct_object_entry * stexObjectEntry);
->>>>>>> 2da0f86b
+
