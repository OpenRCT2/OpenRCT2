--- conflicted
+++ resolved
@@ -164,15 +164,23 @@
         it = gResearchItemsUninvented.begin();
     }
 
-    const ResearchItem researchItem = *it;
-    gResearchNextItem = researchItem;
+    gResearchNextItem = *it;
     gResearchProgress = 0;
     gResearchProgressStage = RESEARCH_STAGE_DESIGNING;
 
-    gResearchItemsUninvented.erase(it);
-    gResearchItemsInvented.push_back(researchItem);
-
     ResearchInvalidateRelatedWindows();
+}
+
+static void MarkResearchItemInvented(const ResearchItem& researchItem)
+{
+    gResearchItemsUninvented.erase(
+        std::remove(gResearchItemsUninvented.begin(), gResearchItemsUninvented.end(), researchItem),
+        gResearchItemsUninvented.end());
+
+    if (std::find(gResearchItemsInvented.begin(), gResearchItemsInvented.end(), researchItem) == gResearchItemsInvented.end())
+    {
+        gResearchItemsInvented.push_back(researchItem);
+    }
 }
 
 /**
@@ -346,6 +354,7 @@
                 ResearchInvalidateRelatedWindows();
                 break;
             case RESEARCH_STAGE_COMPLETING_DESIGN:
+                MarkResearchItemInvented(*gResearchNextItem);
                 ResearchFinishItem(*gResearchNextItem);
                 gResearchProgress = 0;
                 gResearchProgressStage = RESEARCH_STAGE_INITIAL_RESEARCH;
@@ -519,8 +528,6 @@
     return false;
 }
 
-<<<<<<< HEAD
-=======
 bool ResearchIsInvented(ObjectType objectType, ObjectEntryIndex index)
 {
     switch (objectType)
@@ -540,7 +547,6 @@
     }
 }
 
->>>>>>> c4b70358
 bool RideTypeIsInvented(uint32_t rideType)
 {
     return RideTypeIsValid(rideType) ? _researchedRideTypes[rideType] : false;
