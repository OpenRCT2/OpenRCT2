--- conflicted
+++ resolved
@@ -1002,19 +1002,11 @@
 
         // The last research item will also be present in gResearchItemsInvented.
         // Avoid marking its ride type as "invented" prematurely.
-<<<<<<< HEAD
-        if (gResearchLastItem.has_value() && !gResearchLastItem->IsNull() && researchItem == *gResearchLastItem)
-            continue;
-
-        // The next research item is (sometimes?) also present in gResearchItemsInvented, even though it isn't invented yet(!)
-        if (gResearchNextItem.has_value() && !gResearchNextItem->IsNull() && researchItem == *gResearchNextItem)
-=======
         if (gResearchLastItem.has_value() && !gResearchLastItem->IsNull() && researchItem == gResearchLastItem.value())
             continue;
 
         // The next research item is (sometimes?) also present in gResearchItemsInvented, even though it isn't invented yet(!)
         if (gResearchNextItem.has_value() && !gResearchNextItem->IsNull() && researchItem == gResearchNextItem.value())
->>>>>>> 961d51ea
             continue;
 
         research_mark_ride_type_as_seen(researchItem);
@@ -1034,11 +1026,7 @@
     for (auto& researchItem : gResearchItemsUninvented)
     {
         // The next research item is (sometimes?) also present in gResearchItemsUninvented
-<<<<<<< HEAD
-        if (gResearchNextItem.has_value() && !gResearchNextItem->IsNull() && researchItem == *gResearchNextItem)
-=======
         if (gResearchNextItem.has_value() && !gResearchNextItem->IsNull() && researchItem == gResearchNextItem.value())
->>>>>>> 961d51ea
         {
             // Copy the "first of type" flag.
             researchItem.flags = gResearchNextItem->flags;
