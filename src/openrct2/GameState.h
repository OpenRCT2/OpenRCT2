/*****************************************************************************
 * Copyright (c) 2014-2024 OpenRCT2 developers
 *
 * For a complete list of all authors, please refer to contributors.md
 * Interested in contributing? Visit https://github.com/OpenRCT2/OpenRCT2
 *
 * OpenRCT2 is licensed under the GNU General Public License version 3.
 *****************************************************************************/

#pragma once

#include "Cheats.h"
#include "Date.h"
#include "Editor.h"
#include "Limits.h"
#include "interface/ZoomLevel.h"
#include "management/Award.h"
#include "management/Finance.h"
#include "management/NewsItem.h"
#include "ride/Ride.h"
#include "ride/RideRatings.h"
#include "scenario/Scenario.h"
#include "util/Util.h"
#include "world/Banner.h"
#include "world/Climate.h"
#include "world/Location.hpp"
#include "world/Park.h"

#include <array>
#include <chrono>
#include <memory>
#include <unordered_map>
#include <vector>

namespace OpenRCT2
{
    struct GameState_t
    {
        ::OpenRCT2::Park::ParkData Park{};
        std::string PluginStorage;
        uint32_t CurrentTicks{};
        ::OpenRCT2::Date Date;
        money64 CompanyValue;
        // The total profit for the entire scenario that precedes the current financial table.
        money64 HistoricalProfit;
        money64 ConstructionRightsPrice;
        money64 CurrentExpenditure;
        money64 CurrentProfit;
        uint32_t GuestsInParkHistory[32];
        ClimateType Climate;
        ClimateState ClimateCurrent;
        ClimateState ClimateNext;
        uint16_t ClimateUpdateTimer;
        money64 Cash;
        money64 CashHistory[kFinanceGraphSize];
        money64 InitialCash;
        money64 GuestInitialCash;
        uint8_t GuestInitialHappiness;
        uint8_t GuestInitialHunger;
        uint8_t GuestInitialThirst;
        uint8_t GuestChangeModifier;
        uint32_t NextGuestNumber;
        uint32_t NumGuestsInPark;
        uint32_t NumGuestsHeadingForPark;
        uint32_t NumGuestsInParkLastWeek;
        money64 WeeklyProfitAverageDividend;
        uint64_t TotalAdmissions;
        money64 TotalIncomeFromAdmissions;
        money64 TotalRideValueForMoney;
        uint16_t WeeklyProfitAverageDivisor;
        money64 WeeklyProfitHistory[kFinanceGraphSize];
        Objective ScenarioObjective;
        uint16_t ScenarioParkRatingWarningDays;
        money64 ScenarioCompletedCompanyValue;
        money64 ScenarioCompanyValueRecord;
        money64 BankLoan;
        uint8_t BankLoanInterestRate;
        money64 MaxBankLoan;
<<<<<<< HEAD
        money64 ExpenditureTable[EXPENDITURE_TABLE_MONTH_COUNT][EnumValue(ExpenditureType::Count)];
=======
        money64 ExpenditureTable[kExpenditureTableMonthCount][EnumValue(ExpenditureType::Count)];
>>>>>>> b2d7c37e
        uint16_t CostMultiplierExpenditureTable[EnumValue(ExpenditureType::Count)];
        random_engine_t ScenarioRand;
        TileCoordsXY MapSize;
        money64 LandPrice;

        ::EditorStep EditorStep;

        SCENARIO_CATEGORY ScenarioCategory;
        std::string ScenarioName;
        std::string ScenarioDetails;
        std::string ScenarioCompletedBy;

        std::vector<Banner> Banners;
        Entity_t Entities[MAX_ENTITIES]{};
        // Ride storage for all the rides in the park, rides with RideId::Null are considered free.
        std::array<Ride, OpenRCT2::Limits::MaxRidesInPark> Rides{};
        ::RideRatingUpdateStates RideRatingUpdateStates;
        std::vector<TileElement> TileElements;

        std::vector<ScenerySelection> RestrictedScenery;

        std::vector<PeepSpawn> PeepSpawns;
        uint8_t PeepWarningThrottle[16];

        News::ItemQueues NewsItems;

        uint16_t GrassSceneryTileLoopPosition;
        CoordsXY WidePathTileLoopPosition;

        colour_t StaffHandymanColour;
        colour_t StaffMechanicColour;
        colour_t StaffSecurityColour;
        uint64_t SamePriceThroughoutPark{};

        uint8_t ResearchFundingLevel;
        uint8_t ResearchPriorities;
        uint16_t ResearchProgress;
        uint8_t ResearchProgressStage;
        uint8_t ResearchExpectedMonth;
        uint8_t ResearchExpectedDay;
        std::optional<ResearchItem> ResearchLastItem;
        std::optional<ResearchItem> ResearchNextItem;

        std::vector<ResearchItem> ResearchItemsUninvented;
        std::vector<ResearchItem> ResearchItemsInvented;
        uint8_t ResearchUncompletedCategories;

        ScreenCoordsXY SavedView;
        uint8_t SavedViewRotation;
        ZoomLevel SavedViewZoom;

        ObjectEntryIndex LastEntranceStyle;

        std::vector<Award> CurrentAwards;

        /**
         * Probability out of 65535, of gaining a new guest per game tick.
         * new guests per second = 40 * (probability / 65535)
         * With a full park rating, non-overpriced entrance fee, less guests than the suggested maximum and four positive
         * awards, approximately 1 guest per second can be generated (+60 guests in one minute).
         */
        int32_t GuestGenerationProbability;
        /**
         * In a difficult guest generation scenario, no guests will be generated if over this value.
         */
        uint32_t SuggestedGuestMaximum;

        CheatsState Cheats;
    };

    GameState_t& GetGameState();

    void gameStateInitAll(GameState_t& gameState, const TileCoordsXY& mapSize);
    void gameStateTick();
    void gameStateUpdateLogic();

} // namespace OpenRCT2<|MERGE_RESOLUTION|>--- conflicted
+++ resolved
@@ -76,11 +76,8 @@
         money64 BankLoan;
         uint8_t BankLoanInterestRate;
         money64 MaxBankLoan;
-<<<<<<< HEAD
-        money64 ExpenditureTable[EXPENDITURE_TABLE_MONTH_COUNT][EnumValue(ExpenditureType::Count)];
-=======
         money64 ExpenditureTable[kExpenditureTableMonthCount][EnumValue(ExpenditureType::Count)];
->>>>>>> b2d7c37e
+        uint16_t CostMultiplierExpenditureTable[EnumValue(ExpenditureType::Count)];
         uint16_t CostMultiplierExpenditureTable[EnumValue(ExpenditureType::Count)];
         random_engine_t ScenarioRand;
         TileCoordsXY MapSize;
