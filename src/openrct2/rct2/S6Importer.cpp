/*****************************************************************************
 * Copyright (c) 2014-2024 OpenRCT2 developers
 *
 * For a complete list of all authors, please refer to contributors.md
 * Interested in contributing? Visit https://github.com/OpenRCT2/OpenRCT2
 *
 * OpenRCT2 is licensed under the GNU General Public License version 3.
 *****************************************************************************/

#include "../Context.h"
#include "../Diagnostic.h"
#include "../Editor.h"
#include "../Game.h"
#include "../GameState.h"
#include "../OpenRCT2.h"
#include "../ParkImporter.h"
#include "../config/Config.h"
#include "../core/Console.hpp"
#include "../core/FileStream.h"
#include "../core/IStream.hpp"
#include "../core/MemoryStream.h"
#include "../core/Numerics.hpp"
#include "../core/Path.hpp"
#include "../core/Random.hpp"
#include "../core/String.hpp"
#include "../entity/Balloon.h"
#include "../entity/Duck.h"
#include "../entity/EntityList.h"
#include "../entity/EntityRegistry.h"
#include "../entity/EntityTweener.h"
#include "../entity/Fountain.h"
#include "../entity/Guest.h"
#include "../entity/Litter.h"
#include "../entity/MoneyEffect.h"
#include "../entity/Particle.h"
#include "../entity/PatrolArea.h"
#include "../entity/Staff.h"
#include "../interface/Viewport.h"
#include "../localisation/Date.h"
#include "../localisation/Localisation.h"
#include "../management/Award.h"
#include "../management/Finance.h"
#include "../management/Marketing.h"
#include "../management/NewsItem.h"
#include "../management/Research.h"
#include "../network/network.h"
#include "../object/LargeSceneryEntry.h"
#include "../object/ObjectLimits.h"
#include "../object/ObjectList.h"
#include "../object/ObjectManager.h"
#include "../object/ObjectRepository.h"
#include "../object/WallSceneryEntry.h"
#include "../peep/RideUseSystem.h"
#include "../rct12/EntryList.h"
#include "../rct12/RCT12.h"
#include "../rct12/SawyerChunkReader.h"
#include "../rct2/RCT2.h"
#include "../ride/Ride.h"
#include "../ride/RideData.h"
#include "../ride/RideRatings.h"
#include "../ride/ShopItem.h"
#include "../ride/Station.h"
#include "../ride/Track.h"
#include "../ride/TrainManager.h"
#include "../ride/Vehicle.h"
#include "../scenario/Scenario.h"
#include "../scenario/ScenarioRepository.h"
#include "../util/SawyerCoding.h"
#include "../util/Util.h"
#include "../world/Climate.h"
#include "../world/Entrance.h"
#include "../world/MapAnimation.h"
#include "../world/Park.h"
#include "../world/Scenery.h"
#include "../world/Surface.h"
#include "../world/TilePointerIndex.hpp"

#include <algorithm>

using namespace OpenRCT2;

namespace RCT2
{
#define DECRYPT_MONEY(money) (static_cast<money32>(Numerics::rol32((money) ^ 0xF4EC9621, 13)))

    /**
     * Class to import RollerCoaster Tycoon 2 scenarios (*.SC6) and saved games (*.SV6).
     */
    class S6Importer final : public IParkImporter
    {
    private:
        IObjectRepository& _objectRepository;

        u8string _s6Path;
        S6Data _s6{};
        uint8_t _gameVersion = 0;
        bool _isSV7 = false;
        bool _isScenario = false;
        OpenRCT2::BitSet<Limits::MaxRidesInPark> _isFlatRide{};
        ObjectEntryIndex _pathToSurfaceMap[16];
        ObjectEntryIndex _pathToQueueSurfaceMap[16];
        ObjectEntryIndex _pathToRailingMap[16];
        RCT12::EntryList _terrainSurfaceEntries;
        RCT12::EntryList _terrainEdgeEntries;

    public:
        S6Importer(IObjectRepository& objectRepository)
            : _objectRepository(objectRepository)
        {
        }

        ParkLoadResult Load(const u8string& path) override
        {
            const auto extension = Path::GetExtension(path);
            if (String::IEquals(extension, ".sc6"))
            {
                return LoadScenario(path);
            }
            if (String::IEquals(extension, ".sv6"))
            {
                return LoadSavedGame(path);
            }

            throw std::runtime_error("Invalid RCT2 park extension.");
        }

        ParkLoadResult LoadSavedGame(const u8string& path, bool skipObjectCheck = false) override
        {
            auto fs = OpenRCT2::FileStream(path, OpenRCT2::FILE_MODE_OPEN);
            auto result = LoadFromStream(&fs, false, skipObjectCheck);
            _s6Path = path;
            return result;
        }

        ParkLoadResult LoadScenario(const u8string& path, bool skipObjectCheck = false) override
        {
            auto fs = OpenRCT2::FileStream(path, OpenRCT2::FILE_MODE_OPEN);
            auto result = LoadFromStream(&fs, true, skipObjectCheck);
            _s6Path = path;
            return result;
        }

        ParkLoadResult LoadFromStream(
            OpenRCT2::IStream* stream, bool isScenario, [[maybe_unused]] bool skipObjectCheck = false,
            const u8string& path = {}) override
        {
            auto chunkReader = SawyerChunkReader(stream);
            chunkReader.ReadChunk(&_s6.Header, sizeof(_s6.Header));

            LOG_VERBOSE("saved game classic_flag = 0x%02x", _s6.Header.ClassicFlag);
            if (isScenario)
            {
                if (_s6.Header.Type != S6_TYPE_SCENARIO)
                {
                    throw std::runtime_error("Park is not a scenario.");
                }
                chunkReader.ReadChunk(&_s6.Info, sizeof(_s6.Info));
            }
            else
            {
                if (_s6.Header.Type != S6_TYPE_SAVEDGAME)
                {
                    throw std::runtime_error("Park is not a saved game.");
                }
            }

            // Read packed objects
            // TODO try to contain this more and not store objects until later
            for (uint16_t i = 0; i < _s6.Header.NumPackedObjects; i++)
            {
                _objectRepository.ExportPackedObject(stream);
            }

            if (!path.empty())
            {
                auto extension = Path::GetExtension(path);
                _isSV7 = String::IEquals(extension, ".sv7");
            }

            chunkReader.ReadChunk(&_s6.Objects, sizeof(_s6.Objects));

            if (isScenario)
            {
                chunkReader.ReadChunk(&_s6.ElapsedMonths, 16);
                chunkReader.ReadChunk(&_s6.TileElements, sizeof(_s6.TileElements));
                ReadChunk6(chunkReader, 76);
                chunkReader.ReadChunk(&_s6.GuestsInPark, 4);
                chunkReader.ReadChunk(&_s6.LastGuestsInPark, 8);
                chunkReader.ReadChunk(&_s6.ParkRating, 2);
                chunkReader.ReadChunk(&_s6.ActiveResearchTypes, 1082);
                chunkReader.ReadChunk(&_s6.CurrentExpenditure, 16);
                chunkReader.ReadChunk(&_s6.ParkValue, 4);
                chunkReader.ReadChunk(&_s6.CompletedCompanyValue, 483816);
            }
            else
            {
                chunkReader.ReadChunk(&_s6.ElapsedMonths, 16);
                chunkReader.ReadChunk(&_s6.TileElements, sizeof(_s6.TileElements));
                ReadChunk6(chunkReader, 488816);
            }

            _isScenario = isScenario;
            _s6Path = path;

            return ParkLoadResult(GetRequiredObjects());
        }

        void ReadChunk6(SawyerChunkReader& chunkReader, uint32_t sizeWithoutEntities)
        {
            uint32_t entitiesSize = GetMaxEntities() * sizeof(Entity);
            size_t bufferSize = sizeWithoutEntities + entitiesSize;
            std::vector<uint8_t> buffer(bufferSize);
            chunkReader.ReadChunk(buffer.data(), buffer.size());
            auto stream = OpenRCT2::MemoryStream(buffer.data(), buffer.size());

            uint32_t preEntitiesSize = sizeof(_s6.NextFreeTileElementPointerIndex);
            uint32_t postEntitiesSize = sizeWithoutEntities - preEntitiesSize;

            stream.Read(&_s6.NextFreeTileElementPointerIndex, preEntitiesSize);
            stream.Read(&_s6.Entities, entitiesSize);
            stream.Read(&_s6.EntityListsHead, postEntitiesSize);
        }

        bool GetDetails(ScenarioIndexEntry* dst) override
        {
            *dst = {};
            return false;
        }

        void Import(GameState_t& gameState) override
        {
            Initialise();

            gEditorStep = _s6.Info.EditorStep;
            gameState.ScenarioCategory = static_cast<SCENARIO_CATEGORY>(_s6.Info.Category);

            // Some scenarios have their scenario details in UTF-8, due to earlier bugs in OpenRCT2.
            auto loadMaybeUTF8 = [](std::string_view str) -> std::string {
                return !IsLikelyUTF8(str) ? RCT2StringToUTF8(str, RCT2LanguageId::EnglishUK) : std::string(str);
            };

            if (_s6.Header.Type == S6_TYPE_SCENARIO)
            {
                gameState.ScenarioName = loadMaybeUTF8(_s6.Info.Name);
                gameState.ScenarioDetails = loadMaybeUTF8(_s6.Info.Details);
            }
            else
            {
                // Saved games do not have an info chunk
                gameState.ScenarioName = loadMaybeUTF8(_s6.ScenarioName);
                gameState.ScenarioDetails = loadMaybeUTF8(_s6.ScenarioDescription);
            }

            OpenRCT2::GetContext()->GetGameState()->SetDate(OpenRCT2::Date(_s6.ElapsedMonths, _s6.CurrentDay));
            gameState.CurrentTicks = _s6.GameTicks1;

            ScenarioRandSeed(_s6.ScenarioSrand0, _s6.ScenarioSrand1);

            DetermineFlatRideStatus();
            ImportTileElements();
            ImportEntities();

            gameState.InitialCash = ToMoney64(_s6.InitialCash);
            gameState.BankLoan = ToMoney64(_s6.CurrentLoan);

            gameState.ParkFlags = _s6.ParkFlags & ~PARK_FLAGS_NO_MONEY_SCENARIO;

            // RCT2 used a different flag for `no money` when the park is a scenario
            if (_s6.Header.Type == S6_TYPE_SCENARIO)
            {
                if (_s6.ParkFlags & PARK_FLAGS_NO_MONEY_SCENARIO)
                    gameState.ParkFlags |= PARK_FLAGS_NO_MONEY;
                else
                    gameState.ParkFlags &= ~PARK_FLAGS_NO_MONEY;
            }

            gameState.ParkEntranceFee = _s6.ParkEntranceFee;
            // rct1_park_entranceX
            // rct1_park_entrance_y
            // Pad013573EE
            // rct1_park_entrance_z

            ImportPeepSpawns();

            gGuestChangeModifier = _s6.GuestCountChangeModifier;
            gameState.ResearchFundingLevel = _s6.CurrentResearchLevel;
            // Pad01357400
            // _s6.ResearchedTrackTypesA
            // _s6.ResearchedTrackTypesB

            gameState.NumGuestsInPark = _s6.GuestsInPark;
            gameState.NumGuestsHeadingForPark = _s6.GuestsHeadingForPark;

            for (size_t i = 0; i < Limits::ExpenditureTableMonthCount; i++)
            {
                for (size_t j = 0; j < Limits::ExpenditureTypeCount; j++)
                {
                    gExpenditureTable[i][j] = ToMoney64(_s6.ExpenditureTable[i][j]);
                }
            }

            gameState.NumGuestsInParkLastWeek = _s6.LastGuestsInPark;
            // Pad01357BCA
            gameState.StaffHandymanColour = _s6.HandymanColour;
            gameState.StaffMechanicColour = _s6.MechanicColour;
            gameState.StaffSecurityColour = _s6.SecurityColour;

            gameState.ParkRating = _s6.ParkRating;

            auto& park = OpenRCT2::GetContext()->GetGameState()->GetPark();
            park.ResetHistories();
            std::copy(std::begin(_s6.ParkRatingHistory), std::end(_s6.ParkRatingHistory), gameState.ParkRatingHistory);
            for (size_t i = 0; i < std::size(_s6.GuestsInParkHistory); i++)
            {
                if (_s6.GuestsInParkHistory[i] != RCT12ParkHistoryUndefined)
                {
                    gGuestsInParkHistory[i] = _s6.GuestsInParkHistory[i] * RCT12GuestsInParkHistoryFactor;
                }
            }

            gameState.ResearchPriorities = _s6.ActiveResearchTypes;
            gameState.ResearchProgressStage = _s6.ResearchProgressStage;
            if (_s6.LastResearchedItemSubject != RCT12_RESEARCHED_ITEMS_SEPARATOR)
                gameState.ResearchLastItem = RCT12ResearchItem{ _s6.LastResearchedItemSubject,
                                                                EnumValue(ResearchCategory::Transport) }
                                                 .ToResearchItem();
            else
                gameState.ResearchLastItem = std::nullopt;
            // Pad01357CF8
            if (_s6.NextResearchItem != RCT12_RESEARCHED_ITEMS_SEPARATOR)
                gameState.ResearchNextItem = RCT12ResearchItem{ _s6.NextResearchItem, _s6.NextResearchCategory }
                                                 .ToResearchItem();
            else
                gameState.ResearchNextItem = std::nullopt;

            gameState.ResearchProgress = _s6.ResearchProgress;
            gameState.ResearchExpectedDay = _s6.NextResearchExpectedDay;
            gameState.ResearchExpectedMonth = _s6.NextResearchExpectedMonth;
            gameState.GuestInitialHappiness = _s6.GuestInitialHappiness;
            gameState.ParkSize = _s6.ParkSize;
            gameState.GuestGenerationProbability = _s6.GuestGenerationProbability;
            gameState.TotalRideValueForMoney = _s6.TotalRideValueForMoney;
            gameState.MaxBankLoan = ToMoney64(_s6.MaximumLoan);
            gameState.GuestInitialCash = ToMoney64(_s6.GuestInitialCash);
            gameState.GuestInitialHunger = _s6.GuestInitialHunger;
            gameState.GuestInitialThirst = _s6.GuestInitialThirst;
            gameState.ScenarioObjective.Type = _s6.ObjectiveType;
            gameState.ScenarioObjective.Year = _s6.ObjectiveYear;
            // Pad013580FA
            gameState.ScenarioObjective.Currency = _s6.ObjectiveCurrency;
            // In RCT2, the ride string IDs start at index STR_0002 and are directly mappable.
            // This is not always the case in OpenRCT2, so we use the actual ride ID.
            if (gameState.ScenarioObjective.Type == OBJECTIVE_BUILD_THE_BEST)
                gameState.ScenarioObjective.RideId = _s6.ObjectiveGuests - RCT2_RIDE_STRING_START;
            else
                gameState.ScenarioObjective.NumGuests = _s6.ObjectiveGuests;
            ImportMarketingCampaigns();

            gCurrentExpenditure = ToMoney64(_s6.CurrentExpenditure);
            gCurrentProfit = ToMoney64(_s6.CurrentProfit);
            gameState.WeeklyProfitAverageDividend = ToMoney64(_s6.WeeklyProfitAverageDividend);
            gameState.WeeklyProfitAverageDivisor = _s6.WeeklyProfitAverageDivisor;
            // Pad0135833A

            gameState.ParkValue = ToMoney64(_s6.ParkValue);

            for (size_t i = 0; i < Limits::FinanceGraphSize; i++)
            {
                gCashHistory[i] = ToMoney64(_s6.BalanceHistory[i]);
                gameState.WeeklyProfitHistory[i] = ToMoney64(_s6.WeeklyProfitHistory[i]);
                gameState.ParkValueHistory[i] = ToMoney64(_s6.ParkValueHistory[i]);
            }

            gameState.ScenarioCompletedCompanyValue = RCT12CompletedCompanyValueToOpenRCT2(_s6.CompletedCompanyValue);
            gameState.TotalAdmissions = _s6.TotalAdmissions;
            gameState.TotalIncomeFromAdmissions = ToMoney64(_s6.IncomeFromAdmissions);
            gCompanyValue = ToMoney64(_s6.CompanyValue);
            std::memcpy(gPeepWarningThrottle, _s6.PeepWarningThrottle, sizeof(_s6.PeepWarningThrottle));

            // Awards
            auto& awards = GetAwards();
            for (auto& src : _s6.Awards)
            {
                if (src.Time != 0)
                {
                    awards.push_back(Award{ src.Time, static_cast<AwardType>(src.Type) });
                }
            }

            gLandPrice = ToMoney64(_s6.LandPrice);
            gConstructionRightsPrice = ToMoney64(_s6.ConstructionRightsPrice);
            // unk_01358774
            // Pad01358776
            // _s6.CdKey
            _gameVersion = _s6.GameVersionNumber;
            gameState.ScenarioCompanyValueRecord = _s6.CompletedCompanyValueRecord;
            // _s6.LoanHash;
            // Pad013587CA
            gHistoricalProfit = ToMoney64(_s6.HistoricalProfit);
            // Pad013587D4
            gameState.ScenarioCompletedBy = std::string_view(_s6.ScenarioCompletedName, sizeof(_s6.ScenarioCompletedName));
            gameState.Cash = ToMoney64(DECRYPT_MONEY(_s6.Cash));
            // Pad013587FC
            gParkRatingCasualtyPenalty = _s6.ParkRatingCasualtyPenalty;
            gameState.MapSize = { _s6.MapSize, _s6.MapSize };
            gSamePriceThroughoutPark = _s6.SamePriceThroughout | (static_cast<uint64_t>(_s6.SamePriceThroughoutExtended) << 32);
            gameState.SuggestedGuestMaximum = _s6.SuggestedMaxGuests;
            gameState.ScenarioParkRatingWarningDays = _s6.ParkRatingWarningDays;
            gLastEntranceStyle = _s6.LastEntranceStyle;
            // rct1_water_colour
            // Pad01358842
            ImportResearchList(gameState);
<<<<<<< HEAD
            gBankLoanInterestRate = _s6.CurrentInterestRate;
=======
            gameState.MapBaseZ = _s6.MapBaseZ;
            gameState.BankLoanInterestRate = _s6.CurrentInterestRate;
>>>>>>> 1042c428
            // Pad0135934B
            // Preserve compatibility with vanilla RCT2's save format.
            gameState.ParkEntrances.clear();
            for (uint8_t i = 0; i < Limits::MaxParkEntrances; i++)
            {
                if (_s6.ParkEntranceX[i] != LOCATION_NULL)
                {
                    CoordsXYZD entrance;
                    entrance.x = _s6.ParkEntranceX[i];
                    entrance.y = _s6.ParkEntranceY[i];
                    entrance.z = _s6.ParkEntranceZ[i];
                    entrance.direction = _s6.ParkEntranceDirection[i];
                    gameState.ParkEntrances.push_back(entrance);
                }
            }
            if (_s6.Header.Type == S6_TYPE_SCENARIO)
            {
                // _s6.ScenarioFilename is wrong for some RCT2 expansion scenarios, so we use the real filename
                gScenarioFileName = Path::GetFileName(_s6Path);
            }
            else
            {
                // For savegames the filename can be arbitrary, so we have no choice but to rely on the name provided
                gScenarioFileName = std::string(String::ToStringView(_s6.ScenarioFilename, std::size(_s6.ScenarioFilename)));
            }
            gCurrentRealTimeTicks = 0;

            ImportRides();

            gSavedAge = _s6.SavedAge;
            gSavedView = ScreenCoordsXY{ _s6.SavedViewX, _s6.SavedViewY };
            gSavedViewZoom = ZoomLevel{ static_cast<int8_t>(_s6.SavedViewZoom) };
            gSavedViewRotation = _s6.SavedViewRotation;

            ImportRideRatingsCalcData();
            ImportRideMeasurements();
            gameState.NextGuestNumber = _s6.NextGuestIndex;
            gGrassSceneryTileLoopPosition = _s6.GrassAndSceneryTilepos;
            // unk_13CA73E
            // Pad13CA73F
            // unk_13CA740
            gameState.Climate = ClimateType{ _s6.Climate };
            // Pad13CA741;
            // Byte13CA742
            // Pad013CA747
            gameState.ClimateUpdateTimer = _s6.ClimateUpdateTimer;
            gameState.ClimateCurrent.Weather = WeatherType{ _s6.CurrentWeather };
            gameState.ClimateNext.Weather = WeatherType{ _s6.NextWeather };
            gameState.ClimateCurrent.Temperature = _s6.Temperature;
            gameState.ClimateNext.Temperature = _s6.NextTemperature;
            gameState.ClimateCurrent.WeatherEffect = WeatherEffectType{ _s6.CurrentWeatherEffect };
            gameState.ClimateNext.WeatherEffect = WeatherEffectType{ _s6.NextWeatherEffect };
            gameState.ClimateCurrent.WeatherGloom = _s6.CurrentWeatherGloom;
            gameState.ClimateNext.WeatherGloom = _s6.NextWeatherGloom;
            gameState.ClimateCurrent.Level = static_cast<WeatherLevel>(_s6.CurrentWeatherLevel);
            gameState.ClimateNext.Level = static_cast<WeatherLevel>(_s6.NextWeatherLevel);

            // News items
            News::InitQueue();
            for (size_t i = 0; i < Limits::MaxNewsItems; i++)
            {
                const RCT12NewsItem* src = &_s6.NewsItems[i];
                News::Item* dst = &gameState.NewsItems[i];
                if (src->Type < News::ItemTypeCount)
                {
                    dst->Type = static_cast<News::ItemType>(src->Type);
                    dst->Flags = src->Flags;
                    dst->Assoc = src->Assoc;
                    dst->Ticks = src->Ticks;
                    dst->MonthYear = src->MonthYear;
                    dst->Day = src->Day;
                    dst->Text = ConvertFormattedStringToOpenRCT2(std::string_view(src->Text, sizeof(src->Text)));
                }
                else
                {
                    // In case where news item type is broken, consider all remaining news items invalid.
                    LOG_ERROR("Invalid news type 0x%x for news item %d, ignoring remaining news items", src->Type, i);
                    // Still need to set the correct type to properly terminate the queue
                    dst->Type = News::ItemType::Null;
                    break;
                }
            }

            // Pad13CE730
            // rct1_scenario_flags
            gWidePathTileLoopPosition.x = _s6.WidePathTileLoopX;
            gWidePathTileLoopPosition.y = _s6.WidePathTileLoopY;
            // Pad13CE778

            // Fix and set dynamic variables
            MapStripGhostFlagFromElements();
            ConvertScenarioStringsToUTF8(gameState);
            DetermineRideEntranceAndExitLocations();

            park.Name = GetUserString(_s6.ParkName);

            FixLandOwnership();
            FixWater();
            FixAyersRockScenario();

            ResearchDetermineFirstOfType();
            UpdateConsolidatedPatrolAreas();

            CheatsReset();
            ClearRestrictedScenery();
        }

        void AddDefaultEntries()
        {
            // Add default surfaces
            _terrainSurfaceEntries.AddRange(DefaultTerrainSurfaces);

            // Add default edges
            _terrainEdgeEntries.AddRange(DefaultTerrainEdges);
        }

        void ConvertScenarioStringsToUTF8(GameState_t& gameState)
        {
            // Scenario details
            gameState.ScenarioCompletedBy = RCT2StringToUTF8(gameState.ScenarioCompletedBy, RCT2LanguageId::EnglishUK);
            gameState.ScenarioName = RCT2StringToUTF8(gameState.ScenarioName, RCT2LanguageId::EnglishUK);
            gameState.ScenarioDetails = RCT2StringToUTF8(gameState.ScenarioDetails, RCT2LanguageId::EnglishUK);
        }

        void FixLandOwnership() const
        {
            // Checking _s6.ScenarioFilename is generally more reliable as it survives renaming.
            // However, some WW/TT scenarios have this incorrectly set to "Six Flags Magic Mountain.SC6",
            // so for those cases (as well as for SFMM proper, we’ll have to check the filename.
            if (String::Equals(_s6.ScenarioFilename, "Europe - European Cultural Festival.SC6"))
            {
                // This scenario breaks pathfinding. Create passages between the worlds. (List is grouped by neighbouring
                // tiles.)
                // clang-format off
                FixLandOwnershipTilesWithOwnership(
                    {
                        { 67, 94 }, { 68, 94 }, { 69, 94 },
                        { 58, 24 }, { 58, 25 }, { 58, 26 }, { 58, 27 }, { 58, 28 }, { 58, 29 }, { 58, 30 }, { 58, 31 }, { 58, 32 },
                        { 26, 44 }, { 26, 45 },
                        { 32, 79 }, { 32, 80 }, { 32, 81 },
                    },
                    OWNERSHIP_OWNED);
                // clang-format on
            }
            else if (String::Equals(gScenarioFileName, "trinity islands.sea"))
            {
                // clang-format off
                FixLandOwnershipTilesWithOwnership(
                    {
                        { 80, 60 },
                    },
                    OWNERSHIP_CONSTRUCTION_RIGHTS_OWNED);
                // clang-format on
            }
            else if (String::Equals(gScenarioFileName, "katie's dreamland.sea"))
            {
                // clang-format off
                FixLandOwnershipTilesWithOwnership(
                    {
                        { 115, 63 }, { 105, 66 }, { 109, 66 }, /*{ 118, 67 }*/
                    },
                    OWNERSHIP_CONSTRUCTION_RIGHTS_OWNED);
                 FixLandOwnershipTilesWithOwnership(
                     {
                         { 45, 69 }, { 59, 74 }
                     },
                     OWNERSHIP_OWNED);
                // clang-format on
            }
            else if (String::Equals(gScenarioFileName, "white water park.sea"))
            {
                // clang-format off
                FixLandOwnershipTilesWithOwnership(
                    {
                        { 42, 85 }, { 89, 42 }
                    },
                    OWNERSHIP_CONSTRUCTION_RIGHTS_OWNED);
                // clang-format on
            }
            else if (String::Equals(gScenarioFileName, "mel's world.sea"))
            {
                // clang-format off
                FixLandOwnershipTilesWithOwnership(
                    {
                        { 93, 76 }, { 93, 77 }
                    },
                    OWNERSHIP_OWNED);
                // clang-format on
            }
            else if (String::Equals(gScenarioFileName, "three monkeys park.sea"))
            {
                // clang-format off
                FixLandOwnershipTilesWithOwnership(
                    {
                        { 46, 22 }
                    },
                    OWNERSHIP_OWNED);
                 FixLandOwnershipTilesWithOwnership(
                    {
                        { 89, 92 }
                    },
                    OWNERSHIP_UNOWNED);
                // clang-format on
            }
            else if (String::Equals(gScenarioFileName, "coaster canyon.sea"))
            {
                // clang-format off
                FixLandOwnershipTilesWithOwnership(
                    {
                        { 21, 55 }
                    },
                    OWNERSHIP_OWNED);
                // clang-format on
            }
            else if (String::Equals(gScenarioFileName, "rotting heights.sea"))
            {
                // clang-format off
                FixLandOwnershipTilesWithOwnership(
                    {
                        { 35, 20 }
                    },
                    OWNERSHIP_OWNED);
                // clang-format on
            }
            else if (String::Equals(gScenarioFileName, "grand glacier.sea"))
            {
                // clang-format off
                FixLandOwnershipTilesWithOwnership(
                    {
                        { 99, 58 }
                    },
                    OWNERSHIP_OWNED);
                // clang-format on
            }
            else if (String::Equals(gScenarioFileName, "woodworm park.sea"))
            {
                // clang-format off
                FixLandOwnershipTilesWithOwnership(
                    {
                        { 62, 105 }, { 101, 55 }
                    },
                    OWNERSHIP_OWNED);
                // clang-format on
            }
            else if (String::Equals(gScenarioFileName, "pleasure island.sea"))
            {
                // clang-format off
                FixLandOwnershipTilesWithOwnership(
                    {
                        { 37, 66 },
                    },
                    OWNERSHIP_CONSTRUCTION_RIGHTS_OWNED);
                // clang-format on
            }
            else if (String::Equals(_s6.ScenarioFilename, "Crazy Castle.SC6"))
            {
                // clang-format off
                FixLandOwnershipTilesWithOwnership(
                    {
                        { 2, 4 }, { 2, 62 }, { 2, 63 }, { 2, 83 }, { 2, 84 }, { 9, 4 }
                    },
                    OWNERSHIP_AVAILABLE);
                // clang-format on
            }
            else if (String::Equals(_s6.ScenarioFilename, "Extreme Heights.SC6"))
            {
                // clang-format off
                FixLandOwnershipTilesWithOwnership(
                    {
                        { 105, 147 }, { 106, 147 }, { 107, 147 },
                    },
                    OWNERSHIP_OWNED);
                // clang-format on
            }
            else if (String::Equals(_s6.ScenarioFilename, "Ghost Town.SC6"))
            {
                // clang-format off
                FixLandOwnershipTilesWithOwnership(
                    {
                        { 43, 79 }, { 42, 80 }, { 43, 80 },
                    },
                    OWNERSHIP_OWNED);
                // clang-format on
            }
            else if (String::Equals(_s6.ScenarioFilename, "Six Flags Great Adventure.SC6"))
            {
                // clang-format off
                FixLandOwnershipTilesWithOwnership(
                    {
                        { 241, 59 }, { 242, 59 },
                    },
                    OWNERSHIP_UNOWNED);
                 FixLandOwnershipTilesWithOwnership(
                    {
                        { 145, 31 }
                    },
                    OWNERSHIP_OWNED);
                // clang-format on
            }
            else if (String::Equals(_s6.ScenarioFilename, "Six Flags Holland.SC6"))
            {
                // clang-format off
                FixLandOwnershipTilesWithOwnership(
                    {
                        { 112, 33 }, { 112, 34 },
                        { 113, 117 }, { 114, 117 }, { 115, 117 }, { 116, 117 }, { 117, 117 }, { 114, 118 }, { 115, 118 }, { 116, 118 }, { 117, 118 },
                    },
                    OWNERSHIP_AVAILABLE, true);
                // clang-format on
            }
            else if (
                String::IEquals(gScenarioFileName, "Six Flags Magic Mountain.SC6")
                || String::IEquals(gScenarioFileName, "six flags magic mountain.sea"))
            {
                // clang-format off
                FixLandOwnershipTilesWithOwnership(
                    {
                        { 104, 190 }, { 105, 190 }, { 108, 197 },
                        { 75, 167 },
                        { 61, 92 }, { 61, 93 }, { 61, 94 }, { 61, 95 }, { 62, 90 }, { 62, 91 }, { 62, 92 }, { 62, 93 }, { 62, 94 },
                        { 92, 57 }, { 93, 57 },
                        { 89, 40 }, { 89, 41 }, { 89, 42 }, { 88, 42 },
                        { 168, 20 }, { 169, 20 },
                        { 46, 51 }, { 58, 159 }, { 71, 201 }, { 126, 15 }, { 190, 6 }
                    },
                    OWNERSHIP_AVAILABLE, true);
                // clang-format on
            }
            else if (
                String::IEquals(gScenarioFileName, "Build your own Six Flags Magic Mountain.SC6")
                || String::IEquals(gScenarioFileName, "build your own six flags magic mountain.sea"))
            {
                // clang-format off
                FixLandOwnershipTilesWithOwnership(
                    {
                        { 104, 190 }, { 105, 190 }, { 108, 197 },
                        { 75, 167 },
                        { 61, 92 }, { 61, 93 }, { 61, 94 }, { 61, 95 }, { 62, 90 }, { 62, 91 }, { 62, 92 }, { 62, 93 }, { 62, 94 },
                        { 92, 57 }, { 93, 57 },
                        { 89, 40 }, { 89, 41 }, { 89, 42 }, { 88, 42 },
                        { 168, 20 }, { 169, 20 },
                        { 46, 51 }, { 58, 159 }, { 71, 201 }, { 126, 15 }, { 190, 6 }
                    },
                    OWNERSHIP_AVAILABLE, true);
                // clang-format on
            }
            else if (String::Equals(_s6.ScenarioFilename, "Six Flags over Texas.SC6"))
            {
                // clang-format off
                FixLandOwnershipTilesWithOwnership(
                    {
                        { 85, 80 },
                        { 86, 79 },
                        { 96, 71 }, { 97, 71 },
                        { 90, 42 }, { 90, 43 }, { 90, 44 }, { 90, 45 },
                        { 87, 73 }, { 87, 74 }, { 87, 75 }, { 87, 76 }, { 87, 77 }, { 87, 78 }, { 88, 73 }, { 88, 74 }, { 88, 75 }, { 88, 76 },
                        { 89, 73 }, { 89, 74 }, { 89, 75 }, { 90, 73 }, { 90, 74 }, { 90, 75 }, { 91, 73 }, { 92, 73 },
                    },
                    OWNERSHIP_CONSTRUCTION_RIGHTS_OWNED, true);
                // clang-format on
            }
            else if (String::Equals(_s6.ScenarioFilename, "Great Wall of China Tourism Enhancement.SC6"))
            {
                //clang-format off
                FixLandOwnershipTilesWithOwnership(
                    {
                        { 127, 31 },
                    },
                    OWNERSHIP_OWNED);
                //clang-format on
            }
            else if (String::Equals(_s6.ScenarioFilename, "North America - Grand Canyon.SC6"))
            {
                // clang-format off
                FixLandOwnershipTilesWithOwnership(
                    {
                        { 42, 147 }, { 58, 122 }, { 87, 147 }
                    },
                    OWNERSHIP_AVAILABLE, true);
                FixLandOwnershipTilesWithOwnership(
                    {
                        { 128, 90 },
                        { 135, 91 }, { 136, 91 },
                        { 129, 90 }, { 130, 90 }, { 131, 90 }, { 132, 90 },
                        { 137, 92 }, { 138, 92 }, { 139, 92 }, { 140, 92 },
                        { 125, 88 }, { 126, 89 }, { 127, 91 }, { 127, 92 }, { 127, 93 },
                        {  47, 85 }, {  48, 85 },
                        {  32, 97 },
                    },
                    OWNERSHIP_CONSTRUCTION_RIGHTS_AVAILABLE, true);
                FixLandOwnershipTilesWithOwnership(
                    {
                        {  98, 64 }, {  98, 65 }, {  98, 66 },
                        {  96, 84 },
                    },
                    OWNERSHIP_CONSTRUCTION_RIGHTS_OWNED, true);
                // clang-format on
            }
            else if (
                String::IEquals(gScenarioFileName, "Asia - Maharaja Palace.SC6")
                || String::IEquals(gScenarioFileName, "asia - maharaja palace.sea"))
            {
                // clang-format off
                FixLandOwnershipTilesWithOwnership(
                    {
                        { 43, 65 },
                        { 69, 41 },
                        { 74, 2 },
                        { 90, 19 }, { 90, 20 },
                        { 65, 40 }, { 66, 40 }, { 67, 40 },
                        { 62, 24 }, { 63, 24 }, { 64, 24 }, { 65, 24 }, { 65, 25 },
                        { 98, 19 }, { 98, 20 }, { 98, 21 }, { 99, 19 }, { 99, 20 }, { 99, 21 },
                        { 51, 28 }, { 52, 28 }, { 53, 28 }, { 54, 28 }, { 55, 28 }, { 56, 28 }, { 51, 29 }, { 52, 29 }, { 53, 29 }, { 54, 29 },
                        { 37, 27 }, { 37, 28 }, { 37, 29 }, { 38, 26 }, { 38, 27 }, { 38, 28 }, { 38, 29 }, { 39, 26 }, { 39, 27 }, { 39, 28 }, { 39, 29 },
                        { 40, 26 }, { 40, 27 }, { 40, 28 }, { 40, 29 }, { 40, 30 }, { 41, 26 }, { 41, 27 }, { 41, 28 }, { 41, 29 }, { 42, 26 }, { 42, 27 },
                        { 42, 28 }, { 42, 29 }, { 43, 25 }, { 43, 26 }, { 43, 27 }, { 43, 28 }, { 43, 29 },
                    },
                    OWNERSHIP_AVAILABLE, true);
                // clang-format on
            }
            else if (
                String::IEquals(gScenarioFileName, "South America - Inca Lost City.SC6")
                || String::IEquals(gScenarioFileName, "south america - inca lost city.sea"))
            {
                // clang-format off
                 FixLandOwnershipTilesWithOwnership(
                    {
                        { 15, 59 },
                    },
                    OWNERSHIP_UNOWNED);
                FixLandOwnershipTilesWithOwnership(
                    {
                        { 11, 64 }, { 11, 65 }, { 11, 66 },
                        { 13, 68 }, { 13, 69 },
                        { 14, 69 },
                        { 15, 59 },
                        { 55, 60 },
                        { 61, 6 },
                        { 86, 63 },
                        { 84, 22 }, { 84, 23 },
                        { 83, 77 }, { 84, 77 }, { 84, 78 },
                        { 44, 61 }, { 45, 61 }, { 46, 61 }, { 45, 62 },
                    },
                    OWNERSHIP_CONSTRUCTION_RIGHTS_OWNED, true);
                // clang-format on
            }
            else if (
                String::Equals(_s6.ScenarioFilename, "WW Africa - Oasis.SC6", true)
                || String::Equals(_s6.ScenarioFilename, "Africa - Oasis.SC6", true))
            {
                // clang-format off
                FixLandOwnershipTilesWithOwnership(
                    {
                        { 61, 35 },
                    },
                    OWNERSHIP_UNOWNED);
                 FixLandOwnershipTilesWithOwnership(
                    {
                        { 46, 87 },
                    },
                    OWNERSHIP_OWNED);
                  FixLandOwnershipTilesWithOwnership(
                    {
                        {  140, 58 }, {  141, 58 }, {  142, 58 }, { 143, 58 }, { 144, 58 }, { 145, 58 }, { 146, 58 }, { 147, 58 },
                        {  140, 74 }, {  141, 74 }, {  142, 74 }, { 143, 74 }, { 144, 74 }, { 145, 74 }, { 146, 74 }, { 147, 74 },
                    },
                    OWNERSHIP_CONSTRUCTION_RIGHTS_OWNED, true);
                // clang-format on
            }
            else if (
                String::IEquals(gScenarioFileName, "Antarctic - Ecological Salvage.SC6")
                || String::IEquals(gScenarioFileName, "antarctic - ecological salvage.sea"))
            {
                // clang-format off
                FixLandOwnershipTilesWithOwnership(
                    {
                        { 83, 117 }, { 84, 117 },
                        { 106, 106 }, { 106, 107 },
                    },
                    OWNERSHIP_UNOWNED);
                FixLandOwnershipTilesWithOwnership(
                    {
                        { 90, 8 },
                        { 2, 26 }, { 2, 27 },
                        { 83, 117 }, { 84, 117 },
                        { 96, 2 }, { 97, 2 },
                        { 106, 106 }, { 106, 107 },
                    },
                    OWNERSHIP_AVAILABLE, true);
                // clang-format on
            }
            else if (
                String::Equals(_s6.ScenarioFilename, "WW Asia - Japanese Coastal Reclaim.SC6", true)
                || String::Equals(_s6.ScenarioFilename, "Asia - Japanese Coastal Reclaim.SC6", true))
            {
                // clang-format off
                FixLandOwnershipTilesWithOwnership(
                    {
                        { 25, 23 },
                    },
                    OWNERSHIP_CONSTRUCTION_RIGHTS_OWNED, true);
                 FixLandOwnershipTilesWithOwnership(
                    {
                        { 26, 116 },
                        { 61, 110 },
                        { 64, 113 }, { 64, 114 }, { 64, 115 },
                    },
                    OWNERSHIP_CONSTRUCTION_RIGHTS_AVAILABLE, true);
                  FixLandOwnershipTilesWithOwnership(
                    {
                        { 122, 78 }, { 122, 79 },
                        { 111, 122 }, { 112, 122 }, { 113, 122 },
                        { 120, 15 }, { 121, 15 }, { 122, 15 },
                        { 58, 101 }, { 59, 101 }, { 59, 102 }, { 59, 103 }, { 59, 104 }, { 59, 105 }, { 59, 106 }, { 59, 107 }, { 60, 104 }, { 60, 105 },
                        { 60, 106 }, { 61, 104 }, { 61, 105 },
                        { 121, 105 }, { 121, 106 }, { 121, 107 }, { 122, 99 }, { 122, 100 }, { 122, 101 }, { 122, 102 }, { 122, 103 }, { 122, 104 }, { 122, 105 },
                        { 122, 106 }, { 122, 107 }, { 122, 108 }, { 122, 109 }, { 122, 110 }, { 122, 111 }, { 122, 112 }, { 122, 113 }, { 122, 114 }, { 122, 115 },
                        { 122, 116 }, { 122, 117 }, { 122, 118 },
                    },
                    OWNERSHIP_AVAILABLE, true);
                // clang-format on
            }
            else if (String::Equals(_s6.ScenarioFilename, "Australasia - Fun at the Beach.SC6"))
            {
                // clang-format off
                  FixLandOwnershipTilesWithOwnership(
                      {
                          { 63, 97 },
                          { 64, 97 },
                      },
                      OWNERSHIP_UNOWNED);
                  FixLandOwnershipTilesWithOwnership(
                      {
                          { 63, 97 },
                          { 64, 97 },
                      },
                      OWNERSHIP_AVAILABLE, true);
                // clang-format on
            }
            else if (String::Equals(_s6.ScenarioFilename, "Europe - Renovation.SC6"))
            {
                // clang-format off
                  FixLandOwnershipTilesWithOwnership(
                      {
                          { 12, 21 },
                      },
                      OWNERSHIP_OWNED);
                // clang-format on
            }
            else if (
                String::IEquals(gScenarioFileName, "N America - Extreme Hawaiian Island.SC6")
                || String::IEquals(gScenarioFileName, "n america - extreme hawaiian island.sea"))
            {
                // clang-format off
                FixLandOwnershipTilesWithOwnership(
                   {
                        { 132, 124 },
                        { 133, 124 },
                        { 133, 125 },
                        { 133, 126 },
                        { 119, 35 },
                        { 132, 62 },
                        { 133, 66 },
                        { 133, 67 },
                        { 136, 71 },
                        { 87, 33 },
                        { 87, 34 },
                        { 90, 36 },
                        { 91, 36 },
                    },
                    OWNERSHIP_OWNED);
                // We set the doNotDowngrade flag for cases where the player has used a cheat to own all land.
                FixLandOwnershipTilesWithOwnership(
                    {
                        { 49, 99 },
                        { 50, 99 },
                        { 88, 110 },
                    },
                    OWNERSHIP_AVAILABLE, true);
                // clang-format on
            }
            else if (String::Equals(_s6.ScenarioFilename, "Dark Age - Robin Hood.SC6"))
            {
                // clang-format off
                FixLandOwnershipTilesWithOwnership(
                    {
                        { 104, 64 },
                        { 111, 114 }, { 112, 114 },
                    },
                    OWNERSHIP_AVAILABLE, true);
                // clang-format on
            }
            else if (
                String::IEquals(gScenarioFileName, "Dark Age - Castle.SC6")
                || String::IEquals(gScenarioFileName, "dark age - castle.sea"))
            {
                // clang-format off
                FixLandOwnershipTilesWithOwnership(
                    {
                        { 61, 15 },
                        { 62, 16 },
                        { 34, 51 }, { 35, 51 }, { 35, 50 },
                        { 34, 72 }, { 35, 72 }, { 35, 73 },
                        { 66, 19 }, { 66, 20 }, { 67, 20 },
                        { 75, 85 }, { 76, 85 }, { 76, 86 },
                        { 59, 18 }, { 60, 18 }, { 60, 17 }, { 61, 17 },
                    },
                    OWNERSHIP_OWNED);
                FixLandOwnershipTilesWithOwnership(
                    {
                        { 86, 69 }, { 86, 70 }
                    },
                    OWNERSHIP_CONSTRUCTION_RIGHTS_OWNED, true);
                // clang-format on
            }
            else if (String::Equals(_s6.ScenarioFilename, "Mythological - Animatronic Film Set.SC6"))
            {
                // clang-format off
                FixLandOwnershipTilesWithOwnership(
                    {
                        { 44, 51 },
                        { 47, 50 },
                        { 48, 47 },
                    },
                    OWNERSHIP_CONSTRUCTION_RIGHTS_OWNED, true);
                // clang-format on
            }
            else if (String::Equals(_s6.ScenarioFilename, "Prehistoric - Jurassic Safari.SC6"))
            {
                // clang-format off
                FixLandOwnershipTilesWithOwnership(
                    {
                        { 28, 95 },
                    },
                    OWNERSHIP_CONSTRUCTION_RIGHTS_OWNED, true);
                // clang-format on
            }
            else if (
                String::IEquals(gScenarioFileName, "Roaring Twenties - Schneider Cup.SC6")
                || String::IEquals(gScenarioFileName, "roaring twenties - schneider cup.sea"))
            {
                // clang-format off
                FixLandOwnershipTilesWithOwnership(
                    {
                        { 147, 132 },
                        { 82, 110 }, { 83, 110 },
                        { 120, 86 }, { 121, 86 },
                        { 143, 130 }, { 144, 130 },
                        { 98, 2 }, { 99, 2 }, { 100, 2 },
                        { 65, 120 }, { 65, 121 }, { 65, 122 }, { 65, 123 },
                        { 156, 139 }, { 156, 140 }, { 156, 141 }, { 157, 139 }, { 157, 140 }, { 157, 141 },
                        { 105, 88 }, { 106, 86 }, { 106, 87 }, { 106, 88 }, { 107, 86 }, { 107, 87 }, { 107, 88 },
                        { 148, 95 }, { 148, 96 }, { 148, 97 }, { 148, 98 }, { 148, 99 }, { 149, 97 }, { 149, 98 }, { 149, 99 }, { 150, 97 }, { 150, 98 }, { 150, 99 },
                        { 148, 94 },
                        { 84, 111 }, { 85, 111 }, { 85, 112 }, { 85, 113 }, { 85, 114 }, { 86, 111 }, { 86, 112 }, { 86, 113 }, { 86, 114 }, { 87, 111 }, { 87, 112 },
                        { 87, 113 }, { 87, 114 }, { 88, 111 }, { 88, 112 }, { 88, 113 }, { 88, 114 }, { 88, 115 }, { 88, 116 }, { 88, 117 }, { 89, 111 }, { 89, 112 },
                        { 89, 113 }, { 89, 114 }, { 89, 115 }, { 89, 116 }, { 89, 117 }, { 89, 118 }, { 89, 119 }, { 89, 120 }, { 89, 121 }, { 90, 113 }, { 90, 114 },
                        { 90, 115 }, { 90, 116 }, { 90, 117 }, { 90, 118 }, { 90, 119 }, { 90, 120 }, { 90, 121 }, { 91, 115 }, { 91, 116 }, { 91, 117 }, { 91, 118 },
                        { 91, 119 }, { 91, 120 }, { 91, 121 }, { 92, 115 }, { 92, 118 }, { 92, 119 }, { 92, 120 }, { 92, 121 },
                    },
                    OWNERSHIP_CONSTRUCTION_RIGHTS_AVAILABLE, true);
                 FixLandOwnershipTilesWithOwnership(
                    {
                        { 45, 151 },
                        { 55, 137 },
                    },
                    OWNERSHIP_AVAILABLE, true);
                // clang-format on
            }
            else if (String::Equals(_s6.ScenarioFilename, "Mythological - Cradle of Civilization.SC6"))
            {
                // clang-format off
                FixLandOwnershipTilesWithOwnership(
                    {
                        { 103, 24 },
                        { 104, 25 },
                        { 116, 42 }, { 116, 43 }, { 116, 44 }, { 116, 45 }, { 116, 46 }, { 117, 41 }, { 117, 42 }, { 117, 43 }, { 117, 44 }, { 117, 45 }, { 117, 46 }
                    },
                    OWNERSHIP_AVAILABLE, true);
                FixLandOwnershipTilesWithOwnership(
                    {
                        { 86, 66 }, { 86, 67 }, { 86, 68 }, { 86, 69 }, { 86, 70 }, { 86, 71 }, { 87, 65 }, { 87, 66 }, { 87, 67 }, { 87, 68 }, { 87, 69 },
                        { 87, 70 }, { 87, 71 }, { 87, 72 }, { 88, 65 }, { 88, 66 }, { 88, 67 }, { 88, 68 }, { 88, 69 }, { 88, 70 }, { 88, 71 }, { 88, 72 },
                        { 88, 73 }, { 88, 74 }, { 88, 75 }, { 89, 65 }, { 89, 66 }, { 89, 67 }, { 89, 68 }, { 89, 69 }, { 89, 70 }, { 89, 71 }, { 89, 72 },
                        { 89, 73 }, { 89, 74 }, { 89, 75 }, { 89, 76 }, { 90, 64 }, { 90, 65 }, { 90, 66 }, { 90, 67 }, { 90, 68 }, { 90, 69 }, { 90, 70 },
                        { 90, 71 }, { 90, 72 }, { 90, 73 }, { 90, 74 }, { 90, 75 }, { 90, 76 }, { 90, 77 }, { 91, 67 }, { 91, 68 },
                    },
                    OWNERSHIP_OWNED);
                // clang-format on
            }
            else if (
                String::IEquals(gScenarioFileName, "Prehistoric - Stone Age.SC6")
                || String::IEquals(gScenarioFileName, "prehistoric - stone age.sea"))
            {
                // clang-format off
                FixLandOwnershipTilesWithOwnership(
                    {
                        { 58, 77 },
                        { 62, 81 }, { 63, 81 }, { 64, 81 },
                        { 59, 36 }, { 60, 36 }, { 61, 36 }, { 60, 37 }, { 61, 37 },
                        { 73, 78 }, { 73, 79 }, { 73, 80 }, { 73, 81 }, { 73, 82 }, { 74, 79 }, { 74, 80 }, { 74, 81 }, { 74, 82 }, { 74, 83 },
                        { 75, 79 }, { 75, 80 }, { 75, 81 }, { 75, 82 }, { 75, 83 }, { 76, 79 }, { 76, 80 }, { 76, 81 }, { 76, 82 }, { 76, 83 },
                        { 77, 79 }, { 77, 80 }, { 77, 81 }, { 77, 82 }, { 78, 79 }, { 79, 79 }, { 80, 79 }, { 73, 77 },
                    },
                    OWNERSHIP_AVAILABLE, true);
                // clang-format on
            }
            else if (String::Equals(_s6.ScenarioFilename, "Rock 'n' Roll - Rock 'n' Roll.SC6"))
            {
                // clang-format off
                FixLandOwnershipTilesWithOwnership(
                    {
                        { 13, 95 },
                        { 80, 31 },
                        { 56, 105 },
                    },
                    OWNERSHIP_AVAILABLE, true);
                // clang-format on
            }
        }

        void FixWater() const
        {
            if (!_isScenario)
            {
                return;
            }
            if (String::IEquals(_s6.ScenarioFilename, "Infernal Views.SC6")
                || String::IEquals(_s6.ScenarioFilename, "infernal views.sea"))
            {
                auto surfaceElement = MapGetSurfaceElementAt(TileCoordsXY{ 45, 62 });

                surfaceElement->SetWaterHeight(96);
            }
            else if (
                String::Equals(_s6.ScenarioFilename, "Six Flags Holland.SC6", true)
                || String::Equals(_s6.ScenarioFilename, "six flags holland.sea", true))

            {
                auto surfaceElement = MapGetSurfaceElementAt(TileCoordsXY{ 126, 73 });

                surfaceElement->SetWaterHeight(96);
            }
        }

        void FixAyersRockScenario() const
        {
            if (!_isScenario || !String::Equals(_s6.ScenarioFilename, "Australasia - Ayers Rock.SC6"))
                return;

            TileCoordsXY tilesToUncovered[] = {
                { 123, 59 }, { 123, 60 }, { 123, 61 }, { 118, 69 }, { 118, 70 }, { 118, 71 },
                { 118, 72 }, { 118, 73 }, { 112, 79 }, { 112, 80 }, { 112, 81 }, { 112, 82 },
            };
            for (const auto& tile : tilesToUncovered)
            {
                auto* tileElement = MapGetFirstElementAt(tile);
                if (tileElement == nullptr)
                    continue;

                do
                {
                    if (tileElement->GetType() != TileElementType::Track)
                        continue;

                    auto* trackElement = tileElement->AsTrack();
                    if (trackElement->GetTrackType() != TrackElemType::FlatCovered)
                        continue;

                    trackElement->SetTrackType(TrackElemType::Flat);
                } while (!(tileElement++)->IsLastForTile());
            }

            TileCoordsXY tilesToCovered[] = {
                { 123, 83 },
                { 123, 84 },
                { 123, 85 },
                { 123, 86 },
            };
            for (const auto& tile : tilesToCovered)
            {
                auto* tileElement = MapGetFirstElementAt(tile);
                if (tileElement == nullptr)
                    continue;

                do
                {
                    if (tileElement->GetType() != TileElementType::Track)
                        continue;

                    auto* trackElement = tileElement->AsTrack();
                    if (trackElement->GetTrackType() != TrackElemType::Flat)
                        continue;

                    trackElement->SetTrackType(TrackElemType::FlatCovered);
                } while (!(tileElement++)->IsLastForTile());
            }
        }

        void ImportRides()
        {
            for (uint8_t index = 0; index < Limits::MaxRidesInPark; index++)
            {
                auto src = &_s6.Rides[index];
                if (src->Type != RIDE_TYPE_NULL)
                {
                    const auto rideId = RideId::FromUnderlying(index);
                    auto dst = RideAllocateAtIndex(rideId);
                    ImportRide(dst, src, rideId);
                }
            }
        }

        /**
         * This code is needed to detect hacks where a tracked ride has been made invisible
         * by setting its ride type to a flat ride.
         *
         * The function should classify rides as follows:
         * 1. If the ride type is tracked and its vehicles also belong on tracks, it should be classified as tracked.
         * 2. If the ride type is a flat ride, but its vehicles belong on tracks,
         *     it should be classified as tracked (Crooked House mod).
         * 3. If the ride type is tracked and its vehicles belong to a flat ride, it should be classified as tracked.
         * 4. If the ride type is a flat ride and its vehicles also belong to a flat ride, it should be classified as a flat
         * ride.
         */
        void DetermineFlatRideStatus()
        {
            for (uint8_t index = 0; index < Limits::MaxRidesInPark; index++)
            {
                auto src = &_s6.Rides[index];
                if (src->Type == RIDE_TYPE_NULL)
                    continue;

                auto subtype = RCTEntryIndexToOpenRCT2EntryIndex(src->Subtype);
                auto* rideEntry = GetRideEntryByIndex(subtype);
                // If the ride is tracked, we don’t need to check the vehicle any more.
                if (!GetRideTypeDescriptor(src->Type).HasFlag(RIDE_TYPE_FLAG_FLAT_RIDE))
                {
                    _isFlatRide[index] = false;
                    continue;
                }

                // We have established the ride type is a flat ride, which means the vehicle now determines whether it is a
                // true flat ride (scenario 4) or a tracked ride with an invisibility hack (scenario 2).
                ObjectEntryIndex originalRideType = src->Type;
                if (rideEntry != nullptr)
                {
                    originalRideType = rideEntry->GetFirstNonNullRideType();
                }
                const auto isFlatRide = GetRideTypeDescriptor(originalRideType).HasFlag(RIDE_TYPE_FLAG_FLAT_RIDE);
                _isFlatRide.set(static_cast<size_t>(index), isFlatRide);
            }
        }

        bool IsFlatRide(const uint8_t rct12RideIndex)
        {
            if (rct12RideIndex == RCT12_RIDE_ID_NULL)
                return false;
            return _isFlatRide[rct12RideIndex];
        }

        void ImportRide(::Ride* dst, const RCT2::Ride* src, const RideId rideIndex)
        {
            *dst = {};
            dst->id = rideIndex;

            ObjectEntryIndex rideType = src->Type;
            auto subtype = RCTEntryIndexToOpenRCT2EntryIndex(src->Subtype);
            if (RCT2RideTypeNeedsConversion(src->Type))
            {
                auto* rideEntry = GetRideEntryByIndex(subtype);
                if (rideEntry != nullptr)
                {
                    rideType = RCT2RideTypeToOpenRCT2RideType(src->Type, *rideEntry);
                }
            }

            if (rideType >= RIDE_TYPE_COUNT)
            {
                LOG_ERROR("Invalid ride type for a ride in this save.");
                throw UnsupportedRideTypeException(rideType);
            }
            dst->type = rideType;
            dst->subtype = subtype;
            // Pad002;
            dst->mode = static_cast<RideMode>(src->Mode);
            dst->colour_scheme_type = src->ColourSchemeType;

            for (uint8_t i = 0; i < Limits::MaxVehicleColours; i++)
            {
                dst->vehicle_colours[i].Body = src->VehicleColours[i].BodyColour;
                dst->vehicle_colours[i].Trim = src->VehicleColours[i].TrimColour;
            }

            // Pad046;
            dst->status = static_cast<RideStatus>(src->Status);

            dst->default_name_number = src->NameArgumentsNumber;
            if (IsUserStringID(src->Name))
            {
                dst->custom_name = GetUserString(src->Name);
            }
            else
            {
                dst->default_name_number = src->NameArgumentsNumber;
            }

            if (src->OverallView.IsNull())
            {
                dst->overall_view.SetNull();
            }
            else
            {
                auto tileLoc = TileCoordsXY(src->OverallView.x, src->OverallView.y);
                dst->overall_view = tileLoc.ToCoordsXY();
            }

            for (StationIndex::UnderlyingType i = 0; i < Limits::MaxStationsPerRide; i++)
            {
                StationIndex stationIndex = StationIndex::FromUnderlying(i);
                auto& destStation = dst->GetStation(stationIndex);

                if (src->StationStarts[i].IsNull())
                {
                    destStation.Start.SetNull();
                }
                else
                {
                    auto tileStartLoc = TileCoordsXY(src->StationStarts[i].x, src->StationStarts[i].y);
                    destStation.Start = tileStartLoc.ToCoordsXY();
                }
                destStation.Height = src->StationHeights[i];
                destStation.Length = src->StationLength[i];
                destStation.Depart = src->StationDepart[i];
                destStation.TrainAtStation = src->TrainAtStation[i];
                // Direction is fixed later.

                if (src->Entrances[i].IsNull())
                    destStation.Entrance.SetNull();
                else
                    destStation.Entrance = { src->Entrances[i].x, src->Entrances[i].y, src->StationHeights[i], 0 };

                if (src->Exits[i].IsNull())
                    destStation.Exit.SetNull();
                else
                    destStation.Exit = { src->Exits[i].x, src->Exits[i].y, src->StationHeights[i], 0 };

                destStation.LastPeepInQueue = EntityId::FromUnderlying(src->LastPeepInQueue[i]);

                destStation.SegmentLength = src->Length[i];
                destStation.SegmentTime = src->Time[i];

                destStation.QueueTime = src->QueueTime[i];

                destStation.QueueLength = src->QueueLength[i];
            }
            // All other values take 0 as their default. Since they're already memset to that, no need to do it again.
            for (int32_t i = Limits::MaxStationsPerRide; i < OpenRCT2::Limits::MaxStationsPerRide; i++)
            {
                StationIndex stationIndex = StationIndex::FromUnderlying(i);
                auto& destStation = dst->GetStation(stationIndex);

                destStation.Start.SetNull();
                destStation.TrainAtStation = RideStation::NO_TRAIN;
                destStation.Entrance.SetNull();
                destStation.Exit.SetNull();
                destStation.LastPeepInQueue = EntityId::GetNull();
            }

            for (int32_t i = 0; i < Limits::MaxTrainsPerRide; i++)
            {
                dst->vehicles[i] = EntityId::FromUnderlying(src->Vehicles[i]);
            }
            for (int32_t i = Limits::MaxTrainsPerRide - 1; i <= OpenRCT2::Limits::MaxTrainsPerRide; i++)
            {
                dst->vehicles[i] = EntityId::GetNull();
            }

            dst->depart_flags = src->DepartFlags;

            dst->num_stations = src->NumStations;
            dst->NumTrains = src->NumTrains;
            dst->num_cars_per_train = src->NumCarsPerTrain;
            dst->ProposedNumTrains = src->ProposedNumTrains;
            dst->proposed_num_cars_per_train = src->ProposedNumCarsPerTrain;
            dst->max_trains = src->MaxTrains;
            dst->MinCarsPerTrain = src->GetMinCarsPerTrain();
            dst->MaxCarsPerTrain = src->GetMaxCarsPerTrain();
            dst->min_waiting_time = src->MinWaitingTime;
            dst->max_waiting_time = src->MaxWaitingTime;

            // Includes time_limit, NumLaps, launch_speed, speed, rotations
            dst->operation_option = src->OperationOption;

            dst->boat_hire_return_direction = src->BoatHireReturnDirection;
            dst->boat_hire_return_position = { src->BoatHireReturnPosition.x, src->BoatHireReturnPosition.y };

            dst->special_track_elements = src->SpecialTrackElements;
            // Pad0D6[2];

            dst->max_speed = src->MaxSpeed;
            dst->average_speed = src->AverageSpeed;
            dst->current_test_segment = src->CurrentTestSegment;
            dst->average_speed_test_timeout = src->AverageSpeedTestTimeout;
            // Pad0E2[0x2];

            dst->max_positive_vertical_g = src->MaxPositiveVerticalG;
            dst->max_negative_vertical_g = src->MaxNegativeVerticalG;
            dst->max_lateral_g = src->MaxLateralG;
            dst->previous_vertical_g = src->PreviousVerticalG;
            dst->previous_lateral_g = src->PreviousLateralG;
            // Pad106[0x2];
            dst->testing_flags = src->TestingFlags;

            if (src->CurTestTrackLocation.IsNull())
            {
                dst->CurTestTrackLocation.SetNull();
            }
            else
            {
                dst->CurTestTrackLocation = { src->CurTestTrackLocation.x, src->CurTestTrackLocation.y, src->CurTestTrackZ };
            }

            dst->turn_count_default = src->TurnCountDefault;
            dst->turn_count_banked = src->TurnCountBanked;
            dst->turn_count_sloped = src->TurnCountSloped;
            if (dst->type == RIDE_TYPE_MINI_GOLF)
                dst->holes = src->Inversions & 0x1F;
            else
                dst->inversions = src->Inversions & 0x1F;
            dst->sheltered_eighths = src->Inversions >> 5;
            dst->drops = src->Drops;
            dst->start_drop_height = src->StartDropHeight;
            dst->highest_drop_height = src->HighestDropHeight;
            dst->sheltered_length = src->ShelteredLength;
            dst->var_11C = src->Var11C;
            dst->num_sheltered_sections = src->NumShelteredSections;

            dst->cur_num_customers = src->CurNumCustomers;
            dst->num_customers_timeout = src->NumCustomersTimeout;

            for (uint8_t i = 0; i < Limits::CustomerHistorySize; i++)
            {
                dst->num_customers[i] = src->NumCustomers[i];
            }

            dst->price[0] = src->Price;

            for (uint8_t i = 0; i < 2; i++)
            {
                dst->ChairliftBullwheelLocation[i] = { src->ChairliftBullwheelLocation[i].x,
                                                       src->ChairliftBullwheelLocation[i].y, src->ChairliftBullwheelZ[i] };
            }

            dst->ratings = src->Ratings;
            dst->value = ToMoney64(src->Value);

            dst->chairlift_bullwheel_rotation = src->ChairliftBullwheelRotation;

            dst->satisfaction = src->Satisfaction;
            dst->satisfaction_time_out = src->SatisfactionTimeOut;
            dst->satisfaction_next = src->SatisfactionNext;

            dst->window_invalidate_flags = src->WindowInvalidateFlags;
            // Pad14E[0x02];

            dst->total_customers = src->TotalCustomers;
            dst->total_profit = ToMoney64(src->TotalProfit);
            dst->popularity = src->Popularity;
            dst->popularity_time_out = src->PopularityTimeOut;
            dst->popularity_next = src->PopularityNext;

            ImportNumRiders(dst, rideIndex);

            dst->music_tune_id = src->MusicTuneId;
            dst->slide_in_use = src->SlideInUse;
            // Includes maze_tiles
            dst->slide_peep = EntityId::FromUnderlying(src->SlidePeep);
            // Pad160[0xE];
            dst->slide_peep_t_shirt_colour = src->SlidePeepTShirtColour;
            // Pad16F[0x7];
            dst->spiral_slide_progress = src->SpiralSlideProgress;
            // Pad177[0x9];
            dst->build_date = static_cast<int32_t>(src->BuildDate);
            dst->upkeep_cost = ToMoney64(src->UpkeepCost);
            dst->race_winner = EntityId::FromUnderlying(src->RaceWinner);
            // Pad186[0x02];
            dst->music_position = src->MusicPosition;

            dst->breakdown_reason_pending = src->BreakdownReasonPending;
            dst->mechanic_status = src->MechanicStatus;
            dst->mechanic = EntityId::FromUnderlying(src->Mechanic);
            dst->inspection_station = StationIndex::FromUnderlying(src->InspectionStation);
            dst->broken_vehicle = src->BrokenVehicle;
            dst->broken_car = src->BrokenCar;
            dst->breakdown_reason = src->BreakdownReason;

            dst->price[1] = src->PriceSecondary;

            dst->reliability = src->Reliability;
            dst->unreliability_factor = src->UnreliabilityFactor;
            dst->downtime = src->Downtime;
            dst->inspection_interval = src->InspectionInterval;
            dst->last_inspection = src->LastInspection;

            for (uint8_t i = 0; i < Limits::DowntimeHistorySize; i++)
            {
                dst->downtime_history[i] = src->DowntimeHistory[i];
            }

            dst->no_primary_items_sold = src->NoPrimaryItemsSold;
            dst->no_secondary_items_sold = src->NoSecondaryItemsSold;

            dst->breakdown_sound_modifier = src->BreakdownSoundModifier;
            dst->not_fixed_timeout = src->NotFixedTimeout;
            dst->last_crash_type = src->LastCrashType;
            dst->connected_message_throttle = src->ConnectedMessageThrottle;

            dst->income_per_hour = ToMoney64(src->IncomePerHour);
            dst->profit = ToMoney64(src->Profit);

            for (uint8_t i = 0; i < Limits::NumColourSchemes; i++)
            {
                dst->track_colour[i].main = src->TrackColourMain[i];
                dst->track_colour[i].additional = src->TrackColourAdditional[i];
                dst->track_colour[i].supports = src->TrackColourSupports[i];
            }
            // This stall was not colourable in RCT2.
            if (dst->type == RIDE_TYPE_FOOD_STALL)
            {
                auto object = ObjectEntryGetObject(ObjectType::Ride, dst->subtype);
                if (object != nullptr && object->GetIdentifier() == "rct2.ride.icecr1")
                {
                    dst->track_colour[0].main = COLOUR_LIGHT_BLUE;
                }
            }

            auto musicStyle = OBJECT_ENTRY_INDEX_NULL;
            if (GetRideTypeDescriptor(dst->type).HasFlag(RIDE_TYPE_FLAG_ALLOW_MUSIC))
            {
                musicStyle = src->Music;
            }
            dst->music = musicStyle;

            // In SV7, "plain" entrances are invisible.
            auto entranceStyle = OBJECT_ENTRY_INDEX_NULL;
            if (!_isSV7 && GetRideTypeDescriptor(dst->type).HasFlag(RIDE_TYPE_FLAG_HAS_ENTRANCE_EXIT))
            {
                entranceStyle = src->EntranceStyle;
            }
            dst->entrance_style = entranceStyle;

            dst->vehicle_change_timeout = src->VehicleChangeTimeout;
            dst->num_block_brakes = src->NumBlockBrakes;
            dst->lift_hill_speed = src->LiftHillSpeed;
            dst->guests_favourite = src->GuestsFavourite;
            dst->lifecycle_flags = src->LifecycleFlags;

            for (uint8_t i = 0; i < Limits::MaxTrainsPerRide; i++)
            {
                dst->vehicle_colours[i].Tertiary = src->VehicleColoursExtended[i];
            }

            dst->total_air_time = src->TotalAirTime;
            dst->current_test_station = StationIndex::FromUnderlying(src->CurrentTestStation);
            dst->num_circuits = src->NumCircuits;
            dst->CableLiftLoc = { src->CableLiftX, src->CableLiftY, src->CableLiftZ * COORDS_Z_STEP };
            // Pad1FD;
            dst->cable_lift = EntityId::FromUnderlying(src->CableLift);

            // Pad208[0x58];
        }

        void ImportRideRatingsCalcData()
        {
            const auto& src = _s6.RideRatingsCalcData;
            // S6 has only one state, ensure we reset all states before reading the first one.
            RideRatingResetUpdateStates();
            auto& rideRatingStates = RideRatingGetUpdateStates();
            auto& dst = rideRatingStates[0];
            dst = {};
            dst.Proximity = { src.ProximityX, src.ProximityY, src.ProximityZ };
            dst.ProximityStart = { src.ProximityStartX, src.ProximityStartY, src.ProximityStartZ };
            dst.CurrentRide = RCT12RideIdToOpenRCT2RideId(src.CurrentRide);
            dst.State = src.State;
            if (src.CurrentRide < Limits::MaxRidesInPark && _s6.Rides[src.CurrentRide].Type < std::size(RideTypeDescriptors))
                dst.ProximityTrackType = RCT2TrackTypeToOpenRCT2(
                    src.ProximityTrackType, _s6.Rides[src.CurrentRide].Type, IsFlatRide(src.CurrentRide));
            else
                dst.ProximityTrackType = 0xFF;
            dst.ProximityBaseHeight = src.ProximityBaseHeight;
            dst.ProximityTotal = src.ProximityTotal;
            for (size_t i = 0; i < std::size(src.ProximityScores); i++)
            {
                dst.ProximityScores[i] = src.ProximityScores[i];
            }
            dst.AmountOfBrakes = src.NumBrakes;
            dst.AmountOfReversers = src.NumReversers;
            dst.StationFlags = src.StationFlags;
        }

        void ImportRideMeasurements()
        {
            for (const auto& src : _s6.RideMeasurements)
            {
                if (src.RideIndex != RCT12_RIDE_ID_NULL)
                {
                    const auto rideId = RideId::FromUnderlying(src.RideIndex);
                    auto ride = GetRide(rideId);
                    if (ride != nullptr)
                    {
                        ride->measurement = std::make_unique<RideMeasurement>();
                        ImportRideMeasurement(*ride->measurement, src);
                    }
                }
            }
        }

        void ImportRideMeasurement(RideMeasurement& dst, const RCT12RideMeasurement& src)
        {
            dst.flags = src.Flags;
            dst.last_use_tick = src.LastUseTick;
            dst.num_items = src.NumItems;
            dst.current_item = src.CurrentItem;
            dst.vehicle_index = src.VehicleIndex;
            dst.current_station = StationIndex::FromUnderlying(src.CurrentStation);
            for (size_t i = 0; i < std::size(src.Velocity); i++)
            {
                dst.velocity[i] = src.Velocity[i];
                dst.altitude[i] = src.Altitude[i];
                dst.vertical[i] = src.Vertical[i];
                dst.lateral[i] = src.Lateral[i];
            }
        }

        void ImportResearchList(GameState_t& gameState)
        {
            bool invented = true;
            for (const auto& researchItem : _s6.ResearchItems)
            {
                if (researchItem.IsInventedEndMarker())
                {
                    invented = false;
                    continue;
                }
                if (researchItem.IsUninventedEndMarker() || researchItem.IsRandomEndMarker())
                {
                    break;
                }

                if (invented)
                    gameState.ResearchItemsInvented.emplace_back(researchItem.ToResearchItem());
                else
                    gameState.ResearchItemsUninvented.emplace_back(researchItem.ToResearchItem());
            }
        }

        void ImportBanner(Banner* dst, const RCT12Banner* src)
        {
            auto id = dst->id;

            *dst = {};
            dst->id = id;
            dst->type = RCTEntryIndexToOpenRCT2EntryIndex(src->Type);
            dst->flags = src->Flags;

            if (!(src->Flags & BANNER_FLAG_LINKED_TO_RIDE) && IsUserStringID(src->StringID))
            {
                dst->text = GetUserString(src->StringID);
            }

            if (src->Flags & BANNER_FLAG_LINKED_TO_RIDE)
            {
                dst->ride_index = RCT12RideIdToOpenRCT2RideId(src->RideIndex);
            }
            else
            {
                dst->colour = src->Colour;
            }

            dst->text_colour = src->TextColour;
            dst->position.x = src->x;
            dst->position.y = src->y;
        }

        void Initialise()
        {
            OpenRCT2::GetContext()->GetGameState()->InitAll({ _s6.MapSize, _s6.MapSize });
        }

        /**
         * Imports guest entry points.
         * Includes fixes for incorrectly set guest entry points in some scenarios.
         */
        void ImportPeepSpawns()
        {
            // Many WW and TT have scenario_filename fields containing an incorrect filename. Check for both this filename
            // and the corrected filename.

            // In this park, peep_spawns[0] is incorrect, and peep_spawns[1] is correct.
            if (String::Equals(_s6.ScenarioFilename, "WW South America - Rio Carnival.SC6")
                || String::Equals(_s6.ScenarioFilename, "South America - Rio Carnival.SC6"))
            {
                _s6.PeepSpawns[0] = { 2160, 3167, 6, 1 };
                _s6.PeepSpawns[1].x = RCT12_PEEP_SPAWN_UNDEFINED;
            }
            // In this park, peep_spawns[0] is correct. Just clear the other.
            else if (
                String::Equals(_s6.ScenarioFilename, "Great Wall of China Tourism Enhancement.SC6")
                || String::Equals(_s6.ScenarioFilename, "Asia - Great Wall of China Tourism Enhancement.SC6"))
            {
                _s6.PeepSpawns[1].x = RCT12_PEEP_SPAWN_UNDEFINED;
            }
            // Amity Airfield has peeps entering from the corner of the tile, instead of the middle.
            else if (String::Equals(_s6.ScenarioFilename, "Amity Airfield.SC6"))
            {
                _s6.PeepSpawns[0].y = 1296;
            }
            // #9926: Africa - Oasis has peeps spawning on the edge underground near the entrance
            else if (String::Equals(_s6.ScenarioFilename, "Africa - Oasis.SC6"))
            {
                _s6.PeepSpawns[0].y = 2128;
                _s6.PeepSpawns[0].z = 7;
            }

            gPeepSpawns.clear();
            for (size_t i = 0; i < Limits::MaxPeepSpawns; i++)
            {
                if (_s6.PeepSpawns[i].x != RCT12_PEEP_SPAWN_UNDEFINED)
                {
                    PeepSpawn spawn = { _s6.PeepSpawns[i].x, _s6.PeepSpawns[i].y, _s6.PeepSpawns[i].z * 16,
                                        _s6.PeepSpawns[i].direction };
                    gPeepSpawns.push_back(spawn);
                }
            }
        }

        void ImportNumRiders(::Ride* dst, const RideId rideIndex)
        {
            // The number of riders might have overflown or underflown. Re-calculate the value.
            uint16_t numRiders = 0;
            for (int32_t i = 0; i < GetMaxEntities(); i++)
            {
                const auto& entity = _s6.Entities[i];
                if (entity.Unknown.EntityIdentifier == RCT12EntityIdentifier::Peep)
                {
                    if (entity.Peep.CurrentRide == static_cast<RCT12RideId>(rideIndex.ToUnderlying())
                        && (static_cast<PeepState>(entity.Peep.State) == PeepState::OnRide
                            || static_cast<PeepState>(entity.Peep.State) == PeepState::EnteringRide))
                    {
                        numRiders++;
                    }
                }
            }
            dst->num_riders = numRiders;
        }

        void ImportTileElements()
        {
            // Build tile pointer cache (needed to get the first element at a certain location)
            auto tilePointerIndex = TilePointerIndex<RCT12TileElement>(
                Limits::MaxMapSize, _s6.TileElements, std::size(_s6.TileElements));

            std::vector<TileElement> tileElements;
            bool nextElementInvisible = false;
            bool restOfTileInvisible = false;
            const auto maxSize = std::min(Limits::MaxMapSize, _s6.MapSize);
            for (TileCoordsXY coords = { 0, 0 }; coords.y < MAXIMUM_MAP_SIZE_TECHNICAL; coords.y++)
            {
                for (coords.x = 0; coords.x < MAXIMUM_MAP_SIZE_TECHNICAL; coords.x++)
                {
                    nextElementInvisible = false;
                    restOfTileInvisible = false;

                    auto tileAdded = false;
                    if (coords.x < maxSize && coords.y < maxSize)
                    {
                        const auto* srcElement = tilePointerIndex.GetFirstElementAt(coords);
                        if (srcElement != nullptr)
                        {
                            do
                            {
                                if (srcElement->BaseHeight == RCT12::Limits::MaxElementHeight)
                                {
                                    continue;
                                }

                                auto tileElementType = srcElement->GetType();
                                if (tileElementType == RCT12TileElementType::Corrupt)
                                {
                                    // One property of corrupt elements was to hide tops of tower tracks, and to avoid the next
                                    // element from being hidden, multiple consecutive corrupt elements were sometimes used.
                                    // This would essentially toggle the flag, so we inverse nextElementInvisible here instead
                                    // of always setting it to true.
                                    nextElementInvisible = !nextElementInvisible;
                                    continue;
                                }
                                if (tileElementType == RCT12TileElementType::EightCarsCorrupt14
                                    || tileElementType == RCT12TileElementType::EightCarsCorrupt15)
                                {
                                    restOfTileInvisible = true;
                                    continue;
                                }

                                auto& dstElement = tileElements.emplace_back();
                                ImportTileElement(&dstElement, srcElement, nextElementInvisible || restOfTileInvisible);
                                nextElementInvisible = false;
                                tileAdded = true;
                            } while (!(srcElement++)->IsLastForTile());
                        }
                    }

                    if (!tileAdded)
                    {
                        // Add a default surface element, we always need at least one element per tile
                        auto& dstElement = tileElements.emplace_back();
                        dstElement.ClearAs(TileElementType::Surface);
                        dstElement.SetLastForTile(true);
                    }

                    // Set last element flag in case the original last element was never added
                    if (tileElements.size() > 0)
                    {
                        tileElements.back().SetLastForTile(true);
                    }
                }
            }
            SetTileElements(std::move(tileElements));
        }

        void ImportTileElement(TileElement* dst, const RCT12TileElement* src, bool invisible)
        {
            const auto rct12Type = src->GetType();
            dst->ClearAs(ToOpenRCT2TileElementType(rct12Type));
            dst->SetDirection(src->GetDirection());
            dst->SetBaseZ(src->BaseHeight * COORDS_Z_STEP);
            dst->SetClearanceZ(src->ClearanceHeight * COORDS_Z_STEP);

            // All saved in "flags"
            dst->SetOccupiedQuadrants(src->GetOccupiedQuadrants());
            dst->SetGhost(src->IsGhost());
            dst->SetLastForTile(src->IsLastForTile());
            dst->SetInvisible(invisible);

            switch (rct12Type)
            {
                case RCT12TileElementType::Surface:
                {
                    auto dst2 = dst->AsSurface();
                    auto src2 = src->AsSurface();

                    dst2->SetSlope(src2->GetSlope());

                    dst2->SetSurfaceObjectIndex(src2->GetSurfaceStyle());
                    dst2->SetEdgeObjectIndex(src2->GetEdgeStyle());

                    dst2->SetGrassLength(src2->GetGrassLength());
                    dst2->SetOwnership(src2->GetOwnership());
                    dst2->SetParkFences(src2->GetParkFences());
                    dst2->SetWaterHeight(src2->GetWaterHeight());
                    dst2->SetHasTrackThatNeedsWater(src2->HasTrackThatNeedsWater());

                    break;
                }
                case RCT12TileElementType::Path:
                {
                    auto dst2 = dst->AsPath();
                    auto src2 = src->AsPath();

                    auto pathEntryIndex = src2->GetEntryIndex();
                    auto surfaceEntry = src2->IsQueue() ? _pathToQueueSurfaceMap[pathEntryIndex]
                                                        : _pathToSurfaceMap[pathEntryIndex];
                    if (surfaceEntry == OBJECT_ENTRY_INDEX_NULL)
                    {
                        // Legacy footpath object
                        dst2->SetLegacyPathEntryIndex(pathEntryIndex);
                    }
                    else
                    {
                        // Surface / railing
                        dst2->SetSurfaceEntryIndex(surfaceEntry);
                        dst2->SetRailingsEntryIndex(_pathToRailingMap[pathEntryIndex]);
                    }

                    dst2->SetQueueBannerDirection(src2->GetQueueBannerDirection());
                    dst2->SetSloped(src2->IsSloped());
                    dst2->SetSlopeDirection(src2->GetSlopeDirection());
                    dst2->SetRideIndex(RCT12RideIdToOpenRCT2RideId(src2->GetRideIndex()));
                    dst2->SetStationIndex(StationIndex::FromUnderlying(src2->GetStationIndex()));
                    dst2->SetWide(src2->IsWide());
                    dst2->SetIsQueue(src2->IsQueue());
                    dst2->SetHasQueueBanner(src2->HasQueueBanner());
                    dst2->SetEdges(src2->GetEdges());
                    dst2->SetCorners(src2->GetCorners());
                    dst2->SetAddition(src2->GetAddition());
                    dst2->SetAdditionIsGhost(src2->AdditionIsGhost());
                    dst2->SetAdditionStatus(src2->GetAdditionStatus());
                    dst2->SetIsBroken(src2->IsBroken());
                    dst2->SetIsBlockedByVehicle(src2->IsBlockedByVehicle());

                    break;
                }
                case RCT12TileElementType::Track:
                {
                    auto dst2 = dst->AsTrack();
                    auto src2 = src->AsTrack();

                    auto rideType = _s6.Rides[src2->GetRideIndex()].Type;
                    track_type_t trackType = static_cast<track_type_t>(src2->GetTrackType());

                    dst2->SetTrackType(RCT2TrackTypeToOpenRCT2(trackType, rideType, IsFlatRide(src2->GetRideIndex())));
                    dst2->SetRideType(rideType);
                    dst2->SetSequenceIndex(src2->GetSequenceIndex());
                    dst2->SetRideIndex(RCT12RideIdToOpenRCT2RideId(src2->GetRideIndex()));
                    dst2->SetColourScheme(src2->GetColourScheme());
                    dst2->SetHasChain(src2->HasChain());
                    dst2->SetHasCableLift(src2->HasCableLift());
                    dst2->SetInverted(src2->IsInverted());
                    dst2->SetStationIndex(StationIndex::FromUnderlying(src2->GetStationIndex()));
                    dst2->SetHasGreenLight(src2->HasGreenLight());
                    // Brakes import as closed to preserve legacy behaviour
                    dst2->SetBrakeClosed(src2->BlockBrakeClosed() || (trackType == TrackElemType::Brakes));
                    dst2->SetIsIndestructible(src2->IsIndestructible());
                    // Skipping IsHighlighted()

                    // Import block brakes to keep legacy behaviour
                    if (trackType == TrackElemType::BlockBrakes)
                    {
                        dst2->SetBrakeBoosterSpeed(kRCT2DefaultBlockBrakeSpeed);
                    }
                    else if (TrackTypeHasSpeedSetting(trackType))
                    {
                        dst2->SetBrakeBoosterSpeed(src2->GetBrakeBoosterSpeed());
                    }
                    else if (trackType == TrackElemType::OnRidePhoto)
                    {
                        dst2->SetPhotoTimeout(src2->GetPhotoTimeout());
                    }

                    // This has to be done last, since the maze entry shares fields with the colour and sequence fields.
                    const auto& rtd = GetRideTypeDescriptor(rideType);
                    if (rtd.HasFlag(RIDE_TYPE_FLAG_IS_MAZE))
                    {
                        dst2->SetMazeEntry(src2->GetMazeEntry());
                    }
                    else if (rideType == RIDE_TYPE_GHOST_TRAIN)
                    {
                        dst2->SetDoorAState(src2->GetDoorAState());
                        dst2->SetDoorBState(src2->GetDoorBState());
                    }
                    else
                    {
                        dst2->SetSeatRotation(src2->GetSeatRotation());
                    }

                    if (TrackTypeMustBeMadeInvisible(rideType, dst2->GetTrackType()))
                    {
                        dst->SetInvisible(true);
                    }

                    break;
                }
                case RCT12TileElementType::SmallScenery:
                {
                    auto dst2 = dst->AsSmallScenery();
                    auto src2 = src->AsSmallScenery();

                    dst2->SetEntryIndex(src2->GetEntryIndex());
                    dst2->SetAge(src2->GetAge());
                    dst2->SetSceneryQuadrant(src2->GetSceneryQuadrant());
                    dst2->SetPrimaryColour(src2->GetPrimaryColour());
                    dst2->SetSecondaryColour(src2->GetSecondaryColour());
                    if (src2->NeedsSupports())
                        dst2->SetNeedsSupports();

                    break;
                }
                case RCT12TileElementType::Entrance:
                {
                    auto dst2 = dst->AsEntrance();
                    auto src2 = src->AsEntrance();

                    dst2->SetEntranceType(src2->GetEntranceType());
                    dst2->SetRideIndex(RCT12RideIdToOpenRCT2RideId(src2->GetRideIndex()));
                    dst2->SetStationIndex(StationIndex::FromUnderlying(src2->GetStationIndex()));
                    dst2->SetSequenceIndex(src2->GetSequenceIndex());

                    if (src2->GetSequenceIndex() == 0)
                    {
                        auto pathEntryIndex = src2->GetPathType();
                        auto surfaceEntry = _pathToSurfaceMap[pathEntryIndex];
                        if (surfaceEntry == OBJECT_ENTRY_INDEX_NULL)
                        {
                            // Legacy footpath object
                            dst2->SetLegacyPathEntryIndex(pathEntryIndex);
                        }
                        else
                        {
                            // Surface
                            dst2->SetSurfaceEntryIndex(surfaceEntry);
                        }
                    }
                    else
                    {
                        dst2->SetSurfaceEntryIndex(OBJECT_ENTRY_INDEX_NULL);
                    }
                    break;
                }
                case RCT12TileElementType::Wall:
                {
                    auto dst2 = dst->AsWall();
                    auto src2 = src->AsWall();

                    dst2->SetEntryIndex(src2->GetEntryIndex());
                    dst2->SetSlope(src2->GetSlope());
                    dst2->SetPrimaryColour(src2->GetPrimaryColour());
                    dst2->SetSecondaryColour(src2->GetSecondaryColour());
                    dst2->SetTertiaryColour(src2->GetTertiaryColour());
                    dst2->SetAnimationFrame(src2->GetAnimationFrame());
                    dst2->SetAcrossTrack(src2->IsAcrossTrack());
                    dst2->SetAnimationIsBackwards(src2->AnimationIsBackwards());

                    // Import banner information
                    dst2->SetBannerIndex(BannerIndex::GetNull());
                    auto entry = dst2->GetEntry();
                    if (entry != nullptr && entry->scrolling_mode != SCROLLING_MODE_NONE)
                    {
                        auto bannerIndex = src2->GetBannerIndex();
                        if (bannerIndex < std::size(_s6.Banners))
                        {
                            auto srcBanner = &_s6.Banners[bannerIndex];
                            auto dstBanner = GetOrCreateBanner(BannerIndex::FromUnderlying(bannerIndex));
                            if (dstBanner == nullptr)
                            {
                                dst2->SetBannerIndex(BannerIndex::GetNull());
                            }
                            else
                            {
                                ImportBanner(dstBanner, srcBanner);
                                dst2->SetBannerIndex(BannerIndex::FromUnderlying(src2->GetBannerIndex()));
                            }
                        }
                    }
                    break;
                }
                case RCT12TileElementType::LargeScenery:
                {
                    auto dst2 = dst->AsLargeScenery();
                    auto src2 = src->AsLargeScenery();

                    dst2->SetEntryIndex(src2->GetEntryIndex());
                    dst2->SetSequenceIndex(src2->GetSequenceIndex());
                    dst2->SetPrimaryColour(src2->GetPrimaryColour());
                    dst2->SetSecondaryColour(src2->GetSecondaryColour());

                    // Import banner information
                    dst2->SetBannerIndex(BannerIndex::GetNull());
                    auto entry = dst2->GetEntry();
                    if (entry != nullptr && entry->scrolling_mode != SCROLLING_MODE_NONE)
                    {
                        auto bannerIndex = src2->GetBannerIndex();
                        if (bannerIndex < std::size(_s6.Banners))
                        {
                            auto srcBanner = &_s6.Banners[bannerIndex];
                            auto dstBanner = GetOrCreateBanner(BannerIndex::FromUnderlying(bannerIndex));
                            if (dstBanner == nullptr)
                            {
                                dst2->SetBannerIndex(BannerIndex::GetNull());
                            }
                            else
                            {
                                ImportBanner(dstBanner, srcBanner);
                                dst2->SetBannerIndex(BannerIndex::FromUnderlying(src2->GetBannerIndex()));
                            }
                        }
                    }
                    break;
                }
                case RCT12TileElementType::Banner:
                {
                    auto dst2 = dst->AsBanner();
                    auto src2 = src->AsBanner();

                    dst2->SetPosition(src2->GetPosition());
                    dst2->SetAllowedEdges(src2->GetAllowedEdges());

                    auto bannerIndex = src2->GetIndex();
                    if (bannerIndex < std::size(_s6.Banners))
                    {
                        auto srcBanner = &_s6.Banners[bannerIndex];
                        auto dstBanner = GetOrCreateBanner(BannerIndex::FromUnderlying(bannerIndex));
                        if (dstBanner == nullptr)
                        {
                            dst2->SetIndex(BannerIndex::GetNull());
                        }
                        else
                        {
                            ImportBanner(dstBanner, srcBanner);
                            dst2->SetIndex(BannerIndex::FromUnderlying(bannerIndex));
                        }
                    }
                    else
                    {
                        dst2->SetIndex(BannerIndex::GetNull());
                    }
                    break;
                }
                default:
                    assert(false);
            }
        }

        void ImportMarketingCampaigns()
        {
            for (size_t i = 0; i < ADVERTISING_CAMPAIGN_COUNT; i++)
            {
                if (_s6.CampaignWeeksLeft[i] & CAMPAIGN_ACTIVE_FLAG)
                {
                    MarketingCampaign campaign{};
                    campaign.Type = static_cast<uint8_t>(i);
                    campaign.WeeksLeft = _s6.CampaignWeeksLeft[i] & ~(CAMPAIGN_ACTIVE_FLAG | CAMPAIGN_FIRST_WEEK_FLAG);
                    if ((_s6.CampaignWeeksLeft[i] & CAMPAIGN_FIRST_WEEK_FLAG) != 0)
                    {
                        campaign.Flags |= MarketingCampaignFlags::FIRST_WEEK;
                    }
                    if (campaign.Type == ADVERTISING_CAMPAIGN_RIDE_FREE || campaign.Type == ADVERTISING_CAMPAIGN_RIDE)
                    {
                        campaign.RideId = RCT12RideIdToOpenRCT2RideId(_s6.CampaignRideIndex[i]);
                    }
                    else if (campaign.Type == ADVERTISING_CAMPAIGN_FOOD_OR_DRINK_FREE)
                    {
                        campaign.ShopItemType = ShopItem(_s6.CampaignRideIndex[i]);
                    }
                    gMarketingCampaigns.push_back(campaign);
                }
            }
        }

        void ImportStaffPatrolArea(Staff* staffmember, uint8_t staffId)
        {
            // First check staff mode as vanilla did not clean up patrol areas when switching from patrol to walk
            // without doing this we could accidentally add a patrol when it didn't exist.
            if (_s6.StaffModes[staffId] != StaffMode::Patrol)
            {
                return;
            }
            int32_t peepOffset = staffId * Limits::PatrolAreaSize;
            for (int32_t i = 0; i < Limits::PatrolAreaSize; i++)
            {
                if (_s6.PatrolAreas[peepOffset + i] == 0)
                {
                    // No patrol for this area
                    continue;
                }

                // Loop over the bits of the uint32_t
                for (int32_t j = 0; j < 32; j++)
                {
                    int8_t bit = (_s6.PatrolAreas[peepOffset + i] >> j) & 1;
                    if (bit == 0)
                    {
                        // No patrol for this area
                        continue;
                    }
                    // val contains the 6 highest bits of both the x and y coordinates
                    int32_t val = j | (i << 5);
                    int32_t x = val & 0x03F;
                    x <<= 7;
                    int32_t y = val & 0xFC0;
                    y <<= 1;
                    staffmember->SetPatrolArea(
                        MapRange(x, y, x + (4 * COORDS_XY_STEP) - 1, y + (4 * COORDS_XY_STEP) - 1), true);
                }
            }
        }

        void ImportEntities()
        {
            for (int32_t i = 0; i < GetMaxEntities(); i++)
            {
                ImportEntity(_s6.Entities[i].Unknown);
            }
        }

        uint16_t GetMaxEntities()
        {
            return (_s6.Header.ClassicFlag == 0xf) ? Limits::MaxEntitiesRCTCExtended : Limits::MaxEntities;
        }

        template<typename OpenRCT2_T> void ImportEntity(const RCT12EntityBase& src);

        void ImportEntityPeep(::Peep* dst, const Peep* src)
        {
            const auto isNullLocation = [](const RCT12xyzd8& pos) {
                return pos.x == 0xFF && pos.y == 0xFF && pos.z == 0xFF && pos.direction == INVALID_DIRECTION;
            };

            ImportEntityCommonProperties(static_cast<EntityBase*>(dst), src);
            if (IsUserStringID(src->NameStringIdx))
            {
                dst->SetName(GetUserString(src->NameStringIdx));
            }
            dst->NextLoc = { src->NextX, src->NextY, src->NextZ * COORDS_Z_STEP };
            dst->NextFlags = src->NextFlags;
            dst->State = static_cast<PeepState>(src->State);
            dst->SubState = src->SubState;
            dst->SpriteType = static_cast<PeepSpriteType>(src->SpriteType);
            dst->TshirtColour = src->TshirtColour;
            dst->TrousersColour = src->TrousersColour;
            dst->DestinationX = src->DestinationX;
            dst->DestinationY = src->DestinationY;
            dst->DestinationTolerance = src->DestinationTolerance;
            dst->Var37 = src->Var37;
            dst->Energy = src->Energy;
            dst->EnergyTarget = src->EnergyTarget;
            dst->Mass = src->Mass;
            dst->WindowInvalidateFlags = src->WindowInvalidateFlags;
            dst->CurrentRide = RCT12RideIdToOpenRCT2RideId(src->CurrentRide);
            dst->CurrentRideStation = StationIndex::FromUnderlying(src->CurrentRideStation);
            dst->CurrentTrain = src->CurrentTrain;
            dst->TimeToSitdown = src->TimeToSitdown;
            dst->SpecialSprite = src->SpecialSprite;
            dst->ActionSpriteType = static_cast<PeepActionSpriteType>(src->ActionSpriteType);
            dst->NextActionSpriteType = static_cast<PeepActionSpriteType>(src->NextActionSpriteType);
            dst->ActionSpriteImageOffset = src->ActionSpriteImageOffset;
            dst->Action = static_cast<PeepActionType>(src->Action);
            dst->ActionFrame = src->ActionFrame;
            dst->StepProgress = src->StepProgress;
            dst->PeepDirection = src->Direction;
            dst->InteractionRideIndex = RCT12RideIdToOpenRCT2RideId(src->InteractionRideIndex);
            dst->PeepId = src->Id;
            dst->PathCheckOptimisation = src->PathCheckOptimisation;
            dst->PeepFlags = src->PeepFlags;
            if (isNullLocation(src->PathfindGoal))
            {
                dst->PathfindGoal.SetNull();
                dst->PathfindGoal.direction = INVALID_DIRECTION;
            }
            else
            {
                dst->PathfindGoal = { src->PathfindGoal.x, src->PathfindGoal.y, src->PathfindGoal.z,
                                      src->PathfindGoal.direction };
            }
            for (size_t i = 0; i < std::size(src->PathfindHistory); i++)
            {
                if (isNullLocation(src->PathfindHistory[i]))
                {
                    dst->PathfindHistory[i].SetNull();
                    dst->PathfindHistory[i].direction = INVALID_DIRECTION;
                }
                else
                {
                    dst->PathfindHistory[i] = { src->PathfindHistory[i].x, src->PathfindHistory[i].y, src->PathfindHistory[i].z,
                                                src->PathfindHistory[i].direction };
                }
            }
            dst->WalkingFrameNum = src->NoActionFrameNum;
        }

        constexpr EntityType GetEntityTypeFromRCT2Sprite(const RCT12EntityBase* src)
        {
            EntityType output = EntityType::Null;
            switch (src->EntityIdentifier)
            {
                case RCT12EntityIdentifier::Vehicle:
                    output = EntityType::Vehicle;
                    break;
                case RCT12EntityIdentifier::Peep:
                {
                    const auto& peep = static_cast<const Peep&>(*src);
                    if (RCT12PeepType(peep.PeepType) == RCT12PeepType::Guest)
                    {
                        output = EntityType::Guest;
                    }
                    else
                    {
                        output = EntityType::Staff;
                    }
                    break;
                }
                case RCT12EntityIdentifier::Misc:

                    switch (RCT12MiscEntityType(src->Type))
                    {
                        case RCT12MiscEntityType::SteamParticle:
                            output = EntityType::SteamParticle;
                            break;
                        case RCT12MiscEntityType::MoneyEffect:
                            output = EntityType::MoneyEffect;
                            break;
                        case RCT12MiscEntityType::CrashedVehicleParticle:
                            output = EntityType::CrashedVehicleParticle;
                            break;
                        case RCT12MiscEntityType::ExplosionCloud:
                            output = EntityType::ExplosionCloud;
                            break;
                        case RCT12MiscEntityType::CrashSplash:
                            output = EntityType::CrashSplash;
                            break;
                        case RCT12MiscEntityType::ExplosionFlare:
                            output = EntityType::ExplosionFlare;
                            break;
                        case RCT12MiscEntityType::JumpingFountainWater:
                        case RCT12MiscEntityType::JumpingFountainSnow:
                            output = EntityType::JumpingFountain;
                            break;
                        case RCT12MiscEntityType::Balloon:
                            output = EntityType::Balloon;
                            break;
                        case RCT12MiscEntityType::Duck:
                            output = EntityType::Duck;
                            break;
                        default:
                            break;
                    }
                    break;
                case RCT12EntityIdentifier::Litter:
                    output = EntityType::Litter;
                    break;
                default:
                    break;
            }
            return output;
        }

        void ImportEntityCommonProperties(EntityBase* dst, const RCT12EntityBase* src)
        {
            dst->Type = GetEntityTypeFromRCT2Sprite(src);
            dst->SpriteData.HeightMin = src->SpriteHeightNegative;
            dst->Id = EntityId::FromUnderlying(src->EntityIndex);
            dst->x = src->x;
            dst->y = src->y;
            dst->z = src->z;
            dst->SpriteData.Width = src->SpriteWidth;
            dst->SpriteData.HeightMax = src->SpriteHeightPositive;
            dst->SpriteData.SpriteRect = ScreenRect(src->SpriteLeft, src->SpriteTop, src->SpriteRight, src->SpriteBottom);
            dst->Orientation = src->EntityDirection;
        }

        void ImportEntity(const RCT12EntityBase& src);

        std::string GetUserString(StringId stringId)
        {
            const auto originalString = _s6.CustomStrings[stringId % 1024];
            auto originalStringView = std::string_view(
                originalString, RCT12::GetRCTStringBufferLen(originalString, USER_STRING_MAX_LENGTH));
            auto asUtf8 = RCT2StringToUTF8(originalStringView, RCT2LanguageId::EnglishUK);
            auto justText = RCT12RemoveFormattingUTF8(asUtf8);
            return justText.data();
        }

        ObjectList GetRequiredObjects()
        {
            std::fill(std::begin(_pathToSurfaceMap), std::end(_pathToSurfaceMap), OBJECT_ENTRY_INDEX_NULL);
            std::fill(std::begin(_pathToQueueSurfaceMap), std::end(_pathToQueueSurfaceMap), OBJECT_ENTRY_INDEX_NULL);
            std::fill(std::begin(_pathToRailingMap), std::end(_pathToRailingMap), OBJECT_ENTRY_INDEX_NULL);

            ObjectList objectList;
            int objectIt = 0;
            ObjectEntryIndex surfaceCount = 0;
            ObjectEntryIndex railingCount = 0;
            for (int16_t objectType = EnumValue(ObjectType::Ride); objectType <= EnumValue(ObjectType::Water); objectType++)
            {
                for (int16_t i = 0; i < RCT2ObjectEntryGroupCounts[objectType]; i++, objectIt++)
                {
                    auto entry = ObjectEntryDescriptor(_s6.Objects[objectIt]);
                    if (entry.HasValue())
                    {
                        if (objectType == EnumValue(ObjectType::Paths))
                        {
                            auto footpathMapping = GetFootpathSurfaceId(entry);
                            if (footpathMapping == nullptr)
                            {
                                // Unsupported footpath
                                objectList.SetObject(i, entry);
                            }
                            else
                            {
                                // We have surface objects for this footpath
                                auto surfaceIndex = objectList.Find(
                                    ObjectType::FootpathSurface, footpathMapping->NormalSurface);
                                if (surfaceIndex == OBJECT_ENTRY_INDEX_NULL)
                                {
                                    objectList.SetObject(
                                        ObjectType::FootpathSurface, surfaceCount, footpathMapping->NormalSurface);
                                    surfaceIndex = surfaceCount++;
                                }
                                _pathToSurfaceMap[i] = surfaceIndex;

                                surfaceIndex = objectList.Find(ObjectType::FootpathSurface, footpathMapping->QueueSurface);
                                if (surfaceIndex == OBJECT_ENTRY_INDEX_NULL)
                                {
                                    objectList.SetObject(
                                        ObjectType::FootpathSurface, surfaceCount, footpathMapping->QueueSurface);
                                    surfaceIndex = surfaceCount++;
                                }
                                _pathToQueueSurfaceMap[i] = surfaceIndex;

                                auto railingIndex = objectList.Find(ObjectType::FootpathRailings, footpathMapping->Railing);
                                if (railingIndex == OBJECT_ENTRY_INDEX_NULL)
                                {
                                    objectList.SetObject(ObjectType::FootpathRailings, railingCount, footpathMapping->Railing);
                                    railingIndex = railingCount++;
                                }
                                _pathToRailingMap[i] = railingIndex;
                            }
                        }
                        else
                        {
                            objectList.SetObject(i, entry);
                        }
                    }
                }
            }

            // Add default rct2 terrain surfaces and edges
            AddDefaultEntries();

            // Find if any rct1 terrain surfaces or edges have been used
            const bool hasRCT1Terrain = std::any_of(
                std::begin(_s6.TileElements), std::end(_s6.TileElements), [](RCT12TileElement& tile) {
                    auto* surface = tile.AsSurface();
                    if (surface == nullptr)
                    {
                        return false;
                    }
                    if (surface->GetSurfaceStyle() >= std::size(RCT2::DefaultTerrainSurfaces))
                    {
                        return true;
                    }
                    if (surface->GetEdgeStyle() >= std::size(RCT2::DefaultTerrainEdges))
                    {
                        return true;
                    }
                    return false;
                });

            // If an rct1 surface or edge then load all the Hybrid surfaces and edges
            if (hasRCT1Terrain)
            {
                _terrainSurfaceEntries.AddRange(OpenRCT2HybridTerrainSurfaces);
                _terrainEdgeEntries.AddRange(OpenRCT2HybridTerrainEdges);
            }

            AppendRequiredObjects(objectList, ObjectType::TerrainSurface, _terrainSurfaceEntries);
            AppendRequiredObjects(objectList, ObjectType::TerrainEdge, _terrainEdgeEntries);
            RCT12AddDefaultObjects(objectList);
            return objectList;
        }
    };

    template<> void S6Importer::ImportEntity<::Vehicle>(const RCT12EntityBase& baseSrc)
    {
        auto dst = CreateEntityAt<::Vehicle>(EntityId::FromUnderlying(baseSrc.EntityIndex));
        auto src = static_cast<const RCT2::Vehicle*>(&baseSrc);
        const auto& ride = _s6.Rides[src->Ride];

        ImportEntityCommonProperties(dst, src);
        dst->SubType = ::Vehicle::Type(src->Type);
        dst->Pitch = src->Pitch;
        dst->bank_rotation = src->BankRotation;
        dst->remaining_distance = src->RemainingDistance;
        dst->velocity = src->Velocity;
        dst->acceleration = src->Acceleration;
        dst->ride = RideId::FromUnderlying(src->Ride);
        dst->vehicle_type = src->VehicleType;
        dst->colours.Body = src->Colours.BodyColour;
        dst->colours.Trim = src->Colours.TrimColour;
        dst->colours.Tertiary = src->ColoursExtended;
        dst->track_progress = src->TrackProgress;
        dst->TrackLocation = { src->TrackX, src->TrackY, src->TrackZ };
        if (src->BoatLocation.IsNull() || static_cast<RideMode>(ride.Mode) != RideMode::BoatHire
            || src->Status != static_cast<uint8_t>(::Vehicle::Status::TravellingBoat))
        {
            dst->BoatLocation.SetNull();
            dst->SetTrackDirection(src->GetTrackDirection());
            dst->SetTrackType(src->GetTrackType());
            // RotationControlToggle and Booster are saved as the same track piece ID
            // Which one the vehicle is using must be determined
            if (IsFlatRide(src->Ride))
            {
                dst->SetTrackType(RCT12FlatTrackTypeToOpenRCT2(src->GetTrackType()));
            }
            else if (src->GetTrackType() == TrackElemType::RotationControlToggleAlias)
            {
                // Merging hacks mean the track type that's appropriate for the ride type is not necessarily the track type the
                // ride is on. It's possible to create unwanted behavior if a user layers spinning control track on top of
                // booster track but this is unlikely since only two rides have spinning control track - by default they load as
                // booster
                TileElement* tileElement2 = MapGetTrackElementAtOfTypeSeq(
                    dst->TrackLocation, TrackElemType::RotationControlToggle, 0);

                if (tileElement2 != nullptr)
                    dst->SetTrackType(TrackElemType::RotationControlToggle);
            }
            else if (src->GetTrackType() == TrackElemType::BlockBrakes)
            {
                dst->brake_speed = kRCT2DefaultBlockBrakeSpeed;
            }
        }
        else
        {
            dst->BoatLocation = TileCoordsXY{ src->BoatLocation.x, src->BoatLocation.y }.ToCoordsXY();
            dst->SetTrackDirection(0);
            dst->SetTrackType(0);
        }

        dst->next_vehicle_on_train = EntityId::FromUnderlying(src->NextVehicleOnTrain);
        dst->prev_vehicle_on_ride = EntityId::FromUnderlying(src->PrevVehicleOnRide);
        dst->next_vehicle_on_ride = EntityId::FromUnderlying(src->NextVehicleOnRide);
        dst->var_44 = src->Var44;
        dst->mass = src->Mass;
        dst->Flags = src->UpdateFlags;
        dst->SwingSprite = src->SwingSprite;
        dst->current_station = StationIndex::FromUnderlying(src->CurrentStation);
        dst->current_time = src->CurrentTime;
        dst->crash_z = src->CrashZ;

        ::Vehicle::Status statusSrc = ::Vehicle::Status::MovingToEndOfStation;
        if (src->Status <= static_cast<uint8_t>(::Vehicle::Status::StoppedByBlockBrakes))
        {
            statusSrc = static_cast<::Vehicle::Status>(src->Status);
        }

        dst->status = statusSrc;
        dst->sub_state = src->SubState;
        for (size_t i = 0; i < std::size(src->Peep); i++)
        {
            dst->peep[i] = EntityId::FromUnderlying(src->Peep[i]);
            dst->peep_tshirt_colours[i] = src->PeepTshirtColours[i];
        }
        dst->num_seats = src->NumSeats;
        dst->num_peeps = src->NumPeeps;
        dst->next_free_seat = src->NextFreeSeat;
        dst->restraints_position = src->RestraintsPosition;
        dst->crash_x = src->CrashX;
        dst->sound2_flags = src->Sound2Flags;
        dst->spin_sprite = src->SpinSprite;
        dst->sound1_id = static_cast<OpenRCT2::Audio::SoundId>(src->Sound1Id);
        dst->sound1_volume = src->Sound1Volume;
        dst->sound2_id = static_cast<OpenRCT2::Audio::SoundId>(src->Sound2Id);
        dst->sound2_volume = src->Sound2Volume;
        dst->sound_vector_factor = src->SoundVectorFactor;
        dst->time_waiting = src->TimeWaiting;
        dst->speed = src->Speed;
        dst->powered_acceleration = src->PoweredAcceleration;
        dst->CollisionDetectionTimer = src->CollisionDetectionTimer;
        dst->animation_frame = src->AnimationFrame;
        dst->animationState = src->AnimationState;
        dst->scream_sound_id = static_cast<OpenRCT2::Audio::SoundId>(src->ScreamSoundId);
        dst->TrackSubposition = VehicleTrackSubposition{ src->TrackSubposition };
        dst->NumLaps = src->NumLaps;
        dst->brake_speed = src->BrakeSpeed;
        dst->lost_time_out = src->LostTimeOut;
        dst->vertical_drop_countdown = src->VerticalDropCountdown;
        dst->var_D3 = src->VarD3;
        dst->mini_golf_current_animation = MiniGolfAnimation(src->MiniGolfCurrentAnimation);
        dst->mini_golf_flags = src->MiniGolfFlags;
        dst->ride_subtype = RCTEntryIndexToOpenRCT2EntryIndex(src->RideSubtype);
        dst->seat_rotation = src->SeatRotation;
        dst->target_seat_rotation = src->TargetSeatRotation;
        if (src->Flags & RCT12_ENTITY_FLAGS_IS_CRASHED_VEHICLE_ENTITY)
        {
            dst->SetFlag(VehicleFlags::Crashed);
        }
        dst->BlockBrakeSpeed = kRCT2DefaultBlockBrakeSpeed;
    }

    static uint32_t AdjustScenarioToCurrentTicks(const S6Data& s6, uint32_t tick)
    {
        // Previously gScenarioTicks was used as a time point, now it's gCurrentTicks.
        // gCurrentTicks and gScenarioTicks are now exported as the same, older saves that have a different
        // scenario tick must account for the difference between the two.
        uint32_t ticksElapsed = s6.ScenarioTicks - tick;
        return s6.GameTicks1 - ticksElapsed;
    }

    template<> void S6Importer::ImportEntity<::Guest>(const RCT12EntityBase& baseSrc)
    {
        auto dst = CreateEntityAt<::Guest>(EntityId::FromUnderlying(baseSrc.EntityIndex));
        auto src = static_cast<const Peep*>(&baseSrc);
        ImportEntityPeep(dst, src);

        dst->OutsideOfPark = static_cast<bool>(src->OutsideOfPark);
        dst->GuestNumRides = src->NoOfRides;
        dst->Happiness = src->Happiness;
        dst->HappinessTarget = src->HappinessTarget;
        dst->Nausea = src->Nausea;
        dst->NauseaTarget = src->NauseaTarget;
        dst->Hunger = src->Hunger;
        dst->Thirst = src->Thirst;
        dst->Toilet = src->Toilet;
        dst->TimeToConsume = src->TimeToConsume;
        dst->Intensity = static_cast<IntensityRange>(src->Intensity);
        dst->NauseaTolerance = static_cast<PeepNauseaTolerance>(src->NauseaTolerance);
        dst->PaidOnDrink = src->PaidOnDrink;

        OpenRCT2::RideUse::GetHistory().Set(dst->Id, RCT12GetRidesBeenOn(src));
        OpenRCT2::RideUse::GetTypeHistory().Set(dst->Id, RCT12GetRideTypesBeenOn(src));

        dst->SetItemFlags(src->GetItemFlags());
        dst->Photo1RideRef = RCT12RideIdToOpenRCT2RideId(src->Photo1RideRef);
        dst->Photo2RideRef = RCT12RideIdToOpenRCT2RideId(src->Photo2RideRef);
        dst->Photo3RideRef = RCT12RideIdToOpenRCT2RideId(src->Photo3RideRef);
        dst->Photo4RideRef = RCT12RideIdToOpenRCT2RideId(src->Photo4RideRef);
        dst->GuestNextInQueue = EntityId::FromUnderlying(src->NextInQueue);
        dst->TimeInQueue = src->TimeInQueue;
        dst->CashInPocket = src->CashInPocket;
        dst->CashSpent = src->CashSpent;
        dst->ParkEntryTime = AdjustScenarioToCurrentTicks(_s6, src->ParkEntryTime);
        dst->RejoinQueueTimeout = src->RejoinQueueTimeout;
        dst->PreviousRide = RCT12RideIdToOpenRCT2RideId(src->PreviousRide);
        dst->PreviousRideTimeOut = src->PreviousRideTimeOut;
        for (size_t i = 0; i < std::size(src->Thoughts); i++)
        {
            auto srcThought = &src->Thoughts[i];
            auto dstThought = &dst->Thoughts[i];
            dstThought->type = static_cast<PeepThoughtType>(srcThought->Type);
            if (srcThought->Item == RCT12PeepThoughtItemNone)
                dstThought->item = PeepThoughtItemNone;
            else
                dstThought->item = srcThought->Item;
            dstThought->freshness = srcThought->Freshness;
            dstThought->fresh_timeout = srcThought->FreshTimeout;
        }
        dst->GuestHeadingToRideId = RCT12RideIdToOpenRCT2RideId(src->GuestHeadingToRideId);
        dst->GuestIsLostCountdown = src->PeepIsLostCountdown;
        dst->LitterCount = src->LitterCount;
        dst->GuestTimeOnRide = src->TimeOnRide;
        dst->DisgustingCount = src->DisgustingCount;
        dst->PaidToEnter = src->PaidToEnter;
        dst->PaidOnRides = src->PaidOnRides;
        dst->PaidOnFood = src->PaidOnFood;
        dst->PaidOnSouvenirs = src->PaidOnSouvenirs;
        dst->AmountOfFood = src->NoOfFood;
        dst->AmountOfDrinks = src->NoOfDrinks;
        dst->AmountOfSouvenirs = src->NoOfSouvenirs;
        dst->VandalismSeen = src->VandalismSeen;
        dst->VoucherType = src->VoucherType;
        dst->VoucherRideId = RCT12RideIdToOpenRCT2RideId(src->VoucherArguments);
        dst->SurroundingsThoughtTimeout = src->SurroundingsThoughtTimeout;
        dst->Angriness = src->Angriness;
        dst->TimeLost = src->TimeLost;
        dst->DaysInQueue = src->DaysInQueue;
        dst->BalloonColour = src->BalloonColour;
        dst->UmbrellaColour = src->UmbrellaColour;
        dst->HatColour = src->HatColour;
        dst->FavouriteRide = RCT12RideIdToOpenRCT2RideId(src->FavouriteRide);
        dst->FavouriteRideRating = src->FavouriteRideRating;
    }

    template<> void S6Importer::ImportEntity<::Staff>(const RCT12EntityBase& baseSrc)
    {
        auto dst = CreateEntityAt<::Staff>(EntityId::FromUnderlying(baseSrc.EntityIndex));
        auto src = static_cast<const Peep*>(&baseSrc);
        ImportEntityPeep(dst, src);

        dst->AssignedStaffType = StaffType(src->StaffType);
        dst->MechanicTimeSinceCall = src->MechanicTimeSinceCall;

        dst->HireDate = src->ParkEntryTime;
        dst->StaffOrders = src->StaffOrders;
        dst->StaffMowingTimeout = src->StaffMowingTimeout;
        dst->StaffLawnsMown = src->PaidToEnter;
        dst->StaffGardensWatered = src->PaidOnRides;
        dst->StaffLitterSwept = src->PaidOnFood;
        dst->StaffBinsEmptied = src->PaidOnSouvenirs;

        ImportStaffPatrolArea(dst, src->StaffId);
    }

    template<> void S6Importer::ImportEntity<::SteamParticle>(const RCT12EntityBase& baseSrc)
    {
        auto dst = CreateEntityAt<::SteamParticle>(EntityId::FromUnderlying(baseSrc.EntityIndex));
        auto src = static_cast<const RCT12EntitySteamParticle*>(&baseSrc);
        ImportEntityCommonProperties(dst, src);
        dst->time_to_move = src->TimeToMove;
        dst->frame = src->Frame;
    }

    template<> void S6Importer::ImportEntity<::MoneyEffect>(const RCT12EntityBase& baseSrc)
    {
        auto dst = CreateEntityAt<::MoneyEffect>(EntityId::FromUnderlying(baseSrc.EntityIndex));
        auto src = static_cast<const RCT12EntityMoneyEffect*>(&baseSrc);
        ImportEntityCommonProperties(dst, src);
        dst->MoveDelay = src->MoveDelay;
        dst->NumMovements = src->NumMovements;
        dst->GuestPurchase = src->Vertical;
        dst->Value = src->Value;
        dst->OffsetX = src->OffsetX;
        dst->Wiggle = src->Wiggle;
    }

    template<> void S6Importer::ImportEntity<::VehicleCrashParticle>(const RCT12EntityBase& baseSrc)
    {
        auto dst = CreateEntityAt<::VehicleCrashParticle>(EntityId::FromUnderlying(baseSrc.EntityIndex));
        auto src = static_cast<const RCT12EntityCrashedVehicleParticle*>(&baseSrc);
        ImportEntityCommonProperties(dst, src);
        dst->frame = src->Frame;
        dst->time_to_live = src->TimeToLive;
        dst->frame = src->Frame;
        dst->colour[0] = src->Colour[0];
        dst->colour[1] = src->Colour[1];
        dst->crashed_sprite_base = src->CrashedEntityBase;
        dst->velocity_x = src->VelocityX;
        dst->velocity_y = src->VelocityY;
        dst->velocity_z = src->VelocityZ;
        dst->acceleration_x = src->AccelerationX;
        dst->acceleration_y = src->AccelerationY;
        dst->acceleration_z = src->AccelerationZ;
    }

    template<> void S6Importer::ImportEntity<::ExplosionCloud>(const RCT12EntityBase& baseSrc)
    {
        auto dst = CreateEntityAt<::ExplosionCloud>(EntityId::FromUnderlying(baseSrc.EntityIndex));
        auto src = static_cast<const RCT12EntityParticle*>(&baseSrc);
        ImportEntityCommonProperties(dst, src);
        dst->frame = src->Frame;
    }

    template<> void S6Importer::ImportEntity<::ExplosionFlare>(const RCT12EntityBase& baseSrc)
    {
        auto dst = CreateEntityAt<::ExplosionFlare>(EntityId::FromUnderlying(baseSrc.EntityIndex));
        auto src = static_cast<const RCT12EntityParticle*>(&baseSrc);
        ImportEntityCommonProperties(dst, src);
        dst->frame = src->Frame;
    }

    template<> void S6Importer::ImportEntity<::CrashSplashParticle>(const RCT12EntityBase& baseSrc)
    {
        auto dst = CreateEntityAt<::CrashSplashParticle>(EntityId::FromUnderlying(baseSrc.EntityIndex));
        auto src = static_cast<const RCT12EntityParticle*>(&baseSrc);
        ImportEntityCommonProperties(dst, src);
        dst->frame = src->Frame;
    }

    template<> void S6Importer::ImportEntity<::JumpingFountain>(const RCT12EntityBase& baseSrc)
    {
        auto dst = CreateEntityAt<::JumpingFountain>(EntityId::FromUnderlying(baseSrc.EntityIndex));
        auto src = static_cast<const RCT12EntityJumpingFountain*>(&baseSrc);
        ImportEntityCommonProperties(dst, src);
        dst->NumTicksAlive = src->NumTicksAlive;
        dst->frame = src->Frame;
        dst->FountainFlags = src->FountainFlags;
        dst->TargetX = src->TargetX;
        dst->TargetY = src->TargetY;
        dst->Iteration = src->Iteration;
        dst->FountainType = RCT12MiscEntityType(src->Type) == RCT12MiscEntityType::JumpingFountainSnow
            ? ::JumpingFountainType::Snow
            : ::JumpingFountainType::Water;
    }

    template<> void S6Importer::ImportEntity<::Balloon>(const RCT12EntityBase& baseSrc)
    {
        auto dst = CreateEntityAt<::Balloon>(EntityId::FromUnderlying(baseSrc.EntityIndex));
        auto src = static_cast<const RCT12EntityBalloon*>(&baseSrc);
        ImportEntityCommonProperties(dst, src);
        dst->popped = src->Popped;
        dst->time_to_move = src->TimeToMove;
        dst->frame = src->Frame;
        dst->colour = src->Colour;
    }

    template<> void S6Importer::ImportEntity<::Duck>(const RCT12EntityBase& baseSrc)
    {
        auto dst = CreateEntityAt<::Duck>(EntityId::FromUnderlying(baseSrc.EntityIndex));
        auto src = static_cast<const RCT12EntityDuck*>(&baseSrc);
        ImportEntityCommonProperties(dst, src);
        dst->frame = src->Frame;
        dst->target_x = src->TargetX;
        dst->target_y = src->TargetY;
        dst->state = static_cast<::Duck::DuckState>(src->State);
    }

    template<> void S6Importer::ImportEntity<::Litter>(const RCT12EntityBase& baseSrc)
    {
        auto dst = CreateEntityAt<::Litter>(EntityId::FromUnderlying(baseSrc.EntityIndex));
        auto src = static_cast<const RCT12EntityLitter*>(&baseSrc);
        ImportEntityCommonProperties(dst, src);
        dst->SubType = ::Litter::Type(src->Type);
        dst->creationTick = AdjustScenarioToCurrentTicks(_s6, src->CreationTick);
    }

    void S6Importer::ImportEntity(const RCT12EntityBase& src)
    {
        switch (GetEntityTypeFromRCT2Sprite(&src))
        {
            case EntityType::Vehicle:
                ImportEntity<::Vehicle>(src);
                break;
            case EntityType::Guest:
                ImportEntity<::Guest>(src);
                break;
            case EntityType::Staff:
                ImportEntity<::Staff>(src);
                break;
            case EntityType::SteamParticle:
                ImportEntity<::SteamParticle>(src);
                break;
            case EntityType::MoneyEffect:
                ImportEntity<::MoneyEffect>(src);
                break;
            case EntityType::CrashedVehicleParticle:
                ImportEntity<::VehicleCrashParticle>(src);
                break;
            case EntityType::ExplosionCloud:
                ImportEntity<::ExplosionCloud>(src);
                break;
            case EntityType::ExplosionFlare:
                ImportEntity<::ExplosionFlare>(src);
                break;
            case EntityType::CrashSplash:
                ImportEntity<::CrashSplashParticle>(src);
                break;
            case EntityType::JumpingFountain:
                ImportEntity<::JumpingFountain>(src);
                break;
            case EntityType::Balloon:
                ImportEntity<::Balloon>(src);
                break;
            case EntityType::Duck:
                ImportEntity<::Duck>(src);
                break;
            case EntityType::Litter:
                ImportEntity<::Litter>(src);
                break;
            default:
                // Null elements do not need imported
                break;
        }
    }
} // namespace RCT2

std::unique_ptr<IParkImporter> ParkImporter::CreateS6(IObjectRepository& objectRepository)
{
    return std::make_unique<RCT2::S6Importer>(objectRepository);
}<|MERGE_RESOLUTION|>--- conflicted
+++ resolved
@@ -410,12 +410,7 @@
             // rct1_water_colour
             // Pad01358842
             ImportResearchList(gameState);
-<<<<<<< HEAD
-            gBankLoanInterestRate = _s6.CurrentInterestRate;
-=======
-            gameState.MapBaseZ = _s6.MapBaseZ;
             gameState.BankLoanInterestRate = _s6.CurrentInterestRate;
->>>>>>> 1042c428
             // Pad0135934B
             // Preserve compatibility with vanilla RCT2's save format.
             gameState.ParkEntrances.clear();
