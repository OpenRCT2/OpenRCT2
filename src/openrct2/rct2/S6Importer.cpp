--- conflicted
+++ resolved
@@ -686,13 +686,11 @@
                 String::Equals(_s6.ScenarioFilename, "Infernal Views.SC6", true)
                 || String::Equals(_s6.ScenarioFilename, "infernal views.sea", true))
             {
-<<<<<<< HEAD
                 FixWaterHeight({ { 45, 62 } }, 96);
             }
             else if (
                 String::Equals(_s6.ScenarioFilename, "Botany Breakers.SC6", true)
                 || String::Equals(_s6.ScenarioFilename, "botany breakers.sea", true))
-
             {
                 RemoveTileElementsAt({
                     { 39, 51 },
@@ -728,17 +726,11 @@
                       { 45, 56 }, { 45, 57 }, { 45, 58 }, { 46, 51 }, { 46, 52 }, { 46, 53 }, { 46, 54 }, { 46, 55 },
                       { 46, 56 }, { 46, 57 }, { 46, 58 }, { 47, 54 }, { 47, 55 }, { 47, 56 }, { 47, 57 } },
                     1);
-=======
-                auto surfaceElement = MapGetSurfaceElementAt(TileCoordsXY{ 45, 62 });
-
-                surfaceElement->SetWaterHeight(96);
->>>>>>> 530dfac7
             }
             else if (
                 String::Equals(_s6.ScenarioFilename, "Six Flags Holland.SC6", true)
                 || String::Equals(_s6.ScenarioFilename, "six flags holland.sea", true))
             {
-<<<<<<< HEAD
                 FixWaterHeight({ { 126, 73 } }, 96);
             }
             else if (
@@ -768,11 +760,6 @@
                         { 35, 91 }, { 34, 91 }, { 33, 91 },
                     },
                     112);
-=======
-                auto surfaceElement = MapGetSurfaceElementAt(TileCoordsXY{ 126, 73 });
-
-                surfaceElement->SetWaterHeight(96);
->>>>>>> 530dfac7
             }
         }
 
