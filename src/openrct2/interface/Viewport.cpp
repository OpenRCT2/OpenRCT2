/*****************************************************************************
 * Copyright (c) 2014-2019 OpenRCT2 developers
 *
 * For a complete list of all authors, please refer to contributors.md
 * Interested in contributing? Visit https://github.com/OpenRCT2/OpenRCT2
 *
 * OpenRCT2 is licensed under the GNU General Public License version 3.
 *****************************************************************************/

#include "Viewport.h"

#include "../Context.h"
#include "../Game.h"
#include "../Input.h"
#include "../OpenRCT2.h"
#include "../config/Config.h"
#include "../core/Guard.hpp"
#include "../core/JobPool.hpp"
#include "../drawing/Drawing.h"
#include "../paint/Paint.h"
#include "../peep/Staff.h"
#include "../ride/Ride.h"
#include "../ride/TrackDesign.h"
#include "../ui/UiContext.h"
#include "../ui/WindowManager.h"
#include "../world/Climate.h"
#include "../world/Map.h"
#include "../world/Sprite.h"
#include "Colour.h"
#include "Window.h"
#include "Window_internal.h"

#include <algorithm>
#include <cstring>

using namespace OpenRCT2;

//#define DEBUG_SHOW_DIRTY_BOX
uint8_t gShowGridLinesRefCount;
uint8_t gShowLandRightsRefCount;
uint8_t gShowConstuctionRightsRefCount;

rct_viewport g_viewport_list[MAX_VIEWPORT_COUNT];
rct_viewport* g_music_tracking_viewport;

static TileElement* _interaction_element = nullptr;
static std::unique_ptr<JobPool> _paintJobs;

int16_t gSavedViewX;
int16_t gSavedViewY;
uint8_t gSavedViewZoom;
uint8_t gSavedViewRotation;

paint_entry* gNextFreePaintStruct;
uint8_t gCurrentRotation;

static uint32_t _currentImageType;

static rct_drawpixelinfo _viewportDpi1;
static rct_drawpixelinfo _viewportDpi2;
static uint8_t _interactionSpriteType;
static int16_t _interactionMapX;
static int16_t _interactionMapY;
static uint16_t _interactionFlags;

static void viewport_paint_weather_gloom(rct_drawpixelinfo* dpi);

/**
 * This is not a viewport function. It is used to setup many variables for
 * multiple things.
 *  rct2: 0x006E6EAC
 */
void viewport_init_all()
{
    if (!gOpenRCT2NoGraphics)
    {
        colours_init_maps();
    }

    window_init_all();

    // Setting up viewports
    for (int32_t i = 0; i < MAX_VIEWPORT_COUNT; i++)
    {
        g_viewport_list[i].width = 0;
    }

    // ?
    input_reset_flags();
    input_set_state(INPUT_STATE_RESET);
    gPressedWidget.window_classification = 255;
    gPickupPeepImage = UINT32_MAX;
    reset_tooltip_not_shown();
    gMapSelectFlags = 0;
    gStaffDrawPatrolAreas = 0xFFFF;
    textinput_cancel();
}

// TODO: Return ScreenCoords, takein CoordsXYZ
/**
 * Converts between 3d point of a sprite to 2d coordinates for centring on that
 * sprite
 *  rct2: 0x006EB0C1
 * x : ax
 * y : bx
 * z : cx
 * out_x : ax
 * out_y : bx
 */
void centre_2d_coordinates(int32_t x, int32_t y, int32_t z, int32_t* out_x, int32_t* out_y, rct_viewport* viewport)
{
    int32_t start_x = x;

    CoordsXYZ coord_3d = { x, y, z };

    auto coord_2d = translate_3d_to_2d_with_z(get_current_rotation(), coord_3d);

    // If the start location was invalid
    // propagate the invalid location to the output.
    // This fixes a bug that caused the game to enter an infinite loop.
    if (start_x == LOCATION_NULL)
    {
        *out_x = LOCATION_NULL;
        *out_y = 0;
        return;
    }

    *out_x = coord_2d.x - viewport->view_width / 2;
    *out_y = coord_2d.y - viewport->view_height / 2;
}

/**
 * Viewport will look at sprite or at coordinates as specified in flags 0b_1X
 * for sprite 0b_0X for coordinates
 *
 *  rct2: 0x006EB009
 *  x:      ax
 *  y:      eax (top 16)
 *  width:  bx
 *  height: ebx (top 16)
 *  zoom:   cl (8 bits)
 *  centre_x: edx lower 16 bits
 *  centre_y: edx upper 16 bits
 *  centre_z: ecx upper 16 bits
 *  sprite: edx lower 16 bits
 *  flags:  edx top most 2 bits 0b_X1 for zoom clear see below for 2nd bit.
 *  w:      esi
 */
void viewport_create(
    rct_window* w, int32_t x, int32_t y, int32_t width, int32_t height, int32_t zoom, int32_t centre_x, int32_t centre_y,
    int32_t centre_z, char flags, uint16_t sprite)
{
    rct_viewport* viewport = nullptr;
    for (int32_t i = 0; i < MAX_VIEWPORT_COUNT; i++)
    {
        if (g_viewport_list[i].width == 0)
        {
            viewport = &g_viewport_list[i];
            break;
        }
    }
    if (viewport == nullptr)
    {
        log_error("No more viewport slots left to allocate.");
        return;
    }

    viewport->x = x;
    viewport->y = y;
    viewport->width = width;
    viewport->height = height;

    if (!(flags & VIEWPORT_FOCUS_TYPE_COORDINATE))
    {
        zoom = 0;
    }

    viewport->view_width = width << zoom;
    viewport->view_height = height << zoom;
    viewport->zoom = zoom;
    viewport->flags = 0;

    if (gConfigGeneral.always_show_gridlines)
        viewport->flags |= VIEWPORT_FLAG_GRIDLINES;
    w->viewport = viewport;

    if (flags & VIEWPORT_FOCUS_TYPE_SPRITE)
    {
        w->viewport_target_sprite = sprite;
        rct_sprite* centre_sprite = get_sprite(sprite);
        centre_x = centre_sprite->generic.x;
        centre_y = centre_sprite->generic.y;
        centre_z = centre_sprite->generic.z;
    }
    else
    {
        w->viewport_target_sprite = SPRITE_INDEX_NULL;
    }

    int32_t view_x, view_y;
    centre_2d_coordinates(centre_x, centre_y, centre_z, &view_x, &view_y, viewport);

    w->saved_view_x = view_x;
    w->saved_view_y = view_y;
    viewport->view_x = view_x;
    viewport->view_y = view_y;
}

/**
 *
 *  rct2: 0x00689174
 * edx is assumed to be (and always is) the current rotation, so it is not
 * needed as parameter.
 */
void viewport_adjust_for_map_height(int16_t* x, int16_t* y, int16_t* z)
{
    int16_t start_x = *x;
    int16_t start_y = *y;
    int16_t height = 0;

    uint32_t rotation = get_current_rotation();
    LocationXY16 pos;
    for (int32_t i = 0; i < 6; i++)
    {
        pos = viewport_coord_to_map_coord(start_x, start_y, height);
        height = tile_element_height({ (0xFFFF) & pos.x, (0xFFFF) & pos.y });

        // HACK: This is to prevent the x and y values being set to values outside
        // of the map. This can happen when the height is larger than the map size.
        int16_t max = gMapSizeMinus2;
        if (pos.x > max && pos.y > max)
        {
            int32_t x_corr[] = { -1, 1, 1, -1 };
            int32_t y_corr[] = { -1, -1, 1, 1 };
            pos.x += x_corr[rotation] * height;
            pos.y += y_corr[rotation] * height;
        }
    }

    *x = pos.x;
    *y = pos.y;
    *z = height;
}

/*
 *  rct2: 0x006E7FF3
 */
static void viewport_redraw_after_shift(
    rct_drawpixelinfo* dpi, rct_window* window, rct_viewport* viewport, int32_t x, int32_t y)
{
    // sub-divide by intersecting windows
    if (window != nullptr)
    {
        // skip current window and non-intersecting windows
        if (viewport == window->viewport || viewport->x + viewport->width <= window->x
            || viewport->x >= window->x + window->width || viewport->y + viewport->height <= window->y
            || viewport->y >= window->y + window->height)
        {
            auto itWindowPos = window_get_iterator(window);
            auto itNextWindow = itWindowPos != g_window_list.end() ? std::next(itWindowPos) : g_window_list.end();
            viewport_redraw_after_shift(
                dpi, itNextWindow == g_window_list.end() ? nullptr : itNextWindow->get(), viewport, x, y);
            return;
        }

        // save viewport
        rct_viewport view_copy;
        std::memcpy(&view_copy, viewport, sizeof(rct_viewport));

        if (viewport->x < window->x)
        {
            viewport->width = window->x - viewport->x;
            viewport->view_width = viewport->width << viewport->zoom;
            viewport_redraw_after_shift(dpi, window, viewport, x, y);

            viewport->x += viewport->width;
            viewport->view_x += viewport->width << viewport->zoom;
            viewport->width = view_copy.width - viewport->width;
            viewport->view_width = viewport->width << viewport->zoom;
            viewport_redraw_after_shift(dpi, window, viewport, x, y);
        }
        else if (viewport->x + viewport->width > window->x + window->width)
        {
            viewport->width = window->x + window->width - viewport->x;
            viewport->view_width = viewport->width << viewport->zoom;
            viewport_redraw_after_shift(dpi, window, viewport, x, y);

            viewport->x += viewport->width;
            viewport->view_x += viewport->width << viewport->zoom;
            viewport->width = view_copy.width - viewport->width;
            viewport->view_width = viewport->width << viewport->zoom;
            viewport_redraw_after_shift(dpi, window, viewport, x, y);
        }
        else if (viewport->y < window->y)
        {
            viewport->height = window->y - viewport->y;
            viewport->view_width = viewport->width << viewport->zoom;
            viewport_redraw_after_shift(dpi, window, viewport, x, y);

            viewport->y += viewport->height;
            viewport->view_y += viewport->height << viewport->zoom;
            viewport->height = view_copy.height - viewport->height;
            viewport->view_width = viewport->width << viewport->zoom;
            viewport_redraw_after_shift(dpi, window, viewport, x, y);
        }
        else if (viewport->y + viewport->height > window->y + window->height)
        {
            viewport->height = window->y + window->height - viewport->y;
            viewport->view_width = viewport->width << viewport->zoom;
            viewport_redraw_after_shift(dpi, window, viewport, x, y);

            viewport->y += viewport->height;
            viewport->view_y += viewport->height << viewport->zoom;
            viewport->height = view_copy.height - viewport->height;
            viewport->view_width = viewport->width << viewport->zoom;
            viewport_redraw_after_shift(dpi, window, viewport, x, y);
        }

        // restore viewport
        std::memcpy(viewport, &view_copy, sizeof(rct_viewport));
    }
    else
    {
        int16_t left = viewport->x;
        int16_t right = viewport->x + viewport->width;
        int16_t top = viewport->y;
        int16_t bottom = viewport->y + viewport->height;

        // if moved more than the viewport size
        if (abs(x) < viewport->width && abs(y) < viewport->height)
        {
            // update whole block ?
            drawing_engine_copy_rect(viewport->x, viewport->y, viewport->width, viewport->height, x, y);

            if (x > 0)
            {
                // draw left
                int16_t _right = viewport->x + x;
                window_draw_all(dpi, left, top, _right, bottom);
                left += x;
            }
            else if (x < 0)
            {
                // draw right
                int16_t _left = viewport->x + viewport->width + x;
                window_draw_all(dpi, _left, top, right, bottom);
                right += x;
            }

            if (y > 0)
            {
                // draw top
                bottom = viewport->y + y;
                window_draw_all(dpi, left, top, right, bottom);
            }
            else if (y < 0)
            {
                // draw bottom
                top = viewport->y + viewport->height + y;
                window_draw_all(dpi, left, top, right, bottom);
            }
        }
        else
        {
            // redraw whole viewport
            window_draw_all(dpi, left, top, right, bottom);
        }
    }
}

static void viewport_shift_pixels(
    rct_drawpixelinfo* dpi, rct_window* window, rct_viewport* viewport, int16_t x_diff, int16_t y_diff)
{
    auto it = window_get_iterator(window);
    for (; it != g_window_list.end(); it++)
    {
        auto w = it->get();
        if (!(w->flags & WF_TRANSPARENT))
            continue;
        if (w->viewport == viewport)
            continue;

        if (viewport->x + viewport->width <= w->x)
            continue;
        if (w->x + w->width <= viewport->x)
            continue;

        if (viewport->y + viewport->height <= w->y)
            continue;
        if (w->y + w->height <= viewport->y)
            continue;

        auto left = w->x;
        auto right = w->x + w->width;
        auto top = w->y;
        auto bottom = w->y + w->height;

        if (left < viewport->x)
            left = viewport->x;
        if (right > viewport->x + viewport->width)
            right = viewport->x + viewport->width;

        if (top < viewport->y)
            top = viewport->y;
        if (bottom > viewport->y + viewport->height)
            bottom = viewport->y + viewport->height;

        if (left >= right)
            continue;
        if (top >= bottom)
            continue;

        window_draw_all(dpi, left, top, right, bottom);
    }

    viewport_redraw_after_shift(dpi, window, viewport, x_diff, y_diff);
}

static void viewport_move(int16_t x, int16_t y, rct_window* w, rct_viewport* viewport)
{
    uint8_t zoom = (1 << viewport->zoom);

    // Note: do not do the subtraction and then divide!
    // Note: Due to arithmetic shift != /zoom a shift will have to be used
    // hopefully when 0x006E7FF3 is finished this can be converted to /zoom.
    int16_t x_diff = (viewport->view_x >> viewport->zoom) - (x >> viewport->zoom);
    int16_t y_diff = (viewport->view_y >> viewport->zoom) - (y >> viewport->zoom);

    viewport->view_x = x;
    viewport->view_y = y;

    // If no change in viewing area
    if ((!x_diff) && (!y_diff))
        return;

    if (w->flags & WF_7)
    {
        int32_t left = std::max<int32_t>(viewport->x, 0);
        int32_t top = std::max<int32_t>(viewport->y, 0);
        int32_t right = std::min<int32_t>(viewport->x + viewport->width, context_get_width());
        int32_t bottom = std::min<int32_t>(viewport->y + viewport->height, context_get_height());

        if (left >= right)
            return;
        if (top >= bottom)
            return;

        if (drawing_engine_has_dirty_optimisations())
        {
            rct_drawpixelinfo* dpi = drawing_engine_get_dpi();
            window_draw_all(dpi, left, top, right, bottom);
            return;
        }
    }

    rct_viewport view_copy;
    std::memcpy(&view_copy, viewport, sizeof(rct_viewport));

    if (viewport->x < 0)
    {
        viewport->width += viewport->x;
        viewport->view_width += viewport->x * zoom;
        viewport->view_x -= viewport->x * zoom;
        viewport->x = 0;
    }

    int32_t eax = viewport->x + viewport->width - context_get_width();
    if (eax > 0)
    {
        viewport->width -= eax;
        viewport->view_width -= eax * zoom;
    }

    if (viewport->width <= 0)
    {
        std::memcpy(viewport, &view_copy, sizeof(rct_viewport));
        return;
    }

    if (viewport->y < 0)
    {
        viewport->height += viewport->y;
        viewport->view_height += viewport->y * zoom;
        viewport->view_y -= viewport->y * zoom;
        viewport->y = 0;
    }

    eax = viewport->y + viewport->height - context_get_height();
    if (eax > 0)
    {
        viewport->height -= eax;
        viewport->view_height -= eax * zoom;
    }

    if (viewport->height <= 0)
    {
        std::memcpy(viewport, &view_copy, sizeof(rct_viewport));
        return;
    }

    if (drawing_engine_has_dirty_optimisations())
    {
        rct_drawpixelinfo* dpi = drawing_engine_get_dpi();
        viewport_shift_pixels(dpi, w, viewport, x_diff, y_diff);
    }

    std::memcpy(viewport, &view_copy, sizeof(rct_viewport));
}

// rct2: 0x006E7A15
static void viewport_set_underground_flag(int32_t underground, rct_window* window, rct_viewport* viewport)
{
    if (window->classification != WC_MAIN_WINDOW)
    {
        if (!underground)
        {
            int32_t bit = viewport->flags & VIEWPORT_FLAG_UNDERGROUND_INSIDE;
            viewport->flags &= ~VIEWPORT_FLAG_UNDERGROUND_INSIDE;
            if (!bit)
                return;
        }
        else
        {
            int32_t bit = viewport->flags & VIEWPORT_FLAG_UNDERGROUND_INSIDE;
            viewport->flags |= VIEWPORT_FLAG_UNDERGROUND_INSIDE;
            if (bit)
                return;
        }
        window->Invalidate();
    }
}

/**
 *
 *  rct2: 0x006E7A3A
 */
void viewport_update_position(rct_window* window)
{
    window_event_resize_call(window);

    rct_viewport* viewport = window->viewport;
    if (!viewport)
        return;

    if (window->viewport_smart_follow_sprite != SPRITE_INDEX_NULL)
    {
        viewport_update_smart_sprite_follow(window);
    }

    if (window->viewport_target_sprite != SPRITE_INDEX_NULL)
    {
        viewport_update_sprite_follow(window);
        return;
    }

    viewport_set_underground_flag(0, window, viewport);

    int16_t x = window->saved_view_x + viewport->view_width / 2;
    int16_t y = window->saved_view_y + viewport->view_height / 2;
    LocationXY16 mapCoord;

    mapCoord = viewport_coord_to_map_coord(x, y, 0);

    // Clamp to the map minimum value
    int32_t at_map_edge = 0;
    if (mapCoord.x < MAP_MINIMUM_X_Y)
    {
        mapCoord.x = MAP_MINIMUM_X_Y;
        at_map_edge = 1;
    }
    if (mapCoord.y < MAP_MINIMUM_X_Y)
    {
        mapCoord.y = MAP_MINIMUM_X_Y;
        at_map_edge = 1;
    }

    // Clamp to the map maximum value (scenario specific)
    if (mapCoord.x > gMapSizeMinus2)
    {
        mapCoord.x = gMapSizeMinus2;
        at_map_edge = 1;
    }
    if (mapCoord.y > gMapSizeMinus2)
    {
        mapCoord.y = gMapSizeMinus2;
        at_map_edge = 1;
    }

    if (at_map_edge)
    {
        int32_t _2d_x, _2d_y;
        centre_2d_coordinates(mapCoord.x, mapCoord.y, 0, &_2d_x, &_2d_y, viewport);

        window->saved_view_x = _2d_x;
        window->saved_view_y = _2d_y;
    }

    x = window->saved_view_x;
    y = window->saved_view_y;
    if (window->flags & WF_SCROLLING_TO_LOCATION)
    {
        // Moves the viewport if focusing in on an item
        uint8_t flags = 0;
        x -= viewport->view_x;
        if (x < 0)
        {
            x = -x;
            flags |= 1;
        }
        y -= viewport->view_y;
        if (y < 0)
        {
            y = -y;
            flags |= 2;
        }
        x = (x + 7) / 8;
        y = (y + 7) / 8;

        // If we are at the final zoom position
        if (!x && !y)
        {
            window->flags &= ~WF_SCROLLING_TO_LOCATION;
        }
        if (flags & 1)
        {
            x = -x;
        }
        if (flags & 2)
        {
            y = -y;
        }
        x += viewport->view_x;
        y += viewport->view_y;
    }

    viewport_move(x, y, window, viewport);
}

void viewport_update_sprite_follow(rct_window* window)
{
    if (window->viewport_target_sprite != SPRITE_INDEX_NULL && window->viewport)
    {
        rct_sprite* sprite = get_sprite(window->viewport_target_sprite);

        int32_t height = (tile_element_height({ sprite->generic.x, sprite->generic.y })) - 16;
        int32_t underground = sprite->generic.z < height;

        viewport_set_underground_flag(underground, window, window->viewport);

        int32_t centre_x, centre_y;
        centre_2d_coordinates(sprite->generic.x, sprite->generic.y, sprite->generic.z, &centre_x, &centre_y, window->viewport);

        window->saved_view_x = centre_x;
        window->saved_view_y = centre_y;
        viewport_move(centre_x, centre_y, window, window->viewport);
    }
}

void viewport_update_smart_sprite_follow(rct_window* window)
{
    rct_sprite* sprite = try_get_sprite(window->viewport_smart_follow_sprite);
    if (sprite == nullptr)
    {
        window->viewport_smart_follow_sprite = SPRITE_INDEX_NULL;
        window->viewport_target_sprite = SPRITE_INDEX_NULL;
    }
    else if (sprite->generic.sprite_identifier == SPRITE_IDENTIFIER_PEEP)
    {
        Peep* peep = GET_PEEP(window->viewport_smart_follow_sprite);

        if (peep->type == PEEP_TYPE_GUEST)
            viewport_update_smart_guest_follow(window, peep);
        else if (peep->type == PEEP_TYPE_STAFF)
            viewport_update_smart_staff_follow(window, peep);
    }
    else if (sprite->generic.sprite_identifier == SPRITE_IDENTIFIER_VEHICLE)
    {
        viewport_update_smart_vehicle_follow(window);
    }
    else if (
        sprite->generic.sprite_identifier == SPRITE_IDENTIFIER_MISC
        || sprite->generic.sprite_identifier == SPRITE_IDENTIFIER_LITTER)
    {
        window->viewport_focus_sprite.sprite_id = window->viewport_smart_follow_sprite;
        window->viewport_target_sprite = window->viewport_smart_follow_sprite;
    }
    else
    {
        window->viewport_smart_follow_sprite = SPRITE_INDEX_NULL;
        window->viewport_target_sprite = SPRITE_INDEX_NULL;
    }
}

viewport_focus viewport_update_smart_guest_follow(rct_window* window, Peep* peep)
{
    viewport_focus focus{};
    focus.type = VIEWPORT_FOCUS_TYPE_SPRITE;
    focus.sprite.sprite_id = peep->sprite_index;

    if (peep->state == PEEP_STATE_PICKED)
    {
        focus.sprite.sprite_id = SPRITE_INDEX_NULL;
        window->viewport_smart_follow_sprite = SPRITE_INDEX_NULL;
        window->viewport_target_sprite = SPRITE_INDEX_NULL;
        return focus;
    }
    else
    {
        bool overallFocus = true;
        if (peep->state == PEEP_STATE_ON_RIDE || peep->state == PEEP_STATE_ENTERING_RIDE
            || (peep->state == PEEP_STATE_LEAVING_RIDE && peep->x == LOCATION_NULL))
        {
            auto ride = get_ride(peep->current_ride);
            if (ride != nullptr && (ride->lifecycle_flags & RIDE_LIFECYCLE_ON_TRACK))
            {
                auto train = GET_VEHICLE(ride->vehicles[peep->current_train]);
                if (train != nullptr)
                {
                    auto car = train->GetCar(peep->current_car);
                    if (car != nullptr)
                    {
                        focus.sprite.sprite_id = car->sprite_index;
                        overallFocus = false;
                    }
                }
            }
        }
        if (peep->x == LOCATION_NULL && overallFocus)
        {
            auto ride = get_ride(peep->current_ride);
            if (ride != nullptr)
            {
                auto x = (int32_t)ride->overall_view.x * 32 + 16;
                auto y = (int32_t)ride->overall_view.y * 32 + 16;
                focus.type = VIEWPORT_FOCUS_TYPE_COORDINATE;
                focus.coordinate.x = x;
                focus.coordinate.y = y;
                focus.coordinate.z = tile_element_height({ x, y }) + 32;
                focus.sprite.type |= VIEWPORT_FOCUS_TYPE_COORDINATE;
            }
        }
        else
        {
            focus.sprite.type |= VIEWPORT_FOCUS_TYPE_SPRITE | VIEWPORT_FOCUS_TYPE_COORDINATE;
            focus.sprite.pad_486 &= 0xFFFF;
        }
        focus.coordinate.rotation = get_current_rotation();
    }

    window->viewport_focus_sprite = focus.sprite;
    window->viewport_target_sprite = window->viewport_focus_sprite.sprite_id;
    return focus;
}

void viewport_update_smart_staff_follow(rct_window* window, Peep* peep)
{
    sprite_focus focus = {};

    focus.sprite_id = window->viewport_smart_follow_sprite;

    if (peep->state == PEEP_STATE_PICKED)
    {
        // focus.sprite.sprite_id = SPRITE_INDEX_NULL;
        window->viewport_smart_follow_sprite = SPRITE_INDEX_NULL;
        window->viewport_target_sprite = SPRITE_INDEX_NULL;
        return;
    }
    else
    {
        focus.type |= VIEWPORT_FOCUS_TYPE_SPRITE | VIEWPORT_FOCUS_TYPE_COORDINATE;
    }

    window->viewport_focus_sprite = focus;
    window->viewport_target_sprite = window->viewport_focus_sprite.sprite_id;
}

void viewport_update_smart_vehicle_follow(rct_window* window)
{
    // Can be expanded in the future if needed
    sprite_focus focus = {};

    focus.sprite_id = window->viewport_smart_follow_sprite;

    window->viewport_focus_sprite = focus;
    window->viewport_target_sprite = window->viewport_focus_sprite.sprite_id;
}

/**
 *
 *  rct2: 0x00685C02
 *  ax: left
 *  bx: top
 *  dx: right
 *  esi: viewport
 *  edi: dpi
 *  ebp: bottom
 */
void viewport_render(
    rct_drawpixelinfo* dpi, const rct_viewport* viewport, int32_t left, int32_t top, int32_t right, int32_t bottom,
    std::vector<paint_session>* sessions)
{
    if (right <= viewport->x)
        return;
    if (bottom <= viewport->y)
        return;
    if (left >= viewport->x + viewport->width)
        return;
    if (top >= viewport->y + viewport->height)
        return;

#ifdef DEBUG_SHOW_DIRTY_BOX
    int32_t l = left, t = top, r = right, b = bottom;
#endif

    left = std::max<int32_t>(left - viewport->x, 0);
    right = std::min<int32_t>(right - viewport->x, viewport->width);
    top = std::max<int32_t>(top - viewport->y, 0);
    bottom = std::min<int32_t>(bottom - viewport->y, viewport->height);

    left <<= viewport->zoom;
    right <<= viewport->zoom;
    top <<= viewport->zoom;
    bottom <<= viewport->zoom;

    left += viewport->view_x;
    right += viewport->view_x;
    top += viewport->view_y;
    bottom += viewport->view_y;

    viewport_paint(viewport, dpi, left, top, right, bottom, sessions);

#ifdef DEBUG_SHOW_DIRTY_BOX
    if (viewport != g_viewport_list)
    {
        gfx_fill_rect_inset(dpi, l, t, r - 1, b - 1, 0x2, INSET_RECT_F_30);
        return;
    }
#endif
}

static void viewport_fill_column(paint_session* session)
{
    paint_session_generate(session);
    paint_session_arrange(session);
}

static void viewport_paint_column(paint_session* session)
{
    if (session->ViewFlags
            & (VIEWPORT_FLAG_HIDE_VERTICAL | VIEWPORT_FLAG_HIDE_BASE | VIEWPORT_FLAG_UNDERGROUND_INSIDE
               | VIEWPORT_FLAG_CLIP_VIEW)
        && (~session->ViewFlags & VIEWPORT_FLAG_TRANSPARENT_BACKGROUND))
    {
        uint8_t colour = COLOUR_AQUAMARINE;
        if (session->ViewFlags & VIEWPORT_FLAG_INVISIBLE_SPRITES)
        {
            colour = COLOUR_BLACK;
        }
        gfx_clear(&session->DPI, colour);
    }

    paint_draw_structs(session);

    if (gConfigGeneral.render_weather_gloom && !gTrackDesignSaveMode && !(session->ViewFlags & VIEWPORT_FLAG_INVISIBLE_SPRITES)
        && !(session->ViewFlags & VIEWPORT_FLAG_HIGHLIGHT_PATH_ISSUES))
    {
        viewport_paint_weather_gloom(&session->DPI);
    }

    if (session->PSStringHead != nullptr)
    {
        paint_draw_money_structs(&session->DPI, session->PSStringHead);
    }

    paint_session_free(session);
}

/**
 *
 *  rct2: 0x00685CBF
 *  eax: left
 *  ebx: top
 *  edx: right
 *  esi: viewport
 *  edi: dpi
 *  ebp: bottom
 */
void viewport_paint(
    const rct_viewport* viewport, rct_drawpixelinfo* dpi, int16_t left, int16_t top, int16_t right, int16_t bottom,
    std::vector<paint_session>* sessions)
{
    uint32_t viewFlags = viewport->flags;
    uint16_t width = right - left;
    uint16_t height = bottom - top;
    uint16_t bitmask = 0xFFFF & (0xFFFF << viewport->zoom);

    width &= bitmask;
    height &= bitmask;
    left &= bitmask;
    top &= bitmask;
    right = left + width;
    bottom = top + height;

    int16_t x = (int16_t)(left - (int16_t)(viewport->view_x & bitmask));
    x >>= viewport->zoom;
    x += viewport->x;

    int16_t y = (int16_t)(top - (int16_t)(viewport->view_y & bitmask));
    y >>= viewport->zoom;
    y += viewport->y;

    rct_drawpixelinfo dpi1 = *dpi;
    dpi1.bits = dpi->bits + (x - dpi->x) + ((y - dpi->y) * (dpi->width + dpi->pitch));
    dpi1.x = left;
    dpi1.y = top;
    dpi1.width = width;
    dpi1.height = height;
    dpi1.pitch = (dpi->width + dpi->pitch) - (width >> viewport->zoom);
    dpi1.zoom_level = viewport->zoom;

    // make sure, the compare operation is done in int16_t to avoid the loop becoming an infiniteloop.
    // this as well as the [x += 32] in the loop causes signed integer overflow -> undefined behaviour.
    int16_t rightBorder = dpi1.x + dpi1.width;

    std::vector<paint_session*> columns;

    bool useMultithreading = gConfigGeneral.multithreading;
    if (window_get_main() != nullptr && viewport != window_get_main()->viewport)
        useMultithreading = false;

    if (useMultithreading && _paintJobs == nullptr)
    {
        _paintJobs = std::make_unique<JobPool>();
    }
    else if (useMultithreading == false && _paintJobs != nullptr)
    {
        _paintJobs.reset();
    }

    // Splits the area into 32 pixel columns and renders them
    size_t index = 0;
    for (x = floor2(dpi1.x, 32); x < rightBorder; x += 32, index++)
    {
        paint_session* session = paint_session_alloc(&dpi1, viewFlags);
        columns.push_back(session);

        rct_drawpixelinfo& dpi2 = session->DPI;
        if (x >= dpi2.x)
        {
            int16_t leftPitch = x - dpi2.x;
            dpi2.width -= leftPitch;
            dpi2.bits += leftPitch >> dpi2.zoom_level;
            dpi2.pitch += leftPitch >> dpi2.zoom_level;
            dpi2.x = x;
        }

        int16_t paintRight = dpi2.x + dpi2.width;
        if (paintRight >= x + 32)
        {
            int16_t rightPitch = paintRight - x - 32;
            paintRight -= rightPitch;
            dpi2.pitch += rightPitch >> dpi2.zoom_level;
        }
        dpi2.width = paintRight - dpi2.x;

        if (useMultithreading)
        {
            _paintJobs->AddTask([session]() -> void { viewport_fill_column(session); });
        }
        else
        {
            viewport_fill_column(session);
        }
    }

    if (useMultithreading)
    {
        _paintJobs->Join();
    }

    for (auto&& column : columns)
    {
        viewport_paint_column(column);
    }
}

static void viewport_paint_weather_gloom(rct_drawpixelinfo* dpi)
{
    auto paletteId = climate_get_weather_gloom_palette_id(gClimateCurrent);
    if (paletteId != PALETTE_NULL)
    {
        gfx_filter_rect(dpi, dpi->x, dpi->y, dpi->width + dpi->x - 1, dpi->height + dpi->y - 1, paletteId);
    }
}

/**
 *
 *  rct2: 0x0068958D
 */
void screen_pos_to_map_pos(int16_t* x, int16_t* y, int32_t* direction)
{
    screen_get_map_xy(*x, *y, x, y, nullptr);
    if (*x == LOCATION_NULL)
        return;

    int32_t my_direction;
    int32_t dist_from_centre_x = abs(*x % 32);
    int32_t dist_from_centre_y = abs(*y % 32);
    if (dist_from_centre_x > 8 && dist_from_centre_x < 24 && dist_from_centre_y > 8 && dist_from_centre_y < 24)
    {
        my_direction = 4;
    }
    else
    {
        int16_t mod_x = *x & 0x1F;
        int16_t mod_y = *y & 0x1F;
        if (mod_x <= 16)
        {
            if (mod_y < 16)
            {
                my_direction = 2;
            }
            else
            {
                my_direction = 3;
            }
        }
        else
        {
            if (mod_y < 16)
            {
                my_direction = 1;
            }
            else
            {
                my_direction = 0;
            }
        }
    }

    *x = *x & ~0x1F;
    *y = *y & ~0x1F;
    if (direction != nullptr)
        *direction = my_direction;
}

LocationXY16 screen_coord_to_viewport_coord(rct_viewport* viewport, uint16_t x, uint16_t y)
{
    LocationXY16 ret;
    ret.x = ((x - viewport->x) << viewport->zoom) + viewport->view_x;
    ret.y = ((y - viewport->y) << viewport->zoom) + viewport->view_y;
    return ret;
}

LocationXY16 viewport_coord_to_map_coord(int32_t x, int32_t y, int32_t z)
{
    LocationXY16 ret = {};
    switch (get_current_rotation())
    {
        case 0:
            ret.x = -x / 2 + y + z;
            ret.y = x / 2 + y + z;
            break;
        case 1:
            ret.x = -x / 2 - y - z;
            ret.y = -x / 2 + y + z;
            break;
        case 2:
            ret.x = x / 2 - y - z;
            ret.y = -x / 2 - y - z;
            break;
        case 3:
            ret.x = x / 2 + y + z;
            ret.y = x / 2 - y - z;
            break;
    }
    return ret;
}

/**
 *
 *  rct2: 0x00664689
 */
void show_gridlines()
{
    if (gShowGridLinesRefCount == 0)
    {
        rct_window* mainWindow = window_get_main();
        if (mainWindow != nullptr)
        {
            if (!(mainWindow->viewport->flags & VIEWPORT_FLAG_GRIDLINES))
            {
                mainWindow->viewport->flags |= VIEWPORT_FLAG_GRIDLINES;
                mainWindow->Invalidate();
            }
        }
    }
    gShowGridLinesRefCount++;
}

/**
 *
 *  rct2: 0x006646B4
 */
void hide_gridlines()
{
    gShowGridLinesRefCount--;
    if (gShowGridLinesRefCount == 0)
    {
        rct_window* mainWindow = window_get_main();
        if (mainWindow != nullptr)
        {
            if (!gConfigGeneral.always_show_gridlines)
            {
                mainWindow->viewport->flags &= ~VIEWPORT_FLAG_GRIDLINES;
                mainWindow->Invalidate();
            }
        }
    }
}

/**
 *
 *  rct2: 0x00664E8E
 */
void show_land_rights()
{
    if (gShowLandRightsRefCount == 0)
    {
        rct_window* mainWindow = window_get_main();
        if (mainWindow != nullptr)
        {
            if (!(mainWindow->viewport->flags & VIEWPORT_FLAG_LAND_OWNERSHIP))
            {
                mainWindow->viewport->flags |= VIEWPORT_FLAG_LAND_OWNERSHIP;
                mainWindow->Invalidate();
            }
        }
    }
    gShowLandRightsRefCount++;
}

/**
 *
 *  rct2: 0x00664EB9
 */
void hide_land_rights()
{
    gShowLandRightsRefCount--;
    if (gShowLandRightsRefCount == 0)
    {
        rct_window* mainWindow = window_get_main();
        if (mainWindow != nullptr)
        {
            if (mainWindow->viewport->flags & VIEWPORT_FLAG_LAND_OWNERSHIP)
            {
                mainWindow->viewport->flags &= ~VIEWPORT_FLAG_LAND_OWNERSHIP;
                mainWindow->Invalidate();
            }
        }
    }
}

/**
 *
 *  rct2: 0x00664EDD
 */
void show_construction_rights()
{
    if (gShowConstuctionRightsRefCount == 0)
    {
        rct_window* mainWindow = window_get_main();
        if (mainWindow != nullptr)
        {
            if (!(mainWindow->viewport->flags & VIEWPORT_FLAG_CONSTRUCTION_RIGHTS))
            {
                mainWindow->viewport->flags |= VIEWPORT_FLAG_CONSTRUCTION_RIGHTS;
                mainWindow->Invalidate();
            }
        }
    }
    gShowConstuctionRightsRefCount++;
}

/**
 *
 *  rct2: 0x00664F08
 */
void hide_construction_rights()
{
    gShowConstuctionRightsRefCount--;
    if (gShowConstuctionRightsRefCount == 0)
    {
        rct_window* mainWindow = window_get_main();
        if (mainWindow != nullptr)
        {
            if (mainWindow->viewport->flags & VIEWPORT_FLAG_CONSTRUCTION_RIGHTS)
            {
                mainWindow->viewport->flags &= ~VIEWPORT_FLAG_CONSTRUCTION_RIGHTS;
                mainWindow->Invalidate();
            }
        }
    }
}

/**
 *
 *  rct2: 0x006CB70A
 */
void viewport_set_visibility(uint8_t mode)
{
    rct_window* window = window_get_main();

    if (window != nullptr)
    {
        rct_viewport* vp = window->viewport;
        uint32_t invalidate = 0;

        switch (mode)
        {
            case 0:
            { // Set all these flags to 0, and invalidate if any were active
                uint32_t mask = VIEWPORT_FLAG_UNDERGROUND_INSIDE | VIEWPORT_FLAG_SEETHROUGH_RIDES
                    | VIEWPORT_FLAG_SEETHROUGH_SCENERY | VIEWPORT_FLAG_SEETHROUGH_PATHS | VIEWPORT_FLAG_INVISIBLE_SUPPORTS
                    | VIEWPORT_FLAG_LAND_HEIGHTS | VIEWPORT_FLAG_TRACK_HEIGHTS | VIEWPORT_FLAG_PATH_HEIGHTS
                    | VIEWPORT_FLAG_INVISIBLE_PEEPS | VIEWPORT_FLAG_HIDE_BASE | VIEWPORT_FLAG_HIDE_VERTICAL;

                invalidate += vp->flags & mask;
                vp->flags &= ~mask;
                break;
            }
            case 1: // 6CB79D
            case 4: // 6CB7C4
                // Set underground on, invalidate if it was off
                invalidate += !(vp->flags & VIEWPORT_FLAG_UNDERGROUND_INSIDE);
                vp->flags |= VIEWPORT_FLAG_UNDERGROUND_INSIDE;
                break;
            case 2: // 6CB7EB
                // Set track heights on, invalidate if off
                invalidate += !(vp->flags & VIEWPORT_FLAG_TRACK_HEIGHTS);
                vp->flags |= VIEWPORT_FLAG_TRACK_HEIGHTS;
                break;
            case 3: // 6CB7B1
            case 5: // 6CB7D8
                // Set underground off, invalidate if it was on
                invalidate += vp->flags & VIEWPORT_FLAG_UNDERGROUND_INSIDE;
                vp->flags &= ~((uint16_t)VIEWPORT_FLAG_UNDERGROUND_INSIDE);
                break;
        }
        if (invalidate != 0)
            window->Invalidate();
    }
}

/**
 * Stores some info about the element pointed at, if requested for this particular type through the interaction mask.
 * Originally checked 0x0141F569 at start
 *  rct2: 0x00688697
 */
static void store_interaction_info(paint_struct* ps)
{
    if (ps->sprite_type == VIEWPORT_INTERACTION_ITEM_NONE
        || ps->sprite_type == 11 // 11 as a type seems to not exist, maybe part of the typo mentioned later on.
        || ps->sprite_type > VIEWPORT_INTERACTION_ITEM_BANNER)
        return;

    uint16_t mask;
    if (ps->sprite_type == VIEWPORT_INTERACTION_ITEM_BANNER)
        // I think CS made a typo here. Let's replicate the original behaviour.
        mask = 1 << (ps->sprite_type - 3);
    else
        mask = 1 << (ps->sprite_type - 1);

    if (!(_interactionFlags & mask))
    {
        _interactionSpriteType = ps->sprite_type;
        _interactionMapX = ps->map_x;
        _interactionMapY = ps->map_y;
        _interaction_element = ps->tileElement;
    }
}

/**
 * rct2: 0x00679236, 0x00679662, 0x00679B0D, 0x00679FF1
 */
static bool is_pixel_present_bmp(uint32_t imageType, const rct_g1_element* g1, const uint8_t* index, const uint8_t* palette)
{
    // Probably used to check for corruption
    if (!(g1->flags & G1_FLAG_BMP))
    {
        return false;
    }

    if (imageType & IMAGE_TYPE_REMAP)
    {
        return palette[*index] != 0;
    }

    if (imageType & IMAGE_TYPE_TRANSPARENT)
    {
        return false;
    }

    return (*index != 0);
}

/**
 * rct2: 0x0067933B, 0x00679788, 0x00679C4A, 0x0067A117
 */
static bool is_pixel_present_rle(const uint8_t* esi, int16_t x_start_point, int16_t y_start_point, int32_t round)
{
    uint16_t start_offset = esi[y_start_point * 2] | (esi[y_start_point * 2 + 1] << 8);
    const uint8_t* ebx = esi + start_offset;

    uint8_t last_data_line = 0;
    while (!last_data_line)
    {
        int32_t no_pixels = *ebx++;
        uint8_t gap_size = *ebx++;

        last_data_line = no_pixels & 0x80;

        no_pixels &= 0x7F;

        ebx += no_pixels;

        if (round > 1)
        {
            if (gap_size % 2)
            {
                gap_size++;
                no_pixels--;
                if (no_pixels == 0)
                {
                    continue;
                }
            }
        }

        if (round == 4)
        {
            if (gap_size % 4)
            {
                gap_size += 2;
                no_pixels -= 2;
                if (no_pixels <= 0)
                {
                    continue;
                }
            }
        }

        int32_t x_start = gap_size - x_start_point;
        if (x_start <= 0)
        {
            no_pixels += x_start;
            if (no_pixels <= 0)
            {
                continue;
            }

            x_start = 0;
        }
        else
        {
            // Do nothing?
        }

        x_start += no_pixels;
        x_start--;
        if (x_start > 0)
        {
            no_pixels -= x_start;
            if (no_pixels <= 0)
            {
                continue;
            }
        }

        if (round > 1)
        {
            // This matches the original implementation, but allows empty lines to cause false positives on zoom 0
            if (ceil2(no_pixels, round) == 0)
                continue;
        }

        return true;
    }

    return false;
}

/**
 * rct2: 0x00679074
 *
 * @param dpi (edi)
 * @param imageId (ebx)
 * @param x (cx)
 * @param y (dx)
 * @return value originally stored in 0x00141F569
 */
static bool is_sprite_interacted_with_palette_set(
    rct_drawpixelinfo* dpi, int32_t imageId, int16_t x, int16_t y, const uint8_t* palette)
{
    const rct_g1_element* g1 = gfx_get_g1_element(imageId & 0x7FFFF);
    if (g1 == nullptr)
    {
        return false;
    }

    if (dpi->zoom_level != 0)
    {
        if (g1->flags & G1_FLAG_NO_ZOOM_DRAW)
        {
            return false;
        }

        if (g1->flags & G1_FLAG_HAS_ZOOM_SPRITE)
        {
            // TODO: SAR in dpi done with `>> 1`, in coordinates with `/ 2`
            rct_drawpixelinfo zoomed_dpi = {
                /* .bits = */ dpi->bits,
                /* .x = */ (int16_t)(dpi->x >> 1),
                /* .y = */ (int16_t)(dpi->y >> 1),
                /* .height = */ dpi->height,
                /* .width = */ dpi->width,
                /* .pitch = */ dpi->pitch,
                /* .zoom_level = */ (uint16_t)(dpi->zoom_level - 1),
            };

            return is_sprite_interacted_with_palette_set(&zoomed_dpi, imageId - g1->zoomed_offset, x / 2, y / 2, palette);
        }
    }

    int32_t round = 1 << dpi->zoom_level;

    if (g1->flags & G1_FLAG_RLE_COMPRESSION)
    {
        y -= (round - 1);
    }

    y += g1->y_offset;
    int16_t yStartPoint = 0;
    int16_t height = g1->height;
    if (dpi->zoom_level != 0)
    {
        if (height % 2)
        {
            height--;
            yStartPoint++;
        }

        if (dpi->zoom_level == 2)
        {
            if (height % 4)
            {
                height -= 2;
                yStartPoint += 2;
            }
        }

        if (height == 0)
        {
            return false;
        }
    }

    y = floor2(y, round);
    int16_t yEndPoint = height;
    y -= dpi->y;
    if (y < 0)
    {
        yEndPoint += y;
        if (yEndPoint <= 0)
        {
            return false;
        }

        yStartPoint -= y;
        y = 0;
    }

    y += yEndPoint;
    y--;
    if (y > 0)
    {
        yEndPoint -= y;
        if (yEndPoint <= 0)
        {
            return false;
        }
    }

    int16_t xStartPoint = 0;
    int16_t xEndPoint = g1->width;

    x += g1->x_offset;
    x = floor2(x, round);
    x -= dpi->x;
    if (x < 0)
    {
        xEndPoint += x;
        if (xEndPoint <= 0)
        {
            return false;
        }

        xStartPoint -= x;
        x = 0;
    }

    x += xEndPoint;
    x--;
    if (x > 0)
    {
        xEndPoint -= x;
        if (xEndPoint <= 0)
        {
            return false;
        }
    }

    if (g1->flags & G1_FLAG_RLE_COMPRESSION)
    {
        return is_pixel_present_rle(g1->offset, xStartPoint, yStartPoint, round);
    }

    uint8_t* offset = g1->offset + (yStartPoint * g1->width) + xStartPoint;
    uint32_t imageType = _currentImageType;

    if (!(g1->flags & G1_FLAG_1))
    {
        return is_pixel_present_bmp(imageType, g1, offset, palette);
    }

    Guard::Assert(false, "Invalid image type encountered.");
    return false;
}

/**
 *
 *  rct2: 0x00679023
 */
static bool is_sprite_interacted_with(rct_drawpixelinfo* dpi, int32_t imageId, int32_t x, int32_t y)
{
    const uint8_t* palette = nullptr;
    imageId &= ~IMAGE_TYPE_TRANSPARENT;
    if (imageId & IMAGE_TYPE_REMAP)
    {
        _currentImageType = IMAGE_TYPE_REMAP;
        int32_t index = (imageId >> 19) & 0x7F;
        if (imageId & IMAGE_TYPE_REMAP_2_PLUS)
        {
            index &= 0x1F;
        }
        int32_t g1Index = palette_to_g1_offset[index];
        const rct_g1_element* g1 = gfx_get_g1_element(g1Index);
        if (g1 != nullptr)
        {
            palette = g1->offset;
        }
    }
    else
    {
        _currentImageType = 0;
    }
    return is_sprite_interacted_with_palette_set(dpi, imageId, x, y, palette);
}

/**
 *
 *  rct2: 0x0068862C
 */
static void set_interaction_info_from_paint_session(paint_session* session)
{
    paint_struct* ps = &session->PaintHead;
    rct_drawpixelinfo* dpi = &session->DPI;

    while ((ps = ps->next_quadrant_ps) != nullptr)
    {
        paint_struct* old_ps = ps;
        paint_struct* next_ps = ps;
        while (next_ps != nullptr)
        {
            ps = next_ps;
            if (is_sprite_interacted_with(dpi, ps->image_id, ps->x, ps->y))
            {
                store_interaction_info(ps);
            }
            next_ps = ps->children;
        }

        for (attached_paint_struct* attached_ps = ps->attached_ps; attached_ps != nullptr; attached_ps = attached_ps->next)
        {
            if (is_sprite_interacted_with(
                    dpi, attached_ps->image_id, (attached_ps->x + ps->x) & 0xFFFF, (attached_ps->y + ps->y) & 0xFFFF))
            {
                store_interaction_info(ps);
            }
        }

        ps = old_ps;
    }
}

/**
 *
 *  rct2: 0x00685ADC
 * screenX: eax
 * screenY: ebx
 * flags: edx
 * x: ax
 * y: cx
 * interactionType: bl
 * tileElement: edx
 * viewport: edi
 */
void get_map_coordinates_from_pos(
    int32_t screenX, int32_t screenY, int32_t flags, int16_t* x, int16_t* y, int32_t* interactionType,
    TileElement** tileElement, rct_viewport** viewport)
{
    rct_window* window = window_find_from_point(ScreenCoordsXY(screenX, screenY));
    get_map_coordinates_from_pos_window(window, screenX, screenY, flags, x, y, interactionType, tileElement, viewport);
}

void get_map_coordinates_from_pos_window(
    rct_window* window, int32_t screenX, int32_t screenY, int32_t flags, int16_t* x, int16_t* y, int32_t* interactionType,
    TileElement** tileElement, rct_viewport** viewport)
{
<<<<<<< HEAD
    ScreenCoordsXY screenCoords(screenX, screenY);
    CoordsXY mapCoords;

    get_map_coordinates_from_pos_window(window, screenCoords, flags, mapCoords, interactionType, tileElement, viewport);

    if (x != nullptr)
        *x = mapCoords.x;
    if (y != nullptr)
        *y = mapCoords.y;
}

void get_map_coordinates_from_pos_window(
    rct_window* window, ScreenCoordsXY screenCoords, int32_t flags, CoordsXY& mapCoords, int32_t* interactionType,
    TileElement** tileElement, rct_viewport** viewport)
{
    _unk9AC154 = flags & 0xFFFF;
=======
    _interactionFlags = flags & 0xFFFF;
>>>>>>> bb48a471
    _interactionSpriteType = 0;
    if (window != nullptr && window->viewport != nullptr)
    {
        rct_viewport* myviewport = window->viewport;
        screenCoords.x -= (int32_t)myviewport->x;
        screenCoords.y -= (int32_t)myviewport->y;
        if (screenCoords.x >= 0 && screenCoords.x < (int32_t)myviewport->width && screenCoords.y >= 0
            && screenCoords.y < (int32_t)myviewport->height)
        {
            screenCoords.x <<= myviewport->zoom;
            screenCoords.y <<= myviewport->zoom;
            screenCoords.x += (int32_t)myviewport->view_x;
            screenCoords.y += (int32_t)myviewport->view_y;
            _viewportDpi1.zoom_level = myviewport->zoom;
            screenCoords.x &= (0xFFFF << myviewport->zoom) & 0xFFFF;
            screenCoords.y &= (0xFFFF << myviewport->zoom) & 0xFFFF;
            _viewportDpi1.x = screenCoords.x;
            _viewportDpi1.y = screenCoords.y;
            rct_drawpixelinfo* dpi = &_viewportDpi2;
            dpi->y = _viewportDpi1.y;
            dpi->height = 1;
            dpi->zoom_level = _viewportDpi1.zoom_level;
            dpi->x = _viewportDpi1.x;
            dpi->width = 1;

            paint_session* session = paint_session_alloc(dpi, myviewport->flags);
            paint_session_generate(session);
            paint_session_arrange(session);
            set_interaction_info_from_paint_session(session);
            paint_session_free(session);
        }
        if (viewport != nullptr)
            *viewport = myviewport;
    }
    if (interactionType != nullptr)
        *interactionType = _interactionSpriteType;

    mapCoords.x = _interactionMapX;
    mapCoords.y = _interactionMapY;

    if (tileElement != nullptr)
        *tileElement = _interaction_element;
}

/**
 * Left, top, right and bottom represent 2D map coordinates at zoom 0.
 */
void viewport_invalidate(rct_viewport* viewport, int32_t left, int32_t top, int32_t right, int32_t bottom)
{
    // if unknown viewport visibility, use the containing window to discover the status
    if (viewport->visibility == VC_UNKNOWN)
    {
        auto windowManager = GetContext()->GetUiContext()->GetWindowManager();
        auto owner = windowManager->GetOwner(viewport);
        if (owner != nullptr && owner->classification != WC_MAIN_WINDOW)
        {
            // note, window_is_visible will update viewport->visibility, so this should have a low hit count
            if (!window_is_visible(owner))
            {
                return;
            }
        }
    }

    if (viewport->visibility == VC_COVERED)
        return;

    int32_t viewportLeft = viewport->view_x;
    int32_t viewportTop = viewport->view_y;
    int32_t viewportRight = viewport->view_x + viewport->view_width;
    int32_t viewportBottom = viewport->view_y + viewport->view_height;
    if (right > viewportLeft && bottom > viewportTop)
    {
        left = std::max(left, viewportLeft);
        top = std::max(top, viewportTop);
        right = std::min(right, viewportRight);
        bottom = std::min(bottom, viewportBottom);

        uint8_t zoom = 1 << viewport->zoom;
        left -= viewportLeft;
        top -= viewportTop;
        right -= viewportLeft;
        bottom -= viewportTop;
        left /= zoom;
        top /= zoom;
        right /= zoom;
        bottom /= zoom;
        left += viewport->x;
        top += viewport->y;
        right += viewport->x;
        bottom += viewport->y;
        gfx_set_dirty_blocks(left, top, right, bottom);
    }
}

static rct_viewport* viewport_find_from_point(int32_t screenX, int32_t screenY)
{
    rct_window* w = window_find_from_point(ScreenCoordsXY(screenX, screenY));
    if (w == nullptr)
        return nullptr;

    rct_viewport* viewport = w->viewport;
    if (viewport == nullptr)
        return nullptr;

    if (screenX < viewport->x || screenY < viewport->y)
        return nullptr;
    if (screenX >= viewport->x + viewport->width || screenY >= viewport->y + viewport->height)
        return nullptr;

    return viewport;
}

/**
 *
 *  rct2: 0x00688972
 * In:
 *      screen_x: eax
 *      screen_y: ebx
 * Out:
 *      x: ax
 *      y: bx
 *      tile_element: edx ?
 *      viewport: edi
 */
void screen_get_map_xy(int32_t screenX, int32_t screenY, int16_t* x, int16_t* y, rct_viewport** viewport)
{
    int16_t my_x, my_y;
    int32_t interactionType;
    rct_viewport* myViewport = nullptr;
    get_map_coordinates_from_pos(
        screenX, screenY, VIEWPORT_INTERACTION_MASK_TERRAIN, &my_x, &my_y, &interactionType, nullptr, &myViewport);
    if (interactionType == VIEWPORT_INTERACTION_ITEM_NONE)
    {
        *x = LOCATION_NULL;
        return;
    }

    LocationXY16 start_vp_pos = screen_coord_to_viewport_coord(myViewport, screenX, screenY);
    LocationXY16 map_pos = { (int16_t)(my_x + 16), (int16_t)(my_y + 16) };

    for (int32_t i = 0; i < 5; i++)
    {
        int32_t z = tile_element_height({ map_pos.x, map_pos.y });
        map_pos = viewport_coord_to_map_coord(start_vp_pos.x, start_vp_pos.y, z);
        map_pos.x = std::clamp<int16_t>(map_pos.x, my_x, my_x + 31);
        map_pos.y = std::clamp<int16_t>(map_pos.y, my_y, my_y + 31);
    }

    *x = map_pos.x;
    *y = map_pos.y;

    if (viewport != nullptr)
        *viewport = myViewport;
}

/**
 *
 *  rct2: 0x006894D4
 */
void screen_get_map_xy_with_z(int16_t screenX, int16_t screenY, int16_t z, int16_t* mapX, int16_t* mapY)
{
    rct_viewport* viewport = viewport_find_from_point(screenX, screenY);
    if (viewport == nullptr)
    {
        *mapX = LOCATION_NULL;
        return;
    }

    screenX = viewport->view_x + ((screenX - viewport->x) << viewport->zoom);
    screenY = viewport->view_y + ((screenY - viewport->y) << viewport->zoom);

    LocationXY16 mapPosition = viewport_coord_to_map_coord(screenX, screenY + z, 0);
    if (mapPosition.x < 0 || mapPosition.x >= (256 * 32) || mapPosition.y < 0 || mapPosition.y > (256 * 32))
    {
        *mapX = LOCATION_NULL;
        return;
    }

    *mapX = mapPosition.x;
    *mapY = mapPosition.y;
}

/**
 *
 *  rct2: 0x00689604
 */
void screen_get_map_xy_quadrant(int16_t screenX, int16_t screenY, int16_t* mapX, int16_t* mapY, uint8_t* quadrant)
{
    screen_get_map_xy(screenX, screenY, mapX, mapY, nullptr);
    if (*mapX == LOCATION_NULL)
        return;

    *quadrant = map_get_tile_quadrant(*mapX, *mapY);
    *mapX = floor2(*mapX, 32);
    *mapY = floor2(*mapY, 32);
}

/**
 *
 *  rct2: 0x0068964B
 */
void screen_get_map_xy_quadrant_with_z(
    int16_t screenX, int16_t screenY, int16_t z, int16_t* mapX, int16_t* mapY, uint8_t* quadrant)
{
    screen_get_map_xy_with_z(screenX, screenY, z, mapX, mapY);
    if (*mapX == LOCATION_NULL)
        return;

    *quadrant = map_get_tile_quadrant(*mapX, *mapY);
    *mapX = floor2(*mapX, 32);
    *mapY = floor2(*mapY, 32);
}

/**
 *
 *  rct2: 0x00689692
 */
void screen_get_map_xy_side(int16_t screenX, int16_t screenY, int16_t* mapX, int16_t* mapY, uint8_t* side)
{
    screen_get_map_xy(screenX, screenY, mapX, mapY, nullptr);
    if (*mapX == LOCATION_NULL)
        return;

    *side = map_get_tile_side(*mapX, *mapY);
    *mapX = floor2(*mapX, 32);
    *mapY = floor2(*mapY, 32);
}

/**
 *
 *  rct2: 0x006896DC
 */
void screen_get_map_xy_side_with_z(int16_t screenX, int16_t screenY, int16_t z, int16_t* mapX, int16_t* mapY, uint8_t* side)
{
    screen_get_map_xy_with_z(screenX, screenY, z, mapX, mapY);
    if (*mapX == LOCATION_NULL)
        return;

    *side = map_get_tile_side(*mapX, *mapY);
    *mapX = floor2(*mapX, 32);
    *mapY = floor2(*mapY, 32);
}

/**
 * Get current viewport rotation.
 *
 * If an invalid rotation is detected and DEBUG_LEVEL_1 is enabled, an error
 * will be reported.
 *
 * @returns rotation in range 0-3 (inclusive)
 */
uint8_t get_current_rotation()
{
    uint8_t rotation = gCurrentRotation;
    uint8_t rotation_masked = rotation & 3;
#if defined(DEBUG_LEVEL_1) && DEBUG_LEVEL_1
    if (rotation != rotation_masked)
    {
        log_error("Found wrong rotation %d! Will return %d instead.", (uint32_t)rotation, (uint32_t)rotation_masked);
    }
#endif // DEBUG_LEVEL_1
    return rotation_masked;
}

int16_t get_height_marker_offset()
{
    // Height labels in units
    if (gConfigGeneral.show_height_as_units)
        return 0;

    // Height labels in feet
    if (gConfigGeneral.measurement_format == MEASUREMENT_FORMAT_IMPERIAL)
        return 1 * 256;

    // Height labels in metres
    return 2 * 256;
}

void viewport_set_saved_view()
{
    rct_window* w = window_get_main();
    if (w != nullptr)
    {
        rct_viewport* viewport = w->viewport;

        gSavedViewX = viewport->view_width / 2 + viewport->view_x;
        gSavedViewY = viewport->view_height / 2 + viewport->view_y;

        gSavedViewZoom = viewport->zoom;
        gSavedViewRotation = get_current_rotation();
    }
}<|MERGE_RESOLUTION|>--- conflicted
+++ resolved
@@ -1627,7 +1627,6 @@
     rct_window* window, int32_t screenX, int32_t screenY, int32_t flags, int16_t* x, int16_t* y, int32_t* interactionType,
     TileElement** tileElement, rct_viewport** viewport)
 {
-<<<<<<< HEAD
     ScreenCoordsXY screenCoords(screenX, screenY);
     CoordsXY mapCoords;
 
@@ -1643,10 +1642,7 @@
     rct_window* window, ScreenCoordsXY screenCoords, int32_t flags, CoordsXY& mapCoords, int32_t* interactionType,
     TileElement** tileElement, rct_viewport** viewport)
 {
-    _unk9AC154 = flags & 0xFFFF;
-=======
     _interactionFlags = flags & 0xFFFF;
->>>>>>> bb48a471
     _interactionSpriteType = 0;
     if (window != nullptr && window->viewport != nullptr)
     {
