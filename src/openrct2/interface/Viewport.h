--- conflicted
+++ resolved
@@ -119,13 +119,8 @@
     rct_drawpixelinfo* dpi, const rct_viewport* viewport, int32_t left, int32_t top, int32_t right, int32_t bottom,
     std::vector<RecordedPaintSession>* sessions = nullptr);
 void viewport_paint(
-<<<<<<< HEAD
     const rct_viewport* viewport, rct_drawpixelinfo* dpi, int32_t left, int32_t top, int32_t right, int32_t bottom,
-    std::vector<paint_session>* sessions = nullptr);
-=======
-    const rct_viewport* viewport, rct_drawpixelinfo* dpi, int16_t left, int16_t top, int16_t right, int16_t bottom,
     std::vector<RecordedPaintSession>* sessions = nullptr);
->>>>>>> efd5d7df
 
 CoordsXYZ viewport_adjust_for_map_height(const ScreenCoordsXY& startCoords);
 
