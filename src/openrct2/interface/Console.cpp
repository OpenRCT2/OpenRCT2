--- conflicted
+++ resolved
@@ -107,12 +107,8 @@
 void console_open()
 {
     gConsoleOpen = true;
-<<<<<<< HEAD
+    console_scroll_to_end();
     gSpeedrunningState.speedrun_invalidated = true;
-    _consoleScrollPos = 0;
-=======
-    console_scroll_to_end();
->>>>>>> 2da0f86b
     console_refresh_caret();
     _consoleTextInputSession = context_start_text_input(_consoleCurrentLine, sizeof(_consoleCurrentLine));
 }
