--- conflicted
+++ resolved
@@ -1248,11 +1248,7 @@
 static int32_t cc_show_limits(InteractiveConsole& console, [[maybe_unused]] const arguments_t& argv)
 {
     const auto& tileElements = GetTileElements();
-<<<<<<< HEAD
-    auto tileElementCount = tileElements.size();
-=======
     const auto tileElementCount = tileElements.size();
->>>>>>> 072772af
 
     int32_t rideCount = ride_get_count();
     int32_t spriteCount = 0;
