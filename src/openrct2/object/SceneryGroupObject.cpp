/*****************************************************************************
 * Copyright (c) 2014-2020 OpenRCT2 developers
 *
 * For a complete list of all authors, please refer to contributors.md
 * Interested in contributing? Visit https://github.com/OpenRCT2/OpenRCT2
 *
 * OpenRCT2 is licensed under the GNU General Public License version 3.
 *****************************************************************************/

#pragma warning(disable : 4706) // assignment within conditional expression

#include "SceneryGroupObject.h"

#include "../Context.h"
#include "../core/IStream.hpp"
#include "../core/Json.hpp"
#include "../core/Memory.hpp"
#include "../core/String.hpp"
#include "../drawing/Drawing.h"
#include "../localisation/Language.h"
#include "../peep/Staff.h"
#include "ObjectManager.h"
#include "ObjectRepository.h"

#include <unordered_map>

using namespace OpenRCT2;

void SceneryGroupObject::ReadLegacy(IReadObjectContext* context, IStream* stream)
{
    stream->Seek(6, STREAM_SEEK_CURRENT);
    stream->Seek(0x80 * 2, STREAM_SEEK_CURRENT);
    _legacyType.entry_count = stream->ReadValue<uint8_t>();
    stream->Seek(1, STREAM_SEEK_CURRENT); // pad_107;
    _legacyType.priority = stream->ReadValue<uint8_t>();
    stream->Seek(1, STREAM_SEEK_CURRENT); // pad_109;
    _legacyType.entertainer_costumes = stream->ReadValue<uint32_t>();

    GetStringTable().Read(context, stream, ObjectStringID::NAME);
    _items = ReadItems(stream);
    GetImageTable().Read(context, stream);
}

void SceneryGroupObject::Load()
{
    GetStringTable().Sort();
    _legacyType.name = language_allocate_object_string(GetName());
    _legacyType.image = gfx_object_allocate_images(GetImageTable().GetImages(), GetImageTable().GetCount());
    _legacyType.entry_count = 0;
}

void SceneryGroupObject::Unload()
{
    language_free_object_string(_legacyType.name);
    gfx_object_free_images(_legacyType.image, GetImageTable().GetCount());

    _legacyType.name = 0;
    _legacyType.image = 0;
}

void SceneryGroupObject::DrawPreview(rct_drawpixelinfo* dpi, int32_t width, int32_t height) const
{
    auto screenCoords = ScreenCoordsXY{ width / 2, height / 2 };

    uint32_t imageId = _legacyType.image + 0x20600001;
    gfx_draw_sprite(dpi, imageId, screenCoords - ScreenCoordsXY{ 15, 14 }, 0);
}

<<<<<<< HEAD
static std::optional<uint8_t> GetSceneryType(ObjectType type)
=======
static std::optional<uint8_t> GetSceneryType(const ObjectType type)
>>>>>>> fb51f796
{
    switch (type)
    {
        case ObjectType::SmallScenery:
            return SCENERY_TYPE_SMALL;
        case ObjectType::LargeScenery:
            return SCENERY_TYPE_LARGE;
        case ObjectType::Walls:
            return SCENERY_TYPE_WALL;
        case ObjectType::Banners:
            return SCENERY_TYPE_BANNER;
        case ObjectType::PathBits:
            return SCENERY_TYPE_PATH_ITEM;
        default:
            return std::nullopt;
    }
}

void SceneryGroupObject::UpdateEntryIndexes()
{
    auto context = GetContext();
    auto& objectRepository = context->GetObjectRepository();
    auto& objectManager = context->GetObjectManager();

    _legacyType.entry_count = 0;
    for (const auto& objectEntry : _items)
    {
        auto ori = objectRepository.FindObject(objectEntry);
        if (ori == nullptr)
            continue;
        if (ori->LoadedObject == nullptr)
            continue;

        auto entryIndex = objectManager.GetLoadedObjectEntryIndex(ori->LoadedObject.get());
        Guard::Assert(entryIndex != OBJECT_ENTRY_INDEX_NULL, GUARD_LINE);

        auto sceneryType = GetSceneryType(ori->Type);
        if (sceneryType.has_value())
        {
            _legacyType.scenery_entries[_legacyType.entry_count] = { sceneryType.value(), entryIndex };
            _legacyType.entry_count++;
        }
    }
}

void SceneryGroupObject::SetRepositoryItem(ObjectRepositoryItem* item) const
{
    item->SceneryGroupInfo.Entries = _items;
}

std::vector<ObjectEntryDescriptor> SceneryGroupObject::ReadItems(IStream* stream)
{
    auto items = std::vector<ObjectEntryDescriptor>();
    while (stream->ReadValue<uint8_t>() != 0xFF)
    {
        stream->Seek(-1, STREAM_SEEK_CURRENT);
        auto entry = stream->ReadValue<rct_object_entry>();
        items.emplace_back(entry);
    }
    return items;
}

void SceneryGroupObject::ReadJson(IReadObjectContext* context, json_t& root)
{
    Guard::Assert(root.is_object(), "SceneryGroupObject::ReadJson expects parameter root to be object");

    auto properties = root["properties"];

    if (properties.is_object())
    {
        _legacyType.priority = Json::GetNumber<uint8_t>(properties["priority"]);
        _legacyType.entertainer_costumes = ReadJsonEntertainerCostumes(properties["entertainerCostumes"]);

        _items = ReadJsonEntries(properties["entries"]);
    }

    PopulateTablesFromJson(context, root);
}

uint32_t SceneryGroupObject::ReadJsonEntertainerCostumes(json_t& jCostumes)
{
    uint32_t costumes = 0;
    for (auto& jCostume : jCostumes)
    {
        auto entertainer = ParseEntertainerCostume(Json::GetString(jCostume));
        auto peepSprite = EntertainerCostumeToSprite(entertainer);
        costumes |= 1 << (static_cast<uint8_t>(peepSprite));
    }
    return costumes;
}

EntertainerCostume SceneryGroupObject::ParseEntertainerCostume(const std::string& s)
{
    if (s == "panda")
        return EntertainerCostume::Panda;
    if (s == "tiger")
        return EntertainerCostume::Tiger;
    if (s == "elephant")
        return EntertainerCostume::Elephant;
    if (s == "roman")
        return EntertainerCostume::Roman;
    if (s == "gorilla")
        return EntertainerCostume::Gorilla;
    if (s == "snowman")
        return EntertainerCostume::Snowman;
    if (s == "knight")
        return EntertainerCostume::Knight;
    if (s == "astronaut")
        return EntertainerCostume::Astronaut;
    if (s == "bandit")
        return EntertainerCostume::Bandit;
    if (s == "sheriff")
        return EntertainerCostume::Sheriff;
    if (s == "pirate")
        return EntertainerCostume::Pirate;
    return EntertainerCostume::Panda;
}

std::vector<ObjectEntryDescriptor> SceneryGroupObject::ReadJsonEntries(json_t& jEntries)
{
    std::vector<ObjectEntryDescriptor> entries;

    for (const auto& jEntry : jEntries)
    {
        entries.emplace_back(Json::GetString(jEntry));
    }
    return entries;
}

uint16_t SceneryGroupObject::GetNumIncludedObjects() const
{
    return static_cast<uint16_t>(_items.size());
}<|MERGE_RESOLUTION|>--- conflicted
+++ resolved
@@ -66,11 +66,7 @@
     gfx_draw_sprite(dpi, imageId, screenCoords - ScreenCoordsXY{ 15, 14 }, 0);
 }
 
-<<<<<<< HEAD
-static std::optional<uint8_t> GetSceneryType(ObjectType type)
-=======
 static std::optional<uint8_t> GetSceneryType(const ObjectType type)
->>>>>>> fb51f796
 {
     switch (type)
     {
