--- conflicted
+++ resolved
@@ -694,23 +694,7 @@
             cars.push_back(ReadJsonCar(context, jCars));
         }
 
-<<<<<<< HEAD
-CarEntry RideObject::ReadJsonCar([[maybe_unused]] IReadObjectContext* context, json_t& jCar)
-{
-    Guard::Assert(jCar.is_object(), "RideObject::ReadJsonCar expects parameter jCar to be object");
-
-    CarEntry car = {};
-    car.TabRotationMask = Json::GetNumber<uint16_t>(jCar["rotationFrameMask"]);
-    car.spacing = Json::GetNumber<uint32_t>(jCar["spacing"]);
-    car.car_mass = Json::GetNumber<uint16_t>(jCar["mass"]);
-    car.tab_height = Json::GetNumber<int8_t>(jCar["tabOffset"]);
-    car.num_seats = Json::GetNumber<uint8_t>(jCar["numSeats"]);
-    if (Json::GetBoolean(jCar["seatsInPairs"], true) && car.getNumSeats() > 1)
-    {
-        car.num_seats |= kVehicleSeatPairFlag;
-=======
         return cars;
->>>>>>> 577c3336
     }
 
     CarEntry RideObject::ReadJsonCar([[maybe_unused]] IReadObjectContext* context, json_t& jCar)
@@ -723,7 +707,7 @@
         car.car_mass = Json::GetNumber<uint16_t>(jCar["mass"]);
         car.tab_height = Json::GetNumber<int8_t>(jCar["tabOffset"]);
         car.num_seats = Json::GetNumber<uint8_t>(jCar["numSeats"]);
-        if (Json::GetBoolean(jCar["seatsInPairs"], true) && car.num_seats > 1)
+        if (Json::GetBoolean(jCar["seatsInPairs"], true) && car.getNumSeats() > 1)
         {
             car.num_seats |= kVehicleSeatPairFlag;
         }
