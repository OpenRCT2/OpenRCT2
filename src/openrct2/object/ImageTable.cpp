--- conflicted
+++ resolved
@@ -178,16 +178,6 @@
             flags = static_cast<ImageImporter::IMPORT_FLAGS>(flags | ImageImporter::IMPORT_FLAGS::KEEP_PALETTE);
         }
 
-<<<<<<< HEAD
-        auto r = std::find_if(imageSources.begin(), imageSources.end(), [&path](const std::pair<std::string, Image>& item) {
-            return item.first == path;
-        });
-        if (r == imageSources.end())
-        {
-            throw std::runtime_error("Unable to find image in image source list.");
-        }
-        auto& image = r->second;
-=======
         auto itSource = std::find_if(
             imageSources.begin(), imageSources.end(),
             [&path](const std::pair<std::string, Image>& item) { return item.first == path; });
@@ -196,7 +186,6 @@
             throw std::runtime_error("Unable to find image in image source list.");
         }
         auto& image = itSource->second;
->>>>>>> 428eed46
 
         if (srcWidth == 0)
             srcWidth = image.Width;
@@ -428,17 +417,10 @@
         {
             auto path = Json::GetString(jsonImage["path"]);
             auto keepPalette = Json::GetString(jsonImage["palette"]) == "keep";
-<<<<<<< HEAD
-            auto r = std::find_if(result.begin(), result.end(), [&path](const std::pair<std::string, Image>& item) {
-                return item.first == path;
-            });
-            if (r == result.end())
-=======
             auto itSource = std::find_if(result.begin(), result.end(), [&path](const std::pair<std::string, Image>& item) {
                 return item.first == path;
             });
             if (itSource == result.end())
->>>>>>> 428eed46
             {
                 auto imageData = context->GetData(path);
                 auto imageFormat = keepPalette ? IMAGE_FORMAT::PNG : IMAGE_FORMAT::PNG_32;
