--- conflicted
+++ resolved
@@ -17,6 +17,7 @@
 #include <memory>
 #include "../Context.h"
 #include "../core/Console.hpp"
+#include "../core/Exception.hpp"
 #include "../core/File.h"
 #include "../core/FileStream.hpp"
 #include "../core/Memory.hpp"
@@ -282,12 +283,9 @@
         writer->WriteBoolean("render_weather_gloom", model->render_weather_gloom);
         writer->WriteBoolean("show_guest_purchases", model->show_guest_purchases);
         writer->WriteBoolean("show_real_names_of_guests", model->show_real_names_of_guests);
-<<<<<<< HEAD
+        writer->WriteBoolean("use_virtual_floor", model->use_virtual_floor);
         writer->WriteBoolean("enable_speedrunning_mode", model->enable_speedrunning_mode);
         writer->WriteBoolean("allow_speed_changes", model->allow_speed_changes);
-=======
-        writer->WriteBoolean("use_virtual_floor", model->use_virtual_floor);
->>>>>>> 3ba0cc3d
     }
 
     static void ReadInterface(IIniReader * reader)
