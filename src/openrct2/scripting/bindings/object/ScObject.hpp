/*****************************************************************************
 * Copyright (c) 2014-2020 OpenRCT2 developers
 *
 * For a complete list of all authors, please refer to contributors.md
 * Interested in contributing? Visit https://github.com/OpenRCT2/OpenRCT2
 *
 * OpenRCT2 is licensed under the GNU General Public License version 3.
 *****************************************************************************/

#pragma once

#ifdef ENABLE_SCRIPTING

#    include "../../../Context.h"
#    include "../../../common.h"
#    include "../../../object/ObjectManager.h"
#    include "../../../object/RideObject.h"
#    include "../../../object/SmallSceneryObject.h"
#    include "../../Duktape.hpp"
#    include "../../ScriptEngine.h"

#    include <optional>

namespace OpenRCT2::Scripting
{
    class ScObject
    {
    protected:
        ObjectType _type{};
        int32_t _index{};

    public:
        ScObject(ObjectType type, int32_t index)
            : _type(type)
            , _index(index)
        {
        }

        static void Register(duk_context* ctx)
        {
            dukglue_register_property(ctx, &ScObject::type_get, nullptr, "type");
            dukglue_register_property(ctx, &ScObject::index_get, nullptr, "index");
            dukglue_register_property(ctx, &ScObject::identifier_get, nullptr, "identifier");
            dukglue_register_property(ctx, &ScObject::legacyIdentifier_get, nullptr, "legacyIdentifier");
            dukglue_register_property(ctx, &ScObject::name_get, nullptr, "name");
        }

        static std::optional<ObjectType> StringToObjectType(std::string_view type)
        {
            for (uint8_t i = 0; i < EnumValue(ObjectType::Count); i++)
            {
                auto s = ObjectTypeToString(i);
                if (s == type)
                {
                    return static_cast<ObjectType>(i);
                }
            }
            return ObjectType::None;
        }

        static std::string_view ObjectTypeToString(uint8_t type)
        {
<<<<<<< HEAD
            static const char* Types[] = { "ride",
                                           "small_scenery",
                                           "large_scenery",
                                           "wall",
                                           "banner",
                                           "footpath",
                                           "footpath_addition",
                                           "scenery_group",
                                           "park_entrance",
                                           "water",
                                           "stex",
                                           "terrain_surface",
                                           "terrain_edge",
                                           "station",
                                           "music",
                                           "footpath_surface",
                                           "footpath_railings" };
=======
            static constexpr std::string_view Types[] = {
                "ride",
                "small_scenery",
                "large_scenery",
                "wall",
                "banner",
                "footpath",
                "footpath_addition",
                "scenery_group",
                "park_entrance",
                "water",
                "stex",
                "terrain_surface",
                "terrain_edge",
                "station",
                "music",
                "footpath_surface",
                "footpath_railings",
            };
>>>>>>> de85a178
            if (type >= std::size(Types))
                return "unknown";
            return Types[type];
        }

    private:
        std::string type_get() const
        {
            return std::string(ObjectTypeToString(EnumValue(_type)));
        }

        int32_t index_get() const
        {
            return _index;
        }

        std::string identifier_get() const
        {
            auto obj = GetObject();
            if (obj != nullptr)
            {
                return std::string(obj->GetIdentifier());
            }
            return {};
        }

        std::string legacyIdentifier_get() const
        {
            auto obj = GetObject();
            if (obj != nullptr)
            {
                return std::string(obj->GetLegacyIdentifier());
            }
            return {};
        }

        std::string name_get() const
        {
            auto obj = GetObject();
            if (obj != nullptr)
            {
                return obj->GetName();
            }
            return {};
        }

    protected:
        Object* GetObject() const
        {
            auto& objManager = GetContext()->GetObjectManager();
            return objManager.GetLoadedObject(_type, _index);
        }
    };

    class ScRideObjectVehicle
    {
    private:
        ObjectType _objectType{};
        ObjectEntryIndex _objectIndex{};
        size_t _vehicleIndex{};

    public:
        ScRideObjectVehicle(ObjectType objectType, ObjectEntryIndex objectIndex, size_t vehicleIndex)
            : _objectType(objectType)
            , _objectIndex(objectIndex)
            , _vehicleIndex(vehicleIndex)
        {
        }

        static void Register(duk_context* ctx)
        {
            dukglue_register_property(ctx, &ScRideObjectVehicle::rotationFrameMask_get, nullptr, "rotationFrameMask");
            dukglue_register_property(ctx, &ScRideObjectVehicle::numVerticalFrames_get, nullptr, "numVerticalFrames");
            dukglue_register_property(ctx, &ScRideObjectVehicle::numHorizontalFrames_get, nullptr, "numHorizontalFrames");
            dukglue_register_property(ctx, &ScRideObjectVehicle::spacing_get, nullptr, "spacing");
            dukglue_register_property(ctx, &ScRideObjectVehicle::carMass_get, nullptr, "carMass");
            dukglue_register_property(ctx, &ScRideObjectVehicle::tabHeight_get, nullptr, "tabHeight");
            dukglue_register_property(ctx, &ScRideObjectVehicle::numSeats_get, nullptr, "numSeats");
            dukglue_register_property(ctx, &ScRideObjectVehicle::spriteFlags_get, nullptr, "spriteFlags");
            dukglue_register_property(ctx, &ScRideObjectVehicle::spriteWidth_get, nullptr, "spriteWidth");
            dukglue_register_property(ctx, &ScRideObjectVehicle::spriteHeightNegative_get, nullptr, "spriteHeightNegative");
            dukglue_register_property(ctx, &ScRideObjectVehicle::spriteHeightPositive_get, nullptr, "spriteHeightPositive");
            dukglue_register_property(ctx, &ScRideObjectVehicle::animation_get, nullptr, "animation");
            dukglue_register_property(ctx, &ScRideObjectVehicle::flags_get, nullptr, "flags");
            dukglue_register_property(ctx, &ScRideObjectVehicle::baseNumFrames_get, nullptr, "baseNumFrames");
            dukglue_register_property(ctx, &ScRideObjectVehicle::baseImageId_get, nullptr, "baseImageId");
            dukglue_register_property(ctx, &ScRideObjectVehicle::restraintImageId_get, nullptr, "restraintImageId");
            dukglue_register_property(ctx, &ScRideObjectVehicle::gentleSlopeImageId_get, nullptr, "gentleSlopeImageId");
            dukglue_register_property(ctx, &ScRideObjectVehicle::steepSlopeImageId_get, nullptr, "steepSlopeImageId");
            dukglue_register_property(ctx, &ScRideObjectVehicle::verticalSlopeImageId_get, nullptr, "verticalSlopeImageId");
            dukglue_register_property(ctx, &ScRideObjectVehicle::diagonalSlopeImageId_get, nullptr, "diagonalSlopeImageId");
            dukglue_register_property(ctx, &ScRideObjectVehicle::bankedImageId_get, nullptr, "bankedImageId");
            dukglue_register_property(ctx, &ScRideObjectVehicle::inlineTwistImageId_get, nullptr, "inlineTwistImageId");
            dukglue_register_property(
                ctx, &ScRideObjectVehicle::flatToGentleBankImageId_get, nullptr, "flatToGentleBankImageId");
            dukglue_register_property(
                ctx, &ScRideObjectVehicle::diagonalToGentleSlopeBankImageId_get, nullptr, "diagonalToGentleSlopeBankImageId");
            dukglue_register_property(
                ctx, &ScRideObjectVehicle::gentleSlopeToBankImageId_get, nullptr, "gentleSlopeToBankImageId");
            dukglue_register_property(
                ctx, &ScRideObjectVehicle::gentleSlopeBankTurnImageId_get, nullptr, "gentleSlopeBankTurnImageId");
            dukglue_register_property(
                ctx, &ScRideObjectVehicle::flatBankToGentleSlopeImageId_get, nullptr, "flatBankToGentleSlopeImageId");
            dukglue_register_property(ctx, &ScRideObjectVehicle::curvedLiftHillImageId_get, nullptr, "curvedLiftHillImageId");
            dukglue_register_property(ctx, &ScRideObjectVehicle::corkscrewImageId_get, nullptr, "corkscrewImageId");
            dukglue_register_property(ctx, &ScRideObjectVehicle::noVehicleImages_get, nullptr, "noVehicleImages");
            dukglue_register_property(ctx, &ScRideObjectVehicle::noSeatingRows_get, nullptr, "noSeatingRows");
            dukglue_register_property(ctx, &ScRideObjectVehicle::spinningInertia_get, nullptr, "spinningInertia");
            dukglue_register_property(ctx, &ScRideObjectVehicle::spinningFriction_get, nullptr, "spinningFriction");
            dukglue_register_property(ctx, &ScRideObjectVehicle::frictionSoundId_get, nullptr, "frictionSoundId");
            dukglue_register_property(
                ctx, &ScRideObjectVehicle::logFlumeReverserVehicleType_get, nullptr, "logFlumeReverserVehicleType");
            dukglue_register_property(ctx, &ScRideObjectVehicle::soundRange_get, nullptr, "soundRange");
            dukglue_register_property(ctx, &ScRideObjectVehicle::doubleSoundFrequency_get, nullptr, "doubleSoundFrequency");
            dukglue_register_property(ctx, &ScRideObjectVehicle::poweredAcceleration_get, nullptr, "poweredAcceleration");
            dukglue_register_property(ctx, &ScRideObjectVehicle::poweredMaxSpeed_get, nullptr, "poweredMaxSpeed");
            dukglue_register_property(ctx, &ScRideObjectVehicle::carVisual_get, nullptr, "carVisual");
            dukglue_register_property(ctx, &ScRideObjectVehicle::effectVisual_get, nullptr, "effectVisual");
            dukglue_register_property(ctx, &ScRideObjectVehicle::drawOrder_get, nullptr, "drawOrder");
            dukglue_register_property(
                ctx, &ScRideObjectVehicle::numVerticalFramesOverride_get, nullptr, "numVerticalFramesOverride");
        }

    private:
        uint16_t rotationFrameMask_get() const
        {
            auto entry = GetEntry();
            if (entry != nullptr)
            {
                return entry->rotation_frame_mask;
            }
            return 0;
        }

        uint8_t numVerticalFrames_get() const
        {
            auto entry = GetEntry();
            if (entry != nullptr)
            {
                return entry->num_vertical_frames;
            }
            return 0;
        }

        uint8_t numHorizontalFrames_get() const
        {
            auto entry = GetEntry();
            if (entry != nullptr)
            {
                return entry->num_horizontal_frames;
            }
            return 0;
        }

        uint32_t spacing_get() const
        {
            auto entry = GetEntry();
            if (entry != nullptr)
            {
                return entry->spacing;
            }
            return 0;
        }

        uint16_t carMass_get() const
        {
            auto entry = GetEntry();
            if (entry != nullptr)
            {
                return entry->car_mass;
            }
            return 0;
        }

        int8_t tabHeight_get() const
        {
            auto entry = GetEntry();
            if (entry != nullptr)
            {
                return entry->tab_height;
            }
            return 0;
        }

        uint8_t numSeats_get() const
        {
            auto entry = GetEntry();
            if (entry != nullptr)
            {
                return entry->num_seats;
            }
            return 0;
        }

        uint16_t spriteFlags_get() const
        {
            auto entry = GetEntry();
            if (entry != nullptr)
            {
                return entry->sprite_flags;
            }
            return 0;
        }

        uint8_t spriteWidth_get() const
        {
            auto entry = GetEntry();
            if (entry != nullptr)
            {
                return entry->sprite_width;
            }
            return 0;
        }

        uint8_t spriteHeightNegative_get() const
        {
            auto entry = GetEntry();
            if (entry != nullptr)
            {
                return entry->sprite_height_negative;
            }
            return 0;
        }

        uint8_t spriteHeightPositive_get() const
        {
            auto entry = GetEntry();
            if (entry != nullptr)
            {
                return entry->sprite_height_positive;
            }
            return 0;
        }

        uint8_t animation_get() const
        {
            auto entry = GetEntry();
            if (entry != nullptr)
            {
                return entry->animation;
            }
            return 0;
        }

        uint32_t flags_get() const
        {
            auto entry = GetEntry();
            if (entry != nullptr)
            {
                return entry->flags;
            }
            return 0;
        }

        uint16_t baseNumFrames_get() const
        {
            auto entry = GetEntry();
            if (entry != nullptr)
            {
                return entry->base_num_frames;
            }
            return 0;
        }

        uint32_t baseImageId_get() const
        {
            auto entry = GetEntry();
            if (entry != nullptr)
            {
                return entry->base_image_id;
            }
            return 0;
        }

        uint32_t restraintImageId_get() const
        {
            auto entry = GetEntry();
            if (entry != nullptr)
            {
                return entry->restraint_image_id;
            }
            return 0;
        }

        uint32_t gentleSlopeImageId_get() const
        {
            auto entry = GetEntry();
            if (entry != nullptr)
            {
                return entry->gentle_slope_image_id;
            }
            return 0;
        }

        uint32_t steepSlopeImageId_get() const
        {
            auto entry = GetEntry();
            if (entry != nullptr)
            {
                return entry->steep_slope_image_id;
            }
            return 0;
        }

        uint32_t verticalSlopeImageId_get() const
        {
            auto entry = GetEntry();
            if (entry != nullptr)
            {
                return entry->vertical_slope_image_id;
            }
            return 0;
        }

        uint32_t diagonalSlopeImageId_get() const
        {
            auto entry = GetEntry();
            if (entry != nullptr)
            {
                return entry->diagonal_slope_image_id;
            }
            return 0;
        }

        uint32_t bankedImageId_get() const
        {
            auto entry = GetEntry();
            if (entry != nullptr)
            {
                return entry->banked_image_id;
            }
            return 0;
        }

        uint32_t inlineTwistImageId_get() const
        {
            auto entry = GetEntry();
            if (entry != nullptr)
            {
                return entry->inline_twist_image_id;
            }
            return 0;
        }

        uint32_t flatToGentleBankImageId_get() const
        {
            auto entry = GetEntry();
            if (entry != nullptr)
            {
                return entry->flat_to_gentle_bank_image_id;
            }
            return 0;
        }

        uint32_t diagonalToGentleSlopeBankImageId_get() const
        {
            auto entry = GetEntry();
            if (entry != nullptr)
            {
                return entry->diagonal_to_gentle_slope_bank_image_id;
            }
            return 0;
        }

        uint32_t gentleSlopeToBankImageId_get() const
        {
            auto entry = GetEntry();
            if (entry != nullptr)
            {
                return entry->gentle_slope_to_bank_image_id;
            }
            return 0;
        }

        uint32_t gentleSlopeBankTurnImageId_get() const
        {
            auto entry = GetEntry();
            if (entry != nullptr)
            {
                return entry->gentle_slope_bank_turn_image_id;
            }
            return 0;
        }

        uint32_t flatBankToGentleSlopeImageId_get() const
        {
            auto entry = GetEntry();
            if (entry != nullptr)
            {
                return entry->flat_bank_to_gentle_slope_image_id;
            }
            return 0;
        }

        uint32_t curvedLiftHillImageId_get() const
        {
            auto entry = GetEntry();
            if (entry != nullptr)
            {
                return entry->curved_lift_hill_image_id;
            }
            return 0;
        }

        uint32_t corkscrewImageId_get() const
        {
            auto entry = GetEntry();
            if (entry != nullptr)
            {
                return entry->corkscrew_image_id;
            }
            return 0;
        }

        uint32_t noVehicleImages_get() const
        {
            auto entry = GetEntry();
            if (entry != nullptr)
            {
                return entry->no_vehicle_images;
            }
            return 0;
        }

        uint8_t noSeatingRows_get() const
        {
            auto entry = GetEntry();
            if (entry != nullptr)
            {
                return entry->no_seating_rows;
            }
            return 0;
        }

        uint8_t spinningInertia_get() const
        {
            auto entry = GetEntry();
            if (entry != nullptr)
            {
                return entry->spinning_inertia;
            }
            return 0;
        }

        uint8_t spinningFriction_get() const
        {
            auto entry = GetEntry();
            if (entry != nullptr)
            {
                return entry->spinning_friction;
            }
            return 0;
        }

        int32_t frictionSoundId_get() const
        {
            auto entry = GetEntry();
            if (entry != nullptr)
            {
                return static_cast<int32_t>(entry->friction_sound_id);
            }
            return 0;
        }

        uint8_t logFlumeReverserVehicleType_get() const
        {
            auto entry = GetEntry();
            if (entry != nullptr)
            {
                return entry->log_flume_reverser_vehicle_type;
            }
            return 0;
        }

        uint8_t soundRange_get() const
        {
            auto entry = GetEntry();
            if (entry != nullptr)
            {
                return entry->sound_range;
            }
            return 0;
        }

        uint8_t doubleSoundFrequency_get() const
        {
            auto entry = GetEntry();
            if (entry != nullptr)
            {
                return entry->double_sound_frequency;
            }
            return 0;
        }

        uint8_t poweredAcceleration_get() const
        {
            auto entry = GetEntry();
            if (entry != nullptr)
            {
                return entry->powered_acceleration;
            }
            return 0;
        }

        uint8_t poweredMaxSpeed_get() const
        {
            auto entry = GetEntry();
            if (entry != nullptr)
            {
                return entry->powered_max_speed;
            }
            return 0;
        }

        uint8_t carVisual_get() const
        {
            auto entry = GetEntry();
            if (entry != nullptr)
            {
                return entry->car_visual;
            }
            return 0;
        }

        uint8_t effectVisual_get() const
        {
            auto entry = GetEntry();
            if (entry != nullptr)
            {
                return entry->effect_visual;
            }
            return 0;
        }

        uint8_t drawOrder_get() const
        {
            auto entry = GetEntry();
            if (entry != nullptr)
            {
                return entry->draw_order;
            }
            return 0;
        }

        uint8_t numVerticalFramesOverride_get() const
        {
            auto entry = GetEntry();
            if (entry != nullptr)
            {
                return entry->num_vertical_frames_override;
            }
            return 0;
        }

        Object* GetObject() const
        {
            auto& objManager = GetContext()->GetObjectManager();
            return static_cast<RideObject*>(objManager.GetLoadedObject(_objectType, _objectIndex));
        }

        const rct_ride_entry_vehicle* GetEntry() const
        {
            auto obj = GetObject();
            if (obj != nullptr)
            {
                auto rideEntry = static_cast<rct_ride_entry*>(obj->GetLegacyData());
                if (rideEntry != nullptr && _vehicleIndex < std::size(rideEntry->vehicles))
                {
                    return rideEntry->GetVehicle(_vehicleIndex);
                }
            }
            return nullptr;
        }
    };

    class ScRideObject : public ScObject
    {
    public:
        ScRideObject(ObjectType type, int32_t index)
            : ScObject(type, index)
        {
        }

        static void Register(duk_context* ctx)
        {
            dukglue_set_base_class<ScObject, ScRideObject>(ctx);
            dukglue_register_property(ctx, &ScRideObject::description_get, nullptr, "description");
            dukglue_register_property(ctx, &ScRideObject::capacity_get, nullptr, "capacity");
            dukglue_register_property(ctx, &ScRideObject::firstImageId_get, nullptr, "firstImageId");
            dukglue_register_property(ctx, &ScRideObject::flags_get, nullptr, "flags");
            dukglue_register_property(ctx, &ScRideObject::rideType_get, nullptr, "rideType");
            dukglue_register_property(ctx, &ScRideObject::minCarsInTrain_get, nullptr, "minCarsInTrain");
            dukglue_register_property(ctx, &ScRideObject::maxCarsInTrain_get, nullptr, "maxCarsInTrain");
            dukglue_register_property(ctx, &ScRideObject::carsPerFlatRide_get, nullptr, "carsPerFlatRide");
            dukglue_register_property(ctx, &ScRideObject::zeroCars_get, nullptr, "zeroCars");
            dukglue_register_property(ctx, &ScRideObject::tabVehicle_get, nullptr, "tabVehicle");
            dukglue_register_property(ctx, &ScRideObject::defaultVehicle_get, nullptr, "defaultVehicle");
            dukglue_register_property(ctx, &ScRideObject::frontVehicle_get, nullptr, "frontVehicle");
            dukglue_register_property(ctx, &ScRideObject::secondVehicle_get, nullptr, "secondVehicle");
            dukglue_register_property(ctx, &ScRideObject::rearVehicle_get, nullptr, "rearVehicle");
            dukglue_register_property(ctx, &ScRideObject::thirdVehicle_get, nullptr, "thirdVehicle");
            dukglue_register_property(ctx, &ScRideObject::vehicles_get, nullptr, "vehicles");
            dukglue_register_property(ctx, &ScRideObject::excitementMultiplier_get, nullptr, "excitementMultiplier");
            dukglue_register_property(ctx, &ScRideObject::intensityMultiplier_get, nullptr, "intensityMultiplier");
            dukglue_register_property(ctx, &ScRideObject::nauseaMultiplier_get, nullptr, "nauseaMultiplier");
            dukglue_register_property(ctx, &ScRideObject::maxHeight_get, nullptr, "maxHeight");
            dukglue_register_property(ctx, &ScRideObject::shopItem_get, nullptr, "shopItem");
            dukglue_register_property(ctx, &ScRideObject::shopItemSecondary_get, nullptr, "shopItemSecondary");
        }

    private:
        std::string description_get() const
        {
            auto obj = GetObject();
            if (obj != nullptr)
            {
                return obj->GetDescription();
            }
            return {};
        }

        std::string capacity_get() const
        {
            auto obj = GetObject();
            if (obj != nullptr)
            {
                return obj->GetCapacity();
            }
            return {};
        }

        uint32_t firstImageId_get() const
        {
            auto entry = GetLegacyData();
            if (entry != nullptr)
            {
                return entry->images_offset;
            }
            return 0;
        }

        uint32_t flags_get() const
        {
            auto entry = GetLegacyData();
            if (entry != nullptr)
            {
                return entry->flags;
            }
            return 0;
        }

        std::vector<uint8_t> rideType_get() const
        {
            std::vector<uint8_t> result;
            auto entry = GetLegacyData();
            if (entry != nullptr)
            {
                for (auto rideType : entry->ride_type)
                {
                    result.push_back(rideType);
                }
            }
            return result;
        }

        uint8_t minCarsInTrain_get() const
        {
            auto entry = GetLegacyData();
            if (entry != nullptr)
            {
                return entry->min_cars_in_train;
            }
            return 0;
        }

        uint8_t maxCarsInTrain_get() const
        {
            auto entry = GetLegacyData();
            if (entry != nullptr)
            {
                return entry->max_cars_in_train;
            }
            return 0;
        }

        uint8_t carsPerFlatRide_get() const
        {
            auto entry = GetLegacyData();
            if (entry != nullptr)
            {
                return entry->cars_per_flat_ride;
            }
            return 0;
        }

        uint8_t zeroCars_get() const
        {
            auto entry = GetLegacyData();
            if (entry != nullptr)
            {
                return entry->zero_cars;
            }
            return 0;
        }

        uint8_t tabVehicle_get() const
        {
            auto entry = GetLegacyData();
            if (entry != nullptr)
            {
                return entry->tab_vehicle;
            }
            return 0;
        }

        uint8_t defaultVehicle_get() const
        {
            auto entry = GetLegacyData();
            if (entry != nullptr)
            {
                return entry->default_vehicle;
            }
            return 0;
        }

        uint8_t frontVehicle_get() const
        {
            auto entry = GetLegacyData();
            if (entry != nullptr)
            {
                return entry->front_vehicle;
            }
            return 0;
        }

        uint8_t secondVehicle_get() const
        {
            auto entry = GetLegacyData();
            if (entry != nullptr)
            {
                return entry->second_vehicle;
            }
            return 0;
        }

        uint8_t rearVehicle_get() const
        {
            auto entry = GetLegacyData();
            if (entry != nullptr)
            {
                return entry->rear_vehicle;
            }
            return 0;
        }

        uint8_t thirdVehicle_get() const
        {
            auto entry = GetLegacyData();
            if (entry != nullptr)
            {
                return entry->third_vehicle;
            }
            return 0;
        }

        std::vector<std::shared_ptr<ScRideObjectVehicle>> vehicles_get() const
        {
            std::vector<std::shared_ptr<ScRideObjectVehicle>> result;
            auto entry = GetLegacyData();
            if (entry != nullptr)
            {
                for (size_t i = 0; i < std::size(entry->vehicles); i++)
                {
                    result.push_back(std::make_shared<ScRideObjectVehicle>(static_cast<ObjectType>(_type), _index, i));
                }
            }
            return result;
        }

        int8_t excitementMultiplier_get() const
        {
            auto entry = GetLegacyData();
            if (entry != nullptr)
            {
                return entry->excitement_multiplier;
            }
            return 0;
        }

        int8_t intensityMultiplier_get() const
        {
            auto entry = GetLegacyData();
            if (entry != nullptr)
            {
                return entry->intensity_multiplier;
            }
            return 0;
        }

        int8_t nauseaMultiplier_get() const
        {
            auto entry = GetLegacyData();
            if (entry != nullptr)
            {
                return entry->nausea_multiplier;
            }
            return 0;
        }

        uint8_t maxHeight_get() const
        {
            auto entry = GetLegacyData();
            if (entry != nullptr)
            {
                return entry->max_height;
            }
            return 0;
        }

        uint8_t shopItem_get() const
        {
            auto entry = GetLegacyData();
            if (entry != nullptr)
            {
                return EnumValue(entry->shop_item[0]);
            }
            return 0;
        }

        uint8_t shopItemSecondary_get() const
        {
            auto entry = GetLegacyData();
            if (entry != nullptr)
            {
                return EnumValue(entry->shop_item[1]);
            }
            return 0;
        }

    protected:
        RideObject* GetObject() const
        {
            return static_cast<RideObject*>(ScObject::GetObject());
        }

        const rct_ride_entry* GetLegacyData() const
        {
            auto obj = GetObject();
            if (obj != nullptr)
            {
                return static_cast<rct_ride_entry*>(obj->GetLegacyData());
            }
            return nullptr;
        }
    };

    class ScSmallSceneryObject : public ScObject
    {
    public:
        ScSmallSceneryObject(ObjectType type, int32_t index)
            : ScObject(type, index)
        {
        }

        static void Register(duk_context* ctx)
        {
            dukglue_set_base_class<ScObject, ScSmallSceneryObject>(ctx);
            dukglue_register_property(ctx, &ScSmallSceneryObject::flags_get, nullptr, "flags");
            dukglue_register_property(ctx, &ScSmallSceneryObject::height_get, nullptr, "height");
            dukglue_register_property(ctx, &ScSmallSceneryObject::price_get, nullptr, "price");
            dukglue_register_property(ctx, &ScSmallSceneryObject::removalPrice_get, nullptr, "removalPrice");
        }

    private:
        uint32_t flags_get() const
        {
            auto sceneryEntry = GetLegacyData();
            if (sceneryEntry != nullptr)
            {
                return sceneryEntry->flags;
            }
            return 0;
        }

        uint8_t height_get() const
        {
            auto sceneryEntry = GetLegacyData();
            if (sceneryEntry != nullptr)
            {
                return sceneryEntry->height;
            }
            return 0;
        }

        uint8_t price_get() const
        {
            auto sceneryEntry = GetLegacyData();
            if (sceneryEntry != nullptr)
            {
                return sceneryEntry->price;
            }
            return 0;
        }

        uint8_t removalPrice_get() const
        {
            auto sceneryEntry = GetLegacyData();
            if (sceneryEntry != nullptr)
            {
                return sceneryEntry->removal_price;
            }
            return 0;
        }

    protected:
        SmallSceneryEntry* GetLegacyData() const
        {
            auto obj = GetObject();
            if (obj != nullptr)
            {
                return static_cast<SmallSceneryEntry*>(obj->GetLegacyData());
            }
            return nullptr;
        }

        SmallSceneryObject* GetObject() const
        {
            return static_cast<SmallSceneryObject*>(ScObject::GetObject());
        }
    };
} // namespace OpenRCT2::Scripting

#endif<|MERGE_RESOLUTION|>--- conflicted
+++ resolved
@@ -60,25 +60,6 @@
 
         static std::string_view ObjectTypeToString(uint8_t type)
         {
-<<<<<<< HEAD
-            static const char* Types[] = { "ride",
-                                           "small_scenery",
-                                           "large_scenery",
-                                           "wall",
-                                           "banner",
-                                           "footpath",
-                                           "footpath_addition",
-                                           "scenery_group",
-                                           "park_entrance",
-                                           "water",
-                                           "stex",
-                                           "terrain_surface",
-                                           "terrain_edge",
-                                           "station",
-                                           "music",
-                                           "footpath_surface",
-                                           "footpath_railings" };
-=======
             static constexpr std::string_view Types[] = {
                 "ride",
                 "small_scenery",
@@ -98,7 +79,6 @@
                 "footpath_surface",
                 "footpath_railings",
             };
->>>>>>> de85a178
             if (type >= std::size(Types))
                 return "unknown";
             return Types[type];
