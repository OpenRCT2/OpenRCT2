--- conflicted
+++ resolved
@@ -15,12 +15,9 @@
 #    include "../../../entity/Guest.h"
 #    include "../../../localisation/Localisation.h"
 #    include "../../../peep/PeepAnimationData.h"
-<<<<<<< HEAD
+#    include "../../../ride/RideEntry.h"
 #    include "../../../ride/Ride.h"
 #    include "../ride/ScRide.hpp"
-=======
-#    include "../../../ride/RideEntry.h"
->>>>>>> 01319ff3
 
 namespace OpenRCT2::Scripting
 {
@@ -516,7 +513,47 @@
         }
     }
 
-<<<<<<< HEAD
+    DukValue ScGuest::favouriteRide_get() const
+    {
+        auto& scriptEngine = GetContext()->GetScriptEngine();
+        auto* ctx = scriptEngine.GetContext();
+        auto peep = GetGuest();
+        if (peep != nullptr)
+        {
+            if (peep->FavouriteRide != RideId::GetNull())
+            {
+                duk_push_int(ctx, peep->FavouriteRide.ToUnderlying());
+            }
+            else
+            {
+                duk_push_null(ctx);
+            }
+        }
+        else
+        {
+            duk_push_null(ctx);
+        }
+        return DukValue::take_from_stack(ctx);
+    }
+
+    void ScGuest::favouriteRide_set(const DukValue& value)
+    {
+        ThrowIfGameStateNotMutable();
+        auto peep = GetGuest();
+        if (peep != nullptr)
+        {
+            if (value.type() == DukValue::Type::NUMBER && value.as_uint() < GetGameState().Rides.size()
+                && GetGameState().Rides[value.as_uint()].type != RIDE_TYPE_NULL)
+            {
+                peep->FavouriteRide = RideId::FromUnderlying(value.as_uint());
+            }
+            else
+            {
+                peep->FavouriteRide = RideId::GetNull();
+            }
+        }
+    }
+
     DukValue ScGuest::rideHeadedTo_get() const
     {
         auto ctx = GetContext()->GetScriptEngine().GetContext();
@@ -586,46 +623,6 @@
             guest->TimeLost = 0;
             guest->ResetPathfindGoal();
             guest->WindowInvalidateFlags |= PEEP_INVALIDATE_PEEP_ACTION;
-=======
-    DukValue ScGuest::favouriteRide_get() const
-    {
-        auto& scriptEngine = GetContext()->GetScriptEngine();
-        auto* ctx = scriptEngine.GetContext();
-        auto peep = GetGuest();
-        if (peep != nullptr)
-        {
-            if (peep->FavouriteRide != RideId::GetNull())
-            {
-                duk_push_int(ctx, peep->FavouriteRide.ToUnderlying());
-            }
-            else
-            {
-                duk_push_null(ctx);
-            }
-        }
-        else
-        {
-            duk_push_null(ctx);
-        }
-        return DukValue::take_from_stack(ctx);
-    }
-
-    void ScGuest::favouriteRide_set(const DukValue& value)
-    {
-        ThrowIfGameStateNotMutable();
-        auto peep = GetGuest();
-        if (peep != nullptr)
-        {
-            if (value.type() == DukValue::Type::NUMBER && value.as_uint() < GetGameState().Rides.size()
-                && GetGameState().Rides[value.as_uint()].type != RIDE_TYPE_NULL)
-            {
-                peep->FavouriteRide = RideId::FromUnderlying(value.as_uint());
-            }
-            else
-            {
-                peep->FavouriteRide = RideId::GetNull();
-            }
->>>>>>> 01319ff3
         }
     }
 
