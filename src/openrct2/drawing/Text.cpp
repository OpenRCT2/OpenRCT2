--- conflicted
+++ resolved
@@ -151,23 +151,15 @@
 }
 
 // Basic
-<<<<<<< HEAD
-
-=======
+
 /*
 void gfx_draw_string_left(rct_drawpixelinfo* dpi, rct_string_id format, void* args, uint8_t colour, int32_t x, int32_t y)
 {
     DrawTextCompat(dpi, x, y, format, args, colour, TextAlignment::LEFT);
 }
-<<<<<<< HEAD
-<<<<<<< HEAD
-<<<<<<< HEAD
-<<<<<<< HEAD
+
 */
 
-
-
->>>>>>> 688a9739
 void gfx_draw_string_left(
     rct_drawpixelinfo* dpi, rct_string_id format, void* args, uint8_t colour, const ScreenCoordsXY& coords)
 {
