--- conflicted
+++ resolved
@@ -637,13 +637,8 @@
 void FASTCALL gfx_draw_sprite_software(rct_drawpixelinfo* dpi, ImageId imageId, const ScreenCoordsXY& spriteCoords);
 void FASTCALL gfx_draw_sprite_palette_set_software(
     rct_drawpixelinfo* dpi, ImageId imageId, const ScreenCoordsXY& coords, const PaletteMap& paletteMap);
-<<<<<<< HEAD
 void FASTCALL gfx_draw_sprite_raw_masked_software(
     rct_drawpixelinfo* dpi, const ScreenCoordsXY& scrCoords, int32_t maskImage, int32_t colourImage);
-=======
-void FASTCALL
-    gfx_draw_sprite_raw_masked_software(rct_drawpixelinfo* dpi, int32_t x, int32_t y, int32_t maskImage, int32_t colourImage);
->>>>>>> 681b8d79
 
 // string
 void gfx_draw_string(rct_drawpixelinfo* dpi, const_utf8string buffer, uint8_t colour, const ScreenCoordsXY& coords);
