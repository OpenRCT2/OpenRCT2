/*****************************************************************************
 * Copyright (c) 2014-2020 OpenRCT2 developers
 *
 * For a complete list of all authors, please refer to contributors.md
 * Interested in contributing? Visit https://github.com/OpenRCT2/OpenRCT2
 *
 * OpenRCT2 is licensed under the GNU General Public License version 3.
 *****************************************************************************/

#include "Editor.h"

#include "Context.h"
#include "EditorObjectSelectionSession.h"
#include "FileClassifier.h"
#include "Game.h"
#include "GameState.h"
#include "OpenRCT2.h"
#include "ParkImporter.h"
#include "actions/LandBuyRightsAction.h"
#include "actions/LandSetRightsAction.h"
#include "audio/audio.h"
#include "interface/Viewport.h"
#include "interface/Window_internal.h"
#include "localisation/Localisation.h"
#include "localisation/LocalisationService.h"
#include "management/NewsItem.h"
#include "object/DefaultObjects.h"
#include "object/ObjectManager.h"
#include "object/ObjectRepository.h"
#include "peep/Staff.h"
#include "rct1/RCT1.h"
#include "scenario/Scenario.h"
#include "ui/UiContext.h"
#include "ui/WindowManager.h"
#include "util/Util.h"
#include "windows/Intent.h"
#include "world/Climate.h"
#include "world/EntityList.h"
#include "world/Entrance.h"
#include "world/Footpath.h"
#include "world/Park.h"
#include "world/Scenery.h"
#include "world/Sprite.h"

#include <algorithm>
#include <array>
#include <vector>

using namespace OpenRCT2;

EditorStep gEditorStep;

namespace Editor
{
    static std::array<std::vector<uint8_t>, EnumValue(ObjectType::Count)> _editorSelectedObjectFlags;

    static void ConvertSaveToScenarioCallback(int32_t result, const utf8* path);
    static void SetAllLandOwned();
    static bool LoadLandscapeFromSV4(const char* path);
    static bool LoadLandscapeFromSC4(const char* path);
    static void FinaliseMainView();
    static bool ReadS6(const char* path);
    static bool ReadPark(const char* path);
    static void ClearMapForEditing(bool fromSave);

    static void object_list_load()
    {
        auto* context = GetContext();

        // Unload objects first, the repository is re-populated which owns the objects.
        auto& objectManager = context->GetObjectManager();
        objectManager.UnloadAll();

        // Scan objects if necessary
        const auto& localisationService = context->GetLocalisationService();
        auto& objectRepository = context->GetObjectRepository();
        objectRepository.LoadOrConstruct(localisationService.GetCurrentLanguage());

        // Reset loaded objects to just defaults
<<<<<<< HEAD
        auto& objectManager = context->GetObjectManager();
        objectManager.UnloadAll();

        // Load minimum required objects (like surface and edge)
        for (const auto& entry : MinimumRequiredObjects)
        {
            objectManager.LoadObject(entry);
        }
=======
        objectManager.LoadDefaultObjects();
>>>>>>> c56810e6
    }

    /**
     *
     *  rct2: 0x0066FFE1
     */
    void Load()
    {
        OpenRCT2::Audio::StopAll();
        object_list_load();
        OpenRCT2::GetContext()->GetGameState()->InitAll(150);
        gScreenFlags = SCREEN_FLAGS_SCENARIO_EDITOR;
        gEditorStep = EditorStep::ObjectSelection;
        gParkFlags |= PARK_FLAGS_SHOW_REAL_GUEST_NAMES;
        gScenarioCategory = SCENARIO_CATEGORY_OTHER;
        viewport_init_all();
        rct_window* mainWindow = context_open_window_view(WV_EDITOR_MAIN);
        mainWindow->SetLocation(TileCoordsXYZ{ 75, 75, 14 }.ToCoordsXYZ());
        load_palette();
        gScreenAge = 0;
        gScenarioName = language_get_string(STR_MY_NEW_SCENARIO);
    }

    /**
     *
     *  rct2: 0x00672781
     */
    void ConvertSaveToScenario()
    {
        tool_cancel();
        auto intent = Intent(WC_LOADSAVE);
        intent.putExtra(INTENT_EXTRA_LOADSAVE_TYPE, LOADSAVETYPE_LOAD | LOADSAVETYPE_GAME);
        intent.putExtra(INTENT_EXTRA_CALLBACK, reinterpret_cast<void*>(ConvertSaveToScenarioCallback));
        context_open_intent(&intent);
    }

    static void ConvertSaveToScenarioCallback(int32_t result, const utf8* path)
    {
        if (result != MODAL_RESULT_OK)
        {
            return;
        }

        if (!context_load_park_from_file(path))
        {
            return;
        }

        if (gParkFlags & PARK_FLAGS_NO_MONEY)
        {
            gParkFlags |= PARK_FLAGS_NO_MONEY_SCENARIO;
        }
        else
        {
            gParkFlags &= ~PARK_FLAGS_NO_MONEY_SCENARIO;
        }
        gParkFlags |= PARK_FLAGS_NO_MONEY;

        climate_reset(gClimate);

        // Clear the scenario completion status
        gParkFlags &= ~PARK_FLAGS_SCENARIO_COMPLETE_NAME_INPUT;
        gScenarioCompletedCompanyValue = MONEY64_UNDEFINED;

        gScreenFlags = SCREEN_FLAGS_SCENARIO_EDITOR;
        gEditorStep = EditorStep::ObjectiveSelection;
        gScenarioCategory = SCENARIO_CATEGORY_OTHER;
        viewport_init_all();
        News::InitQueue();
        context_open_window_view(WV_EDITOR_MAIN);
        FinaliseMainView();
        gScreenAge = 0;
    }

    /**
     *
     *  rct2: 0x00672957
     */
    void LoadTrackDesigner()
    {
        OpenRCT2::Audio::StopAll();
        gScreenFlags = SCREEN_FLAGS_TRACK_DESIGNER;
        gScreenAge = 0;

        object_manager_unload_all_objects();
        object_list_load();
        OpenRCT2::GetContext()->GetGameState()->InitAll(150);
        SetAllLandOwned();
        gEditorStep = EditorStep::ObjectSelection;
        viewport_init_all();
        rct_window* mainWindow = context_open_window_view(WV_EDITOR_MAIN);
        mainWindow->SetLocation(TileCoordsXYZ{ 75, 75, 14 }.ToCoordsXYZ());
        load_palette();
    }

    /**
     *
     *  rct2: 0x006729FD
     */
    void LoadTrackManager()
    {
        OpenRCT2::Audio::StopAll();
        gScreenFlags = SCREEN_FLAGS_TRACK_MANAGER;
        gScreenAge = 0;

        object_manager_unload_all_objects();
        object_list_load();
        OpenRCT2::GetContext()->GetGameState()->InitAll(150);
        SetAllLandOwned();
        gEditorStep = EditorStep::ObjectSelection;
        viewport_init_all();
        rct_window* mainWindow = context_open_window_view(WV_EDITOR_MAIN);
        mainWindow->SetLocation(TileCoordsXYZ{ 75, 75, 14 }.ToCoordsXYZ());
        load_palette();
    }

    /**
     *
     *  rct2: 0x0068ABEC
     */
    static void SetAllLandOwned()
    {
        int32_t mapSize = gMapSize;

        MapRange range = { 64, 64, (mapSize - 3) * 32, (mapSize - 3) * 32 };
        auto landSetRightsAction = LandSetRightsAction(range, LandSetRightSetting::SetForSale);
        landSetRightsAction.SetFlags(GAME_COMMAND_FLAG_NO_SPEND);
        GameActions::Execute(&landSetRightsAction);

        auto landBuyRightsAction = LandBuyRightsAction(range, LandBuyRightSetting::BuyLand);
        landBuyRightsAction.SetFlags(GAME_COMMAND_FLAG_NO_SPEND);
        GameActions::Execute(&landBuyRightsAction);
    }

    /**
     *
     *  rct2: 0x006758C0
     */
    bool LoadLandscape(const utf8* path)
    {
        // #4996: Make sure the object selection window closes here to prevent unload objects
        //        after we have loaded a new park.
        window_close_all();

        uint32_t extension = get_file_extension_type(path);
        switch (extension)
        {
            case FILE_EXTENSION_SC6:
            case FILE_EXTENSION_SV6:
                return ReadS6(path);
            case FILE_EXTENSION_SC4:
                return LoadLandscapeFromSC4(path);
            case FILE_EXTENSION_SV4:
                return LoadLandscapeFromSV4(path);
            case FILE_EXTENSION_PARK:
                return ReadPark(path);
            default:
                return false;
        }
    }

    /**
     *
     *  rct2: 0x006A2B02
     */
    static bool LoadLandscapeFromSV4(const char* path)
    {
        load_from_sv4(path);
        ClearMapForEditing(true);

        gEditorStep = EditorStep::LandscapeEditor;
        gScreenAge = 0;
        gScreenFlags = SCREEN_FLAGS_SCENARIO_EDITOR;
        viewport_init_all();
        context_open_window_view(WV_EDITOR_MAIN);
        FinaliseMainView();
        return true;
    }

    static bool LoadLandscapeFromSC4(const char* path)
    {
        load_from_sc4(path);
        ClearMapForEditing(false);

        gEditorStep = EditorStep::LandscapeEditor;
        gScreenAge = 0;
        gScreenFlags = SCREEN_FLAGS_SCENARIO_EDITOR;
        viewport_init_all();
        context_open_window_view(WV_EDITOR_MAIN);
        FinaliseMainView();
        return true;
    }

    /**
     *
     *  rct2: 0x006758FE
     */
    static bool ReadS6(const char* path)
    {
        auto extension = path_get_extension(path);
        auto loadedFromSave = false;
        if (_stricmp(extension, ".sc6") == 0)
        {
            load_from_sc6(path);
        }
        else if (_stricmp(extension, ".sv6") == 0 || _stricmp(extension, ".sv7") == 0)
        {
            load_from_sv6(path);
            loadedFromSave = true;
        }

        ClearMapForEditing(loadedFromSave);

        gEditorStep = EditorStep::LandscapeEditor;
        gScreenAge = 0;
        gScreenFlags = SCREEN_FLAGS_SCENARIO_EDITOR;
        viewport_init_all();
        context_open_window_view(WV_EDITOR_MAIN);
        FinaliseMainView();
        return true;
    }

    static bool ReadPark(const char* path)
    {
        try
        {
            auto context = GetContext();
            auto& objManager = context->GetObjectManager();
            auto importer = ParkImporter::CreateParkFile(context->GetObjectRepository());
            auto loadResult = importer->Load(path);
            objManager.LoadObjects(loadResult.RequiredObjects);
            importer->Import();

            ClearMapForEditing(true);
            gEditorStep = EditorStep::LandscapeEditor;
            gScreenAge = 0;
            gScreenFlags = SCREEN_FLAGS_SCENARIO_EDITOR;
            viewport_init_all();
            context_open_window_view(WV_EDITOR_MAIN);
            FinaliseMainView();
            return true;
        }
        catch (const std::exception&)
        {
            return false;
        }
    }

    static void ClearMapForEditing(bool fromSave)
    {
        map_remove_all_rides();
        UnlinkAllRideBanners();

        ride_init_all();

        //
        for (auto* guest : EntityList<Guest>())
        {
            guest->SetName({});
        }
        for (auto* staff : EntityList<Staff>())
        {
            staff->SetName({});
        }

        reset_sprite_list();
        staff_reset_modes();
        gNumGuestsInPark = 0;
        gNumGuestsHeadingForPark = 0;
        gNumGuestsInParkLastWeek = 0;
        gGuestChangeModifier = 0;
        if (fromSave)
        {
            if (gParkFlags & PARK_FLAGS_NO_MONEY)
            {
                gParkFlags |= PARK_FLAGS_NO_MONEY_SCENARIO;
            }
            else
            {
                gParkFlags &= ~PARK_FLAGS_NO_MONEY_SCENARIO;
            }
            gParkFlags |= PARK_FLAGS_NO_MONEY;

            if (gParkEntranceFee == 0)
            {
                gParkFlags |= PARK_FLAGS_PARK_FREE_ENTRY;
            }
            else
            {
                gParkFlags &= ~PARK_FLAGS_PARK_FREE_ENTRY;
            }

            gParkFlags &= ~PARK_FLAGS_SPRITES_INITIALISED;

            gGuestInitialCash = std::clamp(
                gGuestInitialCash, static_cast<money16>(MONEY(10, 00)), static_cast<money16>(MAX_ENTRANCE_FEE));

            gInitialCash = std::min<money64>(gInitialCash, 100000);
            finance_reset_cash_to_initial();

            gBankLoan = std::clamp<money64>(gBankLoan, MONEY(0, 00), MONEY(5000000, 00));

            gMaxBankLoan = std::clamp<money64>(gMaxBankLoan, MONEY(0, 00), MONEY(5000000, 00));

            gBankLoanInterestRate = std::clamp<uint8_t>(gBankLoanInterestRate, 5, 80);
        }

        climate_reset(gClimate);

        News::InitQueue();
    }

    /**
     *
     *  rct2: 0x0067009A
     */
    void OpenWindowsForCurrentStep()
    {
        if (!(gScreenFlags & SCREEN_FLAGS_EDITOR))
        {
            return;
        }

        switch (gEditorStep)
        {
            case EditorStep::ObjectSelection:
                if (window_find_by_class(WC_EDITOR_OBJECT_SELECTION))
                {
                    return;
                }

                if (window_find_by_class(WC_INSTALL_TRACK))
                {
                    return;
                }

                if (gScreenFlags & SCREEN_FLAGS_TRACK_MANAGER)
                {
                    object_manager_unload_all_objects();
                }

                context_open_window(WC_EDITOR_OBJECT_SELECTION);
                break;
            case EditorStep::InventionsListSetUp:
                if (window_find_by_class(WC_EDITOR_INVENTION_LIST))
                {
                    return;
                }

                context_open_window(WC_EDITOR_INVENTION_LIST);
                break;
            case EditorStep::OptionsSelection:
                if (window_find_by_class(WC_EDITOR_SCENARIO_OPTIONS))
                {
                    return;
                }

                context_open_window(WC_EDITOR_SCENARIO_OPTIONS);
                break;
            case EditorStep::ObjectiveSelection:
                if (window_find_by_class(WC_EDITOR_OBJECTIVE_OPTIONS))
                {
                    return;
                }

                context_open_window(WC_EDITOR_OBJECTIVE_OPTIONS);
                break;
            case EditorStep::LandscapeEditor:
            case EditorStep::SaveScenario:
            case EditorStep::RollercoasterDesigner:
            case EditorStep::DesignsManager:
            case EditorStep::Invalid:
                break;
        }
    }

    static void FinaliseMainView()
    {
        auto windowManager = GetContext()->GetUiContext()->GetWindowManager();
        windowManager->SetMainView(gSavedView, gSavedViewZoom, gSavedViewRotation);

        reset_all_sprite_quadrant_placements();
        scenery_set_default_placement_configuration();

        windowManager->BroadcastIntent(Intent(INTENT_ACTION_REFRESH_NEW_RIDES));

        gWindowUpdateTicks = 0;
        load_palette();

        windowManager->BroadcastIntent(Intent(INTENT_ACTION_CLEAR_TILE_INSPECTOR_CLIPBOARD));
    }

    /**
     *
     *  rct2: 0x006AB9B8
     */
    std::pair<ObjectType, rct_string_id> CheckObjectSelection()
    {
        bool isTrackDesignerManager = gScreenFlags & (SCREEN_FLAGS_TRACK_DESIGNER | SCREEN_FLAGS_TRACK_MANAGER);

        if (!isTrackDesignerManager)
        {
            if (!editor_check_object_group_at_least_one_surface_selected(false))
            {
                return { ObjectType::FootpathSurface, STR_AT_LEAST_ONE_FOOTPATH_NON_QUEUE_SURFACE_OBJECT_MUST_BE_SELECTED };
            }
            if (!editor_check_object_group_at_least_one_surface_selected(true))
            {
                return { ObjectType::FootpathSurface, STR_AT_LEAST_ONE_FOOTPATH_QUEUE_SURFACE_OBJECT_MUST_BE_SELECTED };
            }
            if (!editor_check_object_group_at_least_one_selected(ObjectType::FootpathRailings))
            {
                return { ObjectType::FootpathRailings, STR_AT_LEAST_ONE_FOOTPATH_RAILING_OBJECT_MUST_BE_SELECTED };
            }
        }

        if (!editor_check_object_group_at_least_one_selected(ObjectType::Ride))
        {
            return { ObjectType::Ride, STR_AT_LEAST_ONE_RIDE_OBJECT_MUST_BE_SELECTED };
        }

        if (!isTrackDesignerManager)
        {
            if (!editor_check_object_group_at_least_one_selected(ObjectType::ParkEntrance))
            {
                return { ObjectType::ParkEntrance, STR_PARK_ENTRANCE_TYPE_MUST_BE_SELECTED };
            }

            if (!editor_check_object_group_at_least_one_selected(ObjectType::Water))
            {
                return { ObjectType::Water, STR_WATER_TYPE_MUST_BE_SELECTED };
            }
        }

        return { ObjectType::None, STR_NONE };
    }

    /**
     *
     *  rct2: 0x0066FEAC
     */
    std::pair<bool, rct_string_id> CheckPark()
    {
        int32_t parkSize = park_calculate_size();
        if (parkSize == 0)
        {
            return { false, STR_PARK_MUST_OWN_SOME_LAND };
        }

        if (gParkEntrances.empty())
        {
            return { false, STR_NO_PARK_ENTRANCES };
        }

        for (const auto& parkEntrance : gParkEntrances)
        {
            int32_t direction = direction_reverse(parkEntrance.direction);

            switch (footpath_is_connected_to_map_edge(parkEntrance, direction, 0))
            {
                case FOOTPATH_SEARCH_NOT_FOUND:
                    return { false, STR_PARK_ENTRANCE_WRONG_DIRECTION_OR_NO_PATH };
                case FOOTPATH_SEARCH_INCOMPLETE:
                case FOOTPATH_SEARCH_TOO_COMPLEX:
                    return { false, STR_PARK_ENTRANCE_PATH_INCOMPLETE_OR_COMPLEX };
                case FOOTPATH_SEARCH_SUCCESS:
                    // Run the search again and unown the path
                    footpath_is_connected_to_map_edge(parkEntrance, direction, (1 << 5));
                    break;
            }
        }

        if (gPeepSpawns.empty())
        {
            return { false, STR_PEEP_SPAWNS_NOT_SET };
        }

        return { true, STR_NONE };
    }

    uint8_t GetSelectedObjectFlags(ObjectType objectType, size_t index)
    {
        uint8_t result = 0;
        auto& list = _editorSelectedObjectFlags[EnumValue(objectType)];
        if (list.size() > index)
        {
            result = list[index];
        }
        return result;
    }

    void ClearSelectedObject(ObjectType objectType, size_t index, uint32_t flags)
    {
        auto& list = _editorSelectedObjectFlags[EnumValue(objectType)];
        if (list.size() <= index)
        {
            list.resize(index + 1);
        }
        list[index] &= ~flags;
    }

    void SetSelectedObject(ObjectType objectType, size_t index, uint32_t flags)
    {
        if (index != OBJECT_ENTRY_INDEX_NULL)
        {
            assert(static_cast<int32_t>(objectType) < object_entry_group_counts[EnumValue(ObjectType::Paths)]);
            auto& list = _editorSelectedObjectFlags[EnumValue(objectType)];
            if (list.size() <= index)
            {
                list.resize(index + 1);
            }
            list[index] |= flags;
        }
    }
} // namespace Editor

void editor_open_windows_for_current_step()
{
    Editor::OpenWindowsForCurrentStep();
}<|MERGE_RESOLUTION|>--- conflicted
+++ resolved
@@ -77,18 +77,11 @@
         objectRepository.LoadOrConstruct(localisationService.GetCurrentLanguage());
 
         // Reset loaded objects to just defaults
-<<<<<<< HEAD
-        auto& objectManager = context->GetObjectManager();
-        objectManager.UnloadAll();
-
         // Load minimum required objects (like surface and edge)
         for (const auto& entry : MinimumRequiredObjects)
         {
             objectManager.LoadObject(entry);
         }
-=======
-        objectManager.LoadDefaultObjects();
->>>>>>> c56810e6
     }
 
     /**
