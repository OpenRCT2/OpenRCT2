--- conflicted
+++ resolved
@@ -24,9 +24,6 @@
 
 namespace OpenRCT2
 {
-<<<<<<< HEAD
-    using FormatArg_t = std::variant<uint32_t, int64_t, uint16_t, int32_t, const char*, std::string>;
-=======
     template<typename T, size_t StackSize = 256, typename TTraits = std::char_traits<T>> class FormatBufferBase
     {
         T _storage[StackSize];
@@ -149,7 +146,6 @@
     using FormatBuffer = FormatBufferBase<char>;
 
     using FormatArg_t = std::variant<uint16_t, int32_t, const char*, std::string>;
->>>>>>> 52f5fa64
 
     class FmtString
     {
