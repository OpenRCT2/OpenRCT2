/*****************************************************************************
 * Copyright (c) 2014-2025 OpenRCT2 developers
 *
 * For a complete list of all authors, please refer to contributors.md
 * Interested in contributing? Visit https://github.com/OpenRCT2/OpenRCT2
 *
 * OpenRCT2 is licensed under the GNU General Public License version 3.
 *****************************************************************************/

#include "Peep.h"

#include "../Cheats.h"
#include "../Context.h"
#include "../Diagnostic.h"
#include "../Game.h"
#include "../GameState.h"
#include "../Input.h"
#include "../OpenRCT2.h"
#include "../SpriteIds.h"
#include "../actions/GameAction.h"
#include "../audio/Audio.h"
#include "../audio/AudioChannel.h"
#include "../audio/AudioMixer.h"
#include "../config/Config.h"
#include "../core/EnumUtils.hpp"
#include "../core/Guard.hpp"
#include "../core/String.hpp"
#include "../drawing/LightFX.h"
#include "../entity/Balloon.h"
#include "../entity/EntityList.h"
#include "../entity/EntityRegistry.h"
#include "../entity/EntityTweener.h"
#include "../interface/Viewport.h"
#include "../interface/WindowBase.h"
#include "../localisation/Formatter.h"
#include "../localisation/Formatting.h"
#include "../management/Finance.h"
#include "../management/Marketing.h"
#include "../management/NewsItem.h"
#include "../network/Network.h"
#include "../object/ObjectManager.h"
#include "../object/PeepAnimationsObject.h"
#include "../paint/Paint.h"
#include "../peep/GuestPathfinding.h"
#include "../peep/PeepSpriteIds.h"
#include "../profiling/Profiling.h"
#include "../ride/Ride.h"
#include "../ride/RideData.h"
#include "../ride/ShopItem.h"
#include "../ride/Station.h"
#include "../ride/Track.h"
#include "../ui/WindowManager.h"
#include "../util/Util.h"
#include "../windows/Intent.h"
#include "../world/Climate.h"
#include "../world/ConstructionClearance.h"
#include "../world/Entrance.h"
#include "../world/Footpath.h"
#include "../world/Map.h"
#include "../world/Park.h"
#include "../world/Scenery.h"
#include "../world/tile_element/EntranceElement.h"
#include "../world/tile_element/PathElement.h"
#include "../world/tile_element/SurfaceElement.h"
#include "../world/tile_element/TrackElement.h"
#include "PatrolArea.h"
#include "Staff.h"

#include <cassert>
#include <iterator>
#include <limits>
#include <map>
#include <memory>
#include <optional>

using namespace OpenRCT2;
using namespace OpenRCT2::Audio;
using namespace OpenRCT2::Drawing;

using OpenRCT2::Drawing::LightFx::LightType;

static uint8_t _backupAnimationImageIdOffset;
static TileElement* _peepRideEntranceExitElement;

static std::shared_ptr<IAudioChannel> _crowdSoundChannel = nullptr;

static void GuestReleaseBalloon(Guest* peep, int16_t spawn_height);

static PeepAnimationType PeepSpecialSpriteToAnimationGroupMap[] = {
    PeepAnimationType::Walking,
    PeepAnimationType::HoldMat,
    PeepAnimationType::StaffMower,
};

static PeepAnimationType PeepActionToAnimationGroupMap[] = {
    PeepAnimationType::CheckTime,
    PeepAnimationType::EatFood,
    PeepAnimationType::ShakeHead,
    PeepAnimationType::EmptyPockets,
    PeepAnimationType::SittingEatFood,
    PeepAnimationType::SittingLookAroundLeft,
    PeepAnimationType::SittingLookAroundRight,
    PeepAnimationType::Wow,
    PeepAnimationType::ThrowUp,
    PeepAnimationType::Jump,
    PeepAnimationType::StaffSweep,
    PeepAnimationType::Drowning,
    PeepAnimationType::StaffAnswerCall,
    PeepAnimationType::StaffAnswerCall2,
    PeepAnimationType::StaffCheckBoard,
    PeepAnimationType::StaffFix,
    PeepAnimationType::StaffFix2,
    PeepAnimationType::StaffFixGround,
    PeepAnimationType::StaffFix3,
    PeepAnimationType::StaffWatering,
    PeepAnimationType::Joy,
    PeepAnimationType::ReadMap,
    PeepAnimationType::Wave,
    PeepAnimationType::StaffEmptyBin,
    PeepAnimationType::Wave2,
    PeepAnimationType::TakePhoto,
    PeepAnimationType::Clap,
    PeepAnimationType::Disgust,
    PeepAnimationType::DrawPicture,
    PeepAnimationType::BeingWatched,
    PeepAnimationType::WithdrawMoney,
};

template<>
bool EntityBase::Is<Peep>() const
{
    return Type == EntityType::Guest || Type == EntityType::Staff;
}

uint8_t Peep::GetNextDirection() const
{
    return NextFlags & PEEP_NEXT_FLAG_DIRECTION_MASK;
}

bool Peep::GetNextIsSloped() const
{
    return NextFlags & PEEP_NEXT_FLAG_IS_SLOPED;
}

bool Peep::GetNextIsSurface() const
{
    return NextFlags & PEEP_NEXT_FLAG_IS_SURFACE;
}

void Peep::SetNextFlags(uint8_t next_direction, bool is_sloped, bool is_surface)
{
    NextFlags = next_direction & PEEP_NEXT_FLAG_DIRECTION_MASK;
    NextFlags |= is_sloped ? PEEP_NEXT_FLAG_IS_SLOPED : 0;
    NextFlags |= is_surface ? PEEP_NEXT_FLAG_IS_SURFACE : 0;
}

bool Peep::CanBePickedUp() const
{
    switch (State)
    {
        case PeepState::One:
        case PeepState::QueuingFront:
        case PeepState::OnRide:
        case PeepState::EnteringRide:
        case PeepState::LeavingRide:
        case PeepState::EnteringPark:
        case PeepState::LeavingPark:
        case PeepState::Fixing:
        case PeepState::Buying:
        case PeepState::Inspecting:
            return false;
        case PeepState::Falling:
        case PeepState::Walking:
        case PeepState::Queuing:
        case PeepState::Sitting:
        case PeepState::Picked:
        case PeepState::Patrolling:
        case PeepState::Mowing:
        case PeepState::Sweeping:
        case PeepState::Answering:
        case PeepState::Watching:
        case PeepState::EmptyingBin:
        case PeepState::UsingBin:
        case PeepState::Watering:
        case PeepState::HeadingToInspection:
            return true;
    }
    return false;
}

int32_t PeepGetStaffCount()
{
    return GetEntityListCount(EntityType::Staff);
}

/**
 *
 *  rct2: 0x0068F0A9
 */
void PeepUpdateAll()
{
    PROFILED_FUNCTION();

    if (isInEditorMode())
        return;

    const auto currentTicks = getGameState().currentTicks;

    constexpr auto kTicks128Mask = 128u - 1u;
    const auto currentTicksMasked = currentTicks & kTicks128Mask;

    uint32_t index = 0;
    // Warning this loop can delete peeps
    for (auto peep : EntityList<Guest>())
    {
        if ((index & kTicks128Mask) == currentTicksMasked)
        {
            peep->Tick128UpdateGuest(index);
        }

        // 128 tick can delete so double check its not deleted
        if (peep->Type == EntityType::Guest)
        {
            peep->Update();
        }

        index++;
    }

    for (auto staff : EntityList<Staff>())
    {
        if ((index & kTicks128Mask) == currentTicksMasked)
        {
            staff->Tick128UpdateStaff();
        }

        // 128 tick can delete so double check its not deleted
        if (staff->Type == EntityType::Staff)
        {
            staff->Update();
        }

        index++;
    }
}

void PeepUpdateAllBoundingBoxes()
{
    for (auto* peep : EntityList<Guest>())
    {
        peep->UpdateSpriteBoundingBox();
    }

    for (auto* peep : EntityList<Staff>())
    {
        peep->UpdateSpriteBoundingBox();
    }
}

/*
 * rct2: 0x68F3AE
 * Set peep state to falling if path below has gone missing, return true if current path is valid, false if peep starts falling.
 */
bool Peep::CheckForPath()
{
    PROFILED_FUNCTION();

    PathCheckOptimisation++;
    if ((PathCheckOptimisation & 0xF) != (Id.ToUnderlying() & 0xF))
    {
        // This condition makes the check happen less often
        // As a side effect peeps hover for a short,
        // random time when a path below them has been deleted
        return true;
    }

    TileElement* tile_element = MapGetFirstElementAt(NextLoc);

    auto mapType = TileElementType::Path;
    if (GetNextIsSurface())
    {
        mapType = TileElementType::Surface;
    }

    do
    {
        if (tile_element == nullptr)
            break;
        if (tile_element->GetType() == mapType)
        {
            if (NextLoc.z == tile_element->GetBaseZ())
            {
                // Found a suitable path or surface
                return true;
            }
        }
    } while (!(tile_element++)->IsLastForTile());

    // Found no suitable path
    SetState(PeepState::Falling);
    return false;
}

bool Peep::ShouldWaitForLevelCrossing()
{
    if (IsOnPathBlockedByVehicle())
    {
        // Try to get out of the way
        return false;
    }

    auto curPos = TileCoordsXYZ(GetLocation());
    auto dstPos = TileCoordsXYZ(CoordsXYZ{ GetDestination(), NextLoc.z });
    if ((curPos.x != dstPos.x || curPos.y != dstPos.y) && FootpathIsBlockedByVehicle(dstPos))
    {
        return true;
    }

    return false;
}

bool Peep::IsOnLevelCrossing()
{
    auto trackElement = MapGetTrackElementAt(GetLocation());
    return trackElement != nullptr;
}

bool Peep::IsOnPathBlockedByVehicle()
{
    auto curPos = TileCoordsXYZ(GetLocation());
    return FootpathIsBlockedByVehicle(curPos);
}

PeepAnimationType Peep::GetAnimationType()
{
    if (IsActionInterruptable())
    { // PeepActionType::None1 or PeepActionType::None2
        return PeepSpecialSpriteToAnimationGroupMap[SpecialSprite];
    }

    if (EnumValue(Action) < std::size(PeepActionToAnimationGroupMap))
    {
        return PeepActionToAnimationGroupMap[EnumValue(Action)];
    }

    Guard::Assert(
        EnumValue(Action) >= std::size(PeepActionToAnimationGroupMap) && Action < PeepActionType::Idle,
        "Invalid peep action %u", EnumValue(Action));
    return PeepAnimationType::Walking;
}

/*
 *  rct2: 0x00693B58
 */
void Peep::UpdateCurrentAnimationType()
{
    PeepAnimationType newAnimationType = GetAnimationType();
    if (AnimationType == newAnimationType)
    {
        return;
    }

    AnimationType = newAnimationType;

    Invalidate();
    UpdateSpriteBoundingBox();
    Invalidate();
}

void Peep::UpdateSpriteBoundingBox()
{
    auto& objManager = GetContext()->GetObjectManager();
    auto* animObj = objManager.GetLoadedObject<PeepAnimationsObject>(AnimationObjectIndex);

    const auto& spriteBounds = animObj->GetSpriteBounds(AnimationGroup, AnimationType);
    SpriteData.Width = spriteBounds.sprite_width;
    SpriteData.HeightMin = spriteBounds.sprite_height_negative;
    SpriteData.HeightMax = spriteBounds.sprite_height_positive;
}

/* rct2: 0x00693BE5 */
void Peep::SwitchToSpecialSprite(uint8_t special_sprite_id)
{
    if (special_sprite_id == SpecialSprite)
        return;

    SpecialSprite = special_sprite_id;

    if (IsActionInterruptable())
    {
        AnimationImageIdOffset = 0;
    }
    UpdateCurrentAnimationType();
}

void Peep::StateReset()
{
    SetState(PeepState::One);
    SwitchToSpecialSprite(0);
}

/** rct2: 0x00981D7C, 0x00981D7E */
static constexpr CoordsXY kWalkingOffsetByDirection[kNumOrthogonalDirections] = {
    { -2, 0 },
    { 0, 2 },
    { 2, 0 },
    { 0, -2 },
};

std::optional<CoordsXY> Peep::UpdateAction()
{
    int16_t xy_distance;
    return UpdateAction(xy_distance);
}

/**
 *
 *  rct2: 0x6939EB
 * Also used to move peeps to the correct position to
 * start an action. Returns true if the correct destination
 * has not yet been reached. xy_distance is how close the
 * peep is to the target.
 */
std::optional<CoordsXY> Peep::UpdateAction(int16_t& xy_distance)
{
    PROFILED_FUNCTION();

    _backupAnimationImageIdOffset = AnimationImageIdOffset;
    if (Action == PeepActionType::Idle)
    {
        Action = PeepActionType::Walking;
    }

    CoordsXY differenceLoc = GetLocation();
    differenceLoc -= GetDestination();

    int32_t x_delta = abs(differenceLoc.x);
    int32_t y_delta = abs(differenceLoc.y);

    xy_distance = x_delta + y_delta;

    // We're taking an easier route if we're just walking
    if (IsActionWalking())
    {
        return UpdateWalkingAction(differenceLoc, xy_distance);
    }

    if (!UpdateActionAnimation())
    {
        AnimationImageIdOffset = 0;
        Action = PeepActionType::Walking;
        UpdateCurrentAnimationType();
        return { { x, y } };
    }

    // Should we throw up, and are we at the frame where sick appears?
    auto* guest = As<Guest>();
    if (Action == PeepActionType::ThrowUp && AnimationFrameNum == 15 && guest != nullptr)
    {
        ThrowUp();
    }

    return { { x, y } };
}

bool Peep::UpdateActionAnimation()
{
    auto& objManager = GetContext()->GetObjectManager();
    auto* animObj = objManager.GetLoadedObject<PeepAnimationsObject>(AnimationObjectIndex);

    const PeepAnimation& peepAnimation = animObj->GetPeepAnimation(AnimationGroup, AnimationType);
    AnimationFrameNum++;

    // If last frame of action
    if (AnimationFrameNum >= peepAnimation.frame_offsets.size())
    {
        return false;
    }

    AnimationImageIdOffset = peepAnimation.frame_offsets[AnimationFrameNum];
    return true;
}

std::optional<CoordsXY> Peep::UpdateWalkingAction(const CoordsXY& differenceLoc, int16_t& xy_distance)
{
    if (!IsActionWalking())
    {
        return std::nullopt;
    }

    if (xy_distance <= DestinationTolerance)
    {
        return std::nullopt;
    }

    int32_t x_delta = abs(differenceLoc.x);
    int32_t y_delta = abs(differenceLoc.y);

    int32_t nextDirection = 0;
    if (x_delta < y_delta)
    {
        nextDirection = 1;
        if (differenceLoc.y >= 0)
        {
            nextDirection = 3;
        }
    }
    else
    {
        nextDirection = 2;
        if (differenceLoc.x >= 0)
        {
            nextDirection = 0;
        }
    }

    Orientation = nextDirection * 8;

    CoordsXY loc = { x, y };
    loc += kWalkingOffsetByDirection[nextDirection];

    UpdateWalkingAnimation();

    return loc;
}

void Peep::UpdateWalkingAnimation()
{
    auto& objManager = GetContext()->GetObjectManager();
    auto* animObj = objManager.GetLoadedObject<PeepAnimationsObject>(AnimationObjectIndex);

    WalkingAnimationFrameNum++;
    const PeepAnimation& peepAnimation = animObj->GetPeepAnimation(AnimationGroup, AnimationType);
    if (WalkingAnimationFrameNum >= peepAnimation.frame_offsets.size())
    {
        WalkingAnimationFrameNum = 0;
    }
    AnimationImageIdOffset = peepAnimation.frame_offsets[WalkingAnimationFrameNum];
}

void Peep::ThrowUp()
{
    auto* guest = As<Guest>();
    if (guest == nullptr)
        return;

    guest->Hunger /= 2;
    guest->NauseaTarget /= 2;

    if (guest->Nausea < 30)
        guest->Nausea = 0;
    else
        guest->Nausea -= 30;

    WindowInvalidateFlags |= PEEP_INVALIDATE_PEEP_2;

    const auto curLoc = GetLocation();
    Litter::Create({ curLoc, Orientation }, (Id.ToUnderlying() & 1) ? Litter::Type::VomitAlt : Litter::Type::Vomit);

    static constexpr OpenRCT2::Audio::SoundId coughs[4] = {
        OpenRCT2::Audio::SoundId::Cough1,
        OpenRCT2::Audio::SoundId::Cough2,
        OpenRCT2::Audio::SoundId::Cough3,
        OpenRCT2::Audio::SoundId::Cough4,
    };
    auto soundId = coughs[ScenarioRand() & 3];
    OpenRCT2::Audio::Play3D(soundId, curLoc);
}

/**
 *  rct2: 0x0069A409
 * Decreases rider count if on/entering a ride.
 */
void PeepDecrementNumRiders(Peep* peep)
{
    if (peep->State == PeepState::OnRide || peep->State == PeepState::EnteringRide)
    {
        auto ride = GetRide(peep->CurrentRide);
        if (ride != nullptr)
        {
            ride->numRiders = std::max(0, ride->numRiders - 1);
            ride->windowInvalidateFlags |= RIDE_INVALIDATE_RIDE_MAIN | RIDE_INVALIDATE_RIDE_LIST;
        }
    }
}

/**
 * Call after changing a peeps state to insure that all relevant windows update.
 * Note also increase ride count if on/entering a ride.
 *  rct2: 0x0069A42F
 */
void PeepWindowStateUpdate(Peep* peep)
{
    auto* windowMgr = Ui::GetWindowManager();
    WindowBase* w = windowMgr->FindByNumber(WindowClass::Peep, peep->Id.ToUnderlying());
    if (w != nullptr)
        w->OnPrepareDraw();

    if (peep->Is<Guest>())
    {
        if (peep->State == PeepState::OnRide || peep->State == PeepState::EnteringRide)
        {
            auto ride = GetRide(peep->CurrentRide);
            if (ride != nullptr)
            {
                ride->numRiders++;
                ride->windowInvalidateFlags |= RIDE_INVALIDATE_RIDE_MAIN | RIDE_INVALIDATE_RIDE_LIST;
            }
        }

        windowMgr->InvalidateByNumber(WindowClass::Peep, peep->Id);
        windowMgr->InvalidateByClass(WindowClass::GuestList);
    }
    else
    {
        windowMgr->InvalidateByNumber(WindowClass::Peep, peep->Id);
        windowMgr->InvalidateByClass(WindowClass::StaffList);
    }
}

void Peep::Pickup()
{
    auto* guest = As<Guest>();
    if (guest != nullptr)
    {
        guest->RemoveFromRide();
    }
    MoveTo({ kLocationNull, y, z });
    SetState(PeepState::Picked);
    SubState = 0;
}

void Peep::PickupAbort(int32_t old_x)
{
    if (State != PeepState::Picked)
        return;

    MoveTo({ old_x, y, z + 8 });

    if (x != kLocationNull)
    {
        SetState(PeepState::Falling);
        Action = PeepActionType::Walking;
        SpecialSprite = 0;
        AnimationImageIdOffset = 0;
        AnimationType = PeepAnimationType::Walking;
        PathCheckOptimisation = 0;
    }

    gPickupPeepImage = ImageId();
}

// Returns GameActions::Status::OK when a peep can be dropped at the given location. When apply is set to true the peep gets
// dropped.
GameActions::Result Peep::Place(const TileCoordsXYZ& location, bool apply)
{
    auto* pathElement = MapGetPathElementAt(location);
    TileElement* tileElement = reinterpret_cast<TileElement*>(pathElement);
    if (pathElement == nullptr)
    {
        tileElement = reinterpret_cast<TileElement*>(MapGetSurfaceElementAt(location));
    }
    if (tileElement == nullptr)
    {
        return GameActions::Result(GameActions::Status::InvalidParameters, STR_ERR_CANT_PLACE_PERSON_HERE, kStringIdNone);
    }

    // Set the coordinate of destination to be exactly
    // in the middle of a tile.
    CoordsXYZ destination = { location.ToCoordsXY().ToTileCentre(), tileElement->GetBaseZ() + 16 };

    if (!MapIsLocationOwned(destination))
    {
        return GameActions::Result(GameActions::Status::NotOwned, STR_ERR_CANT_PLACE_PERSON_HERE, STR_LAND_NOT_OWNED_BY_PARK);
    }

    if (auto res = MapCanConstructAt({ destination, destination.z, destination.z + (1 * 8) }, { 0b1111, 0 });
        res.Error != GameActions::Status::Ok)
    {
        const auto stringId = std::get<StringId>(res.ErrorMessage);
        if (stringId != STR_RAISE_OR_LOWER_LAND_FIRST && stringId != STR_FOOTPATH_IN_THE_WAY)
        {
            return GameActions::Result(
                GameActions::Status::NoClearance, STR_ERR_CANT_PLACE_PERSON_HERE, stringId, res.ErrorMessageArgs.data());
        }
    }

    if (apply)
    {
        MoveTo(destination);
        SetState(PeepState::Falling);
        Action = PeepActionType::Walking;
        SpecialSprite = 0;
        AnimationImageIdOffset = 0;
        AnimationType = PeepAnimationType::Walking;
        PathCheckOptimisation = 0;
        EntityTweener::Get().Reset();
        auto* guest = As<Guest>();
        if (guest != nullptr)
        {
            AnimationType = PeepAnimationType::Invalid;
            guest->HappinessTarget = std::max(guest->HappinessTarget - 10, 0);
            UpdateCurrentAnimationType();
        }
    }

    return GameActions::Result();
}

/**
 *
 *  rct2: 0x0069A535
 */
void PeepEntityRemove(Peep* peep)
{
    auto* guest = peep->As<Guest>();
    if (guest != nullptr)
    {
        guest->RemoveFromRide();
    }
    peep->Invalidate();

    auto* windowMgr = Ui::GetWindowManager();
    windowMgr->CloseByNumber(WindowClass::Peep, peep->Id);
    windowMgr->CloseByNumber(WindowClass::FirePrompt, EnumValue(peep->Type));

    auto* staff = peep->As<Staff>();
    // Needed for invalidations after sprite removal
    bool wasGuest = staff == nullptr;
    if (wasGuest)
    {
        News::DisableNewsItems(News::ItemType::PeepOnRide, peep->Id.ToUnderlying());
    }
    else
    {
        staff->ClearPatrolArea();
        UpdateConsolidatedPatrolAreas();

        News::DisableNewsItems(News::ItemType::Peep, staff->Id.ToUnderlying());
    }
    EntityRemove(peep);

    auto intent = Intent(wasGuest ? INTENT_ACTION_REFRESH_GUEST_LIST : INTENT_ACTION_REFRESH_STAFF_LIST);
    ContextBroadcastIntent(&intent);
}

/**
 * New function removes peep from park existence. Works with staff.
 */
void Peep::Remove()
{
    auto* guest = As<Guest>();
    if (guest != nullptr)
    {
        if (!guest->OutsideOfPark)
        {
            DecrementGuestsInPark();
            auto intent = Intent(INTENT_ACTION_UPDATE_GUEST_COUNT);
            ContextBroadcastIntent(&intent);
        }
        if (State == PeepState::EnteringPark)
        {
            DecrementGuestsHeadingForPark();
        }
    }
    PeepEntityRemove(this);
}

/**
 * Falling and its subset drowning
 *  rct2: 0x690028
 */
void Peep::UpdateFalling()
{
    if (Action == PeepActionType::Drowning)
    {
        // Check to see if we are ready to drown.
        UpdateAction();
        Invalidate();
        if (Action == PeepActionType::Drowning)
            return;

        if (Config::Get().notifications.GuestDied)
        {
            auto ft = Formatter();
            FormatNameTo(ft);
            News::AddItemToQueue(News::ItemType::Blank, STR_NEWS_ITEM_GUEST_DROWNED, x | (y << 16), ft);
        }

        auto& gameState = getGameState();
        gameState.park.RatingCasualtyPenalty = std::min(gameState.park.RatingCasualtyPenalty + 25, 1000);
        Remove();
        return;
    }

    // If not drowning then falling. Note: peeps 'fall' after leaving a ride/enter the park.
    TileElement* tile_element = MapGetFirstElementAt(CoordsXY{ x, y });
    TileElement* saved_map = nullptr;
    int32_t saved_height = 0;

    if (tile_element != nullptr)
    {
        do
        {
            // If a path check if we are on it
            if (tile_element->GetType() == TileElementType::Path)
            {
                int32_t height = MapHeightFromSlope(
                                     { x, y }, tile_element->AsPath()->GetSlopeDirection(), tile_element->AsPath()->IsSloped())
                    + tile_element->GetBaseZ();

                if (height < z - 1 || height > z + 8)
                    continue;

                saved_height = height;
                saved_map = tile_element;
                break;
            } // If a surface get the height and see if we are on it
            else if (tile_element->GetType() == TileElementType::Surface)
            {
                // If the surface is water check to see if we could be drowning
                if (tile_element->AsSurface()->GetWaterHeight() > 0)
                {
                    int32_t height = tile_element->AsSurface()->GetWaterHeight();

                    if (height - 4 >= z && height < z + 20)
                    {
                        // Looks like we are drowning!
                        MoveTo({ x, y, height });

                        auto* guest = As<Guest>();
                        if (guest != nullptr)
                        {
                            // Drop balloon if held
                            GuestReleaseBalloon(guest, height);
                            guest->InsertNewThought(PeepThoughtType::Drowning);
                        }

                        Action = PeepActionType::Drowning;
                        AnimationFrameNum = 0;
                        AnimationImageIdOffset = 0;

                        UpdateCurrentAnimationType();
                        PeepWindowStateUpdate(this);
                        return;
                    }
                }
                int32_t map_height = TileElementHeight({ x, y });
                if (map_height < z || map_height - 4 > z)
                    continue;
                saved_height = map_height;
                saved_map = tile_element;
            } // If not a path or surface go see next element
            else
                continue;
        } while (!(tile_element++)->IsLastForTile());
    }

    // This will be null if peep is falling
    if (saved_map == nullptr)
    {
        if (z <= 1)
        {
            // Remove peep if it has gone to the void
            Remove();
            return;
        }
        MoveTo({ x, y, z - 2 });
        return;
    }

    MoveTo({ x, y, saved_height });

    NextLoc = { CoordsXY{ x, y }.ToTileStart(), saved_map->GetBaseZ() };

    if (saved_map->GetType() != TileElementType::Path)
    {
        SetNextFlags(0, false, true);
    }
    else
    {
        SetNextFlags(saved_map->AsPath()->GetSlopeDirection(), saved_map->AsPath()->IsSloped(), false);
    }
    SetState(PeepState::One);
}

/**
 *
 *  rct2: 0x6902A2
 */
void Peep::Update1()
{
    if (!CheckForPath())
        return;

    if (Is<Guest>())
    {
        SetState(PeepState::Walking);
    }
    else
    {
        SetState(PeepState::Patrolling);
    }

    SetDestination(GetLocation(), 10);
    PeepDirection = Orientation >> 3;
}

void Peep::SetState(PeepState new_state)
{
    PeepDecrementNumRiders(this);
    State = new_state;
    PeepWindowStateUpdate(this);
}

/**
 *
 *  rct2: 0x690009
 */
void Peep::UpdatePicked()
{
    if (getGameState().currentTicks & 0x1F)
        return;
    SubState++;
    auto* guest = As<Guest>();
    if (SubState == 13 && guest != nullptr)
    {
        guest->InsertNewThought(PeepThoughtType::Help);
    }
}

/* From peep_update */
static void GuestUpdateThoughts(Guest* peep)
{
    // Thoughts must always have a gap of at least
    // 220 ticks in age between them. In order to
    // allow this when a thought is new it enters
    // a holding zone. Before it becomes fresh.
    int32_t add_fresh = 1;
    int32_t fresh_thought = -1;
    for (int32_t i = 0; i < kPeepMaxThoughts; i++)
    {
        if (peep->Thoughts[i].type == PeepThoughtType::None)
            break;

        if (peep->Thoughts[i].freshness == 1)
        {
            add_fresh = 0;
            // If thought is fresh we wait 220 ticks
            // before allowing a new thought to become fresh.
            if (++peep->Thoughts[i].fresh_timeout >= 220)
            {
                peep->Thoughts[i].fresh_timeout = 0;
                // Thought is no longer fresh
                peep->Thoughts[i].freshness++;
                add_fresh = 1;
            }
        }
        else if (peep->Thoughts[i].freshness > 1)
        {
            if (++peep->Thoughts[i].fresh_timeout == 0)
            {
                // When thought is older than ~6900 ticks remove it
                if (++peep->Thoughts[i].freshness >= 28)
                {
                    peep->WindowInvalidateFlags |= PEEP_INVALIDATE_PEEP_THOUGHTS;

                    // Clear top thought, push others up
                    if (i < kPeepMaxThoughts - 2)
                    {
                        memmove(&peep->Thoughts[i], &peep->Thoughts[i + 1], sizeof(PeepThought) * (kPeepMaxThoughts - i - 1));
                    }
                    peep->Thoughts[kPeepMaxThoughts - 1].type = PeepThoughtType::None;
                }
            }
        }
        else
        {
            fresh_thought = i;
        }
    }
    // If there are no fresh thoughts
    // a previously new thought can become
    // fresh.
    if (add_fresh && fresh_thought != -1)
    {
        peep->Thoughts[fresh_thought].freshness = 1;
        peep->WindowInvalidateFlags |= PEEP_INVALIDATE_PEEP_THOUGHTS;
    }
}

/**
 *
 *  rct2: 0x0068FC1E
 */
void Peep::Update()
{
    if (PeepFlags & PEEP_FLAGS_POSITION_FROZEN)
    {
        if (!(PeepFlags & PEEP_FLAGS_ANIMATION_FROZEN))
        {
            // This is circumventing other logic, so only update every few ticks
            if ((getGameState().currentTicks & 3) == 0)
            {
                if (IsActionWalking())
                    UpdateWalkingAnimation();
                else
                    UpdateActionAnimation();
                Invalidate();
            }
        }
        return;
    }
    else if (PeepFlags & PEEP_FLAGS_ANIMATION_FROZEN)
    {
        // Animation is frozen while position is not. This allows a peep to walk
        // around without its sprite being updated, which looks very glitchy.
        // We'll just remove the flag and continue as normal, in this case.
        PeepFlags &= ~PEEP_FLAGS_ANIMATION_FROZEN;
    }

    auto* guest = As<Guest>();
    if (guest != nullptr)
    {
        if (!guest->PreviousRide.IsNull())
            if (++guest->PreviousRideTimeOut >= 720)
                guest->PreviousRide = RideId::GetNull();

        GuestUpdateThoughts(guest);
    }

    // Walking speed logic
    uint32_t stepsToTake = Energy;
    if (stepsToTake < 95 && State == PeepState::Queuing)
        stepsToTake = 95;
    if ((PeepFlags & PEEP_FLAGS_SLOW_WALK) && State != PeepState::Queuing)
        stepsToTake /= 2;
    if (IsActionWalking() && GetNextIsSloped())
    {
        stepsToTake /= 2;
        if (State == PeepState::Queuing)
            stepsToTake += stepsToTake / 2;
    }
    // Ensure guests make it across a level crossing in time
    constexpr auto minStepsForCrossing = 55;
    if (stepsToTake < minStepsForCrossing && IsOnPathBlockedByVehicle())
        stepsToTake = minStepsForCrossing;

    uint32_t carryCheck = StepProgress + stepsToTake;
    StepProgress = carryCheck;
    if (carryCheck <= 255)
    {
        if (guest != nullptr)
        {
            guest->UpdateEasterEggInteractions();
        }
    }
    else
    {
        // Loc68FD2F
        switch (State)
        {
            case PeepState::Falling:
                UpdateFalling();
                break;
            case PeepState::One:
                Update1();
                break;
            case PeepState::OnRide:
                // No action
                break;
            case PeepState::Picked:
                UpdatePicked();
                break;
            default:
            {
                if (guest != nullptr)
                {
                    guest->UpdateGuest();
                }
                else
                {
                    auto* staff = As<Staff>();
                    if (staff != nullptr)
                    {
                        staff->UpdateStaff(stepsToTake);
                    }
                    else
                    {
                        assert(false);
                    }
                }
                break;
            }
        }
    }
}

/**
 *
 *  rct2: 0x0069BF41
 */
void PeepProblemWarningsUpdate()
{
    auto& gameState = getGameState();

    Ride* ride;
    uint32_t hungerCounter = 0, lostCounter = 0, noexitCounter = 0, thirstCounter = 0, litterCounter = 0, disgustCounter = 0,
             toiletCounter = 0, vandalismCounter = 0;
    uint8_t* warningThrottle = gameState.peepWarningThrottle;

    int32_t inQueueCounter = 0;
    int32_t tooLongQueueCounter = 0;
    std::map<RideId, int32_t> queueComplainingGuestsMap;

    for (auto peep : EntityList<Guest>())
    {
        if (peep->OutsideOfPark)
            continue;

        if (peep->State == PeepState::Queuing || peep->State == PeepState::QueuingFront)
            inQueueCounter++;

        if (peep->Thoughts[0].freshness > 5)
            continue;

        switch (peep->Thoughts[0].type)
        {
            case PeepThoughtType::Lost: // 0x10
                lostCounter++;
                break;

            case PeepThoughtType::Hungry: // 0x14
                if (peep->GuestHeadingToRideId.IsNull())
                {
                    hungerCounter++;
                    break;
                }
                ride = GetRide(peep->GuestHeadingToRideId);
                if (ride != nullptr && !ride->getRideTypeDescriptor().HasFlag(RtdFlag::sellsFood))
                    hungerCounter++;
                break;

            case PeepThoughtType::Thirsty:
                if (peep->GuestHeadingToRideId.IsNull())
                {
                    thirstCounter++;
                    break;
                }
                ride = GetRide(peep->GuestHeadingToRideId);
                if (ride != nullptr && !ride->getRideTypeDescriptor().HasFlag(RtdFlag::sellsDrinks))
                    thirstCounter++;
                break;

            case PeepThoughtType::Toilet:
                if (peep->GuestHeadingToRideId.IsNull())
                {
                    toiletCounter++;
                    break;
                }
                ride = GetRide(peep->GuestHeadingToRideId);
                if (ride != nullptr && ride->getRideTypeDescriptor().specialType != RtdSpecialType::toilet)
                    toiletCounter++;
                break;

            case PeepThoughtType::BadLitter: // 0x1a
                litterCounter++;
                break;
            case PeepThoughtType::CantFindExit: // 0x1b
                noexitCounter++;
                break;
            case PeepThoughtType::PathDisgusting: // 0x1f
                disgustCounter++;
                break;
            case PeepThoughtType::Vandalism: // 0x21
                vandalismCounter++;
                break;
            case PeepThoughtType::QueuingAges:
                tooLongQueueCounter++;
                queueComplainingGuestsMap[peep->Thoughts[0].rideId]++;
                break;
            default:
                break;
        }
    }

    // could maybe be packed into a loop, would lose a lot of clarity though
    if (warningThrottle[0])
        --warningThrottle[0];
    else if (hungerCounter >= kPeepHungerWarningThreshold && hungerCounter >= gameState.numGuestsInPark / 16)
    {
        warningThrottle[0] = 4;
        if (Config::Get().notifications.GuestWarnings)
        {
            constexpr auto thoughtId = static_cast<uint32_t>(PeepThoughtType::Hungry);
            News::AddItemToQueue(News::ItemType::Peeps, STR_PEEPS_ARE_HUNGRY, thoughtId, {});
        }
    }

    if (warningThrottle[1])
        --warningThrottle[1];
    else if (thirstCounter >= kPeepThirstWarningThreshold && thirstCounter >= gameState.numGuestsInPark / 16)
    {
        warningThrottle[1] = 4;
        if (Config::Get().notifications.GuestWarnings)
        {
            constexpr auto thoughtId = static_cast<uint32_t>(PeepThoughtType::Thirsty);
            News::AddItemToQueue(News::ItemType::Peeps, STR_PEEPS_ARE_THIRSTY, thoughtId, {});
        }
    }

    if (warningThrottle[2])
        --warningThrottle[2];
    else if (toiletCounter >= kPeepToiletWarningThreshold && toiletCounter >= gameState.numGuestsInPark / 16)
    {
        warningThrottle[2] = 4;
        if (Config::Get().notifications.GuestWarnings)
        {
            constexpr auto thoughtId = static_cast<uint32_t>(PeepThoughtType::Toilet);
            News::AddItemToQueue(News::ItemType::Peeps, STR_PEEPS_CANT_FIND_TOILET, thoughtId, {});
        }
    }

    if (warningThrottle[3])
        --warningThrottle[3];
    else if (litterCounter >= kPeepLitterWarningThreshold && litterCounter >= gameState.numGuestsInPark / 32)
    {
        warningThrottle[3] = 4;
        if (Config::Get().notifications.GuestWarnings)
        {
            constexpr auto thoughtId = static_cast<uint32_t>(PeepThoughtType::BadLitter);
            News::AddItemToQueue(News::ItemType::Peeps, STR_PEEPS_DISLIKE_LITTER, thoughtId, {});
        }
    }

    if (warningThrottle[4])
        --warningThrottle[4];
    else if (disgustCounter >= kPeepDisgustWarningThreshold && disgustCounter >= gameState.numGuestsInPark / 32)
    {
        warningThrottle[4] = 4;
        if (Config::Get().notifications.GuestWarnings)
        {
            constexpr auto thoughtId = static_cast<uint32_t>(PeepThoughtType::PathDisgusting);
            News::AddItemToQueue(News::ItemType::Peeps, STR_PEEPS_DISGUSTED_BY_PATHS, thoughtId, {});
        }
    }

    if (warningThrottle[5])
        --warningThrottle[5];
    else if (vandalismCounter >= kPeepVandalismWarningThreshold && vandalismCounter >= gameState.numGuestsInPark / 32)
    {
        warningThrottle[5] = 4;
        if (Config::Get().notifications.GuestWarnings)
        {
            constexpr auto thoughtId = static_cast<uint32_t>(PeepThoughtType::Vandalism);
            News::AddItemToQueue(News::ItemType::Peeps, STR_PEEPS_DISLIKE_VANDALISM, thoughtId, {});
        }
    }

    if (warningThrottle[6])
        --warningThrottle[6];
    else if (noexitCounter >= kPeepNoExitWarningThreshold)
    {
        warningThrottle[6] = 4;
        if (Config::Get().notifications.GuestWarnings)
        {
            constexpr auto thoughtId = static_cast<uint32_t>(PeepThoughtType::CantFindExit);
            News::AddItemToQueue(News::ItemType::Peeps, STR_PEEPS_GETTING_LOST_OR_STUCK, thoughtId, {});
        }
    }
    else if (lostCounter >= kPeepLostWarningThreshold)
    {
        warningThrottle[6] = 4;
        if (Config::Get().notifications.GuestWarnings)
        {
            constexpr auto thoughtId = static_cast<uint32_t>(PeepThoughtType::Lost);
            News::AddItemToQueue(News::ItemType::Peeps, STR_PEEPS_GETTING_LOST_OR_STUCK, thoughtId, {});
        }
    }

    if (warningThrottle[7])
        --warningThrottle[7];
    else if (tooLongQueueCounter > kPeepTooLongQueueThreshold && tooLongQueueCounter > inQueueCounter / 20)
    { // The amount of guests complaining about queue duration is at least 5% of the amount of queuing guests.
      // This includes guests who are no longer queuing.
        warningThrottle[7] = 4;
        if (Config::Get().notifications.GuestWarnings)
        {
            auto rideWithMostQueueComplaints = std::max_element(
                queueComplainingGuestsMap.begin(), queueComplainingGuestsMap.end(),
                [](auto& lhs, auto& rhs) { return lhs.second < rhs.second; });
            auto rideId = rideWithMostQueueComplaints->first.ToUnderlying();
            News::AddItemToQueue(News::ItemType::Ride, STR_PEEPS_COMPLAINING_ABOUT_QUEUE_LENGTH_WARNING, rideId, {});
        }
    }
}

void PeepStopCrowdNoise()
{
    if (_crowdSoundChannel != nullptr)
    {
        _crowdSoundChannel->Stop();
        _crowdSoundChannel = nullptr;
    }
}

/**
 *
 *  rct2: 0x006BD18A
 */
void PeepUpdateCrowdNoise()
{
    PROFILED_FUNCTION();

    if (OpenRCT2::Audio::gGameSoundsOff)
        return;

    if (!Config::Get().sound.SoundEnabled)
        return;

    if (gLegacyScene == LegacyScene::scenarioEditor)
        return;

    auto viewport = g_music_tracking_viewport;
    if (viewport == nullptr)
        return;

    // Count the number of peeps visible
    auto visiblePeeps = 0;

    for (auto peep : EntityList<Guest>())
    {
        if (peep->x == kLocationNull)
            continue;
        if (viewport->viewPos.x > peep->SpriteData.SpriteRect.GetRight())
            continue;
        if (viewport->viewPos.x + viewport->ViewWidth() < peep->SpriteData.SpriteRect.GetLeft())
            continue;
        if (viewport->viewPos.y > peep->SpriteData.SpriteRect.GetBottom())
            continue;
        if (viewport->viewPos.y + viewport->ViewHeight() < peep->SpriteData.SpriteRect.GetTop())
            continue;

        visiblePeeps += peep->State == PeepState::Queuing ? 1 : 2;
    }

    // This function doesn't account for the fact that the screen might be so big that 100 peeps could potentially be very
    // spread out and therefore not produce any crowd noise. Perhaps a more sophisticated solution would check how many peeps
    // were in close proximity to each other.

    // Allows queuing peeps to make half as much noise, and at least 6 peeps must be visible for any crowd noise
    visiblePeeps = (visiblePeeps / 2) - 6;
    if (visiblePeeps < 0)
    {
        // Mute crowd noise
        if (_crowdSoundChannel != nullptr)
        {
            _crowdSoundChannel->SetVolume(0);
        }
    }
    else
    {
        int32_t volume;

        // Formula to scale peeps to dB where peeps [0, 120] scales approximately logarithmically to [-3314, -150] dB/100
        // 207360000 maybe related to DSBVOLUME_MIN which is -10,000 (dB/100)
        volume = 120 - std::min(visiblePeeps, 120);
        volume = volume * volume * volume * volume;
        volume = (viewport->zoom.ApplyInversedTo(207360000 - volume) - 207360000) / 65536 - 150;

        // Load and play crowd noise if needed and set volume
        if (_crowdSoundChannel == nullptr || _crowdSoundChannel->IsDone())
        {
            _crowdSoundChannel = CreateAudioChannel(SoundId::CrowdAmbience, true, 0);
            if (_crowdSoundChannel != nullptr)
            {
                _crowdSoundChannel->SetGroup(OpenRCT2::Audio::MixerGroup::Sound);
            }
        }
        if (_crowdSoundChannel != nullptr)
        {
            _crowdSoundChannel->SetVolume(DStoMixerVolume(volume));
        }
    }
}

/**
 *
 *  rct2: 0x0069BE9B
 */
void PeepApplause()
{
    for (auto peep : EntityList<Guest>())
    {
        if (peep->OutsideOfPark)
            continue;

        // Release balloon
        GuestReleaseBalloon(peep, peep->z + 9);

        // Clap
        if ((peep->State == PeepState::Walking || peep->State == PeepState::Queuing) && peep->IsActionInterruptable())
        {
            peep->Action = PeepActionType::Clap;
            peep->AnimationFrameNum = 0;
            peep->AnimationImageIdOffset = 0;
            peep->UpdateCurrentAnimationType();
        }
    }

    // Play applause noise
    OpenRCT2::Audio::Play(OpenRCT2::Audio::SoundId::Applause, 0, ContextGetWidth() / 2);
}

/**
 *
 *  rct2: 0x0069C35E
 */
void PeepUpdateDaysInQueue()
{
    for (auto peep : EntityList<Guest>())
    {
        if (!peep->OutsideOfPark && peep->State == PeepState::Queuing)
        {
            peep->DaysInQueue = AddClamp<uint8_t>(peep->DaysInQueue, 1);
        }
    }
}

void Peep::FormatActionTo(Formatter& ft) const
{
    switch (State)
    {
        case PeepState::Falling:
            ft.Add<StringId>(Action == PeepActionType::Drowning ? STR_DROWNING : STR_WALKING);
            break;
        case PeepState::One:
            ft.Add<StringId>(STR_WALKING);
            break;
        case PeepState::OnRide:
        case PeepState::LeavingRide:
        case PeepState::EnteringRide:
        {
            auto ride = GetRide(CurrentRide);
            if (ride != nullptr)
            {
                ft.Add<StringId>(ride->getRideTypeDescriptor().HasFlag(RtdFlag::describeAsInside) ? STR_IN_RIDE : STR_ON_RIDE);
                ride->formatNameTo(ft);
            }
            else
            {
                ft.Add<StringId>(STR_ON_RIDE).Add<StringId>(kStringIdNone);
            }
            break;
        }
        case PeepState::Buying:
        {
            ft.Add<StringId>(STR_AT_RIDE);
            auto ride = GetRide(CurrentRide);
            if (ride != nullptr)
            {
                ride->formatNameTo(ft);
            }
            else
            {
                ft.Add<StringId>(kStringIdNone);
            }
            break;
        }
        case PeepState::Walking:
        case PeepState::UsingBin:
        {
            auto* guest = As<Guest>();
            if (guest != nullptr)
            {
                if (!guest->GuestHeadingToRideId.IsNull())
                {
                    auto ride = GetRide(guest->GuestHeadingToRideId);
                    if (ride != nullptr)
                    {
                        ft.Add<StringId>(STR_HEADING_FOR);
                        ride->formatNameTo(ft);
                    }
                }
                else
                {
                    ft.Add<StringId>((PeepFlags & PEEP_FLAGS_LEAVING_PARK) ? STR_LEAVING_PARK : STR_WALKING);
                }
            }
            break;
        }
        case PeepState::QueuingFront:
        case PeepState::Queuing:
        {
            auto ride = GetRide(CurrentRide);
            if (ride != nullptr)
            {
                ft.Add<StringId>(STR_QUEUING_FOR);
                ride->formatNameTo(ft);
            }
            break;
        }
        case PeepState::Sitting:
            ft.Add<StringId>(STR_SITTING);
            break;
        case PeepState::Watching:
            if (!CurrentRide.IsNull())
            {
                auto ride = GetRide(CurrentRide);
                if (ride != nullptr)
                {
                    ft.Add<StringId>((StandingFlags & 0x1) ? STR_WATCHING_CONSTRUCTION_OF : STR_WATCHING_RIDE);
                    ride->formatNameTo(ft);
                }
            }
            else
            {
                ft.Add<StringId>((StandingFlags & 0x1) ? STR_WATCHING_NEW_RIDE_BEING_CONSTRUCTED : STR_LOOKING_AT_SCENERY);
            }
            break;
        case PeepState::Picked:
            ft.Add<StringId>(STR_SELECT_LOCATION);
            break;
        case PeepState::Patrolling:
        case PeepState::EnteringPark:
        case PeepState::LeavingPark:
            ft.Add<StringId>(STR_WALKING);
            break;
        case PeepState::Mowing:
            ft.Add<StringId>(STR_MOWING_GRASS);
            break;
        case PeepState::Sweeping:
            ft.Add<StringId>(STR_SWEEPING_FOOTPATH);
            break;
        case PeepState::Watering:
            ft.Add<StringId>(STR_WATERING_GARDENS);
            break;
        case PeepState::EmptyingBin:
            ft.Add<StringId>(STR_EMPTYING_LITTER_BIN);
            break;
        case PeepState::Answering:
            if (SubState == 0)
            {
                ft.Add<StringId>(STR_WALKING);
            }
            else if (SubState == 1)
            {
                ft.Add<StringId>(STR_ANSWERING_RADIO_CALL);
            }
            else
            {
                ft.Add<StringId>(STR_RESPONDING_TO_RIDE_BREAKDOWN_CALL);
                auto ride = GetRide(CurrentRide);
                if (ride != nullptr)
                {
                    ride->formatNameTo(ft);
                }
                else
                {
                    ft.Add<StringId>(kStringIdNone);
                }
            }
            break;
        case PeepState::Fixing:
        {
            ft.Add<StringId>(STR_FIXING_RIDE);
            auto ride = GetRide(CurrentRide);
            if (ride != nullptr)
            {
                ride->formatNameTo(ft);
            }
            else
            {
                ft.Add<StringId>(kStringIdNone);
            }
            break;
        }
        case PeepState::HeadingToInspection:
        {
            ft.Add<StringId>(STR_HEADING_TO_RIDE_FOR_INSPECTION);
            auto ride = GetRide(CurrentRide);
            if (ride != nullptr)
            {
                ride->formatNameTo(ft);
            }
            else
            {
                ft.Add<StringId>(kStringIdNone);
            }
            break;
        }
        case PeepState::Inspecting:
        {
            ft.Add<StringId>(STR_INSPECTING_RIDE);
            auto ride = GetRide(CurrentRide);
            if (ride != nullptr)
            {
                ride->formatNameTo(ft);
            }
            else
            {
                ft.Add<StringId>(kStringIdNone);
            }
            break;
        }
    }
}

static constexpr StringId kStaffNames[] = {
    STR_HANDYMAN_X,
    STR_MECHANIC_X,
    STR_SECURITY_GUARD_X,
    STR_ENTERTAINER_X,
};

void Peep::FormatNameTo(Formatter& ft) const
{
    if (Name == nullptr)
    {
        auto& gameState = getGameState();
        const bool showGuestNames = gameState.park.Flags & PARK_FLAGS_SHOW_REAL_GUEST_NAMES;
        const bool showStaffNames = gameState.park.Flags & PARK_FLAGS_SHOW_REAL_STAFF_NAMES;

        auto* staff = As<Staff>();
        const bool isStaff = staff != nullptr;

        if ((!isStaff && showGuestNames) || (isStaff && showStaffNames))
        {
            auto nameId = PeepId;
            if (isStaff)
            {
                // Prevent staff from getting the same names by offsetting the name table based on staff type.
                nameId *= 256 * EnumValue(staff->AssignedStaffType) + 1;
            }

            auto realNameStringId = GetRealNameStringIDFromPeepID(nameId);
            ft.Add<StringId>(realNameStringId);
        }
        else if (isStaff)
        {
            auto staffNameIndex = static_cast<uint8_t>(staff->AssignedStaffType);
            if (staffNameIndex >= std::size(kStaffNames))
            {
                staffNameIndex = 0;
            }

            ft.Add<StringId>(kStaffNames[staffNameIndex]);
            ft.Add<uint32_t>(PeepId);
        }
        else
        {
            ft.Add<StringId>(STR_GUEST_X).Add<uint32_t>(PeepId);
        }
    }
    else
    {
        ft.Add<StringId>(STR_STRING).Add<const char*>(Name);
    }
}

std::string Peep::GetName() const
{
    Formatter ft;
    FormatNameTo(ft);
    return FormatStringIDLegacy(STR_STRINGID, ft.Data());
}

bool Peep::SetName(std::string_view value)
{
    if (value.empty())
    {
        std::free(Name);
        Name = nullptr;
        return true;
    }

    auto newNameMemory = static_cast<char*>(std::malloc(value.size() + 1));
    if (newNameMemory != nullptr)
    {
        std::memcpy(newNameMemory, value.data(), value.size());
        newNameMemory[value.size()] = '\0';
        std::free(Name);
        Name = newNameMemory;
        return true;
    }
    return false;
}

bool Peep::IsActionWalking() const
{
    return Action == PeepActionType::Walking;
}

bool Peep::IsActionIdle() const
{
    return Action == PeepActionType::Idle;
}

bool Peep::IsActionInterruptable() const
{
    return IsActionIdle() || IsActionWalking();
}

void PeepSetMapTooltip(Peep* peep)
{
    auto ft = Formatter();
    auto* guest = peep->As<Guest>();
    if (guest != nullptr)
    {
        ft.Add<StringId>((peep->PeepFlags & PEEP_FLAGS_TRACKING) ? STR_TRACKED_GUEST_MAP_TIP : STR_GUEST_MAP_TIP);
        ft.Add<uint32_t>(GetPeepFaceSpriteSmall(guest));
        guest->FormatNameTo(ft);
        guest->FormatActionTo(ft);
    }
    else
    {
        ft.Add<StringId>(STR_STAFF_MAP_TIP);
        peep->FormatNameTo(ft);
        peep->FormatActionTo(ft);
    }

    auto intent = Intent(INTENT_ACTION_SET_MAP_TOOLTIP);
    intent.PutExtra(INTENT_EXTRA_FORMATTER, &ft);
    ContextBroadcastIntent(&intent);
}

/**
 *  rct2: 0x00693BAB
 */
void Peep::SwitchNextAnimationType()
{
    // TBD: Add nextAnimationType as function parameter and make peep->NextAnimationType obsolete?
    if (NextAnimationType != AnimationType)
    {
        Invalidate();
        AnimationType = NextAnimationType;

        auto& objManager = GetContext()->GetObjectManager();
        auto* animObj = objManager.GetLoadedObject<PeepAnimationsObject>(AnimationObjectIndex);

        const auto& spriteBounds = animObj->GetSpriteBounds(AnimationGroup, NextAnimationType);
        SpriteData.Width = spriteBounds.sprite_width;
        SpriteData.HeightMin = spriteBounds.sprite_height_negative;
        SpriteData.HeightMax = spriteBounds.sprite_height_positive;
        Invalidate();
    }
}

/**
 *
 *  rct2: 0x00693EF2
 */
static void PeepReturnToCentreOfTile(Peep* peep)
{
    peep->PeepDirection = DirectionReverse(peep->PeepDirection);
    auto destination = peep->GetLocation().ToTileCentre();
    peep->SetDestination(destination, 5);
}

/**
 *
 *  rct2: 0x00693f2C
 */
static bool PeepInteractWithEntrance(Peep* peep, const CoordsXYE& coords, uint8_t& pathing_result)
{
    auto tile_element = coords.element;
    uint8_t entranceType = tile_element->AsEntrance()->GetEntranceType();
    auto rideIndex = tile_element->AsEntrance()->GetRideIndex();

    if ((entranceType == ENTRANCE_TYPE_RIDE_ENTRANCE) || (entranceType == ENTRANCE_TYPE_RIDE_EXIT))
    {
        // If an entrance or exit that doesn't belong to the ride we are queuing for ignore the entrance/exit
        // This can happen when paths clip through entrance/exits
        if (peep->State == PeepState::Queuing && peep->CurrentRide != rideIndex)
        {
            return false;
        }
    }
    // Store some details to determine when to override the default
    // behaviour (defined below) for when staff attempt to enter a ride
    // to fix/inspect it.
    if (entranceType == ENTRANCE_TYPE_RIDE_EXIT)
    {
        pathing_result |= PATHING_RIDE_EXIT;
        _peepRideEntranceExitElement = tile_element;
    }
    else if (entranceType == ENTRANCE_TYPE_RIDE_ENTRANCE)
    {
        pathing_result |= PATHING_RIDE_ENTRANCE;
        _peepRideEntranceExitElement = tile_element;
    }

    if (entranceType == ENTRANCE_TYPE_RIDE_EXIT)
    {
        // Default guest/staff behaviour attempting to enter a
        // ride exit is to turn around.
        peep->InteractionRideIndex = RideId::GetNull();
        PeepReturnToCentreOfTile(peep);
        return true;
    }

    if (entranceType == ENTRANCE_TYPE_RIDE_ENTRANCE)
    {
        auto ride = GetRide(rideIndex);
        if (ride == nullptr)
            return false;

        auto* guest = peep->As<Guest>();
        if (guest == nullptr)
        {
            // Default staff behaviour attempting to enter a
            // ride entrance is to turn around.
            peep->InteractionRideIndex = RideId::GetNull();
            PeepReturnToCentreOfTile(peep);
            return true;
        }

        if (guest->State == PeepState::Queuing)
        {
            // Guest is in the ride queue.
            guest->RideSubState = PeepRideSubState::AtQueueFront;
            guest->AnimationImageIdOffset = _backupAnimationImageIdOffset;
            return true;
        }

        // Guest is on a normal path, i.e. ride has no queue.
        if (guest->InteractionRideIndex == rideIndex)
        {
            // Peep is retrying the ride entrance without leaving
            // the path tile and without trying any other ride
            // attached to this path tile. i.e. stick with the
            // peeps previous decision not to go on the ride.
            PeepReturnToCentreOfTile(guest);
            return true;
        }

        guest->TimeLost = 0;
        auto stationNum = tile_element->AsEntrance()->GetStationIndex();
        // Guest walks up to the ride for the first time since entering
        // the path tile or since considering another ride attached to
        // the path tile.
        if (!guest->ShouldGoOnRide(*ride, stationNum, false, false))
        {
            // Peep remembers that this is the last ride they
            // considered while on this path tile.
            guest->InteractionRideIndex = rideIndex;
            PeepReturnToCentreOfTile(guest);
            return true;
        }

        // Guest has decided to go on the ride.
        guest->AnimationImageIdOffset = _backupAnimationImageIdOffset;
        guest->InteractionRideIndex = rideIndex;

        auto& station = ride->getStation(stationNum);
        auto previous_last = station.LastPeepInQueue;
        station.LastPeepInQueue = guest->Id;
        guest->GuestNextInQueue = previous_last;
        station.QueueLength++;

        guest->CurrentRide = rideIndex;
        guest->CurrentRideStation = stationNum;
        guest->DaysInQueue = 0;
        guest->SetState(PeepState::Queuing);
        guest->RideSubState = PeepRideSubState::AtQueueFront;
        guest->TimeInQueue = 0;
        if (guest->PeepFlags & PEEP_FLAGS_TRACKING)
        {
            auto ft = Formatter();
            guest->FormatNameTo(ft);
            ride->formatNameTo(ft);
            if (Config::Get().notifications.GuestQueuingForRide)
            {
                News::AddItemToQueue(News::ItemType::PeepOnRide, STR_PEEP_TRACKING_PEEP_JOINED_QUEUE_FOR_X, guest->Id, ft);
            }
        }
    }
    else
    {
        // PARK_ENTRANCE
        auto* guest = peep->As<Guest>();
        if (guest == nullptr)
        {
            // Staff cannot leave the park, so go back.
            PeepReturnToCentreOfTile(peep);
            return true;
        }

        // If not the centre of the entrance arch
        if (tile_element->AsEntrance()->GetSequenceIndex() != 0)
        {
            PeepReturnToCentreOfTile(guest);
            return true;
        }

        auto& gameState = getGameState();
        uint8_t entranceDirection = tile_element->GetDirection();
        if (entranceDirection != guest->PeepDirection)
        {
            if (DirectionReverse(entranceDirection) != guest->PeepDirection)
            {
                PeepReturnToCentreOfTile(guest);
                return true;
            }

            // Peep is leaving the park.
            if (guest->State != PeepState::Walking)
            {
                PeepReturnToCentreOfTile(guest);
                return true;
            }

            if (!(guest->PeepFlags & PEEP_FLAGS_LEAVING_PARK))
            {
                // If the park is open and leaving flag isn't set return to centre
                if (gameState.park.Flags & PARK_FLAGS_PARK_OPEN)
                {
                    PeepReturnToCentreOfTile(guest);
                    return true;
                }
            }

            auto destination = guest->GetDestination() + CoordsDirectionDelta[guest->PeepDirection];
            guest->SetDestination(destination, 9);
            guest->MoveTo({ coords, guest->z });
            guest->SetState(PeepState::LeavingPark);

            guest->Var37 = 0;
            if (guest->PeepFlags & PEEP_FLAGS_TRACKING)
            {
                auto ft = Formatter();
                guest->FormatNameTo(ft);
                if (Config::Get().notifications.GuestLeftPark)
                {
                    News::AddItemToQueue(News::ItemType::PeepOnRide, STR_PEEP_TRACKING_LEFT_PARK, guest->Id, ft);
                }
            }
            return true;
        }

        // Peep is entering the park.

        if (guest->State != PeepState::EnteringPark)
        {
            PeepReturnToCentreOfTile(guest);
            return true;
        }

        if (!(gameState.park.Flags & PARK_FLAGS_PARK_OPEN))
        {
            guest->State = PeepState::LeavingPark;
            guest->Var37 = 1;
            DecrementGuestsHeadingForPark();
            PeepWindowStateUpdate(guest);
            PeepReturnToCentreOfTile(guest);
            return true;
        }

        bool found = false;
        auto entrance = std::find_if(gameState.park.Entrances.begin(), gameState.park.Entrances.end(), [coords](const auto& e) {
            return coords.ToTileStart() == e;
        });
        if (entrance != gameState.park.Entrances.end())
        {
            int16_t z = entrance->z / 8;
            entranceDirection = entrance->direction;
            auto nextLoc = coords.ToTileStart() + CoordsDirectionDelta[entranceDirection];

            // Make sure there is a path right behind the entrance, otherwise turn around
            TileElement* nextTileElement = MapGetFirstElementAt(nextLoc);
            do
            {
                if (nextTileElement == nullptr)
                    break;
                if (nextTileElement->GetType() != TileElementType::Path)
                    continue;

                if (nextTileElement->AsPath()->IsQueue())
                    continue;

                if (nextTileElement->AsPath()->IsSloped())
                {
                    uint8_t slopeDirection = nextTileElement->AsPath()->GetSlopeDirection();
                    if (slopeDirection == entranceDirection)
                    {
                        if (z != nextTileElement->BaseHeight)
                        {
                            continue;
                        }
                        found = true;
                        break;
                    }

                    if (DirectionReverse(slopeDirection) != entranceDirection)
                        continue;

                    if (z - 2 != nextTileElement->BaseHeight)
                        continue;
                    found = true;
                    break;
                }

                if (z != nextTileElement->BaseHeight)
                {
                    continue;
                }
                found = true;
                break;
            } while (!(nextTileElement++)->IsLastForTile());
        }

        if (!found)
        {
            guest->State = PeepState::LeavingPark;
            guest->Var37 = 1;
            DecrementGuestsHeadingForPark();
            PeepWindowStateUpdate(guest);
            PeepReturnToCentreOfTile(guest);
            return true;
        }

        auto entranceFee = Park::GetEntranceFee();
        if (entranceFee != 0)
        {
            if (guest->HasItem(ShopItem::Voucher))
            {
                if (guest->VoucherType == VOUCHER_TYPE_PARK_ENTRY_HALF_PRICE)
                {
                    entranceFee /= 2;
                    guest->RemoveItem(ShopItem::Voucher);
                    guest->WindowInvalidateFlags |= PEEP_INVALIDATE_PEEP_INVENTORY;
                }
                else if (guest->VoucherType == VOUCHER_TYPE_PARK_ENTRY_FREE)
                {
                    entranceFee = 0;
                    guest->RemoveItem(ShopItem::Voucher);
                    guest->WindowInvalidateFlags |= PEEP_INVALIDATE_PEEP_INVENTORY;
                }
            }
            if (entranceFee > guest->CashInPocket)
            {
                guest->State = PeepState::LeavingPark;
                guest->Var37 = 1;
                DecrementGuestsHeadingForPark();
                PeepWindowStateUpdate(guest);
                PeepReturnToCentreOfTile(guest);
                return true;
            }

<<<<<<< HEAD
            gameState.TotalIncomeFromAdmissions = AddClamp(gameState.TotalIncomeFromAdmissions, entranceFee);
=======
            gameState.totalIncomeFromAdmissions += entranceFee;
>>>>>>> d5de6c2b
            guest->SpendMoney(guest->PaidToEnter, entranceFee, ExpenditureType::ParkEntranceTickets);
            guest->PeepFlags |= PEEP_FLAGS_HAS_PAID_FOR_PARK_ENTRY;
        }

<<<<<<< HEAD
        gameState.TotalAdmissions = AddClamp<uint64_t>(gameState.TotalAdmissions, 1);
=======
        getGameState().totalAdmissions++;
>>>>>>> d5de6c2b

        auto* windowMgr = Ui::GetWindowManager();
        windowMgr->InvalidateByNumber(WindowClass::ParkInformation, 0);

        guest->Var37 = 1;
        auto destination = guest->GetDestination();
        destination += CoordsDirectionDelta[guest->PeepDirection];
        guest->SetDestination(destination, 7);
        guest->MoveTo({ coords, guest->z });
    }
    return true;
}

/**
 *
 *  rct2: 0x006946D8
 */
static void PeepFootpathMoveForward(Peep* peep, const CoordsXYE& coords, bool vandalism)
{
    const auto* pathElement = coords.element->AsPath();
    assert(pathElement != nullptr);

    peep->NextLoc = { coords.ToTileStart(), pathElement->GetBaseZ() };
    peep->SetNextFlags(pathElement->GetSlopeDirection(), pathElement->IsSloped(), false);

    int16_t z = peep->GetZOnSlope(coords.x, coords.y);

    auto* guest = peep->As<Guest>();
    if (guest == nullptr)
    {
        peep->MoveTo({ coords, z });
        return;
    }

    uint8_t vandalThoughtTimeout = (guest->VandalismSeen & 0xC0) >> 6;
    // Advance the vandalised tiles by 1
    uint8_t vandalisedTiles = (guest->VandalismSeen * 2) & 0x3F;

    if (vandalism)
    {
        // Add one more to the vandalised tiles
        vandalisedTiles |= 1;
        // If there has been 2 vandalised tiles in the last 6
        if (vandalisedTiles & 0x3E && (vandalThoughtTimeout == 0))
        {
            if ((ScenarioRand() & 0xFFFF) <= 10922)
            {
                guest->InsertNewThought(PeepThoughtType::Vandalism);
                guest->HappinessTarget = std::max(0, guest->HappinessTarget - 17);
            }
            vandalThoughtTimeout = 3;
        }
    }

    if (vandalThoughtTimeout && (ScenarioRand() & 0xFFFF) <= 4369)
    {
        vandalThoughtTimeout--;
    }

    guest->VandalismSeen = (vandalThoughtTimeout << 6) | vandalisedTiles;

    constexpr uint16_t kThresholdCrowdCount = 10;
    constexpr uint8_t kThresholdLitterCount = 3;
    constexpr uint8_t kThresholdVomitCount = 3;

    // Don't allow this loop to become too expensive, lets just have enough to potentially satisfy
    // all the conditions.
    constexpr uint32_t kMaxIterations = kThresholdCrowdCount + kThresholdLitterCount + kThresholdVomitCount;

    uint16_t crowdCount = 0;
    uint8_t litterCount = 0;
    uint8_t vomitCount = 0;
    uint32_t iterations = 0;

    auto quad = EntityTileList(coords);
    for (auto* otherEnt : quad)
    {
        if (iterations++ >= kMaxIterations)
        {
            break;
        }

        if (std::abs(otherEnt->z - guest->NextLoc.z) > 16)
            continue;

        if (const auto* otherPeep = otherEnt->As<Peep>(); otherPeep != nullptr)
        {
            if (otherPeep->State != PeepState::Walking)
                continue;

            crowdCount++;
            continue;
        }

        if (const auto* litter = otherEnt->As<Litter>(); litter != nullptr)
        {
            if (litter->SubType != Litter::Type::Vomit && litter->SubType != Litter::Type::VomitAlt)
            {
                litterCount++;
            }
            else
            {
                vomitCount++;
            }
        }
    }

    if (crowdCount >= kThresholdCrowdCount && guest->State == PeepState::Walking && (ScenarioRand() & 0xFFFF) <= 21845)
    {
        guest->InsertNewThought(PeepThoughtType::Crowded);
        guest->HappinessTarget = std::max(0, guest->HappinessTarget - 14);
    }

    litterCount = std::min(kThresholdLitterCount, litterCount);
    vomitCount = std::min(kThresholdVomitCount, vomitCount);

    uint8_t disgustingTime = guest->DisgustingCount & 0xC0;
    uint8_t disgustingCount = ((guest->DisgustingCount & 0xF) << 2) | vomitCount;
    guest->DisgustingCount = disgustingCount | disgustingTime;

    if (disgustingTime & 0xC0 && (ScenarioRand() & 0xFFFF) <= 4369)
    {
        // Reduce the disgusting time
        guest->DisgustingCount -= 0x40;
    }
    else
    {
        uint8_t totalDisgustingCount = 0;
        for (uint8_t time = 0; time < 3; time++)
        {
            totalDisgustingCount += (disgustingCount >> (2 * time)) & 0x3;
        }

        if (totalDisgustingCount >= kThresholdVomitCount && (ScenarioRand() & 0xFFFF) <= 10922)
        {
            guest->InsertNewThought(PeepThoughtType::PathDisgusting);
            guest->HappinessTarget = std::max(0, guest->HappinessTarget - 17);
            // Reset disgusting time
            guest->DisgustingCount |= 0xC0;
        }
    }

    uint8_t litterTime = guest->LitterCount & 0xC0;
    litterCount = ((guest->LitterCount & 0xF) << 2) | litterCount;
    guest->LitterCount = litterCount | litterTime;

    if (litterTime & 0xC0 && (ScenarioRand() & 0xFFFF) <= 4369)
    {
        // Reduce the litter time
        guest->LitterCount -= 0x40;
    }
    else
    {
        uint8_t totalLitter = 0;
        for (uint8_t time = 0; time < 3; time++)
        {
            totalLitter += (litterCount >> (2 * time)) & 0x3;
        }

        if (totalLitter >= kThresholdLitterCount && (ScenarioRand() & 0xFFFF) <= 10922)
        {
            guest->InsertNewThought(PeepThoughtType::BadLitter);
            guest->HappinessTarget = std::max(0, guest->HappinessTarget - 17);
            // Reset litter time
            guest->LitterCount |= 0xC0;
        }
    }

    guest->MoveTo({ coords, z });
}

/**
 *
 *  rct2: 0x0069455E
 */
static void PeepInteractWithPath(Peep* peep, const CoordsXYE& coords)
{
    // 0x00F1AEE2
    const auto* pathElement = coords.element->AsPath();
    assert(pathElement != nullptr);

    bool vandalismPresent = false;
    if (pathElement->HasAddition() && pathElement->IsBroken() && (pathElement->GetEdges()) != 0xF)
    {
        vandalismPresent = true;
    }

    int16_t z = pathElement->GetBaseZ();
    auto* guest = peep->As<Guest>();
    if (MapIsLocationOwned({ coords, z }))
    {
        if (guest != nullptr && guest->OutsideOfPark)
        {
            PeepReturnToCentreOfTile(guest);
            return;
        }
    }
    else
    {
        if (guest == nullptr || !guest->OutsideOfPark)
        {
            PeepReturnToCentreOfTile(peep);
            return;
        }
    }

    if (guest != nullptr && pathElement->IsQueue())
    {
        auto rideIndex = pathElement->GetRideIndex();
        if (guest->State == PeepState::Queuing)
        {
            // Check if this queue is connected to the ride the
            // peep is queuing for, i.e. the player hasn't edited
            // the queue, rebuilt the ride, etc.
            if (guest->CurrentRide == rideIndex)
            {
                PeepFootpathMoveForward(guest, coords, vandalismPresent);
            }
            else
            {
                // Queue got disconnected from the original ride.
                guest->InteractionRideIndex = RideId::GetNull();
                guest->RemoveFromQueue();
                guest->SetState(PeepState::One);
                PeepFootpathMoveForward(guest, coords, vandalismPresent);
            }
        }
        else
        {
            // Peep is not queuing.
            guest->TimeLost = 0;
            auto stationNum = pathElement->GetStationIndex();

            if (pathElement->HasQueueBanner()
                && pathElement->GetQueueBannerDirection()
                    == DirectionReverse(guest->PeepDirection) // Ride sign is facing the direction the peep is walking
            )
            {
                /* Peep is approaching the entrance of a ride queue.
                 * Decide whether to go on the ride. */
                auto* ride = GetRide(rideIndex);
                if (ride != nullptr && guest->ShouldGoOnRide(*ride, stationNum, true, false))
                {
                    // Peep has decided to go on the ride at the queue.
                    guest->InteractionRideIndex = rideIndex;

                    // Add the peep to the ride queue.
                    auto& station = ride->getStation(stationNum);
                    auto old_last_peep = station.LastPeepInQueue;
                    station.LastPeepInQueue = guest->Id;
                    guest->GuestNextInQueue = old_last_peep;
                    station.QueueLength++;

                    PeepDecrementNumRiders(guest);
                    guest->CurrentRide = rideIndex;
                    guest->CurrentRideStation = stationNum;
                    guest->State = PeepState::Queuing;
                    guest->DaysInQueue = 0;
                    PeepWindowStateUpdate(guest);

                    guest->RideSubState = PeepRideSubState::InQueue;
                    guest->DestinationTolerance = 2;
                    guest->TimeInQueue = 0;
                    if (guest->PeepFlags & PEEP_FLAGS_TRACKING)
                    {
                        auto ft = Formatter();
                        guest->FormatNameTo(ft);
                        ride->formatNameTo(ft);
                        if (Config::Get().notifications.GuestQueuingForRide)
                        {
                            News::AddItemToQueue(
                                News::ItemType::PeepOnRide, STR_PEEP_TRACKING_PEEP_JOINED_QUEUE_FOR_X, guest->Id, ft);
                        }
                    }

                    // Force set centre of tile to prevent issues with guests accidentally skipping the queue
                    auto queueTileCentre = CoordsXY{ CoordsXY{ guest->NextLoc } + CoordsDirectionDelta[guest->PeepDirection] }
                                               .ToTileCentre();
                    guest->SetDestination(queueTileCentre);

                    PeepFootpathMoveForward(guest, coords, vandalismPresent);
                }
                else
                {
                    // Peep has decided not to go on the ride.
                    PeepReturnToCentreOfTile(guest);
                }
            }
            else
            {
                /* Peep is approaching a queue tile without a ride
                 * sign facing the peep. */
                PeepFootpathMoveForward(guest, coords, vandalismPresent);
            }
        }
    }
    else
    {
        peep->InteractionRideIndex = RideId::GetNull();
        if (guest != nullptr && peep->State == PeepState::Queuing)
        {
            guest->RemoveFromQueue();
            guest->SetState(PeepState::One);
        }
        PeepFootpathMoveForward(peep, coords, vandalismPresent);
    }
}

/**
 *
 *  rct2: 0x00693F70
 */
static bool PeepInteractWithShop(Peep* peep, const CoordsXYE& coords)
{
    RideId rideIndex = coords.element->AsTrack()->GetRideIndex();
    auto ride = GetRide(rideIndex);
    if (ride == nullptr || !ride->getRideTypeDescriptor().HasFlag(RtdFlag::isShopOrFacility))
        return false;

    auto* guest = peep->As<Guest>();
    if (guest == nullptr)
    {
        PeepReturnToCentreOfTile(peep);
        return true;
    }

    // If we are queuing ignore the 'shop'
    // This can happen when paths clip through track
    if (guest->State == PeepState::Queuing)
    {
        return false;
    }

    guest->TimeLost = 0;

    if (ride->status != RideStatus::open)
    {
        PeepReturnToCentreOfTile(guest);
        return true;
    }

    if (guest->InteractionRideIndex == rideIndex)
    {
        PeepReturnToCentreOfTile(guest);
        return true;
    }

    if (guest->PeepFlags & PEEP_FLAGS_LEAVING_PARK)
    {
        PeepReturnToCentreOfTile(guest);
        return true;
    }

    if (ride->getRideTypeDescriptor().HasFlag(RtdFlag::guestsShouldGoInsideFacility))
    {
        guest->TimeLost = 0;
        if (!guest->ShouldGoOnRide(*ride, StationIndex::FromUnderlying(0), false, false))
        {
            PeepReturnToCentreOfTile(guest);
            return true;
        }

        auto cost = ride->price[0];
        if (cost != 0 && !(getGameState().park.Flags & PARK_FLAGS_NO_MONEY))
        {
<<<<<<< HEAD
            ride->total_profit = AddClamp(ride->total_profit, cost);
            ride->window_invalidate_flags |= RIDE_INVALIDATE_RIDE_INCOME;
=======
            ride->totalProfit += cost;
            ride->windowInvalidateFlags |= RIDE_INVALIDATE_RIDE_INCOME;
>>>>>>> d5de6c2b
            guest->SpendMoney(cost, ExpenditureType::ParkRideTickets);
        }

        auto coordsCentre = coords.ToTileCentre();
        guest->SetDestination(coordsCentre, 3);
        guest->CurrentRide = rideIndex;
        guest->SetState(PeepState::EnteringRide);
        guest->RideSubState = PeepRideSubState::ApproachShop;

        guest->GuestTimeOnRide = 0;
        ride->curNumCustomers++;
        if (guest->PeepFlags & PEEP_FLAGS_TRACKING)
        {
            auto ft = Formatter();
            guest->FormatNameTo(ft);
            ride->formatNameTo(ft);
            StringId string_id = ride->getRideTypeDescriptor().HasFlag(RtdFlag::describeAsInside)
                ? STR_PEEP_TRACKING_PEEP_IS_IN_X
                : STR_PEEP_TRACKING_PEEP_IS_ON_X;
            if (Config::Get().notifications.GuestUsedFacility)
            {
                News::AddItemToQueue(News::ItemType::PeepOnRide, string_id, guest->Id, ft);
            }
        }
    }
    else
    {
        if (guest->GuestHeadingToRideId == rideIndex)
            guest->GuestHeadingToRideId = RideId::GetNull();
        guest->AnimationImageIdOffset = _backupAnimationImageIdOffset;
        guest->SetState(PeepState::Buying);
        guest->CurrentRide = rideIndex;
        guest->SubState = 0;
    }

    return true;
}

/**
 *
 *  rct2: 0x00693C9E
 */
std::pair<uint8_t, TileElement*> Peep::PerformNextAction()
{
    uint8_t pathingResult = 0;
    TileElement* tileResult = nullptr;

    PeepActionType previousAction = Action;

    if (Action == PeepActionType::Idle)
        Action = PeepActionType::Walking;

    auto* guest = As<Guest>();
    if (State == PeepState::Queuing && guest != nullptr)
    {
        if (guest->UpdateQueuePosition(previousAction))
        {
            return { pathingResult, tileResult };
        }
    }

    std::optional<CoordsXY> loc;
    if (loc = UpdateAction(); !loc.has_value())
    {
        pathingResult |= PATHING_DESTINATION_REACHED;
        uint8_t result = 0;

        if (guest != nullptr)
        {
            result = PathFinding::CalculateNextDestination(*guest);
        }
        else
        {
            auto* staff = As<Staff>();
            result = staff->DoPathFinding();
        }

        if (result != 0)
            return { pathingResult, tileResult };

        if (loc = UpdateAction(); !loc.has_value())
            return { pathingResult, tileResult };
    }

    auto newLoc = *loc;
    CoordsXY truncatedNewLoc = newLoc.ToTileStart();
    if (truncatedNewLoc == CoordsXY{ NextLoc })
    {
        int16_t height = GetZOnSlope(newLoc.x, newLoc.y);
        MoveTo({ newLoc.x, newLoc.y, height });
        return { pathingResult, tileResult };
    }

    if (MapIsEdge(newLoc))
    {
        if (guest != nullptr && guest->OutsideOfPark)
        {
            pathingResult |= PATHING_OUTSIDE_PARK;
        }
        PeepReturnToCentreOfTile(this);
        return { pathingResult, tileResult };
    }

    TileElement* tileElement = MapGetFirstElementAt(newLoc);
    if (tileElement == nullptr)
        return { pathingResult, tileResult };

    int16_t base_z = std::max(0, (z / 8) - 2);
    int16_t top_z = (z / 8) + 1;

    do
    {
        if (base_z > tileElement->BaseHeight)
            continue;
        if (top_z < tileElement->BaseHeight)
            continue;
        if (tileElement->IsGhost())
            continue;

        if (tileElement->GetType() == TileElementType::Path)
        {
            PeepInteractWithPath(this, { newLoc, tileElement });
            tileResult = tileElement;

            return { pathingResult, tileResult };
        }

        if (tileElement->GetType() == TileElementType::Track)
        {
            if (PeepInteractWithShop(this, { newLoc, tileElement }))
            {
                tileResult = tileElement;
                return { pathingResult, tileResult };
            }
        }
        else if (tileElement->GetType() == TileElementType::Entrance)
        {
            if (PeepInteractWithEntrance(this, { newLoc, tileElement }, pathingResult))
            {
                tileResult = tileElement;
                return { pathingResult, tileResult };
            }
        }
    } while (!(tileElement++)->IsLastForTile());

    if (Is<Staff>() || (GetNextIsSurface()))
    {
        int16_t height = abs(TileElementHeight(newLoc) - z);
        if (height <= 3 || (Is<Staff>() && height <= 32))
        {
            InteractionRideIndex = RideId::GetNull();
            if (guest != nullptr && State == PeepState::Queuing)
            {
                guest->RemoveFromQueue();
                SetState(PeepState::One);
            }

            if (!MapIsLocationInPark(newLoc))
            {
                PeepReturnToCentreOfTile(this);
                return { pathingResult, tileResult };
            }

            auto surfaceElement = MapGetSurfaceElementAt(newLoc);
            if (surfaceElement == nullptr)
            {
                PeepReturnToCentreOfTile(this);
                return { pathingResult, tileResult };
            }

            int16_t water_height = surfaceElement->GetWaterHeight();
            if (water_height > 0)
            {
                PeepReturnToCentreOfTile(this);
                return { pathingResult, tileResult };
            }

            auto* staff = As<Staff>();
            if (staff != nullptr && !GetNextIsSurface())
            {
                // Prevent staff from leaving the path on their own unless they're allowed to mow.
                if (!((staff->StaffOrders & STAFF_ORDERS_MOWING) && staff->StaffMowingTimeout >= 12))
                {
                    PeepReturnToCentreOfTile(staff);
                    return { pathingResult, tileResult };
                }
            }

            // The peep is on a surface and not on a path
            NextLoc = { truncatedNewLoc, surfaceElement->GetBaseZ() };
            SetNextFlags(0, false, true);

            height = GetZOnSlope(newLoc.x, newLoc.y);
            MoveTo({ newLoc.x, newLoc.y, height });
            return { pathingResult, tileResult };
        }
    }

    PeepReturnToCentreOfTile(this);
    return { pathingResult, tileResult };
}

/**
 * Gets the height including the bit depending on how far up the slope the peep
 * is.
 *  rct2: 0x00694921
 */
int32_t Peep::GetZOnSlope(int32_t tile_x, int32_t tile_y)
{
    if (tile_x == kLocationNull)
        return 0;

    if (GetNextIsSurface())
    {
        return TileElementHeight({ tile_x, tile_y });
    }

    uint8_t slope = GetNextDirection();
    return NextLoc.z + MapHeightFromSlope({ tile_x, tile_y }, slope, GetNextIsSloped());
}

StringId GetRealNameStringIDFromPeepID(uint32_t id)
{
    // Generate a name_string_idx from the peep Id using bit twiddling
    uint16_t ax = static_cast<uint16_t>(id + 0xF0B);
    uint16_t dx = 0;
    static constexpr uint16_t twiddlingBitOrder[] = {
        4, 9, 3, 7, 5, 8, 2, 1, 6, 0, 12, 11, 13, 10,
    };
    for (size_t i = 0; i < std::size(twiddlingBitOrder); i++)
    {
        dx |= (ax & (1 << twiddlingBitOrder[i]) ? 1 : 0) << i;
    }
    ax = dx & 0xF;
    dx *= 4;
    ax *= 4096;
    dx += ax;
    if (dx < ax)
    {
        dx += 0x1000;
    }
    dx /= 4;
    dx += kRealNameStart;
    return dx;
}

int32_t PeepCompare(const EntityId sprite_index_a, const EntityId sprite_index_b)
{
    Peep const* peep_a = GetEntity<Peep>(sprite_index_a);
    Peep const* peep_b = GetEntity<Peep>(sprite_index_b);
    if (peep_a == nullptr || peep_b == nullptr)
    {
        return 0;
    }

    // Compare types
    if (peep_a->Type != peep_b->Type)
    {
        return static_cast<int32_t>(peep_a->Type) - static_cast<int32_t>(peep_b->Type);
    }

    if (peep_a->Name == nullptr && peep_b->Name == nullptr)
    {
        if (getGameState().park.Flags & PARK_FLAGS_SHOW_REAL_GUEST_NAMES)
        {
            // Potentially could find a more optional way of sorting dynamic real names
        }
        else
        {
            // Simple ID comparison for when both peeps use a number or a generated name
            return peep_a->PeepId - peep_b->PeepId;
        }
    }

    // Compare their names as strings
    char nameA[256]{};
    Formatter ft;
    peep_a->FormatNameTo(ft);
    OpenRCT2::FormatStringLegacy(nameA, sizeof(nameA), STR_STRINGID, ft.Data());

    char nameB[256]{};
    ft.Rewind();
    peep_b->FormatNameTo(ft);
    OpenRCT2::FormatStringLegacy(nameB, sizeof(nameB), STR_STRINGID, ft.Data());
    return String::logicalCmp(nameA, nameB);
}

/**
 *
 *  rct2: 0x0069926C
 */
void PeepUpdateNames()
{
    auto& gameState = getGameState();
    auto& config = Config::Get().general;

    if (config.ShowRealNamesOfGuests)
        gameState.park.Flags |= PARK_FLAGS_SHOW_REAL_GUEST_NAMES;
    else
        gameState.park.Flags &= ~PARK_FLAGS_SHOW_REAL_GUEST_NAMES;

    if (config.ShowRealNamesOfStaff)
        gameState.park.Flags |= PARK_FLAGS_SHOW_REAL_STAFF_NAMES;
    else
        gameState.park.Flags &= ~PARK_FLAGS_SHOW_REAL_STAFF_NAMES;

    auto intent = Intent(INTENT_ACTION_REFRESH_GUEST_LIST);
    ContextBroadcastIntent(&intent);
    GfxInvalidateScreen();
}

void IncrementGuestsInPark()
{
    auto& gameState = getGameState();
    if (gameState.numGuestsInPark < UINT32_MAX)
    {
        gameState.numGuestsInPark++;
    }
    else
    {
        Guard::Fail("Attempt to increment guests in park above max value (65535).");
    }
}

void IncrementGuestsHeadingForPark()
{
    auto& gameState = getGameState();
    if (gameState.numGuestsHeadingForPark < UINT32_MAX)
    {
        gameState.numGuestsHeadingForPark++;
    }
    else
    {
        Guard::Fail("Attempt to increment guests heading for park above max value (65535).");
    }
}

void DecrementGuestsInPark()
{
    auto& gameState = getGameState();
    if (gameState.numGuestsInPark > 0)
    {
        gameState.numGuestsInPark--;
    }
    else
    {
        LOG_ERROR("Attempt to decrement guests in park below zero.");
    }
}

void DecrementGuestsHeadingForPark()
{
    auto& gameState = getGameState();

    if (gameState.numGuestsHeadingForPark > 0)
    {
        gameState.numGuestsHeadingForPark--;
    }
    else
    {
        LOG_ERROR("Attempt to decrement guests heading for park below zero.");
    }
}

static void GuestReleaseBalloon(Guest* peep, int16_t spawn_height)
{
    if (peep->HasItem(ShopItem::Balloon))
    {
        peep->RemoveItem(ShopItem::Balloon);

        if (peep->AnimationGroup == PeepAnimationGroup::Balloon && peep->x != kLocationNull)
        {
            Balloon::Create({ peep->x, peep->y, spawn_height }, peep->BalloonColour, false);
            peep->WindowInvalidateFlags |= PEEP_INVALIDATE_PEEP_INVENTORY;
            peep->UpdateAnimationGroup();
        }
    }
}

/**
 *
 *  rct2: 0x0069A512
 */
void Peep::RemoveFromRide()
{
    auto* guest = As<Guest>();
    if (guest != nullptr && State == PeepState::Queuing)
    {
        guest->RemoveFromQueue();
    }
    StateReset();
}

void Peep::SetDestination(const CoordsXY& coords)
{
    DestinationX = static_cast<uint16_t>(coords.x);
    DestinationY = static_cast<uint16_t>(coords.y);
}

void Peep::SetDestination(const CoordsXY& coords, int32_t tolerance)
{
    SetDestination(coords);
    DestinationTolerance = tolerance;
}

CoordsXY Peep::GetDestination() const
{
    return CoordsXY{ DestinationX, DestinationY };
}

void Peep::Serialise(DataSerialiser& stream)
{
    EntityBase::Serialise(stream);
    if (stream.IsLoading())
    {
        Name = nullptr;
    }
    stream << NextLoc;
    stream << NextFlags;
    stream << State;
    stream << SubState;
    stream << AnimationGroup;
    stream << TshirtColour;
    stream << TrousersColour;
    stream << DestinationX;
    stream << DestinationY;
    stream << DestinationTolerance;
    stream << Var37;
    stream << Energy;
    stream << EnergyTarget;
    stream << Mass;
    // stream << base.WindowInvalidateFlags;
    stream << CurrentRide;
    stream << CurrentRideStation;
    stream << CurrentTrain;
    stream << CurrentCar;
    stream << CurrentSeat;
    stream << SpecialSprite;
    stream << AnimationType;
    stream << NextAnimationType;
    stream << AnimationImageIdOffset;
    stream << Action;
    stream << AnimationFrameNum;
    stream << StepProgress;
    stream << PeepDirection;
    stream << InteractionRideIndex;
    stream << PeepId;
    stream << PathCheckOptimisation;
    stream << PathfindGoal;
    stream << PathfindHistory;
    stream << WalkingAnimationFrameNum;
    stream << PeepFlags;
}

void Peep::Paint(PaintSession& session, int32_t imageDirection) const
{
    PROFILED_FUNCTION();

    if (LightFx::IsAvailable())
    {
        if (Is<Staff>())
        {
            auto loc = GetLocation();
            switch (Orientation)
            {
                case 0:
                    loc.x -= 10;
                    break;
                case 8:
                    loc.y += 10;
                    break;
                case 16:
                    loc.x += 10;
                    break;
                case 24:
                    loc.y -= 10;
                    break;
                default:
                    return;
            }

            LightFx::Add3DLight(*this, 0, loc, LightType::Spot1);
        }
    }

    if (session.DPI.zoom_level > ZoomLevel{ 2 })
    {
        return;
    }

    PeepAnimationType actionAnimationGroup = AnimationType;
    uint8_t imageOffset = AnimationImageIdOffset;

    if (Action == PeepActionType::Idle)
    {
        actionAnimationGroup = NextAnimationType;
        imageOffset = 0;
    }

    auto& objManager = GetContext()->GetObjectManager();
    auto* animObj = objManager.GetLoadedObject<PeepAnimationsObject>(AnimationObjectIndex);

    uint32_t baseImageId = animObj->GetPeepAnimation(AnimationGroup, actionAnimationGroup).base_image;

    // Offset frame onto the base image, using rotation except for the 'picked up' state
    if (actionAnimationGroup != PeepAnimationType::Hanging)
        baseImageId += (imageDirection >> 3) + imageOffset * 4;
    else
        baseImageId += imageOffset;

    auto imageId = ImageId(baseImageId, TshirtColour, TrousersColour);

    // In the following 4 calls to PaintAddImageAsParent/PaintAddImageAsChild, we add 5 (instead of 3) to the
    // bound_box_offset_z to make sure peeps are drawn on top of railways
    auto bb = BoundBoxXYZ{ { 0, 0, z + 5 }, { 1, 1, 11 } };
    auto offset = CoordsXYZ{ 0, 0, z };
    PaintAddImageAsParent(session, imageId, { 0, 0, z }, bb);

    auto* guest = As<Guest>();
    if (guest == nullptr)
        return;

    // Can't display any accessories whilst drowning
    if (Action == PeepActionType::Drowning)
        return;

    // There are only 6 walking frames available for each item,
    // as well as 1 sprite for sitting and 1 for standing still.
    auto itemFrame = imageOffset % 6;
    if (actionAnimationGroup == PeepAnimationType::WatchRide)
        itemFrame = 6;
    else if (actionAnimationGroup == PeepAnimationType::SittingIdle)
        itemFrame = 7;

    if (AnimationGroup == PeepAnimationGroup::Hat)
    {
        auto itemOffset = kPeepSpriteHatItemStart;
        imageId = ImageId(itemOffset + (imageDirection >> 3) + itemFrame * 4, guest->HatColour);
        PaintAddImageAsChild(session, imageId, offset, bb);
        return;
    }

    if (AnimationGroup == PeepAnimationGroup::Balloon)
    {
        auto itemOffset = kPeepSpriteBalloonItemStart;
        imageId = ImageId(itemOffset + (imageDirection >> 3) + itemFrame * 4, guest->BalloonColour);
        PaintAddImageAsChild(session, imageId, offset, bb);
        return;
    }

    if (AnimationGroup == PeepAnimationGroup::Umbrella)
    {
        auto itemOffset = kPeepSpriteUmbrellaItemStart;
        imageId = ImageId(itemOffset + (imageDirection >> 3) + itemFrame * 4, guest->UmbrellaColour);
        PaintAddImageAsChild(session, imageId, offset, bb);
        return;
    }
}

/**
 *
 *  rct2: 0x0069A98C
 */
void Peep::ResetPathfindGoal()
{
    PathfindGoal.SetNull();
    PathfindGoal.direction = kInvalidDirection;
}<|MERGE_RESOLUTION|>--- conflicted
+++ resolved
@@ -2047,20 +2047,12 @@
                 return true;
             }
 
-<<<<<<< HEAD
-            gameState.TotalIncomeFromAdmissions = AddClamp(gameState.TotalIncomeFromAdmissions, entranceFee);
-=======
-            gameState.totalIncomeFromAdmissions += entranceFee;
->>>>>>> d5de6c2b
+            gameState.totalIncomeFromAdmissions = AddClamp(gameState.totalIncomeFromAdmissions, entranceFee);
             guest->SpendMoney(guest->PaidToEnter, entranceFee, ExpenditureType::ParkEntranceTickets);
             guest->PeepFlags |= PEEP_FLAGS_HAS_PAID_FOR_PARK_ENTRY;
         }
 
-<<<<<<< HEAD
-        gameState.TotalAdmissions = AddClamp<uint64_t>(gameState.TotalAdmissions, 1);
-=======
-        getGameState().totalAdmissions++;
->>>>>>> d5de6c2b
+        gameState.totalAdmissions = AddClamp<uint64_t>(gameState.totalAdmissions, 1);
 
         auto* windowMgr = Ui::GetWindowManager();
         windowMgr->InvalidateByNumber(WindowClass::ParkInformation, 0);
@@ -2426,13 +2418,8 @@
         auto cost = ride->price[0];
         if (cost != 0 && !(getGameState().park.Flags & PARK_FLAGS_NO_MONEY))
         {
-<<<<<<< HEAD
-            ride->total_profit = AddClamp(ride->total_profit, cost);
-            ride->window_invalidate_flags |= RIDE_INVALIDATE_RIDE_INCOME;
-=======
-            ride->totalProfit += cost;
+            ride->totalProfit = AddClamp(ride->totalProfit, cost);
             ride->windowInvalidateFlags |= RIDE_INVALIDATE_RIDE_INCOME;
->>>>>>> d5de6c2b
             guest->SpendMoney(cost, ExpenditureType::ParkRideTickets);
         }
 
