/*****************************************************************************
 * Copyright (c) 2014-2020 OpenRCT2 developers
 *
 * For a complete list of all authors, please refer to contributors.md
 * Interested in contributing? Visit https://github.com/OpenRCT2/OpenRCT2
 *
 * OpenRCT2 is licensed under the GNU General Public License version 3.
 *****************************************************************************/

#include "Guest.h"

#include "../Context.h"
#include "../Game.h"
#include "../OpenRCT2.h"
#include "../audio/audio.h"
#include "../config/Config.h"
#include "../core/Guard.hpp"
#include "../core/Numerics.hpp"
#include "../interface/Window_internal.h"
#include "../localisation/Localisation.h"
#include "../management/Finance.h"
#include "../management/Marketing.h"
#include "../management/NewsItem.h"
#include "../network/network.h"
#include "../rct2/RCT2.h"
#include "../ride/Ride.h"
#include "../ride/RideData.h"
#include "../ride/ShopItem.h"
#include "../ride/Station.h"
#include "../ride/Track.h"
#include "../ride/Vehicle.h"
#include "../scenario/Scenario.h"
#include "../scripting/HookEngine.h"
#include "../scripting/ScriptEngine.h"
#include "../util/Math.hpp"
#include "../windows/Intent.h"
#include "../world/Balloon.h"
#include "../world/Climate.h"
#include "../world/Footpath.h"
#include "../world/LargeScenery.h"
#include "../world/Map.h"
#include "../world/MoneyEffect.h"
#include "../world/Park.h"
#include "../world/Particle.h"
#include "../world/Scenery.h"
#include "../world/Sprite.h"
#include "../world/Surface.h"
#include "../world/TileElementsView.h"
#include "GuestPathfinding.h"
#include "Peep.h"
#include "RideUseSystem.h"
#include "Staff.h"

#include <algorithm>
#include <functional>
#include <iterator>

using namespace OpenRCT2;

// Locations of the spiral slide platform that a peep walks from the entrance of the ride to the
// entrance of the slide. Up to 4 waypoints for each 4 sides that an ride entrance can be located
// and 4 different rotations of the ride. 4 * 4 * 4 = 64 locations.
// clang-format off
static constexpr const CoordsXY SpiralSlideWalkingPath[64] = {
    {  56,   8 },
    {   8,   8 },
    {   8,  32 },
    {  32,  32 },
    {   8,   8 },
    {   8,   8 },
    {   8,  32 },
    {  32,  32 },
    {   8,  32 },
    {   8,  32 },
    {   8,  32 },
    {  32,  32 },
    {   8,  56 },
    {   8,  32 },
    {   8,  32 },
    {  32,  32 },
    {  56,  24 },
    {  32,  24 },
    {  32,  24 },
    {  32,   0 },
    {  56, -24 },
    {  56,  24 },
    {  32,  24 },
    {  32,   0 },
    {   8,  24 },
    {  32,  24 },
    {  32,  24 },
    {  32,   0 },
    {  32,  24 },
    {  32,  24 },
    {  32,  24 },
    {  32,   0 },
    {  24,   0 },
    {  24,   0 },
    {  24,   0 },
    {   0,   0 },
    {  24, -24 },
    {  24,   0 },
    {  24,   0 },
    {   0,   0 },
    { -24, -24 },
    {  24, -24 },
    {  24,   0 },
    {   0,   0 },
    {  24,  24 },
    {  24,   0 },
    {  24,   0 },
    {   0,   0 },
    {  24,   8 },
    {   0,   8 },
    {   0,   8 },
    {   0,  32 },
    {   0,   8 },
    {   0,   8 },
    {   0,   8 },
    {   0,  32 },
    { -24,   8 },
    {   0,   8 },
    {   0,   8 },
    {   0,  32 },
    { -24,  56 },
    { -24,   8 },
    {   0,   8 },
    {   0,  32 },
};

/** rct2: 0x00981F4C, 0x00981F4E */
static constexpr const CoordsXY _WatchingPositionOffsets[] = {
    {  7,  5 },
    {  5, 25 },
    { 25,  5 },
    {  5,  7 },
    {  7,  9 },
    {  9, 25 },
    { 25,  9 },
    {  9,  7 },
    {  7, 23 },
    { 23, 25 },
    { 25, 23 },
    { 23,  7 },
    {  7, 27 },
    { 27, 25 },
    { 25, 27 },
    { 27,  7 },
    {  7,  0 },
    {  0, 25 },
    { 25,  0 },
    {  0,  7 },
    {  7,  0 },
    {  0, 25 },
    { 25,  0 },
    {  0,  7 },
    {  7,  0 },
    {  0, 25 },
    { 25,  0 },
    {  0,  7 },
    {  7,  0 },
    {  0, 25 },
    { 25,  0 },
    {  0,  7 },
};

static constexpr const ride_rating NauseaMaximumThresholds[] = {
    300,
    600,
    800,
    1000,
};

/** rct2: 009823AC */
static constexpr const PeepThoughtType crowded_thoughts[] = {
    PeepThoughtType::Lost,
    PeepThoughtType::Tired,
    PeepThoughtType::BadLitter,
    PeepThoughtType::Hungry,
    PeepThoughtType::Thirsty,
    PeepThoughtType::VeryClean,
    PeepThoughtType::Crowded,
    PeepThoughtType::Scenery,
    PeepThoughtType::VeryClean,
    PeepThoughtType::Music,
    PeepThoughtType::Watched,
    PeepThoughtType::NotHungry,
    PeepThoughtType::NotThirsty,
    PeepThoughtType::Toilet,
    PeepThoughtType::None,
    PeepThoughtType::None,
};

static constexpr const char *gPeepEasterEggNames[] = {
    "MICHAEL SCHUMACHER",
    "JACQUES VILLENEUVE",
    "DAMON HILL",
    "MR BEAN",
    "CHRIS SAWYER",
    "KATIE BRAYSHAW",
    "MELANIE WARN",
    "SIMON FOSTER",
    "JOHN WARDLEY",
    "LISA STIRLING",
    "DONALD MACRAE",
    "KATHERINE MCGOWAN",
    "FRANCES MCGOWAN",
    "CORINA MASSOURA",
    "CAROL YOUNG",
    "MIA SHERIDAN",
    "KATIE RODGER",
    "EMMA GARRELL",
    "JOANNE BARTON",
    "FELICITY ANDERSON",
    "KATIE SMITH",
    "EILIDH BELL",
    "NANCY STILLWAGON",
    "DAVID ELLIS",
};
// clang-format on

// Flags used by PeepThoughtToActionMap
enum PeepThoughtToActionFlag : uint8_t
{
    PEEP_THOUGHT_ACTION_NO_FLAGS = 0,
    PEEP_THOUGHT_ACTION_FLAG_RIDE = (1 << 0),
    PEEP_THOUGHT_ACTION_FLAG_SHOP_ITEM_SINGULAR = (1 << 1),
    PEEP_THOUGHT_ACTION_FLAG_SHOP_ITEM_INDEFINITE = (1 << 2),
};

/** rct2: 0x00981DB0 */
static struct
{
    PeepActionType action;
    PeepThoughtToActionFlag flags;
} PeepThoughtToActionMap[] = {
    { PeepActionType::ShakeHead, PEEP_THOUGHT_ACTION_FLAG_RIDE },
    { PeepActionType::EmptyPockets, PEEP_THOUGHT_ACTION_NO_FLAGS },
    { PeepActionType::Walking, PEEP_THOUGHT_ACTION_NO_FLAGS },
    { PeepActionType::Walking, PEEP_THOUGHT_ACTION_NO_FLAGS },
    { PeepActionType::Walking, PEEP_THOUGHT_ACTION_FLAG_RIDE },
    { PeepActionType::Wow, PEEP_THOUGHT_ACTION_FLAG_RIDE },
    { PeepActionType::Walking, PEEP_THOUGHT_ACTION_FLAG_SHOP_ITEM_SINGULAR },
    { PeepActionType::Walking, PEEP_THOUGHT_ACTION_FLAG_RIDE },
    { PeepActionType::Walking, PEEP_THOUGHT_ACTION_FLAG_RIDE },
    { PeepActionType::Walking, PEEP_THOUGHT_ACTION_NO_FLAGS },
    { PeepActionType::Walking, PEEP_THOUGHT_ACTION_FLAG_RIDE },
    { PeepActionType::Walking, PEEP_THOUGHT_ACTION_FLAG_SHOP_ITEM_INDEFINITE },
    { PeepActionType::ShakeHead, PEEP_THOUGHT_ACTION_FLAG_SHOP_ITEM_INDEFINITE },
    { PeepActionType::Walking, PEEP_THOUGHT_ACTION_NO_FLAGS },
    { PeepActionType::Walking, PEEP_THOUGHT_ACTION_NO_FLAGS },
    { PeepActionType::Walking, PEEP_THOUGHT_ACTION_NO_FLAGS },
    { PeepActionType::Wave, PEEP_THOUGHT_ACTION_NO_FLAGS },
    { PeepActionType::Joy, PEEP_THOUGHT_ACTION_FLAG_RIDE },
    { PeepActionType::CheckTime, PEEP_THOUGHT_ACTION_FLAG_RIDE },
    { PeepActionType::Walking, PEEP_THOUGHT_ACTION_NO_FLAGS },
    { PeepActionType::Walking, PEEP_THOUGHT_ACTION_NO_FLAGS },
    { PeepActionType::Walking, PEEP_THOUGHT_ACTION_NO_FLAGS },
    { PeepActionType::Walking, PEEP_THOUGHT_ACTION_NO_FLAGS },
    { PeepActionType::Wave, PEEP_THOUGHT_ACTION_FLAG_RIDE },
    { PeepActionType::Walking, PEEP_THOUGHT_ACTION_FLAG_RIDE },
    { PeepActionType::Walking, PEEP_THOUGHT_ACTION_FLAG_RIDE },
    { PeepActionType::Walking, PEEP_THOUGHT_ACTION_NO_FLAGS },
    { PeepActionType::Wave, PEEP_THOUGHT_ACTION_NO_FLAGS },
    { PeepActionType::Walking, PEEP_THOUGHT_ACTION_FLAG_RIDE },
    { PeepActionType::Walking, PEEP_THOUGHT_ACTION_FLAG_RIDE },
    { PeepActionType::Walking, PEEP_THOUGHT_ACTION_FLAG_RIDE },
    { PeepActionType::Disgust, PEEP_THOUGHT_ACTION_NO_FLAGS },
    { PeepActionType::Walking, PEEP_THOUGHT_ACTION_NO_FLAGS },
    { PeepActionType::Walking, PEEP_THOUGHT_ACTION_NO_FLAGS },
    { PeepActionType::Walking, PEEP_THOUGHT_ACTION_NO_FLAGS },
    { PeepActionType::Walking, PEEP_THOUGHT_ACTION_NO_FLAGS },
    { PeepActionType::Walking, PEEP_THOUGHT_ACTION_NO_FLAGS },
    { PeepActionType::Walking, PEEP_THOUGHT_ACTION_NO_FLAGS },
    { PeepActionType::Walking, PEEP_THOUGHT_ACTION_FLAG_RIDE },
    { PeepActionType::Walking, PEEP_THOUGHT_ACTION_FLAG_RIDE },
    { PeepActionType::Walking, PEEP_THOUGHT_ACTION_FLAG_RIDE },
    { PeepActionType::Walking, PEEP_THOUGHT_ACTION_FLAG_RIDE },
    { PeepActionType::Walking, PEEP_THOUGHT_ACTION_FLAG_RIDE },
    { PeepActionType::Walking, PEEP_THOUGHT_ACTION_FLAG_RIDE },
    { PeepActionType::Walking, PEEP_THOUGHT_ACTION_FLAG_RIDE },
    { PeepActionType::Walking, PEEP_THOUGHT_ACTION_FLAG_RIDE },
    { PeepActionType::Walking, PEEP_THOUGHT_ACTION_FLAG_RIDE },
    { PeepActionType::Walking, PEEP_THOUGHT_ACTION_FLAG_RIDE },
    { PeepActionType::Walking, PEEP_THOUGHT_ACTION_FLAG_RIDE },
    { PeepActionType::Walking, PEEP_THOUGHT_ACTION_FLAG_RIDE },
    { PeepActionType::Walking, PEEP_THOUGHT_ACTION_FLAG_RIDE },
    { PeepActionType::Walking, PEEP_THOUGHT_ACTION_FLAG_RIDE },
    { PeepActionType::Walking, PEEP_THOUGHT_ACTION_FLAG_RIDE },
    { PeepActionType::Walking, PEEP_THOUGHT_ACTION_FLAG_RIDE },
    { PeepActionType::Walking, PEEP_THOUGHT_ACTION_FLAG_RIDE },
    { PeepActionType::Walking, PEEP_THOUGHT_ACTION_FLAG_RIDE },
    { PeepActionType::Walking, PEEP_THOUGHT_ACTION_FLAG_RIDE },
    { PeepActionType::Walking, PEEP_THOUGHT_ACTION_FLAG_RIDE },
    { PeepActionType::Walking, PEEP_THOUGHT_ACTION_FLAG_RIDE },
    { PeepActionType::Walking, PEEP_THOUGHT_ACTION_FLAG_RIDE },
    { PeepActionType::Walking, PEEP_THOUGHT_ACTION_FLAG_RIDE },
    { PeepActionType::Walking, PEEP_THOUGHT_ACTION_FLAG_RIDE },
    { PeepActionType::Walking, PEEP_THOUGHT_ACTION_FLAG_RIDE },
    { PeepActionType::Walking, PEEP_THOUGHT_ACTION_FLAG_RIDE },
    { PeepActionType::Walking, PEEP_THOUGHT_ACTION_FLAG_RIDE },
    { PeepActionType::Walking, PEEP_THOUGHT_ACTION_FLAG_RIDE },
    { PeepActionType::Walking, PEEP_THOUGHT_ACTION_FLAG_RIDE },
    { PeepActionType::Walking, PEEP_THOUGHT_ACTION_FLAG_RIDE },
    { PeepActionType::Walking, PEEP_THOUGHT_ACTION_FLAG_RIDE },
    { PeepActionType::Walking, PEEP_THOUGHT_ACTION_FLAG_RIDE },
    { PeepActionType::Walking, PEEP_THOUGHT_ACTION_NO_FLAGS },
    { PeepActionType::BeingWatched, PEEP_THOUGHT_ACTION_NO_FLAGS },
    { PeepActionType::Walking, PEEP_THOUGHT_ACTION_FLAG_RIDE },
    { PeepActionType::Walking, PEEP_THOUGHT_ACTION_FLAG_RIDE },
    { PeepActionType::Walking, PEEP_THOUGHT_ACTION_FLAG_RIDE },
    { PeepActionType::Walking, PEEP_THOUGHT_ACTION_FLAG_RIDE },
    { PeepActionType::Walking, PEEP_THOUGHT_ACTION_FLAG_RIDE },
    { PeepActionType::Walking, PEEP_THOUGHT_ACTION_FLAG_RIDE },
    { PeepActionType::Walking, PEEP_THOUGHT_ACTION_FLAG_RIDE },
    { PeepActionType::Walking, PEEP_THOUGHT_ACTION_FLAG_RIDE },
    { PeepActionType::Walking, PEEP_THOUGHT_ACTION_FLAG_RIDE },
    { PeepActionType::Walking, PEEP_THOUGHT_ACTION_FLAG_RIDE },
    { PeepActionType::Walking, PEEP_THOUGHT_ACTION_FLAG_RIDE },
    { PeepActionType::Walking, PEEP_THOUGHT_ACTION_FLAG_RIDE },
    { PeepActionType::Walking, PEEP_THOUGHT_ACTION_FLAG_RIDE },
    { PeepActionType::Walking, PEEP_THOUGHT_ACTION_FLAG_RIDE },
    { PeepActionType::Walking, PEEP_THOUGHT_ACTION_FLAG_RIDE },
    { PeepActionType::Walking, PEEP_THOUGHT_ACTION_FLAG_RIDE },
    { PeepActionType::Walking, PEEP_THOUGHT_ACTION_FLAG_RIDE },
    { PeepActionType::Walking, PEEP_THOUGHT_ACTION_FLAG_RIDE },
    { PeepActionType::Walking, PEEP_THOUGHT_ACTION_FLAG_RIDE },
    { PeepActionType::Walking, PEEP_THOUGHT_ACTION_FLAG_RIDE },
    { PeepActionType::Walking, PEEP_THOUGHT_ACTION_FLAG_RIDE },
    { PeepActionType::Walking, PEEP_THOUGHT_ACTION_FLAG_RIDE },
    { PeepActionType::Walking, PEEP_THOUGHT_ACTION_FLAG_RIDE },
    { PeepActionType::Walking, PEEP_THOUGHT_ACTION_FLAG_RIDE },
    { PeepActionType::Walking, PEEP_THOUGHT_ACTION_FLAG_RIDE },
    { PeepActionType::Walking, PEEP_THOUGHT_ACTION_FLAG_RIDE },
    { PeepActionType::Walking, PEEP_THOUGHT_ACTION_FLAG_RIDE },
    { PeepActionType::Walking, PEEP_THOUGHT_ACTION_FLAG_RIDE },
    { PeepActionType::Walking, PEEP_THOUGHT_ACTION_FLAG_RIDE },
    { PeepActionType::Walking, PEEP_THOUGHT_ACTION_FLAG_RIDE },
    { PeepActionType::Walking, PEEP_THOUGHT_ACTION_FLAG_RIDE },
    { PeepActionType::Walking, PEEP_THOUGHT_ACTION_FLAG_RIDE },
    { PeepActionType::Walking, PEEP_THOUGHT_ACTION_FLAG_RIDE },
    { PeepActionType::Walking, PEEP_THOUGHT_ACTION_FLAG_RIDE },
    { PeepActionType::Walking, PEEP_THOUGHT_ACTION_FLAG_RIDE },
    { PeepActionType::Walking, PEEP_THOUGHT_ACTION_FLAG_RIDE },
    { PeepActionType::Walking, PEEP_THOUGHT_ACTION_FLAG_RIDE },
    { PeepActionType::Walking, PEEP_THOUGHT_ACTION_FLAG_RIDE },
    { PeepActionType::Walking, PEEP_THOUGHT_ACTION_FLAG_RIDE },
    { PeepActionType::Walking, PEEP_THOUGHT_ACTION_FLAG_RIDE },
    { PeepActionType::Walking, PEEP_THOUGHT_ACTION_FLAG_RIDE },
    { PeepActionType::Walking, PEEP_THOUGHT_ACTION_FLAG_RIDE },
    { PeepActionType::Walking, PEEP_THOUGHT_ACTION_FLAG_RIDE },
    { PeepActionType::Walking, PEEP_THOUGHT_ACTION_FLAG_RIDE },
    { PeepActionType::Walking, PEEP_THOUGHT_ACTION_FLAG_RIDE },
    { PeepActionType::Walking, PEEP_THOUGHT_ACTION_FLAG_RIDE },
    { PeepActionType::Walking, PEEP_THOUGHT_ACTION_FLAG_RIDE },
    { PeepActionType::Walking, PEEP_THOUGHT_ACTION_FLAG_RIDE },
    { PeepActionType::Walking, PEEP_THOUGHT_ACTION_FLAG_RIDE },
    { PeepActionType::Walking, PEEP_THOUGHT_ACTION_FLAG_RIDE },
    { PeepActionType::Walking, PEEP_THOUGHT_ACTION_FLAG_RIDE },
    { PeepActionType::Walking, PEEP_THOUGHT_ACTION_FLAG_RIDE },
    { PeepActionType::Walking, PEEP_THOUGHT_ACTION_FLAG_RIDE },
    { PeepActionType::Walking, PEEP_THOUGHT_ACTION_FLAG_RIDE },
    { PeepActionType::Walking, PEEP_THOUGHT_ACTION_FLAG_RIDE },
    { PeepActionType::Walking, PEEP_THOUGHT_ACTION_FLAG_RIDE },
    { PeepActionType::Walking, PEEP_THOUGHT_ACTION_FLAG_RIDE },
    { PeepActionType::Walking, PEEP_THOUGHT_ACTION_FLAG_RIDE },
    { PeepActionType::Walking, PEEP_THOUGHT_ACTION_FLAG_RIDE },
    { PeepActionType::Walking, PEEP_THOUGHT_ACTION_FLAG_RIDE },
    { PeepActionType::Walking, PEEP_THOUGHT_ACTION_FLAG_RIDE },
    { PeepActionType::Walking, PEEP_THOUGHT_ACTION_FLAG_RIDE },
    { PeepActionType::Walking, PEEP_THOUGHT_ACTION_FLAG_RIDE },
    { PeepActionType::Walking, PEEP_THOUGHT_ACTION_FLAG_RIDE },
    { PeepActionType::Walking, PEEP_THOUGHT_ACTION_FLAG_RIDE },
    { PeepActionType::Walking, PEEP_THOUGHT_ACTION_FLAG_RIDE },
    { PeepActionType::Walking, PEEP_THOUGHT_ACTION_FLAG_RIDE },
    { PeepActionType::Walking, PEEP_THOUGHT_ACTION_FLAG_RIDE },
    { PeepActionType::Walking, PEEP_THOUGHT_ACTION_FLAG_RIDE },
    { PeepActionType::Walking, PEEP_THOUGHT_ACTION_FLAG_RIDE },
    { PeepActionType::Walking, PEEP_THOUGHT_ACTION_FLAG_RIDE },
    { PeepActionType::Walking, PEEP_THOUGHT_ACTION_FLAG_RIDE },
    { PeepActionType::Walking, PEEP_THOUGHT_ACTION_FLAG_RIDE },
    { PeepActionType::Walking, PEEP_THOUGHT_ACTION_FLAG_RIDE },
    { PeepActionType::Walking, PEEP_THOUGHT_ACTION_FLAG_RIDE },
    { PeepActionType::Walking, PEEP_THOUGHT_ACTION_FLAG_RIDE },
    { PeepActionType::Walking, PEEP_THOUGHT_ACTION_FLAG_RIDE },
    { PeepActionType::Walking, PEEP_THOUGHT_ACTION_FLAG_RIDE },
    { PeepActionType::Walking, PEEP_THOUGHT_ACTION_FLAG_RIDE },
    { PeepActionType::Walking, PEEP_THOUGHT_ACTION_FLAG_RIDE },
    { PeepActionType::Walking, PEEP_THOUGHT_ACTION_FLAG_RIDE },
    { PeepActionType::Walking, PEEP_THOUGHT_ACTION_FLAG_RIDE },
    { PeepActionType::Walking, PEEP_THOUGHT_ACTION_FLAG_RIDE },
    { PeepActionType::Walking, PEEP_THOUGHT_ACTION_FLAG_RIDE },
    { PeepActionType::Walking, PEEP_THOUGHT_ACTION_FLAG_RIDE },
    { PeepActionType::Walking, PEEP_THOUGHT_ACTION_FLAG_RIDE },
    { PeepActionType::Walking, PEEP_THOUGHT_ACTION_FLAG_RIDE },
    { PeepActionType::Walking, PEEP_THOUGHT_ACTION_FLAG_RIDE },
    { PeepActionType::Walking, PEEP_THOUGHT_ACTION_FLAG_RIDE },
    { PeepActionType::Walking, PEEP_THOUGHT_ACTION_FLAG_RIDE },
    { PeepActionType::Walking, PEEP_THOUGHT_ACTION_FLAG_RIDE },
    { PeepActionType::Walking, PEEP_THOUGHT_ACTION_FLAG_RIDE },
    { PeepActionType::Walking, PEEP_THOUGHT_ACTION_FLAG_RIDE },
    { PeepActionType::Walking, PEEP_THOUGHT_ACTION_FLAG_RIDE },
    { PeepActionType::Walking, PEEP_THOUGHT_ACTION_FLAG_RIDE },
    { PeepActionType::Walking, PEEP_THOUGHT_ACTION_FLAG_RIDE },
    { PeepActionType::Walking, PEEP_THOUGHT_ACTION_NO_FLAGS },
    { PeepActionType::ShakeHead, PEEP_THOUGHT_ACTION_NO_FLAGS },
    { PeepActionType::Walking, PEEP_THOUGHT_ACTION_NO_FLAGS },
    { PeepActionType::Walking, PEEP_THOUGHT_ACTION_NO_FLAGS },
    { PeepActionType::Joy, PEEP_THOUGHT_ACTION_NO_FLAGS },
    { PeepActionType::Walking, PEEP_THOUGHT_ACTION_FLAG_RIDE },
};

// These arrays contain the base minimum and maximum nausea ratings for peeps, based on their nausea tolerance level.
static constexpr const ride_rating NauseaMinimumThresholds[] = {
    0,
    0,
    200,
    400,
};

static bool peep_has_voucher_for_free_ride(Guest* peep, Ride* ride);
static void peep_ride_is_too_intense(Guest* peep, Ride* ride, bool peepAtRide);
static void peep_reset_ride_heading(Guest* peep);
static void peep_tried_to_enter_full_queue(Guest* peep, Ride* ride);
static int16_t peep_calculate_ride_satisfaction(Guest* peep, Ride* ride);
static void peep_update_favourite_ride(Guest* peep, Ride* ride);
static int16_t peep_calculate_ride_value_satisfaction(Guest* peep, Ride* ride);
static int16_t peep_calculate_ride_intensity_nausea_satisfaction(Guest* peep, Ride* ride);
static void peep_update_ride_nausea_growth(Guest* peep, Ride* ride);
static bool peep_should_go_on_ride_again(Guest* peep, Ride* ride);
static bool peep_should_preferred_intensity_increase(Guest* peep);
static bool peep_really_liked_ride(Guest* peep, Ride* ride);
static PeepThoughtType peep_assess_surroundings(int16_t centre_x, int16_t centre_y, int16_t centre_z);
static void peep_update_hunger(Guest* peep);
static void peep_decide_whether_to_leave_park(Guest* peep);
static void peep_leave_park(Guest* peep);
static void peep_head_for_nearest_ride_type(Guest* peep, int32_t rideType);
static void peep_head_for_nearest_ride_with_flags(Guest* peep, int32_t rideTypeFlags);
bool loc_690FD0(Peep* peep, ride_id_t* rideToView, uint8_t* rideSeatToView, TileElement* tileElement);

template<> bool EntityBase::Is<Guest>() const
{
    return Type == EntityType::Guest;
}

static bool IsValidLocation(const CoordsXYZ& coords)
{
    if (coords.x != LOCATION_NULL)
    {
        if (map_is_location_valid(coords))
        {
            return true;
        }
    }

    return false;
}

template<void (Guest::*EasterEggFunc)(Guest*), bool applyToSelf> static void ApplyEasterEggToNearbyGuests(Guest* guest)
{
    const auto guestLoc = guest->GetLocation();
    if (!IsValidLocation(guestLoc))
        return;

    for (auto* otherGuest : EntityTileList<Guest>(guestLoc))
    {
        if constexpr (!applyToSelf)
        {
            if (otherGuest == guest)
            {
                // Can not apply effect on self.
                continue;
            }
        }
        auto zDiff = std::abs(otherGuest->z - guestLoc.z);
        if (zDiff <= 32)
        {
            std::invoke(EasterEggFunc, *guest, otherGuest);
        }
    }
}

void Guest::GivePassingPeepsPurpleClothes(Guest* passingPeep)
{
    passingPeep->TshirtColour = COLOUR_BRIGHT_PURPLE;
    passingPeep->TrousersColour = COLOUR_BRIGHT_PURPLE;
    passingPeep->Invalidate();
}

void Guest::GivePassingPeepsPizza(Guest* passingPeep)
{
    if (passingPeep->HasItem(ShopItem::Pizza))
        return;

    passingPeep->GiveItem(ShopItem::Pizza);

    int32_t peepDirection = (sprite_direction >> 3) ^ 2;
    int32_t otherPeepOppositeDirection = passingPeep->sprite_direction >> 3;
    if (peepDirection == otherPeepOppositeDirection)
    {
        if (passingPeep->IsActionInterruptable())
        {
            passingPeep->Action = PeepActionType::Wave2;
            passingPeep->ActionFrame = 0;
            passingPeep->ActionSpriteImageOffset = 0;
            passingPeep->UpdateCurrentActionSpriteType();
        }
    }
}

void Guest::MakePassingPeepsSick(Guest* passingPeep)
{
    if (passingPeep->State != PeepState::Walking)
        return;

    if (passingPeep->IsActionInterruptable())
    {
        passingPeep->Action = PeepActionType::ThrowUp;
        passingPeep->ActionFrame = 0;
        passingPeep->ActionSpriteImageOffset = 0;
        passingPeep->UpdateCurrentActionSpriteType();
    }
}

void Guest::GivePassingPeepsIceCream(Guest* passingPeep)
{
    if (passingPeep->HasItem(ShopItem::IceCream))
        return;

    passingPeep->GiveItem(ShopItem::IceCream);
    passingPeep->UpdateSpriteType();
}

/**
 *
 *  rct2: 0x0068FD3A
 */
void Guest::UpdateEasterEggInteractions()
{
    if (PeepFlags & PEEP_FLAGS_PURPLE)
    {
        ApplyEasterEggToNearbyGuests<&Guest::GivePassingPeepsPurpleClothes, true>(this);
    }

    if (PeepFlags & PEEP_FLAGS_PIZZA)
    {
        ApplyEasterEggToNearbyGuests<&Guest::GivePassingPeepsPizza, true>(this);
    }

    if (PeepFlags & PEEP_FLAGS_CONTAGIOUS)
    {
        ApplyEasterEggToNearbyGuests<&Guest::MakePassingPeepsSick, false>(this);
    }

    if (PeepFlags & PEEP_FLAGS_ICE_CREAM)
    {
        ApplyEasterEggToNearbyGuests<&Guest::GivePassingPeepsIceCream, false>(this);
    }

    if (PeepFlags & PEEP_FLAGS_JOY)
    {
        if ((scenario_rand() & 0xFFFF) <= 1456)
        {
            if (IsActionInterruptable())
            {
                Action = PeepActionType::Joy;
                ActionFrame = 0;
                ActionSpriteImageOffset = 0;
                UpdateCurrentActionSpriteType();
            }
        }
    }
}

int32_t Guest::GetEasterEggNameId() const
{
    char buffer[256]{};

    Formatter ft;
    FormatNameTo(ft);
    format_string(buffer, sizeof(buffer), STR_STRINGID, ft.Data());

    for (uint32_t i = 0; i < std::size(gPeepEasterEggNames); i++)
        if (_stricmp(buffer, gPeepEasterEggNames[i]) == 0)
            return static_cast<int32_t>(i);

    return -1;
}

void Guest::HandleEasterEggName()
{
    PeepFlags &= ~PEEP_FLAGS_WAVING;
    if (CheckEasterEggName(EASTEREGG_PEEP_NAME_KATIE_BRAYSHAW))
    {
        PeepFlags |= PEEP_FLAGS_WAVING;
    }

    PeepFlags &= ~PEEP_FLAGS_PHOTO;
    if (CheckEasterEggName(EASTEREGG_PEEP_NAME_CHRIS_SAWYER))
    {
        PeepFlags |= PEEP_FLAGS_PHOTO;
    }

    PeepFlags &= ~PEEP_FLAGS_PAINTING;
    if (CheckEasterEggName(EASTEREGG_PEEP_NAME_SIMON_FOSTER))
    {
        PeepFlags |= PEEP_FLAGS_PAINTING;
    }

    PeepFlags &= ~PEEP_FLAGS_WOW;
    if (CheckEasterEggName(EASTEREGG_PEEP_NAME_JOHN_WARDLEY))
    {
        PeepFlags |= PEEP_FLAGS_WOW;
    }

    if (CheckEasterEggName(EASTEREGG_PEEP_NAME_MELANIE_WARN))
    {
        Happiness = 250;
        HappinessTarget = 250;
        Energy = 127;
        EnergyTarget = 127;
        Nausea = 0;
        NauseaTarget = 0;
    }

    PeepFlags &= ~PEEP_FLAGS_LITTER;
    if (CheckEasterEggName(EASTEREGG_PEEP_NAME_LISA_STIRLING))
    {
        PeepFlags |= PEEP_FLAGS_LITTER;
    }

    PeepFlags &= ~PEEP_FLAGS_LOST;
    if (CheckEasterEggName(EASTEREGG_PEEP_NAME_DONALD_MACRAE))
    {
        PeepFlags |= PEEP_FLAGS_LOST;
    }

    PeepFlags &= ~PEEP_FLAGS_HUNGER;
    if (CheckEasterEggName(EASTEREGG_PEEP_NAME_KATHERINE_MCGOWAN))
    {
        PeepFlags |= PEEP_FLAGS_HUNGER;
    }

    PeepFlags &= ~PEEP_FLAGS_TOILET;
    if (CheckEasterEggName(EASTEREGG_PEEP_NAME_FRANCES_MCGOWAN))
    {
        PeepFlags |= PEEP_FLAGS_TOILET;
    }

    PeepFlags &= ~PEEP_FLAGS_CROWDED;
    if (CheckEasterEggName(EASTEREGG_PEEP_NAME_CORINA_MASSOURA))
    {
        PeepFlags |= PEEP_FLAGS_CROWDED;
    }

    PeepFlags &= ~PEEP_FLAGS_HAPPINESS;
    if (CheckEasterEggName(EASTEREGG_PEEP_NAME_CAROL_YOUNG))
    {
        PeepFlags |= PEEP_FLAGS_HAPPINESS;
    }

    PeepFlags &= ~PEEP_FLAGS_NAUSEA;
    if (CheckEasterEggName(EASTEREGG_PEEP_NAME_MIA_SHERIDAN))
    {
        PeepFlags |= PEEP_FLAGS_NAUSEA;
    }

    if (CheckEasterEggName(EASTEREGG_PEEP_NAME_KATIE_RODGER))
    {
        PeepFlags |= PEEP_FLAGS_LEAVING_PARK;
        PeepFlags &= ~PEEP_FLAGS_PARK_ENTRANCE_CHOSEN;
    }

    PeepFlags &= ~PEEP_FLAGS_PURPLE;
    if (CheckEasterEggName(EASTEREGG_PEEP_NAME_EMMA_GARRELL))
    {
        PeepFlags |= PEEP_FLAGS_PURPLE;
    }

    PeepFlags &= ~PEEP_FLAGS_PIZZA;
    if (CheckEasterEggName(EASTEREGG_PEEP_NAME_JOANNE_BARTON))
    {
        PeepFlags |= PEEP_FLAGS_PIZZA;
    }

    PeepFlags &= ~PEEP_FLAGS_CONTAGIOUS;
    if (CheckEasterEggName(EASTEREGG_PEEP_NAME_FELICITY_ANDERSON))
    {
        PeepFlags |= PEEP_FLAGS_CONTAGIOUS;
    }

    PeepFlags &= ~PEEP_FLAGS_JOY;
    if (CheckEasterEggName(EASTEREGG_PEEP_NAME_KATIE_SMITH))
    {
        PeepFlags |= PEEP_FLAGS_JOY;
    }

    PeepFlags &= ~PEEP_FLAGS_ANGRY;
    if (CheckEasterEggName(EASTEREGG_PEEP_NAME_EILIDH_BELL))
    {
        PeepFlags |= PEEP_FLAGS_ANGRY;
    }

    PeepFlags &= ~PEEP_FLAGS_ICE_CREAM;
    if (CheckEasterEggName(EASTEREGG_PEEP_NAME_NANCY_STILLWAGON))
    {
        PeepFlags |= PEEP_FLAGS_ICE_CREAM;
    }

    PeepFlags &= ~PEEP_FLAGS_HERE_WE_ARE;
    if (CheckEasterEggName(EASTEREGG_PEEP_NAME_DAVID_ELLIS))
    {
        PeepFlags |= PEEP_FLAGS_HERE_WE_ARE;
    }
}

/**
 *
 *  rct2: 0x0069A5A0
 * tests if a peep's name matches a cheat code, normally returns using a register flag
 */
int32_t Guest::CheckEasterEggName(int32_t index) const
{
    char buffer[256]{};

    Formatter ft;
    FormatNameTo(ft);
    format_string(buffer, sizeof(buffer), STR_STRINGID, ft.Data());

    return _stricmp(buffer, gPeepEasterEggNames[index]) == 0;
}

void Guest::loc_68F9F3()
{
    // Idle peep happiness tends towards 127 (50%).
    if (HappinessTarget >= 128)
        HappinessTarget--;
    else
        HappinessTarget++;

    NauseaTarget = std::max(NauseaTarget - 2, 0);

    if (Energy <= 50)
    {
        Energy = std::max(Energy - 2, 0);
    }

    if (Hunger < 10)
    {
        Hunger = std::max(Hunger - 1, 0);
    }

    if (Thirst < 10)
    {
        Thirst = std::max(Thirst - 1, 0);
    }

    if (Toilet >= 195)
    {
        Toilet--;
    }

    if (State == PeepState::Walking && NauseaTarget >= 128)
    {
        if ((scenario_rand() & 0xFF) <= static_cast<uint8_t>((Nausea - 128) / 2))
        {
            if (IsActionInterruptable())
            {
                Action = PeepActionType::ThrowUp;
                ActionFrame = 0;
                ActionSpriteImageOffset = 0;
                UpdateCurrentActionSpriteType();
            }
        }
    }
}

void Guest::loc_68FA89()
{
    // 68FA89
    if (TimeToConsume == 0 && HasFoodOrDrink())
    {
        TimeToConsume += 3;
    }

    if (TimeToConsume != 0 && State != PeepState::OnRide)
    {
        TimeToConsume = std::max(TimeToConsume - 3, 0);

        if (HasDrink())
        {
            Thirst = std::min(Thirst + 7, 255);
        }
        else
        {
            Hunger = std::min(Hunger + 7, 255);
            Thirst = std::max(Thirst - 3, 0);
            Toilet = std::min(Toilet + 2, 255);
        }

        if (TimeToConsume == 0)
        {
            int32_t chosen_food = bitscanforward(GetFoodOrDrinkFlags());
            if (chosen_food != -1)
            {
                ShopItem food = ShopItem(chosen_food);
                RemoveItem(food);

                auto discardContainer = GetShopItemDescriptor(food).DiscardContainer;
                if (discardContainer != ShopItem::None)
                {
                    GiveItem(discardContainer);
                }

                WindowInvalidateFlags |= PEEP_INVALIDATE_PEEP_INVENTORY;
                UpdateSpriteType();
            }
        }
    }

    uint8_t newEnergy = Energy;
    uint8_t newTargetEnergy = EnergyTarget;
    if (newEnergy >= newTargetEnergy)
    {
        newEnergy -= 2;
        if (newEnergy < newTargetEnergy)
            newEnergy = newTargetEnergy;
    }
    else
    {
        newEnergy = std::min(PEEP_MAX_ENERGY_TARGET, newEnergy + 4);
        if (newEnergy > newTargetEnergy)
            newEnergy = newTargetEnergy;
    }

    if (newEnergy < PEEP_MIN_ENERGY)
        newEnergy = PEEP_MIN_ENERGY;

    /* Previous code here suggested maximum energy is 128. */
    newEnergy = std::min(static_cast<uint8_t>(PEEP_MAX_ENERGY), newEnergy);

    if (newEnergy != Energy)
    {
        Energy = newEnergy;
        WindowInvalidateFlags |= PEEP_INVALIDATE_PEEP_2;
    }

    uint8_t newHappiness = Happiness;
    uint8_t newHappinessGrowth = HappinessTarget;
    if (newHappiness >= newHappinessGrowth)
    {
        newHappiness = std::max(newHappiness - 4, 0);
        if (newHappiness < newHappinessGrowth)
            newHappiness = newHappinessGrowth;
    }
    else
    {
        newHappiness = std::min(255, newHappiness + 4);
        if (newHappiness > newHappinessGrowth)
            newHappiness = newHappinessGrowth;
    }

    if (newHappiness != Happiness)
    {
        Happiness = newHappiness;
        WindowInvalidateFlags |= PEEP_INVALIDATE_PEEP_2;
    }

    uint8_t newNausea = Nausea;
    uint8_t newNauseaGrowth = NauseaTarget;
    if (newNausea >= newNauseaGrowth)
    {
        newNausea = std::max(newNausea - 4, 0);
        if (newNausea < newNauseaGrowth)
            newNausea = newNauseaGrowth;
    }
    else
    {
        newNausea = std::min(255, newNausea + 4);
        if (newNausea > newNauseaGrowth)
            newNausea = newNauseaGrowth;
    }

    if (newNausea != Nausea)
    {
        Nausea = newNausea;
        WindowInvalidateFlags |= PEEP_INVALIDATE_PEEP_2;
    }
}

void Guest::Tick128UpdateGuest(int32_t index)
{
    if (static_cast<uint32_t>(index & 0x1FF) == (gCurrentTicks & 0x1FF))
    {
        /* Effect of masking with 0x1FF here vs mask 0x7F,
         * which is the condition for calling this function, is
         * to reduce how often the content in this conditional
         * is executed to once every four calls. */
        if (PeepFlags & PEEP_FLAGS_CROWDED)
        {
            PeepThoughtType thought_type = crowded_thoughts[scenario_rand() & 0xF];
            if (thought_type != PeepThoughtType::None)
            {
                InsertNewThought(thought_type);
            }
        }

        if (PeepFlags & PEEP_FLAGS_EXPLODE && x != LOCATION_NULL)
        {
            if (State == PeepState::Walking || State == PeepState::Sitting)
            {
                OpenRCT2::Audio::Play3D(OpenRCT2::Audio::SoundId::Crash, GetLocation());

                ExplosionCloud::Create({ x, y, z + 16 });
                ExplosionFlare::Create({ x, y, z + 16 });

                Remove();
                return;
            }

            PeepFlags &= ~PEEP_FLAGS_EXPLODE;
        }

        if (PeepFlags & PEEP_FLAGS_HUNGER)
        {
            if (Hunger >= 15)
                Hunger -= 15;
        }

        if (PeepFlags & PEEP_FLAGS_TOILET)
        {
            if (Toilet <= 180)
                Toilet += 50;
        }

        if (PeepFlags & PEEP_FLAGS_HAPPINESS)
        {
            HappinessTarget = 5;
        }

        if (PeepFlags & PEEP_FLAGS_NAUSEA)
        {
            NauseaTarget = 200;
            if (Nausea <= 130)
                Nausea = 130;
        }

        if (Angriness != 0)
            Angriness--;

        if (State == PeepState::Walking || State == PeepState::Sitting)
        {
            SurroundingsThoughtTimeout++;
            if (SurroundingsThoughtTimeout >= 18)
            {
                SurroundingsThoughtTimeout = 0;
                if (x != LOCATION_NULL)
                {
                    PeepThoughtType thought_type = peep_assess_surroundings(x & 0xFFE0, y & 0xFFE0, z);

                    if (thought_type != PeepThoughtType::None)
                    {
                        InsertNewThought(thought_type);
                        HappinessTarget = std::min(PEEP_MAX_HAPPINESS, HappinessTarget + 45);
                    }
                }
            }
        }

        UpdateSpriteType();

        if (State == PeepState::OnRide || State == PeepState::EnteringRide)
        {
            GuestTimeOnRide = std::min(255, GuestTimeOnRide + 1);

            if (PeepFlags & PEEP_FLAGS_WOW)
            {
                InsertNewThought(PeepThoughtType::Wow2);
            }

            if (GuestTimeOnRide > 15)
            {
                HappinessTarget = std::max(0, HappinessTarget - 5);

                if (GuestTimeOnRide > 22)
                {
                    auto ride = get_ride(CurrentRide);
                    if (ride != nullptr)
                    {
                        PeepThoughtType thought_type = ride->GetRideTypeDescriptor().HasFlag(RIDE_TYPE_FLAG_IN_RIDE)
                            ? PeepThoughtType::GetOut
                            : PeepThoughtType::GetOff;

                        InsertNewThought(thought_type, CurrentRide);
                    }
                }
            }
        }

        if (State == PeepState::Walking && !OutsideOfPark && !(PeepFlags & PEEP_FLAGS_LEAVING_PARK) && GuestNumRides == 0
            && GuestHeadingToRideId == RIDE_ID_NULL)
        {
            uint32_t time_duration = gCurrentTicks - ParkEntryTime;
            time_duration /= 2048;

            if (time_duration >= 5)
            {
                PickRideToGoOn();

                if (GuestHeadingToRideId == RIDE_ID_NULL)
                {
                    HappinessTarget = std::max(HappinessTarget - 128, 0);
                    peep_leave_park(this);
                    peep_update_hunger(this);
                    loc_68F9F3();
                    loc_68FA89();
                    return;
                }
            }
        }

        if ((scenario_rand() & 0xFFFF) <= ((HasItem(ShopItem::Map)) ? 8192U : 2184U))
        {
            PickRideToGoOn();
        }

        if (static_cast<uint32_t>(index & 0x3FF) == (gCurrentTicks & 0x3FF))
        {
            /* Effect of masking with 0x3FF here vs mask 0x1FF,
             * which is used in the encompassing conditional, is
             * to reduce how often the content in this conditional
             * is executed to once every second time the encompassing
             * conditional executes. */

            if (!OutsideOfPark && (State == PeepState::Walking || State == PeepState::Sitting))
            {
                uint8_t num_thoughts = 0;
                PeepThoughtType possible_thoughts[5];

                if (PeepFlags & PEEP_FLAGS_LEAVING_PARK)
                {
                    possible_thoughts[num_thoughts++] = PeepThoughtType::GoHome;
                }
                else
                {
                    if (Energy <= 70 && Happiness < 128)
                    {
                        possible_thoughts[num_thoughts++] = PeepThoughtType::Tired;
                    }

                    if (Hunger <= 10 && !HasFoodOrDrink())
                    {
                        possible_thoughts[num_thoughts++] = PeepThoughtType::Hungry;
                    }

                    if (Thirst <= 25 && !HasFoodOrDrink())
                    {
                        possible_thoughts[num_thoughts++] = PeepThoughtType::Thirsty;
                    }

                    if (Toilet >= 160)
                    {
                        possible_thoughts[num_thoughts++] = PeepThoughtType::Toilet;
                    }

                    if (!(gParkFlags & PARK_FLAGS_NO_MONEY) && CashInPocket <= MONEY(9, 00) && Happiness >= 105 && Energy >= 70)
                    {
                        /* The energy check was originally a second check on happiness.
                         * This was superfluous so should probably check something else.
                         * Guessed that this should really be checking energy, since
                         * the addresses for happiness and energy are quite close,
                         * 70 is also the threshold for tired thoughts (see above) and
                         * it makes sense that a tired peep might not think about getting
                         * more money. */
                        possible_thoughts[num_thoughts++] = PeepThoughtType::RunningOut;
                    }
                }

                if (num_thoughts != 0)
                {
                    PeepThoughtType chosen_thought = possible_thoughts[scenario_rand() % num_thoughts];

                    InsertNewThought(chosen_thought);

                    switch (chosen_thought)
                    {
                        case PeepThoughtType::Hungry:
                            peep_head_for_nearest_ride_with_flags(this, RIDE_TYPE_FLAG_SELLS_FOOD);
                            break;
                        case PeepThoughtType::Thirsty:
                            peep_head_for_nearest_ride_with_flags(this, RIDE_TYPE_FLAG_SELLS_DRINKS);
                            break;
                        case PeepThoughtType::Toilet:
                            peep_head_for_nearest_ride_with_flags(this, RIDE_TYPE_FLAG_IS_TOILET);
                            break;
                        case PeepThoughtType::RunningOut:
                            peep_head_for_nearest_ride_type(this, RIDE_TYPE_CASH_MACHINE);
                            break;
                        default:
                            break;
                    }
                }
            }
        }
        else
        {
            /* This branch of the conditional is executed on the
             * remaining times the encompassing conditional is
             * executed (which is also every second time, but
             * the alternate time to the true branch). */
            if (Nausea >= 140)
            {
                PeepThoughtType thought_type = PeepThoughtType::Sick;
                if (Nausea >= 200)
                {
                    thought_type = PeepThoughtType::VerySick;
                    peep_head_for_nearest_ride_type(this, RIDE_TYPE_FIRST_AID);
                }
                InsertNewThought(thought_type);
            }
        }

        switch (State)
        {
            case PeepState::Walking:
            case PeepState::LeavingPark:
            case PeepState::EnteringPark:
                peep_decide_whether_to_leave_park(this);
                peep_update_hunger(this);
                break;

            case PeepState::Sitting:
                if (EnergyTarget <= 135)
                    EnergyTarget += 5;

                if (Thirst >= 5)
                {
                    Thirst -= 4;
                    Toilet = std::min(255, Toilet + 3);
                }

                if (NauseaTarget >= 50)
                    NauseaTarget -= 6;

                // In the original this branched differently
                // but it would mean setting the peep happiness from
                // a thought type entry which i think is incorrect.
                peep_update_hunger(this);
                break;

            case PeepState::Queuing:
                if (TimeInQueue >= 2000)
                {
                    /* Peep happiness is affected once the peep has been waiting
                     * too long in a queue. */
                    bool found = false;
                    for (auto* pathElement : TileElementsView<PathElement>(NextLoc))
                    {
                        if (pathElement->GetBaseZ() != NextLoc.z)
                            continue;

                        // Check if the footpath has a queue line TV monitor on it
                        if (pathElement->HasAddition() && !pathElement->AdditionIsGhost())
                        {
                            auto* pathAddEntry = pathElement->GetAdditionEntry();
                            if (pathAddEntry != nullptr && (pathAddEntry->flags & PATH_BIT_FLAG_IS_QUEUE_SCREEN))
                            {
                                found = true;
                            }
                        }
                        break;
                    }

                    if (found)
                    {
                        /* Queue line TV monitors make the peeps waiting in the queue
                         * slowly happier, up to a certain level. */
                        /* Why don't queue line TV monitors start affecting the peeps
                         * as soon as they join the queue?? */
                        if (HappinessTarget < 90)
                            HappinessTarget = 90;

                        if (HappinessTarget < 165)
                            HappinessTarget += 2;
                    }
                    else
                    {
                        /* Without a queue line TV monitor peeps waiting too long
                         * in a queue get less happy. */
                        HappinessTarget = std::max(HappinessTarget - 4, 0);
                    }
                }
                peep_update_hunger(this);
                break;
            case PeepState::EnteringRide:
                if (SubState == 17 || SubState == 15)
                {
                    peep_decide_whether_to_leave_park(this);
                }
                peep_update_hunger(this);
                break;
            default:
                break;
        }

        loc_68F9F3();
    }

    loc_68FA89();
}

/**
 *
 *  rct2: 0x00691677
 */
void Guest::TryGetUpFromSitting()
{
    // Eats all food first
    if (HasFoodOrDrink())
        return;

    TimeToSitdown--;
    if (TimeToSitdown)
        return;

    SetState(PeepState::Walking);

    // Set destination to the centre of the tile.
    auto destination = GetLocation().ToTileCentre();
    SetDestination(destination, 5);
    UpdateCurrentActionSpriteType();
}

/**
 *
 *  rct2: 0x0069152B
 */
void Guest::UpdateSitting()
{
    if (SittingSubState == PeepSittingSubState::TryingToSit)
    {
        if (!CheckForPath())
            return;
        // 691541

        uint8_t pathingResult;
        PerformNextAction(pathingResult);
        if (!(pathingResult & PATHING_DESTINATION_REACHED))
            return;

        auto loc = GetLocation().ToTileStart() + CoordsXYZ{ BenchUseOffsets[Var37 & 0x7], 0 };

        MoveTo(loc);

        sprite_direction = ((Var37 + 2) & 3) * 8;
        Action = PeepActionType::Idle;
        NextActionSpriteType = PeepActionSpriteType::SittingIdle;
        SwitchNextActionSpriteType();

        SittingSubState = PeepSittingSubState::SatDown;

        // Sets time to sit on seat
        TimeToSitdown = (129 - Energy) * 16 + 50;
    }
    else if (SittingSubState == PeepSittingSubState::SatDown)
    {
        if (!IsActionInterruptable())
        {
            UpdateAction();
            if (!IsActionWalking())
                return;

            Action = PeepActionType::Idle;
            TryGetUpFromSitting();
            return;
        }

        if ((PeepFlags & PEEP_FLAGS_LEAVING_PARK))
        {
            SetState(PeepState::Walking);

            // Set destination to the centre of the tile
            auto destination = GetLocation().ToTileCentre();
            SetDestination(destination, 5);
            UpdateCurrentActionSpriteType();
            return;
        }

        if (SpriteType == PeepSpriteType::Umbrella)
        {
            TryGetUpFromSitting();
            return;
        }

        if (HasFoodOrDrink())
        {
            if ((scenario_rand() & 0xFFFF) > 1310)
            {
                TryGetUpFromSitting();
                return;
            }
            Action = PeepActionType::SittingEatFood;
            ActionFrame = 0;
            ActionSpriteImageOffset = 0;
            UpdateCurrentActionSpriteType();
            return;
        }

        int32_t rand = scenario_rand();
        if ((rand & 0xFFFF) > 131)
        {
            TryGetUpFromSitting();
            return;
        }
        if (SpriteType == PeepSpriteType::Balloon || SpriteType == PeepSpriteType::Hat)
        {
            TryGetUpFromSitting();
            return;
        }

        Action = PeepActionType::SittingLookAroundLeft;
        if (rand & 0x80000000)
        {
            Action = PeepActionType::SittingLookAroundRight;
        }

        if (rand & 0x40000000)
        {
            Action = PeepActionType::SittingCheckWatch;
        }
        ActionFrame = 0;
        ActionSpriteImageOffset = 0;
        UpdateCurrentActionSpriteType();
        return;
    }
}

/**
 * To simplify check of 0x36BA3E0 and 0x11FF78
 * returns false on no food.
 */
int64_t Guest::GetFoodOrDrinkFlags() const
{
    return GetItemFlags() & (ShopItemsGetAllFoods() | ShopItemsGetAllDrinks());
}

int64_t Guest::GetEmptyContainerFlags() const
{
    return GetItemFlags() & ShopItemsGetAllContainers();
}

bool Guest::HasFoodOrDrink() const
{
    return GetFoodOrDrinkFlags() != 0;
}

/**
 * To simplify check of NOT(0x12BA3C0 and 0x118F48)
 * returns 0 on no food.
 */
bool Guest::HasDrink() const
{
    return GetItemFlags() & ShopItemsGetAllDrinks();
}

bool Guest::HasEmptyContainer() const
{
    return GetEmptyContainerFlags() != 0;
}

/**
 *
 *  rct2: 0x69C308
 * Check if lost.
 */
void Guest::CheckIfLost()
{
    if (!(PeepFlags & PEEP_FLAGS_LOST))
    {
        if (ride_get_count() < 2)
            return;
        PeepFlags ^= PEEP_FLAGS_21;

        if (!(PeepFlags & PEEP_FLAGS_21))
            return;

        TimeLost++;
        if (TimeLost != 254)
            return;
        TimeLost = 230;
    }
    InsertNewThought(PeepThoughtType::Lost);

    HappinessTarget = std::max(HappinessTarget - 30, 0);
}

/**
 *
 *  rct2: 0x69C26B
 * Check if can't find ride.
 */
void Guest::CheckCantFindRide()
{
    if (GuestHeadingToRideId == RIDE_ID_NULL)
        return;

    // Peeps will think "I can't find ride X" twice before giving up completely.
    if (GuestIsLostCountdown == 30 || GuestIsLostCountdown == 60)
    {
        InsertNewThought(PeepThoughtType::CantFind, GuestHeadingToRideId);
        HappinessTarget = std::max(HappinessTarget - 30, 0);
    }

    GuestIsLostCountdown--;
    if (GuestIsLostCountdown != 0)
        return;

    GuestHeadingToRideId = RIDE_ID_NULL;
    rct_window* w = window_find_by_number(WC_PEEP, sprite_index);

    if (w != nullptr)
    {
        window_event_invalidate_call(w);
    }

    window_invalidate_by_number(WC_PEEP, sprite_index);
}

/**
 *
 *  rct2: 0x69C2D0
 * Check if can't find exit.
 */
void Guest::CheckCantFindExit()
{
    if (!(PeepFlags & PEEP_FLAGS_LEAVING_PARK))
        return;

    // Peeps who can't find the park exit will continue to get less happy until they find it.
    if (GuestIsLostCountdown == 1)
    {
        InsertNewThought(PeepThoughtType::CantFindExit);
        HappinessTarget = std::max(HappinessTarget - 30, 0);
    }

    if (--GuestIsLostCountdown == 0)
        GuestIsLostCountdown = 90;
}

/** Main logic to decide whether a peep should buy an item in question
 *
 * Also handles the purchase as well, so once it returns, the peep will have the
 * item and the money will have been deducted.
 *
 * eax: shopItem | (rideIndex << 8)
 * ecx: price
 * esi: *peep
 *
 * Returns 0 or 1 depending on if the peep decided to buy the item
 *
 *  rct2: 0x0069AF1E
 */
bool Guest::DecideAndBuyItem(Ride* ride, ShopItem shopItem, money32 price)
{
    money32 itemValue;

    bool hasVoucher = false;

    bool isRainingAndUmbrella = shopItem == ShopItem::Umbrella && climate_is_raining();

    if ((HasItem(ShopItem::Voucher)) && (VoucherType == VOUCHER_TYPE_FOOD_OR_DRINK_FREE) && (VoucherShopItem == shopItem))
    {
        hasVoucher = true;
    }

    if (HasItem(shopItem))
    {
        InsertNewThought(PeepThoughtType::AlreadyGot, shopItem);
        return false;
    }

    if (GetShopItemDescriptor(shopItem).IsFoodOrDrink())
    {
        int32_t food = bitscanforward(GetFoodOrDrinkFlags());
        if (food != -1)
        {
            InsertNewThought(PeepThoughtType::HaventFinished, static_cast<ShopItem>(food));
            return false;
        }

        if (Nausea >= 145)
            return false;
    }

    if ((shopItem == ShopItem::Balloon || shopItem == ShopItem::IceCream || shopItem == ShopItem::Candyfloss
         || shopItem == ShopItem::Sunglasses)
        && climate_is_raining())
    {
        return false;
    }

    if ((shopItem == ShopItem::Sunglasses || shopItem == ShopItem::IceCream) && gClimateCurrent.Temperature < 12)
    {
        return false;
    }

    if (GetShopItemDescriptor(shopItem).IsFood() && (Hunger > 75))
    {
        InsertNewThought(PeepThoughtType::NotHungry);
        return false;
    }

    if (GetShopItemDescriptor(shopItem).IsDrink() && (Thirst > 75))
    {
        InsertNewThought(PeepThoughtType::NotThirsty);
        return false;
    }

    if (!isRainingAndUmbrella && (shopItem != ShopItem::Map) && GetShopItemDescriptor(shopItem).IsSouvenir() && !hasVoucher)
    {
        if (((scenario_rand() & 0x7F) + 0x73) > Happiness || GuestNumRides < 3)
            return false;
    }

    if (!hasVoucher)
    {
        if (price != 0 && !(gParkFlags & PARK_FLAGS_NO_MONEY))
        {
            if (CashInPocket == 0)
            {
                InsertNewThought(PeepThoughtType::SpentMoney);
                return false;
            }
            if (price > CashInPocket)
            {
                InsertNewThought(PeepThoughtType::CantAffordItem, shopItem);
                return false;
            }
        }

        if (gClimateCurrent.Temperature >= 21)
            itemValue = GetShopItemDescriptor(shopItem).HotValue;
        else if (gClimateCurrent.Temperature <= 11)
            itemValue = GetShopItemDescriptor(shopItem).ColdValue;
        else
            itemValue = GetShopItemDescriptor(shopItem).BaseValue;

        if (itemValue < price)
        {
            itemValue -= price;

            if (!isRainingAndUmbrella)
            {
                itemValue = -itemValue;
                if (Happiness >= 128)
                {
                    itemValue /= 2;
                    if (Happiness >= 180)
                        itemValue /= 2;
                }
                if (itemValue > (static_cast<money16>(scenario_rand() & 0x07)))
                {
                    // "I'm not paying that much for x"
                    InsertNewThought(GetShopItemDescriptor(shopItem).TooMuchThought, ride->id);
                    return false;
                }
            }
        }
        else
        {
            itemValue -= price;
            itemValue = std::max(8, itemValue);

            if (!(gParkFlags & PARK_FLAGS_NO_MONEY))
            {
                if (itemValue >= static_cast<money32>(scenario_rand() & 0x07))
                {
                    // "This x is a really good value"
                    InsertNewThought(GetShopItemDescriptor(shopItem).GoodValueThought, ride->id);
                }
            }

            int32_t happinessGrowth = itemValue * 4;
            HappinessTarget = std::min((HappinessTarget + happinessGrowth), PEEP_MAX_HAPPINESS);
            Happiness = std::min((Happiness + happinessGrowth), PEEP_MAX_HAPPINESS);
        }

        // reset itemValue for satisfaction calculation
        if (gClimateCurrent.Temperature >= 21)
            itemValue = GetShopItemDescriptor(shopItem).HotValue;
        else if (gClimateCurrent.Temperature <= 11)
            itemValue = GetShopItemDescriptor(shopItem).ColdValue;
        else
            itemValue = GetShopItemDescriptor(shopItem).BaseValue;
        itemValue -= price;
        uint8_t satisfaction = 0;
        if (itemValue > -8)
        {
            satisfaction++;
            if (itemValue > -3)
            {
                satisfaction++;
                if (itemValue > 3)
                    satisfaction++;
            }
        }
        ride_update_satisfaction(ride, satisfaction);
    }

    // The peep has now decided to buy the item (or, specifically, has not been
    // dissuaded so far).
    GiveItem(shopItem);

    if (shopItem == ShopItem::TShirt)
        TshirtColour = ride->track_colour[0].main;

    if (shopItem == ShopItem::Hat)
        HatColour = ride->track_colour[0].main;

    if (shopItem == ShopItem::Balloon)
        BalloonColour = ride->track_colour[0].main;

    if (shopItem == ShopItem::Umbrella)
        UmbrellaColour = ride->track_colour[0].main;

    if (shopItem == ShopItem::Map)
        ResetPathfindGoal();

    uint16_t consumptionTime = GetShopItemDescriptor(shopItem).ConsumptionTime;
    TimeToConsume = std::min((TimeToConsume + consumptionTime), 255);

    if (shopItem == ShopItem::Photo)
        Photo1RideRef = ride->id;

    if (shopItem == ShopItem::Photo2)
        Photo2RideRef = ride->id;

    if (shopItem == ShopItem::Photo3)
        Photo3RideRef = ride->id;

    if (shopItem == ShopItem::Photo4)
        Photo4RideRef = ride->id;

    WindowInvalidateFlags |= PEEP_INVALIDATE_PEEP_INVENTORY;
    UpdateSpriteType();
    if (PeepFlags & PEEP_FLAGS_TRACKING)
    {
        auto ft = Formatter();
        FormatNameTo(ft);
        ft.Add<rct_string_id>(GetShopItemDescriptor(shopItem).Naming.Indefinite);
        if (gConfigNotifications.guest_bought_item)
        {
            News::AddItemToQueue(News::ItemType::PeepOnRide, STR_PEEP_TRACKING_NOTIFICATION_BOUGHT_X, sprite_index, ft);
        }
    }

    if (GetShopItemDescriptor(shopItem).IsFood())
        AmountOfFood++;

    if (GetShopItemDescriptor(shopItem).IsDrink())
        AmountOfDrinks++;

    if (GetShopItemDescriptor(shopItem).IsSouvenir())
        AmountOfSouvenirs++;

    money16* expend_type = &PaidOnSouvenirs;
    ExpenditureType expenditure = ExpenditureType::ShopStock;

    if (GetShopItemDescriptor(shopItem).IsFood())
    {
        expend_type = &PaidOnFood;
        expenditure = ExpenditureType::FoodDrinkStock;
    }

    if (GetShopItemDescriptor(shopItem).IsDrink())
    {
        expend_type = &PaidOnDrink;
        expenditure = ExpenditureType::FoodDrinkStock;
    }

    if (!(gParkFlags & PARK_FLAGS_NO_MONEY))
        finance_payment(GetShopItemDescriptor(shopItem).Cost, expenditure);

    // Sets the expenditure type to *_FOODDRINK_SALES or *_SHOP_SALES appropriately.
    expenditure = static_cast<ExpenditureType>(static_cast<int32_t>(expenditure) - 1);
    if (hasVoucher)
    {
        RemoveItem(ShopItem::Voucher);
        WindowInvalidateFlags |= PEEP_INVALIDATE_PEEP_INVENTORY;
    }
    else if (!(gParkFlags & PARK_FLAGS_NO_MONEY))
    {
        SpendMoney(*expend_type, price, expenditure);
    }
    ride->total_profit += (price - GetShopItemDescriptor(shopItem).Cost);
    ride->window_invalidate_flags |= RIDE_INVALIDATE_RIDE_INCOME;
    ride->cur_num_customers++;
    ride->total_customers++;
    ride->window_invalidate_flags |= RIDE_INVALIDATE_RIDE_CUSTOMER;

    return true;
}

/**
 * Updates various peep stats upon entering a ride, as well as updating the
 * ride's satisfaction value.
 *  rct2: 0x0069545B
 */
void Guest::OnEnterRide(Ride* ride)
{
    if (ride == nullptr)
        return;

    // Calculate how satisfying the ride is for the peep. Can range from -140 to +105.
    int16_t satisfaction = peep_calculate_ride_satisfaction(this, ride);

    // Update the satisfaction stat of the ride.
    uint8_t rideSatisfaction = 0;
    if (satisfaction >= 40)
        rideSatisfaction = 3;
    else if (satisfaction >= 20)
        rideSatisfaction = 2;
    else if (satisfaction >= 0)
        rideSatisfaction = 1;

    ride_update_satisfaction(ride, rideSatisfaction);

    // Update various peep stats.
    if (GuestNumRides < 255)
        GuestNumRides++;

    SetHasRidden(ride);
    peep_update_favourite_ride(this, ride);
    HappinessTarget = std::clamp(HappinessTarget + satisfaction, 0, PEEP_MAX_HAPPINESS);
    peep_update_ride_nausea_growth(this, ride);
}

/**
 *
 *  rct2: 0x0069576E
 */
void Guest::OnExitRide(Ride* ride)
{
    if (PeepFlags & PEEP_FLAGS_RIDE_SHOULD_BE_MARKED_AS_FAVOURITE)
    {
        PeepFlags &= ~PEEP_FLAGS_RIDE_SHOULD_BE_MARKED_AS_FAVOURITE;
        FavouriteRide = ride->id;
        // TODO fix this flag name or add another one
        WindowInvalidateFlags |= PEEP_INVALIDATE_STAFF_STATS;
    }
    Happiness = HappinessTarget;
    Nausea = NauseaTarget;
    WindowInvalidateFlags |= PEEP_INVALIDATE_PEEP_STATS;

    if (PeepFlags & PEEP_FLAGS_LEAVING_PARK)
        PeepFlags &= ~(PEEP_FLAGS_PARK_ENTRANCE_CHOSEN);

    if (ride != nullptr && peep_should_go_on_ride_again(this, ride))
    {
        GuestHeadingToRideId = ride->id;
        GuestIsLostCountdown = 200;
        ResetPathfindGoal();
        WindowInvalidateFlags |= PEEP_INVALIDATE_PEEP_ACTION;
    }

    if (peep_should_preferred_intensity_increase(this))
    {
        if (Intensity.GetMaximum() < 15)
        {
            Intensity = Intensity.WithMaximum(Intensity.GetMaximum() + 1);
        }
    }

    if (ride != nullptr && peep_really_liked_ride(this, ride))
    {
        InsertNewThought(PeepThoughtType::WasGreat, ride->id);

        static constexpr OpenRCT2::Audio::SoundId laughs[3] = {
            OpenRCT2::Audio::SoundId::Laugh1,
            OpenRCT2::Audio::SoundId::Laugh2,
            OpenRCT2::Audio::SoundId::Laugh3,
        };
        int32_t laughType = scenario_rand() & 7;
        if (laughType < 3)
        {
            OpenRCT2::Audio::Play3D(laughs[laughType], GetLocation());
        }
    }

    if (ride != nullptr)
    {
        ride->total_customers++;
        ride->window_invalidate_flags |= RIDE_INVALIDATE_RIDE_CUSTOMER;
    }
}

/**
 *
 *  rct2: 0x00695DD2
 */
void Guest::PickRideToGoOn()
{
    if (State != PeepState::Walking)
        return;
    if (GuestHeadingToRideId != RIDE_ID_NULL)
        return;
    if (PeepFlags & PEEP_FLAGS_LEAVING_PARK)
        return;
    if (HasFoodOrDrink())
        return;
    if (x == LOCATION_NULL)
        return;

    auto ride = FindBestRideToGoOn();
    if (ride != nullptr)
    {
        // Head to that ride
        GuestHeadingToRideId = ride->id;
        GuestIsLostCountdown = 200;
        ResetPathfindGoal();
        WindowInvalidateFlags |= PEEP_INVALIDATE_PEEP_ACTION;

        // Make peep look at their map if they have one
        if (HasItem(ShopItem::Map))
        {
            ReadMap();
        }
    }
}

Ride* Guest::FindBestRideToGoOn()
{
    // Pick the most exciting ride
    auto rideConsideration = FindRidesToGoOn();
    Ride* mostExcitingRide = nullptr;
    for (auto& ride : GetRideManager())
    {
        const auto rideIndex = EnumValue(ride.id);
        if (rideConsideration.size() > rideIndex && rideConsideration[rideIndex])
        {
            if (!(ride.lifecycle_flags & RIDE_LIFECYCLE_QUEUE_FULL))
            {
                if (ShouldGoOnRide(&ride, 0, false, true) && ride_has_ratings(&ride))
                {
                    if (mostExcitingRide == nullptr || ride.excitement > mostExcitingRide->excitement)
                    {
                        mostExcitingRide = &ride;
                    }
                }
            }
        }
    }
    return mostExcitingRide;
}

std::bitset<MAX_RIDES> Guest::FindRidesToGoOn()
{
    std::bitset<MAX_RIDES> rideConsideration;

    // FIX  Originally checked for a toy, likely a mistake and should be a map,
    //      but then again this seems to only allow the peep to go on
    //      rides they haven't been on before.
    if (HasItem(ShopItem::Map))
    {
        // Consider rides that peep hasn't been on yet
        for (auto& ride : GetRideManager())
        {
            if (!HasRidden(&ride))
            {
                rideConsideration[EnumValue(ride.id)] = true;
            }
        }
    }
    else
    {
        // Take nearby rides into consideration
        constexpr auto radius = 10 * 32;
        int32_t cx = floor2(x, 32);
        int32_t cy = floor2(y, 32);
        for (int32_t tileX = cx - radius; tileX <= cx + radius; tileX += COORDS_XY_STEP)
        {
            for (int32_t tileY = cy - radius; tileY <= cy + radius; tileY += COORDS_XY_STEP)
            {
                auto location = CoordsXY{ tileX, tileY };
                if (!map_is_location_valid(location))
                    continue;

                for (auto* trackElement : TileElementsView<TrackElement>(location))
                {
                    auto rideIndex = trackElement->GetRideIndex();
                    if (rideIndex != RIDE_ID_NULL)
                    {
                        rideConsideration[EnumValue(rideIndex)] = true;
                    }
                }
            }
        }

        // Always take the tall rides into consideration (realistic as you can usually see them from anywhere in the park)
        for (auto& ride : GetRideManager())
        {
            if (ride.highest_drop_height > 66 || ride.excitement >= RIDE_RATING(8, 00))
            {
                rideConsideration[EnumValue(ride.id)] = true;
            }
        }
    }

    return rideConsideration;
}

/**
 * This function is called whenever a peep is deciding whether or not they want
 * to go on a ride or visit a shop. They may be physically present at the
 * ride/shop, or they may just be thinking about it.
 *  rct2: 0x006960AB
 */
bool Guest::ShouldGoOnRide(Ride* ride, int32_t entranceNum, bool atQueue, bool thinking)
{
    // Indicates whether a peep is physically at the ride, or is just thinking about going on the ride.
    bool peepAtRide = !thinking;

    if (ride->status == RideStatus::Open && !(ride->lifecycle_flags & RIDE_LIFECYCLE_BROKEN_DOWN))
    {
        // Peeps that are leaving the park will refuse to go on any rides, with the exception of free transport rides.
        assert(ride->type < std::size(RideTypeDescriptors));
        if (!ride->GetRideTypeDescriptor().HasFlag(RIDE_TYPE_FLAG_TRANSPORT_RIDE) || ride->value == RIDE_VALUE_UNDEFINED
            || ride_get_price(ride) != 0)
        {
            if (PeepFlags & PEEP_FLAGS_LEAVING_PARK)
            {
                ChoseNotToGoOnRide(ride, peepAtRide, false);
                return false;
            }
        }

        if (ride->GetRideTypeDescriptor().HasFlag(RIDE_TYPE_FLAG_IS_SHOP))
        {
            return ShouldGoToShop(ride, peepAtRide);
        }

        // This used to check !(flags & 2), but the function is only ever called with flags = 0, 1 or 6.
        // This means we can use the existing !(flags & 4) check.
        if (peepAtRide)
        {
            // Peeps won't join a queue that has 1000 peeps already in it.
            if (ride->stations[entranceNum].QueueLength >= 1000)
            {
                peep_tried_to_enter_full_queue(this, ride);
                return false;
            }

            // Rides without queues can only have one peep waiting at a time.
            if (!atQueue)
            {
                if (ride->stations[entranceNum].LastPeepInQueue != SPRITE_INDEX_NULL)
                {
                    peep_tried_to_enter_full_queue(this, ride);
                    return false;
                }
            }
            else
            {
                // Check if there's room in the queue for the peep to enter.
                Guest* lastPeepInQueue = GetEntity<Guest>(ride->stations[entranceNum].LastPeepInQueue);
                if (lastPeepInQueue != nullptr && (abs(lastPeepInQueue->z - z) <= 6))
                {
                    int32_t dx = abs(lastPeepInQueue->x - x);
                    int32_t dy = abs(lastPeepInQueue->y - y);
                    int32_t maxD = std::max(dx, dy);

                    // Unlike normal paths, peeps cannot overlap when queueing for a ride.
                    // This check enforces a minimum distance between peeps entering the queue.
                    if (maxD < 8)
                    {
                        peep_tried_to_enter_full_queue(this, ride);
                        return false;
                    }

                    // This checks if there's a peep standing still at the very end of the queue.
                    if (maxD <= 13 && lastPeepInQueue->TimeInQueue > 10)
                    {
                        peep_tried_to_enter_full_queue(this, ride);
                        return false;
                    }
                }
            }
        }

        // Assuming the queue conditions are met, peeps will always go on free transport rides.
        // Ride ratings, recent crashes and weather will all be ignored.
        money16 ridePrice = ride_get_price(ride);
        if (!ride->GetRideTypeDescriptor().HasFlag(RIDE_TYPE_FLAG_TRANSPORT_RIDE) || ride->value == RIDE_VALUE_UNDEFINED
            || ridePrice != 0)
        {
            if (PreviousRide == ride->id)
            {
                ChoseNotToGoOnRide(ride, peepAtRide, false);
                return false;
            }

            // Basic price checks
            if (ridePrice != 0 && !peep_has_voucher_for_free_ride(this, ride) && !(gParkFlags & PARK_FLAGS_NO_MONEY))
            {
                if (ridePrice > CashInPocket)
                {
                    if (peepAtRide)
                    {
                        if (CashInPocket <= 0)
                        {
                            InsertNewThought(PeepThoughtType::SpentMoney);
                        }
                        else
                        {
                            InsertNewThought(PeepThoughtType::CantAffordRide, ride->id);
                        }
                    }
                    ChoseNotToGoOnRide(ride, peepAtRide, true);
                    return false;
                }
            }

            // If happy enough, peeps will ignore the fact that a ride has recently crashed.
            if (ride->last_crash_type != RIDE_CRASH_TYPE_NONE && Happiness < 225)
            {
                if (peepAtRide)
                {
                    InsertNewThought(PeepThoughtType::NotSafe, ride->id);
                    if (HappinessTarget >= 64)
                    {
                        HappinessTarget -= 8;
                    }
                    ride_update_popularity(ride, 0);
                }
                ChoseNotToGoOnRide(ride, peepAtRide, true);
                return false;
            }

            if (ride_has_ratings(ride))
            {
                // If a peep has already decided that they're going to go on a ride, they'll skip the weather and
                // excitement check and will only do a basic intensity check when they arrive at the ride itself.
                if (ride->id == GuestHeadingToRideId)
                {
                    if (ride->intensity > RIDE_RATING(10, 00) && !gCheatsIgnoreRideIntensity)
                    {
                        peep_ride_is_too_intense(this, ride, peepAtRide);
                        return false;
                    }
                }
<<<<<<< HEAD
            else
            {
=======
                else
                {
>>>>>>> edad16a8
                    // Peeps won't go on rides that aren't sufficiently undercover while it's raining.
                    // The threshold is fairly low and only requires about 10-15% of the ride to be undercover.
                    if (climate_is_raining() && (ride->sheltered_eighths) < 3)
                    {
                        if (peepAtRide)
                        {
                            InsertNewThought(PeepThoughtType::NotWhileRaining, ride->id);
                            if (HappinessTarget >= 64)
                            {
                                HappinessTarget -= 8;
                            }
                            ride_update_popularity(ride, 0);
                        }
                        ChoseNotToGoOnRide(ride, peepAtRide, true);
                        return false;
                    }

                    if (!gCheatsIgnoreRideIntensity)
                    {
                        // Intensity calculations. Even though the max intensity can go up to 15, it's capped
                        // at 10.0 (before happiness calculations). A full happiness bar will increase the max
                        // intensity and decrease the min intensity by about 2.5.
                        ride_rating maxIntensity = std::min(Intensity.GetMaximum() * 100, 1000) + Happiness;
                        ride_rating minIntensity = (Intensity.GetMinimum() * 100) - Happiness;
                        if (ride->intensity < minIntensity)
                        {
                            if (peepAtRide)
                            {
                                InsertNewThought(PeepThoughtType::MoreThrilling, ride->id);
                                if (HappinessTarget >= 64)
                                {
                                    HappinessTarget -= 8;
                                }
                                ride_update_popularity(ride, 0);
                            }
                            ChoseNotToGoOnRide(ride, peepAtRide, true);
                            return false;
                        }
                        if (ride->intensity > maxIntensity)
                        {
                            peep_ride_is_too_intense(this, ride, peepAtRide);
                            return false;
                        }

                        // Nausea calculations.
                        ride_rating maxNausea = NauseaMaximumThresholds[(EnumValue(NauseaTolerance) & 3)] + Happiness;

                        if (ride->nausea > maxNausea)
                        {
                            if (peepAtRide)
                            {
                                InsertNewThought(PeepThoughtType::Sickening, ride->id);
                                if (HappinessTarget >= 64)
                                {
                                    HappinessTarget -= 8;
                                }
                                ride_update_popularity(ride, 0);
                            }
                            ChoseNotToGoOnRide(ride, peepAtRide, true);
                            return false;
                        }

                        // Very nauseous peeps will only go on very gentle rides.
                        if (ride->nausea >= FIXED_2DP(1, 40) && Nausea > 160)
                        {
                            ChoseNotToGoOnRide(ride, peepAtRide, false);
                            return false;
                        }
                    }
                }
            }
            // If the ride has not yet been rated and is capable of having g-forces,
            // there's a 90% chance that the peep will ignore it.
            if (!ride_has_ratings(ride) && ride->GetRideTypeDescriptor().HasFlag(RIDE_TYPE_FLAG_PEEP_CHECK_GFORCES))
            {
                if ((scenario_rand() & 0xFFFF) > 0x1999U)
                {
                    ChoseNotToGoOnRide(ride, peepAtRide, false);
                    return false;
                }

                if (!gCheatsIgnoreRideIntensity)
                {
                    if (ride->max_positive_vertical_g > FIXED_2DP(5, 00) || ride->max_negative_vertical_g < FIXED_2DP(-4, 00)
                        || ride->max_lateral_g > FIXED_2DP(4, 00))
                    {
                        ChoseNotToGoOnRide(ride, peepAtRide, false);
                        return false;
                    }
                }
            }

            uint32_t value = ride->value;

            // If the value of the ride hasn't yet been calculated, peeps will be willing to pay any amount for the ride.
            if (value != 0xFFFF && !peep_has_voucher_for_free_ride(this, ride) && !(gParkFlags & PARK_FLAGS_NO_MONEY))
            {
                // The amount peeps are willing to pay is decreased by 75% if they had to pay to enter the park.
                if (PeepFlags & PEEP_FLAGS_HAS_PAID_FOR_PARK_ENTRY)
                    value /= 4;

                // Peeps won't pay more than twice the value of the ride.
                ridePrice = ride_get_price(ride);
                if (ridePrice > static_cast<money16>(value * 2))
                {
                    if (peepAtRide)
                    {
                        InsertNewThought(PeepThoughtType::BadValue, ride->id);
                        if (HappinessTarget >= 60)
                        {
                            HappinessTarget -= 16;
                        }
                        ride_update_popularity(ride, 0);
                    }
                    ChoseNotToGoOnRide(ride, peepAtRide, true);
                    return false;
                }

                // A ride is good value if the price is 50% or less of the ride value and the peep didn't pay to enter the park.
                if (ridePrice <= static_cast<money16>(value / 2) && peepAtRide)
                {
                    if (!(gParkFlags & PARK_FLAGS_NO_MONEY))
                    {
                        if (!(PeepFlags & PEEP_FLAGS_HAS_PAID_FOR_PARK_ENTRY))
                        {
                            InsertNewThought(PeepThoughtType::GoodValue, ride->id);
                        }
                    }
                }
            }
        }

        // At this point, the peep has decided to go on the ride.
        if (peepAtRide)
        {
            ride_update_popularity(ride, 1);
        }

        if (ride->id == GuestHeadingToRideId)
        {
            peep_reset_ride_heading(this);
        }

        ride->lifecycle_flags &= ~RIDE_LIFECYCLE_QUEUE_FULL;
        return true;
    }

    ChoseNotToGoOnRide(ride, peepAtRide, false);
    return false;
}

bool Guest::ShouldGoToShop(Ride* ride, bool peepAtShop)
{
    // Peeps won't go to the same shop twice in a row.
    if (ride->id == PreviousRide)
    {
        ChoseNotToGoOnRide(ride, peepAtShop, true);
        return false;
    }

    if (ride->type == RIDE_TYPE_TOILETS)
    {
        if (Toilet < 70)
        {
            ChoseNotToGoOnRide(ride, peepAtShop, true);
            return false;
        }

        // The amount that peeps are willing to pay to use the Toilets scales with their toilet stat.
        // It effectively has a minimum of $0.10 (due to the check above) and a maximum of $0.60.
        if (ride_get_price(ride) * 40 > Toilet)
        {
            if (peepAtShop)
            {
                InsertNewThought(PeepThoughtType::NotPaying, ride->id);
                if (HappinessTarget >= 60)
                {
                    HappinessTarget -= 16;
                }
                ride_update_popularity(ride, 0);
            }
            ChoseNotToGoOnRide(ride, peepAtShop, true);
            return false;
        }
    }

    if (ride->type == RIDE_TYPE_FIRST_AID)
    {
        if (Nausea < 128)
        {
            ChoseNotToGoOnRide(ride, peepAtShop, true);
            return false;
        }
    }

    // Basic price checks
    auto ridePrice = ride_get_price(ride);
    if (ridePrice != 0 && ridePrice > CashInPocket)
    {
        if (peepAtShop)
        {
            if (CashInPocket <= 0)
            {
                InsertNewThought(PeepThoughtType::SpentMoney);
            }
            else
            {
                InsertNewThought(PeepThoughtType::CantAffordRide, ride->id);
            }
        }
        ChoseNotToGoOnRide(ride, peepAtShop, true);
        return false;
    }

    if (peepAtShop)
    {
        ride_update_popularity(ride, 1);
        if (ride->id == GuestHeadingToRideId)
        {
            peep_reset_ride_heading(this);
        }
    }
    return true;
}

// Used when no logging to an expend type required
void Guest::SpendMoney(money32 amount, ExpenditureType expenditure)
{
    money16 unused;
    SpendMoney(unused, amount, expenditure);
}

/**
 *
 *  rct2: 0x0069926C
 * Expend type was previously an offset saved in 0x00F1AEC0
 */
void Guest::SpendMoney(money16& peep_expend_type, money32 amount, ExpenditureType expenditure)
{
    assert(!(gParkFlags & PARK_FLAGS_NO_MONEY));

    CashInPocket = std::max(0, CashInPocket - amount);
    CashSpent += amount;

    peep_expend_type += static_cast<money16>(amount);

    window_invalidate_by_number(WC_PEEP, sprite_index);

    finance_payment(-amount, expenditure);

    if (gConfigGeneral.show_guest_purchases && !(gScreenFlags & SCREEN_FLAGS_TITLE_DEMO))
    {
        // HACK Currently disabled for multiplayer due to limitation of all sprites
        //      needing to be synchronised
        if (network_get_mode() == NETWORK_MODE_NONE && !gOpenRCT2Headless)
        {
            MoneyEffect::CreateAt(amount, GetLocation(), true);
        }
    }

    OpenRCT2::Audio::Play3D(OpenRCT2::Audio::SoundId::Purchase, GetLocation());
}

void Guest::SetHasRidden(const Ride* ride)
{
    OpenRCT2::RideUse::GetHistory().Add(sprite_index, ride->id);

    SetHasRiddenRideType(ride->type);
}

bool Guest::HasRidden(const Ride* ride) const
{
    return OpenRCT2::RideUse::GetHistory().Contains(sprite_index, ride->id);
}

void Guest::SetHasRiddenRideType(int32_t rideType)
{
    OpenRCT2::RideUse::GetTypeHistory().Add(sprite_index, rideType);
}

bool Guest::HasRiddenRideType(int32_t rideType) const
{
    return OpenRCT2::RideUse::GetTypeHistory().Contains(sprite_index, rideType);
}

void Guest::SetParkEntryTime(int32_t entryTime)
{
    ParkEntryTime = entryTime;
}

int32_t Guest::GetParkEntryTime() const
{
    return ParkEntryTime;
}

void Guest::ChoseNotToGoOnRide(Ride* ride, bool peepAtRide, bool updateLastRide)
{
    if (peepAtRide && updateLastRide)
    {
        PreviousRide = ride->id;
        PreviousRideTimeOut = 0;
    }

    if (ride->id == GuestHeadingToRideId)
    {
        peep_reset_ride_heading(this);
    }
}

void Guest::ReadMap()
{
    if (IsActionInterruptable())
    {
        Action = PeepActionType::ReadMap;
        ActionFrame = 0;
        ActionSpriteImageOffset = 0;
        UpdateCurrentActionSpriteType();
    }
}

static bool peep_has_voucher_for_free_ride(Guest* peep, Ride* ride)
{
    return peep->HasItem(ShopItem::Voucher) && peep->VoucherType == VOUCHER_TYPE_RIDE_FREE && peep->VoucherRideId == ride->id;
}

/**
 * When the queue is full, peeps will ignore the ride when thinking about what to go on next.
 * Does not effect peeps that walk up to the queue entrance.
 * This flag is reset the next time a peep successfully joins the queue.
 */
static void peep_tried_to_enter_full_queue(Guest* peep, Ride* ride)
{
    ride->lifecycle_flags |= RIDE_LIFECYCLE_QUEUE_FULL;
    peep->PreviousRide = ride->id;
    peep->PreviousRideTimeOut = 0;
    // Change status "Heading to" to "Walking" if queue is full
    if (ride->id == peep->GuestHeadingToRideId)
    {
        peep_reset_ride_heading(peep);
    }
}

static void peep_reset_ride_heading(Guest* peep)
{
    peep->GuestHeadingToRideId = RIDE_ID_NULL;
    peep->WindowInvalidateFlags |= PEEP_INVALIDATE_PEEP_ACTION;
}

static void peep_ride_is_too_intense(Guest* peep, Ride* ride, bool peepAtRide)
{
    if (peepAtRide)
    {
        peep->InsertNewThought(PeepThoughtType::Intense, ride->id);
        if (peep->HappinessTarget >= 64)
        {
            peep->HappinessTarget -= 8;
        }
        ride_update_popularity(ride, 0);
    }
    peep->ChoseNotToGoOnRide(ride, peepAtRide, true);
}

/**
 *
 *  rct2: 0x00691C6E
 */
static Vehicle* peep_choose_car_from_ride(Peep* peep, Ride* ride, std::vector<uint8_t>& car_array)
{
    uint8_t chosen_car = scenario_rand();
    if (ride->GetRideTypeDescriptor().HasFlag(RIDE_TYPE_FLAG_HAS_G_FORCES) && ((chosen_car & 0xC) != 0xC))
    {
        chosen_car = (scenario_rand() & 1) ? 0 : static_cast<uint8_t>(car_array.size()) - 1;
    }
    else
    {
        chosen_car = (chosen_car * static_cast<uint16_t>(car_array.size())) >> 8;
    }

    peep->CurrentCar = car_array[chosen_car];

    Vehicle* vehicle = GetEntity<Vehicle>(ride->vehicles[peep->CurrentTrain]);
    if (vehicle == nullptr)
    {
        return nullptr;
    }
    return vehicle->GetCar(peep->CurrentCar);
}

/**
 *
 *  rct2: 0x00691CD1
 */
static void peep_choose_seat_from_car(Peep* peep, Ride* ride, Vehicle* vehicle)
{
    if (vehicle == nullptr)
    {
        return;
    }
    uint8_t chosen_seat = vehicle->next_free_seat;

    if (ride->mode == RideMode::ForwardRotation || ride->mode == RideMode::BackwardRotation)
    {
        chosen_seat = (((~vehicle->Pitch + 1) >> 3) & 0xF) * 2;
        if (vehicle->next_free_seat & 1)
        {
            chosen_seat++;
        }
    }
    peep->CurrentSeat = chosen_seat;
    vehicle->next_free_seat++;

    vehicle->peep[peep->CurrentSeat] = peep->sprite_index;
    vehicle->peep_tshirt_colours[peep->CurrentSeat] = peep->TshirtColour;
}

/**
 *
 *  rct2: 0x00691D27
 */
void Guest::GoToRideEntrance(Ride* ride)
{
    TileCoordsXYZD tileLocation = ride_get_entrance_location(ride, CurrentRideStation);
    if (tileLocation.IsNull())
    {
        RemoveFromQueue();
        return;
    }

    auto location = tileLocation.ToCoordsXYZD().ToTileCentre();
    int16_t x_shift = DirectionOffsets[location.direction].x;
    int16_t y_shift = DirectionOffsets[location.direction].y;

    uint8_t shift_multiplier = 21;
    rct_ride_entry* rideEntry = get_ride_entry(ride->subtype);
    if (rideEntry != nullptr)
    {
        if (rideEntry->vehicles[rideEntry->default_vehicle].flags & VEHICLE_ENTRY_FLAG_MINI_GOLF
            || rideEntry->vehicles[rideEntry->default_vehicle].flags
                & (VEHICLE_ENTRY_FLAG_CHAIRLIFT | VEHICLE_ENTRY_FLAG_GO_KART))
        {
            shift_multiplier = 32;
        }
    }

    x_shift *= shift_multiplier;
    y_shift *= shift_multiplier;

    location.x += x_shift;
    location.y += y_shift;

    SetDestination(location, 2);
    SetState(PeepState::EnteringRide);
    RideSubState = PeepRideSubState::InEntrance;

    RejoinQueueTimeout = 0;
    GuestTimeOnRide = 0;

    RemoveFromQueue();
}

bool Guest::FindVehicleToEnter(Ride* ride, std::vector<uint8_t>& car_array)
{
    uint8_t chosen_train = RideStation::NO_TRAIN;

    if (ride->mode == RideMode::Dodgems || ride->mode == RideMode::Race)
    {
        if (ride->lifecycle_flags & RIDE_LIFECYCLE_PASS_STATION_NO_STOPPING)
            return false;

        for (int32_t i = 0; i < ride->num_vehicles; ++i)
        {
            Vehicle* vehicle = GetEntity<Vehicle>(ride->vehicles[i]);
            if (vehicle == nullptr)
                continue;

            if (vehicle->next_free_seat >= vehicle->num_seats)
                continue;

            if (vehicle->status != Vehicle::Status::WaitingForPassengers)
                continue;
            chosen_train = i;
            break;
        }
    }
    else
    {
        chosen_train = ride->stations[CurrentRideStation].TrainAtStation;
    }
    if (chosen_train >= MAX_VEHICLES_PER_RIDE)
    {
        return false;
    }

    CurrentTrain = chosen_train;

    int32_t i = 0;

    uint16_t vehicle_id = ride->vehicles[chosen_train];
    for (Vehicle* vehicle = GetEntity<Vehicle>(vehicle_id); vehicle != nullptr;
         vehicle = GetEntity<Vehicle>(vehicle->next_vehicle_on_train), ++i)
    {
        uint8_t num_seats = vehicle->num_seats;
        if (vehicle->IsUsedInPairs())
        {
            if (vehicle->next_free_seat & 1)
            {
                car_array.clear();
                car_array.push_back(i);
                return true;
            }
            num_seats &= VEHICLE_SEAT_NUM_MASK;
        }
        if (num_seats == vehicle->next_free_seat)
            continue;

        if (ride->mode == RideMode::ForwardRotation || ride->mode == RideMode::BackwardRotation)
        {
            uint8_t position = (((~vehicle->Pitch + 1) >> 3) & 0xF) * 2;
            if (vehicle->peep[position] != SPRITE_INDEX_NULL)
                continue;
        }
        car_array.push_back(i);
    }

    return !car_array.empty();
}

static void peep_update_ride_at_entrance_try_leave(Guest* peep)
{
    // Destination Tolerance is zero when peep has completely
    // entered entrance
    if (peep->DestinationTolerance == 0)
    {
        peep->RemoveFromQueue();
        peep->SetState(PeepState::Falling);
    }
}

static bool peep_check_ride_price_at_entrance(Guest* peep, Ride* ride, money32 ridePrice)
{
    if ((peep->HasItem(ShopItem::Voucher)) && peep->VoucherType == VOUCHER_TYPE_RIDE_FREE
        && peep->VoucherRideId == peep->CurrentRide)
        return true;

    if (peep->CashInPocket <= 0 && !(gParkFlags & PARK_FLAGS_NO_MONEY))
    {
        peep->InsertNewThought(PeepThoughtType::SpentMoney);
        peep_update_ride_at_entrance_try_leave(peep);
        return false;
    }

    if (ridePrice > peep->CashInPocket)
    {
        peep->InsertNewThought(PeepThoughtType::CantAffordRide, peep->CurrentRide);
        peep_update_ride_at_entrance_try_leave(peep);
        return false;
    }

    uint16_t value = ride->value;
    if (value != RIDE_VALUE_UNDEFINED)
    {
        if (value * 2 < ridePrice)
        {
            peep->InsertNewThought(PeepThoughtType::BadValue, peep->CurrentRide);
            peep_update_ride_at_entrance_try_leave(peep);
            return false;
        }
    }
    return true;
}

/**
 * The satisfaction values calculated here are used to determine how happy the peep is with the ride,
 * and also affects the satisfaction stat of the ride itself. The factors that affect satisfaction include:
 * - The price of the ride compared to the ride's value
 * - How closely the intensity and nausea of the ride matches the peep's preferences
 * - How long the peep was waiting in the queue
 * - If the peep has been on the ride before, or on another ride of the same type
 */
static int16_t peep_calculate_ride_satisfaction(Guest* peep, Ride* ride)
{
    int16_t satisfaction = peep_calculate_ride_value_satisfaction(peep, ride);
    satisfaction += peep_calculate_ride_intensity_nausea_satisfaction(peep, ride);

    // Calculate satisfaction based on how long the peep has been in the queue for.
    // (For comparison: peeps start thinking "I've been queueing for a long time" at 3500 and
    // start leaving the queue at 4300.)
    if (peep->TimeInQueue >= 4500)
        satisfaction -= 35;
    else if (peep->TimeInQueue >= 2250)
        satisfaction -= 10;
    else if (peep->TimeInQueue <= 750)
        satisfaction += 10;

    // Peeps get a small boost in satisfaction if they've been on a ride of the same type before,
    // and this boost is doubled if they've already been on this particular ride.
    if (peep->HasRiddenRideType(ride->type))
        satisfaction += 10;

    if (peep->HasRidden(get_ride(peep->CurrentRide)))
        satisfaction += 10;

    return satisfaction;
}

/**
 * Check to see if the specified ride should become the peep's favourite.
 * For this, a "ride rating" is calculated based on the excitement of the ride and the peep's current happiness.
 * As this value cannot exceed 255, the happier the peep is, the more irrelevant the ride's excitement becomes.
 * Due to the minimum happiness requirement, an excitement rating of more than 3.8 has no further effect.
 *
 * If the ride rating is higher than any ride the peep has already been on and the happiness criteria is met,
 * the ride becomes the peep's favourite. (This doesn't happen right away, but will be updated once the peep
 * exits the ride.)
 */
static void peep_update_favourite_ride(Guest* peep, Ride* ride)
{
    peep->PeepFlags &= ~PEEP_FLAGS_RIDE_SHOULD_BE_MARKED_AS_FAVOURITE;
    uint8_t peepRideRating = std::clamp((ride->excitement / 4) + peep->Happiness, 0, PEEP_MAX_HAPPINESS);
    if (peepRideRating >= peep->FavouriteRideRating)
    {
        if (peep->Happiness >= 160 && peep->HappinessTarget >= 160)
        {
            peep->FavouriteRideRating = peepRideRating;
            peep->PeepFlags |= PEEP_FLAGS_RIDE_SHOULD_BE_MARKED_AS_FAVOURITE;
        }
    }
}

/* rct2: 0x00695555 */
static int16_t peep_calculate_ride_value_satisfaction(Guest* peep, Ride* ride)
{
    if (gParkFlags & PARK_FLAGS_NO_MONEY)
    {
        return -30;
    }

    if (ride->value == RIDE_VALUE_UNDEFINED)
    {
        return -30;
    }

    money16 ridePrice = ride_get_price(ride);
    if (ride->value >= ridePrice)
    {
        return -5;
    }

    if ((ride->value + ((ride->value * peep->Happiness) / 256)) >= ridePrice)
    {
        return -30;
    }

    return 0;
}

/**
 * Calculate satisfaction based on the intensity and nausea of the ride.
 * The best possible score from this section is achieved by having the intensity and nausea
 * of the ride fall exactly within the peep's preferences, but lower scores can still be achieved
 * if the peep's happiness is enough to offset it.
 */
static int16_t peep_calculate_ride_intensity_nausea_satisfaction(Guest* peep, Ride* ride)
{
    if (!ride_has_ratings(ride))
    {
        return 70;
    }

    uint8_t intensitySatisfaction = 3;
    uint8_t nauseaSatisfaction = 3;
    ride_rating maxIntensity = peep->Intensity.GetMaximum() * 100;
    ride_rating minIntensity = peep->Intensity.GetMinimum() * 100;
    if (minIntensity <= ride->intensity && maxIntensity >= ride->intensity)
    {
        intensitySatisfaction--;
    }
    minIntensity -= peep->Happiness * 2;
    maxIntensity += peep->Happiness;
    if (minIntensity <= ride->intensity && maxIntensity >= ride->intensity)
    {
        intensitySatisfaction--;
    }
    minIntensity -= peep->Happiness * 2;
    maxIntensity += peep->Happiness;
    if (minIntensity <= ride->intensity && maxIntensity >= ride->intensity)
    {
        intensitySatisfaction--;
    }

    // Although it's not shown in the interface, a peep with Average or High nausea tolerance
    // has a minimum preferred nausea value. (For peeps with None or Low, this is set to zero.)
    ride_rating minNausea = NauseaMinimumThresholds[(EnumValue(peep->NauseaTolerance) & 3)];
    ride_rating maxNausea = NauseaMaximumThresholds[(EnumValue(peep->NauseaTolerance) & 3)];
    if (minNausea <= ride->nausea && maxNausea >= ride->nausea)
    {
        nauseaSatisfaction--;
    }
    minNausea -= peep->Happiness * 2;
    maxNausea += peep->Happiness;
    if (minNausea <= ride->nausea && maxNausea >= ride->nausea)
    {
        nauseaSatisfaction--;
    }
    minNausea -= peep->Happiness * 2;
    maxNausea += peep->Happiness;
    if (minNausea <= ride->nausea && maxNausea >= ride->nausea)
    {
        nauseaSatisfaction--;
    }

    uint8_t highestSatisfaction = std::max(intensitySatisfaction, nauseaSatisfaction);
    uint8_t lowestSatisfaction = std::min(intensitySatisfaction, nauseaSatisfaction);

    switch (highestSatisfaction)
    {
        default:
        case 0:
            return 70;
        case 1:
            switch (lowestSatisfaction)
            {
                default:
                case 0:
                    return 50;
                case 1:
                    return 35;
            }
        case 2:
            switch (lowestSatisfaction)
            {
                default:
                case 0:
                    return 35;
                case 1:
                    return 20;
                case 2:
                    return 10;
            }
        case 3:
            switch (lowestSatisfaction)
            {
                default:
                case 0:
                    return -35;
                case 1:
                    return -50;
                case 2:
                    return -60;
                case 3:
                    return -60;
            }
    }
}

/**
 * Update the nausea growth of the peep based on a ride. This is calculated based on:
 * - The nausea rating of the ride
 * - Their new happiness growth rate (the higher, the less nauseous)
 * - How hungry the peep is (+0% nausea at 50% hunger up to +100% nausea at 100% hunger)
 * - The peep's nausea tolerance (Final modifier: none: 100%, low: 50%, average: 25%, high: 12.5%)
 */
static void peep_update_ride_nausea_growth(Guest* peep, Ride* ride)
{
    uint32_t nauseaMultiplier = std::clamp(256 - peep->HappinessTarget, 64, 200);
    uint32_t nauseaGrowthRateChange = (ride->nausea * nauseaMultiplier) / 512;
    nauseaGrowthRateChange *= std::max(static_cast<uint8_t>(128), peep->Hunger) / 64;
    nauseaGrowthRateChange >>= (EnumValue(peep->NauseaTolerance) & 3);
    peep->NauseaTarget = static_cast<uint8_t>(std::min(peep->NauseaTarget + nauseaGrowthRateChange, 255u));
}

static bool peep_should_go_on_ride_again(Guest* peep, Ride* ride)
{
    if (!ride->GetRideTypeDescriptor().HasFlag(RIDE_TYPE_FLAG_PEEP_WILL_RIDE_AGAIN))
        return false;
    if (!ride_has_ratings(ride))
        return false;
    if (ride->intensity > RIDE_RATING(10, 00) && !gCheatsIgnoreRideIntensity)
        return false;
    if (peep->Happiness < 180)
        return false;
    if (peep->Energy < 100)
        return false;
    if (peep->Nausea > 160)
        return false;
    if (peep->Hunger < 30)
        return false;
    if (peep->Thirst < 20)
        return false;
    if (peep->Toilet > 170)
        return false;

    uint8_t r = (scenario_rand() & 0xFF);
    if (r <= 128)
    {
        if (peep->GuestNumRides > 7)
            return false;
        if (r > 64)
            return false;
    }

    return true;
}

static bool peep_should_preferred_intensity_increase(Guest* peep)
{
    if (gParkFlags & PARK_FLAGS_PREF_LESS_INTENSE_RIDES)
        return false;
    if (peep->Happiness < 200)
        return false;

    return (scenario_rand() & 0xFF) >= static_cast<uint8_t>(peep->Intensity);
}

static bool peep_really_liked_ride(Guest* peep, Ride* ride)
{
    if (peep->Happiness < 215)
        return false;
    if (peep->Nausea > 120)
        return false;
    if (!ride_has_ratings(ride))
        return false;
    if (ride->intensity > RIDE_RATING(10, 00) && !gCheatsIgnoreRideIntensity)
        return false;
    return true;
}

/**
 *
 *  rct2: 0x0069BC9A
 */
static PeepThoughtType peep_assess_surroundings(int16_t centre_x, int16_t centre_y, int16_t centre_z)
{
    if ((tile_element_height({ centre_x, centre_y })) > centre_z)
        return PeepThoughtType::None;

    uint16_t num_scenery = 0;
    uint16_t num_fountains = 0;
    uint16_t nearby_music = 0;
    uint16_t num_rubbish = 0;

    int16_t initial_x = std::max(centre_x - 160, 0);
    int16_t initial_y = std::max(centre_y - 160, 0);
    int16_t final_x = std::min(centre_x + 160, MAXIMUM_MAP_SIZE_BIG);
    int16_t final_y = std::min(centre_y + 160, MAXIMUM_MAP_SIZE_BIG);

    for (int16_t x = initial_x; x < final_x; x += COORDS_XY_STEP)
    {
        for (int16_t y = initial_y; y < final_y; y += COORDS_XY_STEP)
        {
            for (auto* tileElement : TileElementsView({ x, y }))
            {
                Ride* ride;

                switch (tileElement->GetType())
                {
                    case TILE_ELEMENT_TYPE_PATH:
                    {
                        if (!tileElement->AsPath()->HasAddition())
                            break;

                        auto* pathAddEntry = tileElement->AsPath()->GetAdditionEntry();
                        if (pathAddEntry == nullptr)
                        {
                            return PeepThoughtType::None;
                        }
                        if (tileElement->AsPath()->AdditionIsGhost())
                            break;

                        if (pathAddEntry->flags & (PATH_BIT_FLAG_JUMPING_FOUNTAIN_WATER | PATH_BIT_FLAG_JUMPING_FOUNTAIN_SNOW))
                        {
                            num_fountains++;
                            break;
                        }
                        if (tileElement->AsPath()->IsBroken())
                        {
                            num_rubbish++;
                        }
                        break;
                    }
                    case TILE_ELEMENT_TYPE_LARGE_SCENERY:
                    case TILE_ELEMENT_TYPE_SMALL_SCENERY:
                        num_scenery++;
                        break;
                    case TILE_ELEMENT_TYPE_TRACK:
                        ride = get_ride(tileElement->AsTrack()->GetRideIndex());
                        if (ride != nullptr)
                        {
                            if (ride->lifecycle_flags & RIDE_LIFECYCLE_MUSIC && ride->status != RideStatus::Closed
                                && !(ride->lifecycle_flags & (RIDE_LIFECYCLE_BROKEN_DOWN | RIDE_LIFECYCLE_CRASHED)))
                            {
                                if (ride->type == RIDE_TYPE_MERRY_GO_ROUND)
                                {
                                    nearby_music |= 1;
                                    break;
                                }

                                if (ride->music == MUSIC_STYLE_ORGAN)
                                {
                                    nearby_music |= 1;
                                    break;
                                }

                                if (ride->type == RIDE_TYPE_DODGEMS)
                                {
                                    // Dodgems drown out music?
                                    nearby_music |= 2;
                                }
                            }
                        }
                        break;
                }
            }
        }
    }

    for (auto litter : EntityList<Litter>())
    {
        int16_t dist_x = abs(litter->x - centre_x);
        int16_t dist_y = abs(litter->y - centre_y);
        if (std::max(dist_x, dist_y) <= 160)
        {
            num_rubbish++;
        }
    }

    if (num_fountains >= 5 && num_rubbish < 20)
        return PeepThoughtType::Fountains;

    if (num_scenery >= 40 && num_rubbish < 8)
        return PeepThoughtType::Scenery;

    if (nearby_music == 1 && num_rubbish < 20)
        return PeepThoughtType::Music;

    if (num_rubbish < 2 && !gCheatsDisableLittering)
        // if disable littering cheat is enabled, peeps will not have the "clean and tidy park" thought
        return PeepThoughtType::VeryClean;

    return PeepThoughtType::None;
}

/**
 *
 *  rct2: 0x0068F9A9
 */
static void peep_update_hunger(Guest* peep)
{
    if (peep->Hunger >= 3)
    {
        peep->Hunger -= 2;

        peep->EnergyTarget = std::min(peep->EnergyTarget + 2, PEEP_MAX_ENERGY_TARGET);
        peep->Toilet = std::min(peep->Toilet + 1, 255);
    }
}

/**
 * Main purpose is to decide when peeps leave the park due to
 * low happiness, low energy and (if appropriate) low money.
 *
 *  rct2: 0x0068F8CD
 */
static void peep_decide_whether_to_leave_park(Guest* peep)
{
    if (peep->EnergyTarget >= 33)
    {
        peep->EnergyTarget -= 2;
    }

    if (gClimateCurrent.Temperature >= 21 && peep->Thirst >= 5)
    {
        peep->Thirst--;
    }

    if (peep->OutsideOfPark)
    {
        return;
    }

    /* Peeps that are happy enough, have enough energy and
     * (if appropriate) have enough money will always stay
     * in the park. */
    if (!(peep->PeepFlags & PEEP_FLAGS_LEAVING_PARK))
    {
        if (gParkFlags & PARK_FLAGS_NO_MONEY)
        {
            if (peep->Energy >= 70 && peep->Happiness >= 60)
            {
                return;
            }
        }
        else
        {
            if (peep->Energy >= 55 && peep->Happiness >= 45 && peep->CashInPocket >= MONEY(5, 00))
            {
                return;
            }
        }
    }

    // Approx 95% chance of staying in the park
    if ((scenario_rand() & 0xFFFF) > 3276)
    {
        return;
    }

    // In the remaining 5% chance the peep leaves the park.
    peep_leave_park(peep);
}

/**
 *
 *  rct2: 0x0068F93E
 */
static void peep_leave_park(Guest* peep)
{
    peep->GuestHeadingToRideId = RIDE_ID_NULL;
    if (peep->PeepFlags & PEEP_FLAGS_LEAVING_PARK)
    {
        if (peep->GuestIsLostCountdown < 60)
        {
            return;
        }
    }
    else
    {
        peep->GuestIsLostCountdown = 254;
        peep->PeepFlags |= PEEP_FLAGS_LEAVING_PARK;
        peep->PeepFlags &= ~PEEP_FLAGS_PARK_ENTRANCE_CHOSEN;
    }

    peep->InsertNewThought(PeepThoughtType::GoHome);

    rct_window* w = window_find_by_number(WC_PEEP, peep->sprite_index);
    if (w != nullptr)
        window_event_invalidate_call(w);
    window_invalidate_by_number(WC_PEEP, peep->sprite_index);
}

template<typename T> static void peep_head_for_nearest_ride(Guest* peep, bool considerOnlyCloseRides, T predicate)
{
    if (peep->State != PeepState::Sitting && peep->State != PeepState::Watching && peep->State != PeepState::Walking)
    {
        return;
    }
    if (peep->PeepFlags & PEEP_FLAGS_LEAVING_PARK)
        return;
    if (peep->x == LOCATION_NULL)
        return;
    if (peep->GuestHeadingToRideId != RIDE_ID_NULL)
    {
        auto ride = get_ride(peep->GuestHeadingToRideId);
        if (ride != nullptr && predicate(*ride))
        {
            return;
        }
    }

    std::bitset<MAX_RIDES> rideConsideration;
    if (!considerOnlyCloseRides && (peep->HasItem(ShopItem::Map)))
    {
        // Consider all rides in the park
        for (const auto& ride : GetRideManager())
        {
            if (predicate(ride))
            {
                rideConsideration[EnumValue(ride.id)] = true;
            }
        }
    }
    else
    {
        // Take nearby rides into consideration
        constexpr auto searchRadius = 10 * 32;
        int32_t cx = floor2(peep->x, 32);
        int32_t cy = floor2(peep->y, 32);
        for (auto x = cx - searchRadius; x <= cx + searchRadius; x += COORDS_XY_STEP)
        {
            for (auto y = cy - searchRadius; y <= cy + searchRadius; y += COORDS_XY_STEP)
            {
                auto location = CoordsXY{ x, y };
                if (!map_is_location_valid(location))
                    continue;

                for (auto* trackElement : TileElementsView<TrackElement>(location))
                {
                    auto rideIndex = trackElement->GetRideIndex();
                    auto ride = get_ride(rideIndex);
                    if (ride == nullptr)
                        continue;

                    if (!predicate(*ride))
                        continue;

                    rideConsideration[EnumValue(ride->id)] = true;
                }
            }
        }
    }

    // Filter the considered rides
    ride_id_t potentialRides[MAX_RIDES];
    size_t numPotentialRides = 0;
    for (auto& ride : GetRideManager())
    {
        if (rideConsideration[EnumValue(ride.id)])
        {
            if (!(ride.lifecycle_flags & RIDE_LIFECYCLE_QUEUE_FULL))
            {
                if (peep->ShouldGoOnRide(&ride, 0, false, true))
                {
                    potentialRides[numPotentialRides++] = ride.id;
                }
            }
        }
    }

    // Pick the closest ride
    Ride* closestRide{};
    auto closestRideDistance = std::numeric_limits<int32_t>::max();
    for (size_t i = 0; i < numPotentialRides; i++)
    {
        auto ride = get_ride(potentialRides[i]);
        if (ride != nullptr)
        {
            auto rideLocation = ride->stations[0].Start;
            int32_t distance = abs(rideLocation.x - peep->x) + abs(rideLocation.y - peep->y);
            if (distance < closestRideDistance)
            {
                closestRide = ride;
                closestRideDistance = distance;
            }
        }
    }
    if (closestRide != nullptr)
    {
        // Head to that ride
        peep->GuestHeadingToRideId = closestRide->id;
        peep->GuestIsLostCountdown = 200;
        peep->ResetPathfindGoal();
        peep->WindowInvalidateFlags |= PEEP_INVALIDATE_PEEP_ACTION;
        peep->TimeLost = 0;
    }
}

static void peep_head_for_nearest_ride_type(Guest* peep, int32_t rideType)
{
    auto considerOnlyCloseRides = rideType == RIDE_TYPE_FIRST_AID;
    return peep_head_for_nearest_ride(
        peep, considerOnlyCloseRides, [rideType](const Ride& ride) { return ride.type == rideType; });
}

static void peep_head_for_nearest_ride_with_flags(Guest* peep, int32_t rideTypeFlags)
{
    if ((rideTypeFlags & RIDE_TYPE_FLAG_IS_TOILET) && peep->HasFoodOrDrink())
    {
        return;
    }
    peep_head_for_nearest_ride(
        peep, false, [rideTypeFlags](const Ride& ride) { return ride.GetRideTypeDescriptor().HasFlag(rideTypeFlags); });
}

/**
 *
 *  rct2: 0x00699FE3
 * Stops peeps that are having thoughts
 * such as "I'm hungry" after visiting a food shop.
 * Works for Thirst/Hungry/Low Money/Toilet
 */
void Guest::StopPurchaseThought(uint8_t ride_type)
{
    auto thoughtType = PeepThoughtType::Hungry;

    if (!GetRideTypeDescriptor(ride_type).HasFlag(RIDE_TYPE_FLAG_SELLS_FOOD))
    {
        thoughtType = PeepThoughtType::Thirsty;
        if (!GetRideTypeDescriptor(ride_type).HasFlag(RIDE_TYPE_FLAG_SELLS_DRINKS))
        {
            thoughtType = PeepThoughtType::RunningOut;
            if (ride_type != RIDE_TYPE_CASH_MACHINE)
            {
                thoughtType = PeepThoughtType::Toilet;
                if (!GetRideTypeDescriptor(ride_type).HasFlag(RIDE_TYPE_FLAG_IS_TOILET))
                {
                    return;
                }
            }
        }
    }

    // Remove the related thought
    for (int32_t i = 0; i < PEEP_MAX_THOUGHTS; ++i)
    {
        PeepThought* thought = &Thoughts[i];

        if (thought->type == PeepThoughtType::None)
            break;

        if (thought->type != thoughtType)
            continue;

        if (i < PEEP_MAX_THOUGHTS - 1)
        {
            memmove(thought, thought + 1, sizeof(PeepThought) * (PEEP_MAX_THOUGHTS - i - 1));
        }

        Thoughts[PEEP_MAX_THOUGHTS - 1].type = PeepThoughtType::None;

        WindowInvalidateFlags |= PEEP_INVALIDATE_PEEP_THOUGHTS;
        i--;
    }
}

/**
 *
 *  rct2: 0x0069AEB7
 */
static bool peep_should_use_cash_machine(Guest* peep, ride_id_t rideIndex)
{
    if (gParkFlags & PARK_FLAGS_NO_MONEY)
        return false;
    if (peep->PeepFlags & PEEP_FLAGS_LEAVING_PARK)
        return false;
    if (peep->CashInPocket > MONEY(20, 00))
        return false;
    if (115 + (scenario_rand() % 128) > peep->Happiness)
        return false;
    if (peep->Energy < 80)
        return false;

    auto ride = get_ride(rideIndex);
    if (ride != nullptr)
    {
        ride_update_satisfaction(ride, peep->Happiness >> 6);
        ride->cur_num_customers++;
        ride->total_customers++;
        ride->window_invalidate_flags |= RIDE_INVALIDATE_RIDE_CUSTOMER;
    }
    return true;
}

/**
 *
 *  rct2: 0x006912A3
 */
void Guest::UpdateBuying()
{
    if (!CheckForPath())
        return;

    auto ride = get_ride(CurrentRide);
    if (ride == nullptr || ride->status != RideStatus::Open)
    {
        SetState(PeepState::Falling);
        return;
    }

    if (SubState == 1)
    {
        if (!IsActionWalking())
        {
            UpdateAction();
            Invalidate();
            return;
        }

        if (ride->type == RIDE_TYPE_CASH_MACHINE)
        {
            if (CurrentRide != PreviousRide)
            {
                CashInPocket += MONEY(50, 00);
            }
            window_invalidate_by_number(WC_PEEP, sprite_index);
        }
        sprite_direction ^= 0x10;

        auto destination = CoordsXY{ 16, 16 } + NextLoc;
        SetDestination(destination);
        PeepDirection = direction_reverse(PeepDirection);

        SetState(PeepState::Walking);
        return;
    }

    bool item_bought = false;

    if (CurrentRide != PreviousRide)
    {
        if (ride->type == RIDE_TYPE_CASH_MACHINE)
        {
            item_bought = peep_should_use_cash_machine(this, CurrentRide);
            if (!item_bought)
            {
                PreviousRide = CurrentRide;
                PreviousRideTimeOut = 0;
            }
            else
            {
                Action = PeepActionType::WithdrawMoney;
                ActionFrame = 0;
                ActionSpriteImageOffset = 0;

                UpdateCurrentActionSpriteType();

                ride->no_primary_items_sold++;
            }
        }
        else
        {
            rct_ride_entry* ride_type = get_ride_entry(ride->subtype);
            if (ride_type == nullptr)
            {
                return;
            }
            if (ride_type->shop_item[1] != ShopItem::None)
            {
                money16 price = ride->price[1];

                item_bought = DecideAndBuyItem(ride, ride_type->shop_item[1], price);
                if (item_bought)
                {
                    ride->no_secondary_items_sold++;
                }
            }

            if (!item_bought && ride_type->shop_item[0] != ShopItem::None)
            {
                money16 price = ride->price[0];

                item_bought = DecideAndBuyItem(ride, ride_type->shop_item[0], price);
                if (item_bought)
                {
                    ride->no_primary_items_sold++;
                }
            }
        }
    }

    if (item_bought)
    {
        ride_update_popularity(ride, 1);

        StopPurchaseThought(ride->type);
    }
    else
    {
        ride_update_popularity(ride, 0);
    }
    SubState = 1;
}

/**
 *
 *  rct2: 0x00691A3B
 */
void Guest::UpdateRideAtEntrance()
{
    auto ride = get_ride(CurrentRide);
    if (ride == nullptr)
        return;

    // The peep will keep advancing in the entranceway
    // whilst in this state. When it has reached the very
    // front of the queue destination tolerance is set to
    // zero to indicate it is final decision time (try_leave will pass).
    // When a peep has to return to the queue without getting on a ride
    // this is the state it will return to.
    if (DestinationTolerance != 0)
    {
        int16_t xy_distance;
        if (auto loc = UpdateAction(xy_distance); loc.has_value())
        {
            int16_t actionZ = z;
            if (xy_distance < 16)
            {
                auto entrance = ride_get_entrance_location(ride, CurrentRideStation).ToCoordsXYZ();
                actionZ = entrance.z + 2;
            }
            MoveTo({ loc.value(), actionZ });
        }
        else
        {
            DestinationTolerance = 0;
            sprite_direction ^= (1 << 4);
            Invalidate();
        }
    }

    std::vector<uint8_t> carArray;

    if (ride->GetRideTypeDescriptor().HasFlag(RIDE_TYPE_FLAG_NO_VEHICLES))
    {
        if (ride->num_riders >= ride->operation_option)
            return;
    }
    else
    {
        if (!FindVehicleToEnter(ride, carArray))
            return;
    }

    if (ride->status != RideStatus::Open || ride->vehicle_change_timeout != 0)
    {
        peep_update_ride_at_entrance_try_leave(this);
        return;
    }

    if (ride->lifecycle_flags & RIDE_LIFECYCLE_BROKEN_DOWN)
        return;

    money16 ridePrice = ride_get_price(ride);
    if (ridePrice != 0)
    {
        if (!peep_check_ride_price_at_entrance(this, ride, ridePrice))
            return;
    }

    if (!ride->GetRideTypeDescriptor().HasFlag(RIDE_TYPE_FLAG_NO_VEHICLES))
    {
        Vehicle* vehicle = peep_choose_car_from_ride(this, ride, carArray);
        peep_choose_seat_from_car(this, ride, vehicle);
    }
    GoToRideEntrance(ride);
}

/** rct2: 0x00981FD4, 0x00981FD6 */
static constexpr const CoordsXY _MazeEntranceStart[] = {
    { 8, 8 },
    { 8, 24 },
    { 24, 24 },
    { 24, 8 },
};

static void peep_update_ride_leave_entrance_maze(Guest* peep, Ride* ride, CoordsXYZD& entrance_loc)
{
    peep->MazeLastEdge = entrance_loc.direction + 1;

    entrance_loc.x += CoordsDirectionDelta[entrance_loc.direction].x;
    entrance_loc.y += CoordsDirectionDelta[entrance_loc.direction].y;

    uint8_t direction = entrance_loc.direction * 4 + 11;
    if (scenario_rand() & 0x40)
    {
        direction += 4;
        peep->MazeLastEdge += 2;
    }

    direction &= 0xF;
    // Direction is 11, 15, 3, or 7
    peep->Var37 = direction;
    peep->MazeLastEdge &= 3;

    entrance_loc.x += _MazeEntranceStart[direction / 4].x;
    entrance_loc.y += _MazeEntranceStart[direction / 4].y;

    peep->SetDestination(entrance_loc, 3);

    ride->cur_num_customers++;
    peep->OnEnterRide(ride);
    peep->RideSubState = PeepRideSubState::MazePathfinding;
}

static void peep_update_ride_leave_entrance_spiral_slide(Guest* peep, Ride* ride, CoordsXYZD& entrance_loc)
{
    entrance_loc = { ride->stations[peep->CurrentRideStation].GetStart(), entrance_loc.direction };

    TileElement* tile_element = ride_get_station_start_track_element(ride, peep->CurrentRideStation);

    uint8_t direction_track = (tile_element == nullptr ? 0 : tile_element->GetDirection());

    peep->Var37 = (entrance_loc.direction << 2) | (direction_track << 4);

    entrance_loc += SpiralSlideWalkingPath[peep->Var37];

    peep->SetDestination(entrance_loc);
    peep->CurrentCar = 0;

    ride->cur_num_customers++;
    peep->OnEnterRide(ride);
    peep->RideSubState = PeepRideSubState::ApproachSpiralSlide;
}

uint8_t Guest::GetWaypointedSeatLocation(const Ride& ride, rct_ride_entry_vehicle* vehicle_type, uint8_t track_direction) const
{
    // The seatlocation can be split into segments around the ride base
    // to decide the segment first split off the segmentable seat location
    // from the fixed section
    uint8_t seatLocationSegment = CurrentSeat & 0x7;
    uint8_t seatLocationFixed = CurrentSeat & 0xF8;

    // Enterprise has more segments (8) compared to the normal (4)
    if (ride.type != RIDE_TYPE_ENTERPRISE)
        track_direction *= 2;

    // Type 1 loading doesn't do segments and all peeps go to the same
    // location on the ride
    if (vehicle_type->peep_loading_waypoint_segments == 0)
    {
        track_direction /= 2;
        seatLocationSegment = 0;
        seatLocationFixed = 0;
    }
    seatLocationSegment += track_direction;
    seatLocationSegment &= 0x7;
    return seatLocationSegment + seatLocationFixed;
}

void Guest::UpdateRideLeaveEntranceWaypoints(const Ride& ride)
{
    TileCoordsXYZD entranceLocation = ride_get_entrance_location(&ride, CurrentRideStation);
    Guard::Assert(!entranceLocation.IsNull());
    uint8_t direction_entrance = entranceLocation.direction;

    CoordsXY waypoint = ride.stations[CurrentRideStation].Start.ToTileCentre();

    TileElement* tile_element = ride_get_station_start_track_element(&ride, CurrentRideStation);

    uint8_t direction_track = (tile_element == nullptr ? 0 : tile_element->GetDirection());

    auto vehicle = GetEntity<Vehicle>(ride.vehicles[CurrentTrain]);
    if (vehicle == nullptr)
    {
        // TODO: Goto ride exit on failure.
        return;
    }
    auto ride_entry = vehicle->GetRideEntry();
    auto vehicle_type = &ride_entry->vehicles[vehicle->vehicle_type];

    Var37 = (direction_entrance | GetWaypointedSeatLocation(ride, vehicle_type, direction_track) * 4) * 4;

    if (ride.type == RIDE_TYPE_ENTERPRISE)
    {
        waypoint.x = vehicle->x;
        waypoint.y = vehicle->y;
    }

    const auto waypointIndex = Var37 / 4;
    Guard::Assert(vehicle_type->peep_loading_waypoints.size() >= static_cast<size_t>(waypointIndex));
    waypoint.x += vehicle_type->peep_loading_waypoints[waypointIndex][0].x;
    waypoint.y += vehicle_type->peep_loading_waypoints[waypointIndex][0].y;

    SetDestination(waypoint);
    RideSubState = PeepRideSubState::ApproachVehicleWaypoints;
}

/**
 *
 *  rct2: 0x006921D3
 */
void Guest::UpdateRideAdvanceThroughEntrance()
{
    auto ride = get_ride(CurrentRide);
    if (ride == nullptr)
        return;

    int16_t actionZ, xy_distance;

    auto ride_entry = ride->GetRideEntry();

    if (auto loc = UpdateAction(xy_distance); loc.has_value())
    {
        uint16_t distanceThreshold = 16;
        if (ride_entry != nullptr)
        {
            uint8_t vehicle = ride_entry->default_vehicle;
            if (ride_entry->vehicles[vehicle].flags & VEHICLE_ENTRY_FLAG_MINI_GOLF
                || ride_entry->vehicles[vehicle].flags & (VEHICLE_ENTRY_FLAG_CHAIRLIFT | VEHICLE_ENTRY_FLAG_GO_KART))
            {
                distanceThreshold = 28;
            }
        }

        if (RideSubState == PeepRideSubState::InEntrance && xy_distance < distanceThreshold)
        {
            RideSubState = PeepRideSubState::FreeVehicleCheck;
        }

        actionZ = ride->stations[CurrentRideStation].GetBaseZ();

        distanceThreshold += 4;
        if (xy_distance < distanceThreshold)
        {
            actionZ += ride->GetRideTypeDescriptor().Heights.PlatformHeight;
        }

        MoveTo({ loc.value(), actionZ });
        return;
    }

    Guard::Assert(RideSubState == PeepRideSubState::LeaveEntrance, "Peep ridesubstate should be LeaveEntrance");
    if (ride->GetRideTypeDescriptor().HasFlag(RIDE_TYPE_FLAG_NO_VEHICLES))
    {
        auto entranceLocation = ride_get_entrance_location(ride, CurrentRideStation).ToCoordsXYZD();
        Guard::Assert(!entranceLocation.IsNull());

        if (ride->type == RIDE_TYPE_MAZE)
        {
            peep_update_ride_leave_entrance_maze(this, ride, entranceLocation);
            return;
        }
        if (ride->type == RIDE_TYPE_SPIRAL_SLIDE)
        {
            peep_update_ride_leave_entrance_spiral_slide(this, ride, entranceLocation);
            return;
        }

        // If the ride type was changed guests will become stuck.
        // Inform the player about this if its a new issue or hasn't been addressed within 120 seconds.
        if ((ride->current_issues & RIDE_ISSUE_GUESTS_STUCK) == 0 || gCurrentTicks - ride->last_issue_time > 3000)
        {
            ride->current_issues |= RIDE_ISSUE_GUESTS_STUCK;
            ride->last_issue_time = gCurrentTicks;

            auto ft = Formatter();
            ride->FormatNameTo(ft);
            if (gConfigNotifications.ride_warnings)
            {
                News::AddItemToQueue(News::ItemType::Ride, STR_GUESTS_GETTING_STUCK_ON_RIDE, EnumValue(CurrentRide), ft);
            }
        }

        return;
    }

    Vehicle* vehicle = GetEntity<Vehicle>(ride->vehicles[CurrentTrain]);
    if (vehicle == nullptr)
    {
        return;
    }

    vehicle = vehicle->GetCar(CurrentCar);
    if (vehicle == nullptr)
    {
        return;
    }

    ride_entry = vehicle->GetRideEntry();
    if (ride_entry == nullptr)
    {
        return;
    }

    rct_ride_entry_vehicle* vehicle_type = &ride_entry->vehicles[vehicle->vehicle_type];

    if (vehicle_type->flags & VEHICLE_ENTRY_FLAG_LOADING_WAYPOINTS)
    {
        UpdateRideLeaveEntranceWaypoints(*ride);
        return;
    }

    if (vehicle_type->flags & VEHICLE_ENTRY_FLAG_DODGEM_CAR_PLACEMENT)
    {
        SetDestination(vehicle->GetLocation(), 15);
        RideSubState = PeepRideSubState::ApproachVehicle;
        return;
    }

    int8_t load_position = 0;
    // Safe, in case current seat > number of loading positions
    uint16_t numSeatPositions = static_cast<uint16_t>(vehicle_type->peep_loading_positions.size());
    if (numSeatPositions != 0)
    {
        size_t loadPositionIndex = numSeatPositions - 1;
        if (CurrentSeat < numSeatPositions)
        {
            loadPositionIndex = CurrentSeat;
        }
        load_position = vehicle_type->peep_loading_positions[loadPositionIndex];
    }

    auto destination = GetDestination();
    switch (vehicle->sprite_direction / 8)
    {
        case 0:
            destination.x = vehicle->x - load_position;
            break;
        case 1:
            destination.y = vehicle->y + load_position;
            break;
        case 2:
            destination.x = vehicle->x + load_position;
            break;
        case 3:
            destination.y = vehicle->y - load_position;
            break;
    }
    SetDestination(destination);

    RideSubState = PeepRideSubState::ApproachVehicle;
}

/**
 *
 *  rct2: 0x0069321D
 */
static void peep_go_to_ride_exit(Peep* peep, Ride* ride, int16_t x, int16_t y, int16_t z, uint8_t exit_direction)
{
    z += ride->GetRideTypeDescriptor().Heights.PlatformHeight;

    peep->MoveTo({ x, y, z });

    Guard::Assert(peep->CurrentRideStation < MAX_STATIONS);
    auto exit = ride_get_exit_location(ride, peep->CurrentRideStation);
    Guard::Assert(!exit.IsNull());
    x = exit.x;
    y = exit.y;
    x *= 32;
    y *= 32;
    x += 16;
    y += 16;

    int16_t x_shift = DirectionOffsets[exit_direction].x;
    int16_t y_shift = DirectionOffsets[exit_direction].y;

    int16_t shift_multiplier = 20;

    rct_ride_entry* rideEntry = get_ride_entry(ride->subtype);
    if (rideEntry != nullptr)
    {
        rct_ride_entry_vehicle* vehicle_entry = &rideEntry->vehicles[rideEntry->default_vehicle];
        if (vehicle_entry->flags & VEHICLE_ENTRY_FLAG_MINI_GOLF
            || vehicle_entry->flags & (VEHICLE_ENTRY_FLAG_CHAIRLIFT | VEHICLE_ENTRY_FLAG_GO_KART))
        {
            shift_multiplier = 32;
        }
    }

    x_shift *= shift_multiplier;
    y_shift *= shift_multiplier;

    x -= x_shift;
    y -= y_shift;

    peep->SetDestination({ x, y }, 2);

    peep->sprite_direction = exit_direction * 8;
    peep->RideSubState = PeepRideSubState::ApproachExit;
}

/**
 *
 *  rct2: 0x006920B4
 */
void Guest::UpdateRideFreeVehicleEnterRide(Ride* ride)
{
    money16 ridePrice = ride_get_price(ride);
    if (ridePrice != 0)
    {
        if ((HasItem(ShopItem::Voucher)) && (VoucherType == VOUCHER_TYPE_RIDE_FREE) && (VoucherRideId == CurrentRide))
        {
            RemoveItem(ShopItem::Voucher);
            WindowInvalidateFlags |= PEEP_INVALIDATE_PEEP_INVENTORY;
        }
        else
        {
            ride->total_profit += ridePrice;
            ride->window_invalidate_flags |= RIDE_INVALIDATE_RIDE_INCOME;
            SpendMoney(PaidOnRides, ridePrice, ExpenditureType::ParkRideTickets);
        }
    }

    RideSubState = PeepRideSubState::LeaveEntrance;
    uint8_t queueTime = DaysInQueue;
    if (queueTime < 253)
        queueTime += 3;

    queueTime /= 2;
    if (queueTime != ride->stations[CurrentRideStation].QueueTime)
    {
        ride->stations[CurrentRideStation].QueueTime = queueTime;
        window_invalidate_by_number(WC_RIDE, EnumValue(CurrentRide));
    }

    if (PeepFlags & PEEP_FLAGS_TRACKING)
    {
        auto ft = Formatter();
        FormatNameTo(ft);
        ride->FormatNameTo(ft);

        rct_string_id msg_string;
        if (ride->GetRideTypeDescriptor().HasFlag(RIDE_TYPE_FLAG_IN_RIDE))
            msg_string = STR_PEEP_TRACKING_PEEP_IS_IN_X;
        else
            msg_string = STR_PEEP_TRACKING_PEEP_IS_ON_X;

        if (gConfigNotifications.guest_on_ride)
        {
            News::AddItemToQueue(News::ItemType::PeepOnRide, msg_string, sprite_index, ft);
        }
    }

    if (ride->type == RIDE_TYPE_SPIRAL_SLIDE)
    {
        SwitchToSpecialSprite(1);
    }

    UpdateRideAdvanceThroughEntrance();
}

/**
 *
 *  rct2: 0x00691FD4
 */
static void peep_update_ride_no_free_vehicle_rejoin_queue(Guest* peep, Ride* ride)
{
    TileCoordsXYZD entranceLocation = ride_get_entrance_location(ride, peep->CurrentRideStation);

    int32_t x = entranceLocation.x * 32;
    int32_t y = entranceLocation.y * 32;
    x += 16 - DirectionOffsets[entranceLocation.direction].x * 20;
    y += 16 - DirectionOffsets[entranceLocation.direction].y * 20;

    peep->SetDestination({ x, y }, 2);
    peep->SetState(PeepState::QueuingFront);
    peep->RideSubState = PeepRideSubState::AtEntrance;

    ride->QueueInsertGuestAtFront(peep->CurrentRideStation, peep);
}

/**
 *
 *  rct2: 0x00691E42
 * Note: Before this was the entry
 * point for sub state 1 and 3. The
 * check has been removed that would
 * branch it out to 1 and 3. Now uses
 * separate functions.
 */
void Guest::UpdateRideFreeVehicleCheck()
{
    auto ride = get_ride(CurrentRide);
    if (ride == nullptr)
        return;

    if (ride->GetRideTypeDescriptor().HasFlag(RIDE_TYPE_FLAG_NO_VEHICLES))
    {
        if (ride->status != RideStatus::Open || ride->vehicle_change_timeout != 0 || (++RejoinQueueTimeout) == 0)
        {
            peep_update_ride_no_free_vehicle_rejoin_queue(this, ride);
            return;
        }

        UpdateRideFreeVehicleEnterRide(ride);
        return;
    }

    Vehicle* vehicle = GetEntity<Vehicle>(ride->vehicles[CurrentTrain]);
    if (vehicle == nullptr)
    {
        // TODO: Leave ride on failure goes for all returns on nullptr in this function
        return;
    }
    vehicle = vehicle->GetCar(CurrentCar);
    if (vehicle == nullptr)
        return;

    rct_ride_entry* ride_entry = vehicle->GetRideEntry();
    if (ride_entry == nullptr)
    {
        return;
    }

    if (ride_entry->vehicles[0].flags & VEHICLE_ENTRY_FLAG_MINI_GOLF)
    {
        vehicle->mini_golf_flags &= ~MiniGolfFlag::Flag5;

        for (size_t i = 0; i < ride->num_vehicles; ++i)
        {
            Vehicle* train = GetEntity<Vehicle>(ride->vehicles[i]);
            if (train == nullptr)
                continue;

            Vehicle* second_vehicle = GetEntity<Vehicle>(train->next_vehicle_on_train);
            if (second_vehicle == nullptr)
                continue;

            if (second_vehicle->num_peeps == 0)
                continue;

            if (second_vehicle->mini_golf_flags & MiniGolfFlag::Flag5)
                continue;

            return;
        }
    }

    if (!vehicle->IsUsedInPairs())
    {
        UpdateRideFreeVehicleEnterRide(ride);
        return;
    }

    if (ride->mode == RideMode::ForwardRotation || ride->mode == RideMode::BackwardRotation)
    {
        if (CurrentSeat & 1 || !(vehicle->next_free_seat & 1))
        {
            UpdateRideFreeVehicleEnterRide(ride);
            return;
        }
    }
    else
    {
        uint8_t seat = CurrentSeat | 1;
        if (seat < vehicle->next_free_seat)
        {
            UpdateRideFreeVehicleEnterRide(ride);
            return;
        }
    }

    Vehicle* currentTrain = GetEntity<Vehicle>(ride->vehicles[CurrentTrain]);
    if (currentTrain == nullptr)
    {
        return;
    }
    if (ride->status == RideStatus::Open && ++RejoinQueueTimeout != 0
        && !currentTrain->HasUpdateFlag(VEHICLE_UPDATE_FLAG_TRAIN_READY_DEPART))
    {
        return;
    }

    if (ride->mode != RideMode::ForwardRotation && ride->mode != RideMode::BackwardRotation)
    {
        if (vehicle->next_free_seat - 1 != CurrentSeat)
            return;
    }

    vehicle->next_free_seat--;
    vehicle->peep[CurrentSeat] = SPRITE_INDEX_NULL;

    peep_update_ride_no_free_vehicle_rejoin_queue(this, ride);
}

void Guest::UpdateRideApproachVehicle()
{
    if (auto loc = UpdateAction(); loc.has_value())
    {
        MoveTo({ loc.value(), z });
        return;
    }
    RideSubState = PeepRideSubState::EnterVehicle;
}

void Guest::UpdateRideEnterVehicle()
{
    auto* ride = get_ride(CurrentRide);
    if (ride != nullptr)
    {
        auto* vehicle = GetEntity<Vehicle>(ride->vehicles[CurrentTrain]);
        if (vehicle != nullptr)
        {
            vehicle = vehicle->GetCar(CurrentCar);
            if (vehicle == nullptr)
            {
                return;
            }

            if (ride->mode != RideMode::ForwardRotation && ride->mode != RideMode::BackwardRotation)
            {
                if (CurrentSeat != vehicle->num_peeps)
                    return;
            }

            if (vehicle->IsUsedInPairs())
            {
                auto* seatedGuest = GetEntity<Guest>(vehicle->peep[CurrentSeat ^ 1]);
                if (seatedGuest != nullptr)
                {
                    if (seatedGuest->RideSubState != PeepRideSubState::EnterVehicle)
                        return;

                    vehicle->num_peeps++;
                    ride->cur_num_customers++;

                    vehicle->ApplyMass(seatedGuest->Mass);
                    seatedGuest->MoveTo({ LOCATION_NULL, 0, 0 });
                    seatedGuest->SetState(PeepState::OnRide);
                    seatedGuest->GuestTimeOnRide = 0;
                    seatedGuest->RideSubState = PeepRideSubState::OnRide;
                    seatedGuest->OnEnterRide(ride);
                }
            }

            vehicle->num_peeps++;
            ride->cur_num_customers++;

            vehicle->ApplyMass(Mass);
            vehicle->Invalidate();

            MoveTo({ LOCATION_NULL, 0, 0 });

            SetState(PeepState::OnRide);

            GuestTimeOnRide = 0;
            RideSubState = PeepRideSubState::OnRide;
            OnEnterRide(ride);
        }
    }
}

/**
 *
 *  rct2: 0x00693028
 */
void Guest::UpdateRideLeaveVehicle()
{
    auto ride = get_ride(CurrentRide);
    if (ride == nullptr)
        return;

    Vehicle* vehicle = GetEntity<Vehicle>(ride->vehicles[CurrentTrain]);
    if (vehicle == nullptr)
        return;

    uint8_t ride_station = vehicle->current_station;
    vehicle = vehicle->GetCar(CurrentCar);
    if (vehicle == nullptr)
    {
        return;
    }

    // Check if ride is NOT Ferris Wheel.
    if (ride->mode != RideMode::ForwardRotation && ride->mode != RideMode::BackwardRotation)
    {
        if (vehicle->num_peeps - 1 != CurrentSeat)
            return;
    }

    ActionSpriteImageOffset++;
    if (ActionSpriteImageOffset & 3)
        return;

    ActionSpriteImageOffset = 0;

    vehicle->num_peeps--;
    vehicle->ApplyMass(-Mass);
    vehicle->Invalidate();

    if (ride_station >= MAX_STATIONS)
    {
        // HACK #5658: Some parks have hacked rides which end up in this state
        auto bestStationIndex = ride_get_first_valid_station_exit(ride);
        if (bestStationIndex == STATION_INDEX_NULL)
        {
            bestStationIndex = 0;
        }
        ride_station = bestStationIndex;
    }
    CurrentRideStation = ride_station;
    rct_ride_entry* rideEntry = vehicle->GetRideEntry();
    if (rideEntry == nullptr)
    {
        return;
    }

    rct_ride_entry_vehicle* vehicle_entry = &rideEntry->vehicles[vehicle->vehicle_type];

    if (!(vehicle_entry->flags & VEHICLE_ENTRY_FLAG_LOADING_WAYPOINTS))
    {
        assert(CurrentRideStation < MAX_STATIONS);
        TileCoordsXYZD exitLocation = ride_get_exit_location(ride, CurrentRideStation);
        CoordsXYZD platformLocation;
        platformLocation.z = ride->stations[CurrentRideStation].GetBaseZ();

        platformLocation.direction = direction_reverse(exitLocation.direction);

        if (!ride->GetRideTypeDescriptor().HasFlag(RIDE_TYPE_FLAG_VEHICLE_IS_INTEGRAL))
        {
            for (; vehicle != nullptr && !vehicle->IsHead(); vehicle = GetEntity<Vehicle>(vehicle->prev_vehicle_on_ride))
            {
                auto trackType = vehicle->GetTrackType();
                if (trackType == TrackElemType::Flat || trackType > TrackElemType::MiddleStation)
                    continue;

                bool foundStation = false;
                for (auto* trackElement : TileElementsView<TrackElement>(vehicle->TrackLocation))
                {
                    if (trackElement->GetBaseZ() != vehicle->TrackLocation.z)
                        continue;

                    if (trackElement->GetStationIndex() != CurrentRideStation)
                        continue;

                    foundStation = true;
                    break;
                }

                if (foundStation)
                    break;
            }

            if (vehicle == nullptr)
            {
                return;
            }
            uint8_t shiftMultiplier = 12;
            uint8_t specialDirection = platformLocation.direction;

            rideEntry = get_ride_entry(ride->subtype);

            if (rideEntry != nullptr)
            {
                vehicle_entry = &rideEntry->vehicles[rideEntry->default_vehicle];

                if (vehicle_entry->flags & VEHICLE_ENTRY_FLAG_GO_KART)
                {
                    shiftMultiplier = 9;
                }

                if (vehicle_entry->flags & (VEHICLE_ENTRY_FLAG_CHAIRLIFT | VEHICLE_ENTRY_FLAG_GO_KART))
                {
                    specialDirection = ((vehicle->sprite_direction + 3) / 8) + 1;
                    specialDirection &= 3;

                    if (vehicle->TrackSubposition == VehicleTrackSubposition::GoKartsRightLane)
                        specialDirection = direction_reverse(specialDirection);
                }
            }

            int16_t xShift = DirectionOffsets[specialDirection].x;
            int16_t yShift = DirectionOffsets[specialDirection].y;

            platformLocation.x = vehicle->x + xShift * shiftMultiplier;
            platformLocation.y = vehicle->y + yShift * shiftMultiplier;

            peep_go_to_ride_exit(
                this, ride, platformLocation.x, platformLocation.y, platformLocation.z, platformLocation.direction);
            return;
        }

        platformLocation.x = vehicle->x + DirectionOffsets[platformLocation.direction].x * 12;
        platformLocation.y = vehicle->y + DirectionOffsets[platformLocation.direction].y * 12;

        // This can evaluate to false with buggy custom rides.
        if (CurrentSeat < vehicle_entry->peep_loading_positions.size())
        {
            int8_t loadPosition = vehicle_entry->peep_loading_positions[CurrentSeat];

            switch (vehicle->sprite_direction / 8)
            {
                case 0:
                    platformLocation.x -= loadPosition;
                    break;
                case 1:
                    platformLocation.y += loadPosition;
                    break;
                case 2:
                    platformLocation.x += loadPosition;
                    break;
                case 3:
                    platformLocation.y -= loadPosition;
                    break;
            }
        }
        else
        {
            log_verbose(
                "CurrentSeat %d is too large! (Vehicle entry has room for %d.)", CurrentSeat,
                vehicle_entry->peep_loading_positions.size());
        }

        platformLocation.z = ride->stations[CurrentRideStation].GetBaseZ();

        peep_go_to_ride_exit(
            this, ride, platformLocation.x, platformLocation.y, platformLocation.z, platformLocation.direction);
        return;
    }

    auto exitLocation = ride_get_exit_location(ride, CurrentRideStation).ToCoordsXYZD();
    Guard::Assert(!exitLocation.IsNull());

    auto waypointLoc = CoordsXYZ{ ride->stations[CurrentRideStation].Start.ToTileCentre(),
                                  exitLocation.z + ride->GetRideTypeDescriptor().Heights.PlatformHeight };

    TileElement* trackElement = ride_get_station_start_track_element(ride, CurrentRideStation);

    Direction station_direction = (trackElement == nullptr ? 0 : trackElement->GetDirection());

    vehicle = GetEntity<Vehicle>(ride->vehicles[CurrentTrain]);
    if (vehicle == nullptr)
    {
        return;
    }

    rideEntry = vehicle->GetRideEntry();
    rct_ride_entry_vehicle* vehicleEntry = &rideEntry->vehicles[vehicle->vehicle_type];
    if (vehicleEntry == nullptr)
        return;

    Var37 = ((exitLocation.direction | GetWaypointedSeatLocation(*ride, vehicleEntry, station_direction) * 4) * 4) | 1;

    if (ride->type == RIDE_TYPE_ENTERPRISE)
    {
        waypointLoc.x = vehicle->x;
        waypointLoc.y = vehicle->y;
    }

    Guard::Assert(vehicleEntry->peep_loading_waypoints.size() >= static_cast<size_t>(Var37 / 4));
    CoordsXYZ exitWaypointLoc = waypointLoc;

    exitWaypointLoc.x += vehicleEntry->peep_loading_waypoints[Var37 / 4][2].x;
    exitWaypointLoc.y += vehicleEntry->peep_loading_waypoints[Var37 / 4][2].y;

    if (ride->type == RIDE_TYPE_MOTION_SIMULATOR)
        exitWaypointLoc.z += 15;

    MoveTo(exitWaypointLoc);

    waypointLoc.x += vehicleEntry->peep_loading_waypoints[Var37 / 4][1].x;
    waypointLoc.y += vehicleEntry->peep_loading_waypoints[Var37 / 4][1].y;

    SetDestination(waypointLoc, 2);
    RideSubState = PeepRideSubState::ApproachExitWaypoints;
}

/**
 *
 *  rct2: 0x0069376A
 */
void Guest::UpdateRidePrepareForExit()
{
    auto ride = get_ride(CurrentRide);
    if (ride == nullptr || CurrentRideStation >= std::size(ride->stations))
        return;

    auto exit = ride_get_exit_location(ride, CurrentRideStation);

    auto newDestination = exit.ToCoordsXY().ToTileCentre();

    auto xShift = DirectionOffsets[exit.direction].x;
    auto yShift = DirectionOffsets[exit.direction].y;

    int16_t shiftMultiplier = 20;

    rct_ride_entry* rideEntry = ride->GetRideEntry();
    if (rideEntry != nullptr)
    {
        rct_ride_entry_vehicle* vehicleEntry = &rideEntry->vehicles[rideEntry->default_vehicle];
        if (vehicleEntry->flags & (VEHICLE_ENTRY_FLAG_CHAIRLIFT | VEHICLE_ENTRY_FLAG_GO_KART))
        {
            shiftMultiplier = 32;
        }
    }

    xShift *= shiftMultiplier;
    yShift *= shiftMultiplier;

    newDestination.x -= xShift;
    newDestination.y -= yShift;

    SetDestination(newDestination, 2);
    RideSubState = PeepRideSubState::InExit;
}

/**
 *
 *  rct2: 0x0069374F
 */
void Guest::UpdateRideApproachExit()
{
    if (auto loc = UpdateAction(); loc.has_value())
    {
        MoveTo({ loc.value(), z });
        return;
    }

    UpdateRidePrepareForExit();
}

/**
 *
 *  rct2: 0x0069382E
 */
void Guest::UpdateRideInExit()
{
    auto ride = get_ride(CurrentRide);
    if (ride == nullptr)
        return;

    int16_t xy_distance;

    if (auto loc = UpdateAction(xy_distance); loc.has_value())
    {
        if (xy_distance >= 16)
        {
            int16_t actionZ = ride->stations[CurrentRideStation].GetBaseZ();

            actionZ += ride->GetRideTypeDescriptor().Heights.PlatformHeight;
            MoveTo({ loc.value(), actionZ });
            return;
        }

        SwitchToSpecialSprite(0);
        MoveTo({ loc.value(), z });
    }

    if (ride->lifecycle_flags & RIDE_LIFECYCLE_ON_RIDE_PHOTO)
    {
        ShopItem secondaryItem = ride->GetRideTypeDescriptor().PhotoItem;
        if (DecideAndBuyItem(ride, secondaryItem, ride->price[1]))
        {
            ride->no_secondary_items_sold++;
        }
    }
    RideSubState = PeepRideSubState::LeaveExit;
}
#pragma warning(default : 6011)
/**
 *
 *  rct2: 0x006926AD
 */
void Guest::UpdateRideApproachVehicleWaypoints()
{
    auto ride = get_ride(CurrentRide);
    if (ride == nullptr)
        return;

    int16_t xy_distance;
    uint8_t waypoint = Var37 & 3;

    if (auto loc = UpdateAction(xy_distance); loc.has_value())
    {
        int16_t actionZ;
        // Motion simulators have steps this moves the peeps up the steps
        if (ride->type == RIDE_TYPE_MOTION_SIMULATOR)
        {
            actionZ = ride->stations[CurrentRideStation].GetBaseZ() + 2;

            if (waypoint == 2)
            {
                xy_distance -= 12;
                if (xy_distance < 0)
                    xy_distance = 0;

                if (xy_distance <= 15)
                {
                    actionZ += 15 - xy_distance;
                }
            }
        }
        else
        {
            actionZ = z;
        }
        MoveTo({ loc.value(), actionZ });
        return;
    }

    if (waypoint == 2)
    {
        RideSubState = PeepRideSubState::EnterVehicle;
        return;
    }

    waypoint++;
    // This is incrementing the actual peep waypoint
    Var37++;

    Vehicle* vehicle = GetEntity<Vehicle>(ride->vehicles[CurrentTrain]);
    if (vehicle == nullptr)
    {
        return;
    }

    CoordsXY targetLoc = ride->stations[CurrentRideStation].Start.ToTileCentre();

    if (ride->type == RIDE_TYPE_ENTERPRISE)
    {
        targetLoc.x = vehicle->x;
        targetLoc.y = vehicle->y;
    }

    rct_ride_entry* ride_entry = vehicle->GetRideEntry();
    if (ride_entry == nullptr)
    {
        return;
    }

    rct_ride_entry_vehicle* vehicle_type = &ride_entry->vehicles[vehicle->vehicle_type];
    Guard::Assert(waypoint < 3);
    targetLoc.x += vehicle_type->peep_loading_waypoints[Var37 / 4][waypoint].x;
    targetLoc.y += vehicle_type->peep_loading_waypoints[Var37 / 4][waypoint].y;

    SetDestination(targetLoc);
}

/**
 *
 *  rct2: 0x0069357D
 */
void Guest::UpdateRideApproachExitWaypoints()
{
    auto ride = get_ride(CurrentRide);
    if (ride == nullptr)
        return;

    int16_t xy_distance;

    if (auto loc = UpdateAction(xy_distance); loc.has_value())
    {
        int16_t actionZ;
        if (ride->type == RIDE_TYPE_MOTION_SIMULATOR)
        {
            actionZ = ride->stations[CurrentRideStation].GetBaseZ() + 2;

            if ((Var37 & 3) == 1)
            {
                if (xy_distance > 15)
                    xy_distance = 15;

                actionZ += xy_distance;
            }
        }
        else
        {
            actionZ = z;
        }
        MoveTo({ loc.value(), actionZ });
        return;
    }

    if ((Var37 & 3) != 0)
    {
        if ((Var37 & 3) == 3)
        {
            UpdateRidePrepareForExit();
            return;
        }

        Var37--;
        Vehicle* vehicle = GetEntity<Vehicle>(ride->vehicles[CurrentTrain]);
        if (vehicle == nullptr)
        {
            return;
        }
        CoordsXY targetLoc = ride->stations[CurrentRideStation].Start.ToTileCentre();

        if (ride->type == RIDE_TYPE_ENTERPRISE)
        {
            targetLoc.x = vehicle->x;
            targetLoc.y = vehicle->y;
        }

        rct_ride_entry* rideEntry = vehicle->GetRideEntry();
        rct_ride_entry_vehicle* vehicleEntry = &rideEntry->vehicles[vehicle->vehicle_type];

        Guard::Assert((Var37 & 3) < 3);
        targetLoc.x += vehicleEntry->peep_loading_waypoints[Var37 / 4][Var37 & 3].x;
        targetLoc.y += vehicleEntry->peep_loading_waypoints[Var37 / 4][Var37 & 3].y;

        SetDestination(targetLoc);
        return;
    }

    Var37 |= 3;

    auto targetLoc = ride_get_exit_location(ride, CurrentRideStation).ToCoordsXYZD().ToTileCentre();
    uint8_t exit_direction = direction_reverse(targetLoc.direction);

    int16_t x_shift = DirectionOffsets[exit_direction].x;
    int16_t y_shift = DirectionOffsets[exit_direction].y;

    int16_t shift_multiplier = 20;

    auto rideEntry = get_ride_entry(ride->subtype);
    if (rideEntry != nullptr)
    {
        auto vehicleEntry = &rideEntry->vehicles[rideEntry->default_vehicle];
        if (vehicleEntry->flags & (VEHICLE_ENTRY_FLAG_CHAIRLIFT | VEHICLE_ENTRY_FLAG_GO_KART))
        {
            shift_multiplier = 32;
        }
    }

    x_shift *= shift_multiplier;
    y_shift *= shift_multiplier;

    targetLoc.x -= x_shift;
    targetLoc.y -= y_shift;

    SetDestination(targetLoc);
}

/**
 *
 *  rct2: 0x006927B3
 */
void Guest::UpdateRideApproachSpiralSlide()
{
    auto ride = get_ride(CurrentRide);
    if (ride == nullptr)
        return;

    if (auto loc = UpdateAction(); loc.has_value())
    {
        MoveTo({ loc.value(), z });
        return;
    }

    uint8_t waypoint = Var37 & 3;

    if (waypoint == 3)
    {
        SubState = 15;
        SetDestination({ 0, 0 });
        Var37 = (Var37 / 4) & 0xC;
        MoveTo({ LOCATION_NULL, y, z });
        return;
    }

    if (waypoint == 2)
    {
        bool lastRide = false;
        if (ride->status != RideStatus::Open)
            lastRide = true;
        else if (CurrentCar++ != 0)
        {
            if (ride->mode == RideMode::SingleRidePerAdmission)
                lastRide = true;
            if (static_cast<uint8_t>(CurrentCar - 1) > (scenario_rand() & 0xF))
                lastRide = true;
        }

        if (lastRide)
        {
            auto exit = ride_get_exit_location(ride, CurrentRideStation);
            waypoint = 1;
            Var37 = (exit.direction * 4) | (Var37 & 0x30) | waypoint;
            CoordsXY targetLoc = ride->stations[CurrentRideStation].Start;

            assert(ride->type == RIDE_TYPE_SPIRAL_SLIDE);
            targetLoc += SpiralSlideWalkingPath[Var37];

            SetDestination(targetLoc);
            RideSubState = PeepRideSubState::LeaveSpiralSlide;
            return;
        }
    }
    waypoint++;
    // Actually increment the real peep waypoint
    Var37++;

    CoordsXY targetLoc = ride->stations[CurrentRideStation].Start;

    assert(ride->type == RIDE_TYPE_SPIRAL_SLIDE);
    targetLoc += SpiralSlideWalkingPath[Var37];

    SetDestination(targetLoc);
}

/** rct2: 0x00981F0C, 0x00981F0E */
static constexpr const CoordsXY _SpiralSlideEnd[] = {
    { 25, 56 },
    { 56, 7 },
    { 7, -24 },
    { -24, 25 },
};

/** rct2: 0x00981F1C, 0x00981F1E */
static constexpr const CoordsXY _SpiralSlideEndWaypoint[] = {
    { 8, 56 },
    { 56, 24 },
    { 24, -24 },
    { -24, 8 },
};

/**
 *
 *  rct2: 0x00692D83
 */
void Guest::UpdateRideOnSpiralSlide()
{
    auto ride = get_ride(CurrentRide);
    if (ride == nullptr || ride->type != RIDE_TYPE_SPIRAL_SLIDE)
        return;

    auto destination = GetDestination();
    if ((Var37 & 3) == 0)
    {
        switch (destination.x)
        {
            case 0:
                destination.y++;
                if (destination.y >= 30)
                    destination.x++;

                SetDestination(destination);
                return;
            case 1:
                if (ride->slide_in_use != 0)
                    return;

                ride->slide_in_use++;
                ride->slide_peep = sprite_index;
                ride->slide_peep_t_shirt_colour = TshirtColour;
                ride->spiral_slide_progress = 0;
                destination.x++;

                SetDestination(destination);
                return;
            case 2:
                return;
            case 3:
            {
                auto newLocation = ride->stations[CurrentRideStation].Start;
                uint8_t dir = (Var37 / 4) & 3;

                // Set the location that the peep walks to go on slide again
                destination = newLocation + _SpiralSlideEndWaypoint[dir];
                SetDestination(destination);

                // Move the peep sprite to just at the end of the slide
                newLocation.x += _SpiralSlideEnd[dir].x;
                newLocation.y += _SpiralSlideEnd[dir].y;

                MoveTo({ newLocation, z });

                sprite_direction = (Var37 & 0xC) * 2;

                Var37++;
                return;
            }
            default:
                return;
        }
    }

    if (auto loc = UpdateAction(); loc.has_value())
    {
        MoveTo({ loc.value(), z });
        return;
    }

    uint8_t waypoint = 2;
    Var37 = (Var37 * 4 & 0x30) + waypoint;

    CoordsXY targetLoc = ride->stations[CurrentRideStation].Start;

    assert(ride->type == RIDE_TYPE_SPIRAL_SLIDE);
    targetLoc += SpiralSlideWalkingPath[Var37];

    SetDestination(targetLoc);
    RideSubState = PeepRideSubState::ApproachSpiralSlide;
}

/**
 *
 *  rct2: 0x00692C6B
 */
void Guest::UpdateRideLeaveSpiralSlide()
{
    // Iterates through the spiral slide waypoints until it reaches
    // waypoint 0. Then it readies to leave the ride by the entrance.
    if (auto loc = UpdateAction(); loc.has_value())
    {
        MoveTo({ loc.value(), z });
        return;
    }

    auto ride = get_ride(CurrentRide);
    if (ride == nullptr)
        return;

    uint8_t waypoint = Var37 & 3;

    if (waypoint != 0)
    {
        if (waypoint == 3)
        {
            UpdateRidePrepareForExit();
            return;
        }

        waypoint--;
        // Actually decrement the peep waypoint
        Var37--;
        CoordsXY targetLoc = ride->stations[CurrentRideStation].Start;

        assert(ride->type == RIDE_TYPE_SPIRAL_SLIDE);
        targetLoc += SpiralSlideWalkingPath[Var37];

        SetDestination(targetLoc);
        return;
    }

    // Actually force the final waypoint
    Var37 |= 3;

    auto targetLoc = ride_get_exit_location(ride, CurrentRideStation).ToCoordsXYZD().ToTileCentre();

    int16_t xShift = DirectionOffsets[direction_reverse(targetLoc.direction)].x;
    int16_t yShift = DirectionOffsets[direction_reverse(targetLoc.direction)].y;

    int16_t shiftMultiplier = 20;

    xShift *= shiftMultiplier;
    yShift *= shiftMultiplier;

    targetLoc.x -= xShift;
    targetLoc.y -= yShift;

    SetDestination(targetLoc);
}

/** rct2: 0x00981FE4 */
static constexpr const uint8_t _MazeGetNewDirectionFromEdge[][4] = {
    { 15, 7, 15, 7 },
    { 11, 3, 11, 3 },
    { 7, 15, 7, 15 },
    { 3, 11, 3, 11 },
};

/** rct2: 0x00981FF4 */
static constexpr const uint8_t _MazeCurrentDirectionToOpenHedge[][4] = {
    { 1, 2, 14, 0 },
    { 4, 5, 6, 2 },
    { 6, 8, 9, 10 },
    { 14, 10, 12, 13 },
};

/**
 *
 *  rct2: 0x00692A83
 */
void Guest::UpdateRideMazePathfinding()
{
    if (auto loc = UpdateAction(); loc.has_value())
    {
        MoveTo({ loc.value(), z });
        return;
    }

    auto ride = get_ride(CurrentRide);
    if (ride == nullptr)
        return;

    if (Var37 == 16)
    {
        UpdateRidePrepareForExit();
        return;
    }

    if (IsActionInterruptable())
    {
        if (Energy > 64 && (scenario_rand() & 0xFFFF) <= 2427)
        {
            Action = PeepActionType::Jump;
            ActionFrame = 0;
            ActionSpriteImageOffset = 0;
            UpdateCurrentActionSpriteType();
        }
    }

    auto targetLoc = GetDestination().ToTileStart();

    int16_t stationBaseZ = ride->stations[0].GetBaseZ();

    // Find the station track element
    auto trackElement = map_get_track_element_at({ targetLoc, stationBaseZ });
    if (trackElement == nullptr)
    {
        return;
    }

    uint16_t mazeEntry = trackElement->GetMazeEntry();
    // Var37 is 3, 7, 11 or 15
    uint8_t hedges[4]{ 0xFF, 0xFF, 0xFF, 0xFF };
    uint8_t openCount = 0;
    uint8_t mazeReverseLastEdge = direction_reverse(MazeLastEdge);
    for (uint8_t i = 0; i < 4; ++i)
    {
        if (!(mazeEntry & (1 << _MazeCurrentDirectionToOpenHedge[Var37 / 4][i])) && i != mazeReverseLastEdge)
        {
            hedges[openCount++] = i;
        }
    }

    if (openCount == 0)
    {
        if ((mazeEntry & (1 << _MazeCurrentDirectionToOpenHedge[Var37 / 4][mazeReverseLastEdge])))
        {
            return;
        }
        hedges[openCount++] = mazeReverseLastEdge;
    }

    uint8_t chosenEdge = hedges[scenario_rand() % openCount];
    assert(chosenEdge != 0xFF);

    targetLoc = GetDestination() + CoordsDirectionDelta[chosenEdge] / 2;

    enum class maze_type
    {
        invalid,
        hedge,
        entrance_or_exit
    };
    maze_type mazeType = maze_type::invalid;

    auto tileElement = map_get_first_element_at(targetLoc);
    if (tileElement == nullptr)
        return;
    do
    {
        if (stationBaseZ != tileElement->GetBaseZ())
            continue;

        if (tileElement->GetType() == TILE_ELEMENT_TYPE_TRACK)
        {
            mazeType = maze_type::hedge;
            break;
        }

        if (tileElement->GetType() == TILE_ELEMENT_TYPE_ENTRANCE
            && tileElement->AsEntrance()->GetEntranceType() == ENTRANCE_TYPE_RIDE_EXIT)
        {
            mazeType = maze_type::entrance_or_exit;
            break;
        }
    } while (!(tileElement++)->IsLastForTile());

    switch (mazeType)
    {
        case maze_type::invalid:
            MazeLastEdge++;
            MazeLastEdge &= 3;
            return;
        case maze_type::hedge:
            SetDestination(targetLoc);
            Var37 = _MazeGetNewDirectionFromEdge[Var37 / 4][chosenEdge];
            MazeLastEdge = chosenEdge;
            break;
        case maze_type::entrance_or_exit:
            targetLoc = GetDestination();
            if (chosenEdge & 1)
            {
                targetLoc.x = targetLoc.ToTileCentre().x;
            }
            else
            {
                targetLoc.y = targetLoc.ToTileCentre().y;
            }
            SetDestination(targetLoc);
            Var37 = 16;
            MazeLastEdge = chosenEdge;
            break;
    }

    if (auto loc = UpdateAction(); loc.has_value())
    {
        MoveTo({ loc.value(), z });
        return;
    }
}

/**
 *
 *  rct2: 0x006938D2
 */
void Guest::UpdateRideLeaveExit()
{
    auto ride = get_ride(CurrentRide);

    if (auto loc = UpdateAction(); loc.has_value())
    {
        if (ride != nullptr)
        {
            MoveTo({ loc.value(), ride->stations[CurrentRideStation].GetBaseZ() });
        }
        return;
    }

    OnExitRide(ride);

    if (ride != nullptr && (PeepFlags & PEEP_FLAGS_TRACKING))
    {
        auto ft = Formatter();
        FormatNameTo(ft);
        ride->FormatNameTo(ft);

        if (gConfigNotifications.guest_left_ride)
        {
            News::AddItemToQueue(News::ItemType::PeepOnRide, STR_PEEP_TRACKING_LEFT_RIDE_X, sprite_index, ft);
        }
    }

    InteractionRideIndex = RIDE_ID_NULL;
    SetState(PeepState::Falling);

    CoordsXY targetLoc = { x, y };

    // Find the station track element
    for (auto* pathElement : TileElementsView<PathElement>(targetLoc))
    {
        int16_t height = map_height_from_slope(targetLoc, pathElement->GetSlopeDirection(), pathElement->IsSloped());
        height += pathElement->GetBaseZ();

        int16_t z_diff = z - height;
        if (z_diff > 0 || z_diff < -16)
            continue;

        MoveTo({ x, y, height });
        return;
    }
}

/**
 *
 *  rct2: 0x0069299C
 */
void Guest::UpdateRideShopApproach()
{
    if (auto loc = UpdateAction(); loc.has_value())
    {
        MoveTo({ loc.value(), z });
        return;
    }

    RideSubState = PeepRideSubState::InteractShop;
}

/**
 *
 *  rct2: 0x006929BB
 */
void Guest::UpdateRideShopInteract()
{
    auto ride = get_ride(CurrentRide);
    if (ride == nullptr)
        return;

    const int16_t tileCentreX = NextLoc.x + 16;
    const int16_t tileCentreY = NextLoc.y + 16;
    if (ride->type == RIDE_TYPE_FIRST_AID)
    {
        if (Nausea <= 35)
        {
            RideSubState = PeepRideSubState::LeaveShop;

            SetDestination({ tileCentreX, tileCentreY }, 3);
            HappinessTarget = std::min(HappinessTarget + 30, PEEP_MAX_HAPPINESS);
            Happiness = HappinessTarget;
        }
        else
        {
            Nausea--;
            NauseaTarget = Nausea;
        }
        return;
    }

    if (Toilet != 0)
    {
        Toilet--;
        return;
    }

    // Do not play toilet flush sound on title screen as it's considered loud and annoying
    if (!(gScreenFlags & SCREEN_FLAGS_TITLE_DEMO))
    {
        OpenRCT2::Audio::Play3D(OpenRCT2::Audio::SoundId::ToiletFlush, GetLocation());
    }

    RideSubState = PeepRideSubState::LeaveShop;

    SetDestination({ tileCentreX, tileCentreY }, 3);

    HappinessTarget = std::min(HappinessTarget + 30, PEEP_MAX_HAPPINESS);
    Happiness = HappinessTarget;
    StopPurchaseThought(ride->type);
}

/**
 *
 *  rct2: 0x00692935
 */
void Guest::UpdateRideShopLeave()
{
    if (auto loc = UpdateAction(); loc.has_value())
    {
        const auto curLoc = GetLocation();
        MoveTo({ loc.value(), curLoc.z });

        const auto newLoc = GetLocation().ToTileStart();
        if (newLoc.x != NextLoc.x)
            return;
        if (newLoc.y != NextLoc.y)
            return;
    }

    //#11758 Previously SetState(PeepState::Walking) caused Peeps to double-back to exit point of shop
    SetState(PeepState::Falling);

    auto ride = get_ride(CurrentRide);
    if (ride != nullptr)
    {
        ride->total_customers++;
        ride->window_invalidate_flags |= RIDE_INVALIDATE_RIDE_CUSTOMER;
        ride_update_satisfaction(ride, Happiness / 64);
    }
}

void Guest::UpdateGuest()
{
    switch (State)
    {
        case PeepState::QueuingFront:
            UpdateRide();
            break;
        case PeepState::LeavingRide:
            UpdateRide();
            break;
        case PeepState::Walking:
            UpdateWalking();
            break;
        case PeepState::Queuing:
            UpdateQueuing();
            break;
        case PeepState::EnteringRide:
            UpdateRide();
            break;
        case PeepState::Sitting:
            UpdateSitting();
            break;
        case PeepState::EnteringPark:
            UpdateEnteringPark();
            break;
        case PeepState::LeavingPark:
            UpdateLeavingPark();
            break;
        case PeepState::Buying:
            UpdateBuying();
            break;
        case PeepState::Watching:
            UpdateWatching();
            break;
        case PeepState::UsingBin:
            UpdateUsingBin();
            break;
        default:
            // TODO reset to default state
            assert(false);
            break;
    }
}

/**
 *
 *  rct2: 0x691A30
 * Used by entering_ride and queueing_front */
void Guest::UpdateRide()
{
    NextFlags &= ~PEEP_NEXT_FLAG_IS_SLOPED;

    switch (RideSubState)
    {
        case PeepRideSubState::AtEntrance:
            UpdateRideAtEntrance();
            break;
        case PeepRideSubState::InEntrance:
            UpdateRideAdvanceThroughEntrance();
            break;
        case PeepRideSubState::FreeVehicleCheck:
            UpdateRideFreeVehicleCheck();
            break;
        case PeepRideSubState::LeaveEntrance:
            UpdateRideAdvanceThroughEntrance();
            break;
        case PeepRideSubState::ApproachVehicle:
            UpdateRideApproachVehicle();
            break;
        case PeepRideSubState::EnterVehicle:
            UpdateRideEnterVehicle();
            break;
        case PeepRideSubState::OnRide:
            // No action, on ride.
            break;
        case PeepRideSubState::LeaveVehicle:
            UpdateRideLeaveVehicle();
            break;
        case PeepRideSubState::ApproachExit:
            UpdateRideApproachExit();
            break;
        case PeepRideSubState::InExit:
            UpdateRideInExit();
            break;
        case PeepRideSubState::ApproachVehicleWaypoints:
            UpdateRideApproachVehicleWaypoints();
            break;
        case PeepRideSubState::ApproachExitWaypoints:
            UpdateRideApproachExitWaypoints();
            break;
        case PeepRideSubState::ApproachSpiralSlide:
            UpdateRideApproachSpiralSlide();
            break;
        case PeepRideSubState::OnSpiralSlide:
            UpdateRideOnSpiralSlide();
            break;
        case PeepRideSubState::LeaveSpiralSlide:
            UpdateRideLeaveSpiralSlide();
            break;
        case PeepRideSubState::MazePathfinding:
            UpdateRideMazePathfinding();
            break;
        case PeepRideSubState::LeaveExit:
            UpdateRideLeaveExit();
            break;
        case PeepRideSubState::ApproachShop:
            UpdateRideShopApproach();
            break;
        case PeepRideSubState::InteractShop:
            UpdateRideShopInteract();
            break;
        case PeepRideSubState::LeaveShop:
            UpdateRideShopLeave();
            break;
        default:
            // Invalid peep sub-state
            assert(false);
            break;
    }
}

static void peep_update_walking_break_scenery(Guest* peep);
static bool peep_find_ride_to_look_at(Peep* peep, uint8_t edge, ride_id_t* rideToView, uint8_t* rideSeatToView);

/**
 *
 *  rct2: 0x0069030A
 */
void Guest::UpdateWalking()
{
    if (!CheckForPath())
        return;

    if (PeepFlags & PEEP_FLAGS_WAVING)
    {
        if (IsActionInterruptable())
        {
            if ((0xFFFF & scenario_rand()) < 936)
            {
                Action = PeepActionType::Wave2;
                ActionFrame = 0;
                ActionSpriteImageOffset = 0;

                UpdateCurrentActionSpriteType();
            }
        }
    }

    if (PeepFlags & PEEP_FLAGS_PHOTO)
    {
        if (IsActionInterruptable())
        {
            if ((0xFFFF & scenario_rand()) < 936)
            {
                Action = PeepActionType::TakePhoto;
                ActionFrame = 0;
                ActionSpriteImageOffset = 0;

                UpdateCurrentActionSpriteType();
            }
        }
    }

    if (PeepFlags & PEEP_FLAGS_PAINTING)
    {
        if (IsActionInterruptable())
        {
            if ((0xFFFF & scenario_rand()) < 936)
            {
                Action = PeepActionType::DrawPicture;
                ActionFrame = 0;
                ActionSpriteImageOffset = 0;

                UpdateCurrentActionSpriteType();
            }
        }
    }

    if (PeepFlags & PEEP_FLAGS_LITTER)
    {
        if (!GetNextIsSurface())
        {
            if ((0xFFFF & scenario_rand()) <= 4096)
            {
                static constexpr const Litter::Type litter_types[] = {
                    Litter::Type::EmptyCan,
                    Litter::Type::Rubbish,
                    Litter::Type::BurgerBox,
                    Litter::Type::EmptyCup,
                };
                auto litterType = litter_types[scenario_rand() & 0x3];
                const auto loc = GetLocation();
                int32_t litterX = loc.x + (scenario_rand() & 0x7) - 3;
                int32_t litterY = loc.y + (scenario_rand() & 0x7) - 3;
                Direction litterDirection = (scenario_rand() & 0x3);

                Litter::Create({ litterX, litterY, loc.z, litterDirection }, litterType);
            }
        }
    }
    else if (HasEmptyContainer())
    {
        if ((!GetNextIsSurface()) && (static_cast<uint32_t>(sprite_index & 0x1FF) == (gCurrentTicks & 0x1FF))
            && ((0xFFFF & scenario_rand()) <= 4096))
        {
            int32_t container = bitscanforward(GetEmptyContainerFlags());
            auto litterType = Litter::Type::Vomit;

            if (container != -1)
            {
                auto item = static_cast<ShopItem>(container);
                RemoveItem(item);
                litterType = Litter::Type(GetShopItemDescriptor(item).Type);
            }

            WindowInvalidateFlags |= PEEP_INVALIDATE_PEEP_INVENTORY;
            UpdateSpriteType();

            const auto loc = GetLocation();
            int32_t litterX = loc.x + (scenario_rand() & 0x7) - 3;
            int32_t litterY = loc.y + (scenario_rand() & 0x7) - 3;
            Direction litterDirection = (scenario_rand() & 0x3);

            Litter::Create({ litterX, litterY, loc.z, litterDirection }, litterType);
        }
    }

    // Check if vehicle is blocking the destination tile
    auto curPos = TileCoordsXYZ(GetLocation());
    auto dstPos = TileCoordsXYZ(CoordsXYZ{ GetDestination(), NextLoc.z });
    if (curPos.x != dstPos.x || curPos.y != dstPos.y)
    {
        if (footpath_is_blocked_by_vehicle(dstPos))
        {
            // Wait for vehicle to pass
            return;
        }
    }

    uint8_t pathingResult;
    PerformNextAction(pathingResult);
    if (!(pathingResult & PATHING_DESTINATION_REACHED))
        return;

    if (GetNextIsSurface())
    {
        auto surfaceElement = map_get_surface_element_at(NextLoc);

        if (surfaceElement != nullptr)
        {
            int32_t water_height = surfaceElement->GetWaterHeight();
            if (water_height > 0)
            {
                MoveTo({ x, y, water_height });
                SetState(PeepState::Falling);
                return;
            }
        }
    }

    CheckIfLost();
    CheckCantFindRide();
    CheckCantFindExit();

    if (UpdateWalkingFindBench())
        return;

    if (UpdateWalkingFindBin())
        return;

    peep_update_walking_break_scenery(this);

    if (State != PeepState::Walking)
        return;

    if (PeepFlags & PEEP_FLAGS_LEAVING_PARK)
        return;

    if (Nausea > 140)
        return;

    if (Happiness < 120)
        return;

    if (Toilet > 140)
        return;

    uint16_t chance = HasFoodOrDrink() ? 13107 : 2849;

    if ((scenario_rand() & 0xFFFF) > chance)
        return;

    if (GetNextIsSurface() || GetNextIsSloped())
        return;

    TileElement* tileElement = map_get_first_element_at(NextLoc);
    if (tileElement == nullptr)
        return;

    for (;; tileElement++)
    {
        if (tileElement->GetType() == TILE_ELEMENT_TYPE_PATH)
        {
            if (NextLoc.z == tileElement->GetBaseZ())
                break;
        }
        if (tileElement->IsLastForTile())
        {
            return;
        }
    }

    int32_t positions_free = 15;

    if (tileElement->AsPath()->HasAddition())
    {
        if (!tileElement->AsPath()->AdditionIsGhost())
        {
            auto* pathAddEntry = tileElement->AsPath()->GetAdditionEntry();
            if (pathAddEntry == nullptr)
            {
                return;
            }

            if (!(pathAddEntry->flags & PATH_BIT_FLAG_IS_BENCH))
                positions_free = 9;
        }
    }

    int32_t edges = (tileElement->AsPath()->GetEdges()) ^ 0xF;
    if (edges == 0)
        return;

    uint8_t chosen_edge = scenario_rand() & 0x3;

    for (; !(edges & (1 << chosen_edge));)
        chosen_edge = (chosen_edge + 1) & 3;

    ride_id_t ride_to_view;
    uint8_t ride_seat_to_view;
    if (!peep_find_ride_to_look_at(this, chosen_edge, &ride_to_view, &ride_seat_to_view))
        return;

    // Check if there is a peep watching (and if there is place for us)
    for (auto peep : EntityTileList<Peep>({ x, y }))
    {
        if (peep->State != PeepState::Watching)
            continue;

        if (z != peep->z)
            continue;

        if ((peep->Var37 & 0x3) != chosen_edge)
            continue;

        positions_free &= ~(1 << ((peep->Var37 & 0x1C) >> 2));
    }

    if (!positions_free)
        return;

    uint8_t chosen_position = scenario_rand() & 0x3;

    for (; !(positions_free & (1 << chosen_position));)
        chosen_position = (chosen_position + 1) & 3;

    CurrentRide = ride_to_view;
    CurrentSeat = ride_seat_to_view;
    Var37 = chosen_edge | (chosen_position << 2);

    SetState(PeepState::Watching);
    SubState = 0;

    int32_t destX = (x & 0xFFE0) + _WatchingPositionOffsets[Var37 & 0x1F].x;
    int32_t destY = (y & 0xFFE0) + _WatchingPositionOffsets[Var37 & 0x1F].y;

    SetDestination({ destX, destY }, 3);

    if (CurrentSeat & 1)
    {
        InsertNewThought(PeepThoughtType::NewRide);
    }
    if (CurrentRide == RIDE_ID_NULL)
    {
        InsertNewThought(PeepThoughtType::Scenery);
    }
}

/**
 *
 *  rct2: 0x69185D
 */
void Guest::UpdateQueuing()
{
    if (!CheckForPath())
    {
        RemoveFromQueue();
        return;
    }
    auto ride = get_ride(CurrentRide);
    if (ride == nullptr || ride->status != RideStatus::Open)
    {
        RemoveFromQueue();
        SetState(PeepState::One);
        return;
    }

    // If not in the queue then at front of queue
    if (RideSubState != PeepRideSubState::InQueue)
    {
        bool is_front = true;
        // Fix #4819: Occasionally the peep->GuestNextInQueue is incorrectly set
        // to prevent this from causing the peeps to enter a loop
        // first check if the next in queue is actually nearby
        // if they are not then it's safe to assume that this is
        // the front of the queue.
        Peep* nextGuest = GetEntity<Guest>(GuestNextInQueue);
        if (nextGuest != nullptr)
        {
            if (abs(nextGuest->x - x) < 32 && abs(nextGuest->y - y) < 32)
            {
                is_front = false;
            }
        }

        if (is_front)
        {
            // Happens every time peep goes onto ride.
            DestinationTolerance = 0;
            SetState(PeepState::QueuingFront);
            RideSubState = PeepRideSubState::AtEntrance;
            return;
        }

        // Give up queueing for the ride
        sprite_direction ^= (1 << 4);
        Invalidate();
        RemoveFromQueue();
        SetState(PeepState::One);
        return;
    }

    uint8_t pathingResult;
    PerformNextAction(pathingResult);
    if (!IsActionInterruptable())
        return;
    if (SpriteType == PeepSpriteType::Normal)
    {
        if (TimeInQueue >= 2000 && (0xFFFF & scenario_rand()) <= 119)
        {
            // Eat Food/Look at watch
            Action = PeepActionType::EatFood;
            ActionFrame = 0;
            ActionSpriteImageOffset = 0;
            UpdateCurrentActionSpriteType();
        }
        if (TimeInQueue >= 3500 && (0xFFFF & scenario_rand()) <= 93)
        {
            // Create the I have been waiting in line ages thought
            InsertNewThought(PeepThoughtType::QueuingAges, CurrentRide);
        }
    }
    else
    {
        if (!(TimeInQueue & 0x3F) && IsActionIdle() && NextActionSpriteType == PeepActionSpriteType::WatchRide)
        {
            switch (SpriteType)
            {
                case PeepSpriteType::IceCream:
                case PeepSpriteType::Chips:
                case PeepSpriteType::Burger:
                case PeepSpriteType::Drink:
                case PeepSpriteType::Candyfloss:
                case PeepSpriteType::Pizza:
                case PeepSpriteType::Popcorn:
                case PeepSpriteType::HotDog:
                case PeepSpriteType::Tentacle:
                case PeepSpriteType::ToffeeApple:
                case PeepSpriteType::Doughnut:
                case PeepSpriteType::Coffee:
                case PeepSpriteType::Chicken:
                case PeepSpriteType::Lemonade:
                case PeepSpriteType::Pretzel:
                case PeepSpriteType::SuJongkwa:
                case PeepSpriteType::Juice:
                case PeepSpriteType::FunnelCake:
                case PeepSpriteType::Noodles:
                case PeepSpriteType::Sausage:
                case PeepSpriteType::Soup:
                case PeepSpriteType::Sandwich:
                    // Eat food
                    Action = PeepActionType::EatFood;
                    ActionFrame = 0;
                    ActionSpriteImageOffset = 0;
                    UpdateCurrentActionSpriteType();
                    break;
                default:
                    break;
            }
        }
    }
    if (TimeInQueue < 4300)
        return;

    if (Happiness <= 65 && (0xFFFF & scenario_rand()) < 2184)
    {
        // Give up queueing for the ride
        sprite_direction ^= (1 << 4);
        Invalidate();
        RemoveFromQueue();
        SetState(PeepState::One);
    }
}

/**
 * rct2: 0x691451
 */
void Guest::UpdateEnteringPark()
{
    if (Var37 != 1)
    {
        uint8_t pathingResult;
        PerformNextAction(pathingResult);
        if ((pathingResult & PATHING_OUTSIDE_PARK))
        {
            decrement_guests_heading_for_park();
            peep_sprite_remove(this);
        }
        return;
    }
    if (auto loc = UpdateAction(); loc.has_value())
    {
        MoveTo({ loc.value(), z });
        return;
    }
    SetState(PeepState::Falling);

    OutsideOfPark = false;
    ParkEntryTime = gCurrentTicks;
    increment_guests_in_park();
    decrement_guests_heading_for_park();
    auto intent = Intent(INTENT_ACTION_UPDATE_GUEST_COUNT);
    context_broadcast_intent(&intent);
}

/**
 *
 *  rct2: 0x6914CD
 */
void Guest::UpdateLeavingPark()
{
    if (Var37 != 0)
    {
        uint8_t pathingResult;
        PerformNextAction(pathingResult);
        if (!(pathingResult & PATHING_OUTSIDE_PARK))
            return;
        peep_sprite_remove(this);
        return;
    }

    if (auto loc = UpdateAction(); loc.has_value())
    {
        MoveTo({ loc.value(), z });
        return;
    }

    OutsideOfPark = true;
    DestinationTolerance = 5;
    decrement_guests_in_park();
    auto intent = Intent(INTENT_ACTION_UPDATE_GUEST_COUNT);
    context_broadcast_intent(&intent);
    Var37 = 1;

    window_invalidate_by_class(WC_GUEST_LIST);
    uint8_t pathingResult;
    PerformNextAction(pathingResult);
    if (!(pathingResult & PATHING_OUTSIDE_PARK))
        return;
    Remove();
}

/**
 *
 *  rct2: 0x6916D6
 */
void Guest::UpdateWatching()
{
    if (SubState == 0)
    {
        if (!CheckForPath())
            return;
        uint8_t pathingResult;
        PerformNextAction(pathingResult);
        if (!(pathingResult & PATHING_DESTINATION_REACHED))
            return;

        SetDestination(GetLocation());

        sprite_direction = (Var37 & 3) * 8;

        Action = PeepActionType::Idle;
        NextActionSpriteType = PeepActionSpriteType::WatchRide;

        SwitchNextActionSpriteType();

        SubState++;

        TimeToStand = std::clamp(((129 - Energy) * 16 + 50) / 2, 0, 255);
        UpdateSpriteType();
    }
    else if (SubState == 1)
    {
        if (!IsActionInterruptable())
        {
            // 6917F6
            UpdateAction();
            Invalidate();
            if (!IsActionWalking())
                return;
            Action = PeepActionType::Idle;
        }
        else
        {
            if (HasFoodOrDrink())
            {
                if ((scenario_rand() & 0xFFFF) <= 1310)
                {
                    Action = PeepActionType::EatFood;
                    ActionFrame = 0;
                    ActionSpriteImageOffset = 0;
                    UpdateCurrentActionSpriteType();
                    return;
                }
            }

            if ((scenario_rand() & 0xFFFF) <= 655)
            {
                Action = PeepActionType::TakePhoto;
                ActionFrame = 0;
                ActionSpriteImageOffset = 0;
                UpdateCurrentActionSpriteType();
                return;
            }

            if ((StandingFlags & 1))
            {
                if ((scenario_rand() & 0xFFFF) <= 655)
                {
                    Action = PeepActionType::Wave;
                    ActionFrame = 0;
                    ActionSpriteImageOffset = 0;
                    UpdateCurrentActionSpriteType();
                    return;
                }
            }
        }

        StandingFlags ^= (1 << 7);
        if (!(StandingFlags & (1 << 7)))
            return;

        TimeToStand--;
        if (TimeToStand != 0)
            return;

        SetState(PeepState::Walking);
        UpdateSpriteType();
        // Send peep to the centre of current tile.

        auto destination = GetLocation().ToTileCentre();
        SetDestination(destination, 5);
        UpdateCurrentActionSpriteType();
    }
}

/**
 *
 *  rct2: 0x00691089
 */
void Guest::UpdateUsingBin()
{
    switch (UsingBinSubState)
    {
        case PeepUsingBinSubState::WalkingToBin:
        {
            if (!CheckForPath())
                return;

            uint8_t pathingResult;
            PerformNextAction(pathingResult);
            if (pathingResult & PATHING_DESTINATION_REACHED)
            {
                UsingBinSubState = PeepUsingBinSubState::GoingBack;
            }
            break;
        }
        case PeepUsingBinSubState::GoingBack:
        {
            if (!IsActionWalking())
            {
                UpdateAction();
                Invalidate();
                return;
            }

            PathElement* foundElement = nullptr;
            for (auto* pathElement : TileElementsView<PathElement>(NextLoc))
            {
                if (pathElement->GetBaseZ() != NextLoc.z)
                    continue;

                if (!pathElement->HasAddition())
                    break;

                auto* pathAddEntry = pathElement->GetAdditionEntry();
                if (!(pathAddEntry->flags & PATH_BIT_FLAG_IS_BIN))
                    break;

                if (pathElement->IsBroken())
                    break;

                if (pathElement->AdditionIsGhost())
                    break;

                foundElement = pathElement;
                break;
            }

            if (foundElement == nullptr)
            {
                StateReset();
                return;
            }

            // Bin selection is one of 4 corners
            uint8_t selectedBin = Var37 * 2;

            // This counts down 2 = No rubbish, 0 = full
            uint8_t spaceLeftInBin = 0x3 & (foundElement->GetAdditionStatus() >> selectedBin);
            uint64_t emptyContainers = GetEmptyContainerFlags();

            for (uint8_t curContainer = 0; curContainer < 64; curContainer++)
            {
                if (!(emptyContainers & (1ULL << curContainer)))
                    continue;

                auto item = ShopItem(curContainer);
                if (spaceLeftInBin != 0)
                {
                    // OpenRCT2 modification: This previously used
                    // the tick count as a simple random function
                    // switched to scenario_rand as it is more reliable
                    if ((scenario_rand() & 7) == 0)
                        spaceLeftInBin--;
                    RemoveItem(item);
                    WindowInvalidateFlags |= PEEP_INVALIDATE_PEEP_INVENTORY;
                    UpdateSpriteType();
                    continue;
                }

                auto litterType = Litter::Type(GetShopItemDescriptor(item).Type);

                int32_t litterX = x + (scenario_rand() & 7) - 3;
                int32_t litterY = y + (scenario_rand() & 7) - 3;

                Litter::Create({ litterX, litterY, z, static_cast<Direction>(scenario_rand() & 3) }, litterType);
                RemoveItem(item);
                WindowInvalidateFlags |= PEEP_INVALIDATE_PEEP_INVENTORY;

                UpdateSpriteType();
            }

            uint8_t additionStatus = foundElement->GetAdditionStatus();
            // Place new amount in bin by first clearing the value
            additionStatus &= ~(3 << selectedBin);
            // Then placing the new value.
            additionStatus |= spaceLeftInBin << selectedBin;
            foundElement->SetAdditionStatus(additionStatus);

            map_invalidate_tile_zoom0({ NextLoc, foundElement->GetBaseZ(), foundElement->GetClearanceZ() });
            StateReset();
            break;
        }
        default:
            Guard::Assert(false, "Invalid sub state");
            break;
    }
}

/* Simplifies 0x690582. Returns true if should find bench*/
bool Guest::ShouldFindBench()
{
    if (PeepFlags & PEEP_FLAGS_LEAVING_PARK)
    {
        return false;
    }

    if (HasFoodOrDrink())
    {
        if (Hunger < 128 || Happiness < 128)
        {
            if (!GetNextIsSurface() && !GetNextIsSloped())
            {
                return true;
            }
        }
    }

    if (Nausea <= 170 && Energy > 50)
    {
        return false;
    }

    return !GetNextIsSurface() && !GetNextIsSloped();
}

static PathElement* FindBench(const CoordsXYZ& loc)
{
    for (auto* pathElement : TileElementsView<PathElement>(loc))
    {
        if (pathElement->GetBaseZ() != loc.z)
            continue;

        if (!pathElement->HasAddition())
            continue;

        auto* pathAddEntry = pathElement->GetAdditionEntry();
        if (pathAddEntry == nullptr || !(pathAddEntry->flags & PATH_BIT_FLAG_IS_BENCH))
            continue;

        if (pathElement->IsBroken())
            continue;

        if (pathElement->AdditionIsGhost())
            continue;

        return pathElement;
    }

    return nullptr;
}

/**
 *
 *  rct2: 0x00690582
 * Returns true when the guest wants to sit down and has found a bench to sit on
 */
bool Guest::UpdateWalkingFindBench()
{
    if (!ShouldFindBench())
        return false;

    auto* pathElement = FindBench(NextLoc);
    if (pathElement == nullptr)
        return false;

    int32_t edges = pathElement->GetEdges() ^ 0xF;
    if (edges == 0)
        return false;
    uint8_t chosen_edge = scenario_rand() & 0x3;

    for (; !(edges & (1 << chosen_edge));)
        chosen_edge = (chosen_edge + 1) & 0x3;

    uint8_t free_edge = 3;

    // Check if there is no peep sitting in chosen_edge
    for (auto peep : EntityTileList<Peep>({ x, y }))
    {
        if (peep->State != PeepState::Sitting)
            continue;

        if (z != peep->z)
            continue;

        if ((peep->Var37 & 0x3) != chosen_edge)
            continue;

        free_edge &= ~(1 << ((peep->Var37 & 0x4) >> 2));
    }

    if (!free_edge)
        return false;

    free_edge ^= 0x3;
    if (!free_edge)
    {
        if (scenario_rand() & 0x8000000)
            free_edge = 1;
    }

    Var37 = ((free_edge & 1) << 2) | chosen_edge;

    SetState(PeepState::Sitting);

    SittingSubState = PeepSittingSubState::TryingToSit;

    int32_t benchX = (x & 0xFFE0) + BenchUseOffsets[Var37 & 0x7].x;
    int32_t benchY = (y & 0xFFE0) + BenchUseOffsets[Var37 & 0x7].y;

    SetDestination({ benchX, benchY }, 3);

    return true;
}

static PathElement* FindBin(const CoordsXYZ& loc)
{
    for (auto* pathElement : TileElementsView<PathElement>(loc))
    {
        if (pathElement->GetBaseZ() != loc.z)
            continue;

        if (!pathElement->HasAddition())
            continue;

        auto* pathAddEntry = pathElement->GetAdditionEntry();
        if (pathAddEntry == nullptr || !(pathAddEntry->flags & PATH_BIT_FLAG_IS_BIN))
            continue;

        if (pathElement->IsBroken())
            continue;

        if (pathElement->AdditionIsGhost())
            continue;

        return pathElement;
    }

    return nullptr;
}

bool Guest::UpdateWalkingFindBin()
{
    auto peep = this;
    if (!peep->HasEmptyContainer())
        return false;

    if (peep->GetNextIsSurface())
        return false;

    auto* pathElement = FindBin(peep->NextLoc);
    if (pathElement == nullptr)
        return false;

    int32_t edges = (pathElement->GetEdges()) ^ 0xF;
    if (edges == 0)
        return false;

    uint8_t chosen_edge = scenario_rand() & 0x3;

    // Note: Bin quantity is inverted 0 = full, 3 = empty
    uint8_t bin_quantities = pathElement->GetAdditionStatus();

    // Rotate the bin to the correct edge. Makes it easier for next calc.
    bin_quantities = Numerics::ror8(Numerics::ror8(bin_quantities, chosen_edge), chosen_edge);

    for (uint8_t free_edge = 4; free_edge != 0; free_edge--)
    {
        // If not full
        if (bin_quantities & 0x3)
        {
            if (edges & (1 << chosen_edge))
                break;
        }
        chosen_edge = (chosen_edge + 1) & 0x3;
        bin_quantities = Numerics::ror8(bin_quantities, 2);
        if ((free_edge - 1) == 0)
            return 0;
    }

    peep->Var37 = chosen_edge;

    peep->SetState(PeepState::UsingBin);
    peep->UsingBinSubState = PeepUsingBinSubState::WalkingToBin;

    int32_t binX = (peep->x & 0xFFE0) + BinUseOffsets[peep->Var37 & 0x3].x;
    int32_t binY = (peep->y & 0xFFE0) + BinUseOffsets[peep->Var37 & 0x3].y;

    peep->SetDestination({ binX, binY }, 3);

    return true;
}

static PathElement* FindBreakableElement(const CoordsXYZ& loc)
{
    for (auto* pathElement : TileElementsView<PathElement>(loc))
    {
        if (pathElement->GetBaseZ() != loc.z)
            continue;

        if (!pathElement->HasAddition())
            continue;

        auto* pathAddEntry = pathElement->GetAdditionEntry();
        if (pathAddEntry == nullptr || !(pathAddEntry->flags & PATH_BIT_FLAG_BREAKABLE))
            continue;

        if (pathElement->IsBroken())
            continue;

        if (pathElement->AdditionIsGhost())
            continue;

        return pathElement;
    }

    return nullptr;
}

/**
 *
 *  rct2: 0x00690848
 */
static void peep_update_walking_break_scenery(Guest* peep)
{
    if (gCheatsDisableVandalism)
        return;

    if (!(peep->PeepFlags & PEEP_FLAGS_ANGRY))
    {
        if (peep->Happiness >= 48)
            return;
        if (peep->Energy < 85)
            return;
        if (peep->State != PeepState::Walking)
            return;

        if ((peep->LitterCount & 0xC0) != 0xC0 && (peep->DisgustingCount & 0xC0) != 0xC0)
            return;

        if ((scenario_rand() & 0xFFFF) > 3276)
            return;
    }

    if (peep->GetNextIsSurface())
        return;

    auto* tileElement = FindBreakableElement(peep->NextLoc);
    if (tileElement == nullptr)
        return;

    int32_t edges = tileElement->GetEdges();
    if (edges == 0xF)
        return;

    // Check if a peep is already sitting on the bench. If so, do not vandalise it.
    for (auto peep2 : EntityTileList<Peep>({ peep->x, peep->y }))
    {
        if ((peep2->State != PeepState::Sitting) || (peep->z != peep2->z))
        {
            continue;
        }

        return;
    }

    for (auto inner_peep : EntityList<Staff>())
    {
        if (inner_peep->AssignedStaffType != StaffType::Security)
            continue;

        if (inner_peep->x == LOCATION_NULL)
            continue;

        int32_t x_diff = abs(inner_peep->x - peep->x);
        int32_t y_diff = abs(inner_peep->y - peep->y);

        if (std::max(x_diff, y_diff) < 224)
        {
            inner_peep->StaffVandalsStopped++;
            return;
        }
    }

    tileElement->SetIsBroken(true);

    map_invalidate_tile_zoom1({ peep->NextLoc, tileElement->GetBaseZ(), tileElement->GetBaseZ() + 32 });

    peep->Angriness = 16;
}

/**
 * rct2: 0x0069101A
 *
 * @return (CF)
 */
static bool peep_should_watch_ride(TileElement* tileElement)
{
    // Ghosts are purely this-client-side and should not cause any interaction,
    // as that may lead to a desync.
    if (network_get_mode() != NETWORK_MODE_NONE)
    {
        if (tileElement->IsGhost())
            return false;
    }

    auto ride = get_ride(tileElement->AsTrack()->GetRideIndex());
    if (ride == nullptr || !ride->IsRide())
    {
        return false;
    }

    // This is most likely to have peeps watch new rides
    if (ride->excitement == RIDE_RATING_UNDEFINED)
    {
        return true;
    }

    if (ride->excitement >= RIDE_RATING(4, 70))
    {
        return true;
    }

    if (ride->intensity >= RIDE_RATING(4, 50))
    {
        return true;
    }

    if (ride->GetRideTypeDescriptor().HasFlag(RIDE_TYPE_FLAG_INTERESTING_TO_LOOK_AT))
    {
        if ((scenario_rand() & 0xFFFF) > 0x3333)
        {
            return false;
        }
    }
    else if (ride->GetRideTypeDescriptor().HasFlag(RIDE_TYPE_FLAG_SLIGHTLY_INTERESTING_TO_LOOK_AT))
    {
        if ((scenario_rand() & 0xFFFF) > 0x1000)
        {
            return false;
        }
    }
    else
    {
        return false;
    }

    return true;
}

bool loc_690FD0(Peep* peep, ride_id_t* rideToView, uint8_t* rideSeatToView, TileElement* tileElement)
{
    auto ride = get_ride(tileElement->AsTrack()->GetRideIndex());
    if (ride == nullptr)
        return false;

    *rideToView = ride->id;
    if (ride->excitement == RIDE_RATING_UNDEFINED)
    {
        *rideSeatToView = 1;
        if (ride->status != RideStatus::Open)
        {
            if (tileElement->GetClearanceZ() > peep->NextLoc.z + (8 * COORDS_Z_STEP))
            {
                *rideSeatToView |= (1 << 1);
            }

            return true;
        }
    }
    else
    {
        *rideSeatToView = 0;
        if (ride->status == RideStatus::Open && !(ride->lifecycle_flags & RIDE_LIFECYCLE_BROKEN_DOWN))
        {
            if (tileElement->GetClearanceZ() > peep->NextLoc.z + (8 * COORDS_Z_STEP))
            {
                *rideSeatToView = 0x02;
            }

            return true;
        }
    }

    return false;
}

/**
 *
 *  rct2: 0x00690B99
 *
 * @param edge (eax)
 * @param peep (esi)
 * @param[out] rideToView (cl)
 * @param[out] rideSeatToView (ch)
 * @return !CF
 */
static bool peep_find_ride_to_look_at(Peep* peep, uint8_t edge, ride_id_t* rideToView, uint8_t* rideSeatToView)
{
    TileElement* tileElement;

    auto surfaceElement = map_get_surface_element_at(peep->NextLoc);

    tileElement = reinterpret_cast<TileElement*>(surfaceElement);
    if (tileElement == nullptr)
    {
        return false;
    }

    do
    {
        // Ghosts are purely this-client-side and should not cause any interaction,
        // as that may lead to a desync.
        if (network_get_mode() != NETWORK_MODE_NONE)
        {
            if (tileElement->IsGhost())
                continue;
        }
        if (tileElement->GetType() != TILE_ELEMENT_TYPE_WALL)
            continue;
        if (tileElement->GetDirection() != edge)
            continue;
        auto wallEntry = tileElement->AsWall()->GetEntry();
        if (wallEntry == nullptr || (wallEntry->flags2 & WALL_SCENERY_2_IS_OPAQUE))
            continue;
        if (peep->NextLoc.z + (4 * COORDS_Z_STEP) <= tileElement->GetBaseZ())
            continue;
        if (peep->NextLoc.z + (1 * COORDS_Z_STEP) >= tileElement->GetClearanceZ())
            continue;

        return false;
    } while (!(tileElement++)->IsLastForTile());

    uint16_t x = peep->NextLoc.x + CoordsDirectionDelta[edge].x;
    uint16_t y = peep->NextLoc.y + CoordsDirectionDelta[edge].y;
    if (!map_is_location_valid({ x, y }))
    {
        return false;
    }

    surfaceElement = map_get_surface_element_at(CoordsXY{ x, y });

    tileElement = reinterpret_cast<TileElement*>(surfaceElement);
    if (tileElement == nullptr)
    {
        return false;
    }

    do
    {
        // Ghosts are purely this-client-side and should not cause any interaction,
        // as that may lead to a desync.
        if (network_get_mode() != NETWORK_MODE_NONE)
        {
            if (tileElement->IsGhost())
                continue;
        }
        if (tileElement->GetType() != TILE_ELEMENT_TYPE_WALL)
            continue;
        if (direction_reverse(tileElement->GetDirection()) != edge)
            continue;
        auto wallEntry = tileElement->AsWall()->GetEntry();
        if (wallEntry == nullptr || (wallEntry->flags2 & WALL_SCENERY_2_IS_OPAQUE))
            continue;
        // TODO: Check whether this shouldn't be <=, as the other loops use. If so, also extract as loop A.
        if (peep->NextLoc.z + (4 * COORDS_Z_STEP) >= tileElement->GetBaseZ())
            continue;
        if (peep->NextLoc.z + (1 * COORDS_Z_STEP) >= tileElement->GetClearanceZ())
            continue;

        return false;
    } while (!(tileElement++)->IsLastForTile());

    // TODO: Extract loop B
    tileElement = reinterpret_cast<TileElement*>(surfaceElement);
    do
    {
        // Ghosts are purely this-client-side and should not cause any interaction,
        // as that may lead to a desync.
        if (network_get_mode() != NETWORK_MODE_NONE)
        {
            if (tileElement->IsGhost())
                continue;
        }

        if (tileElement->GetClearanceZ() + (1 * COORDS_Z_STEP) < peep->NextLoc.z)
            continue;
        if (peep->NextLoc.z + (6 * COORDS_Z_STEP) < tileElement->GetBaseZ())
            continue;

        if (tileElement->GetType() == TILE_ELEMENT_TYPE_TRACK)
        {
            if (peep_should_watch_ride(tileElement))
            {
                return loc_690FD0(peep, rideToView, rideSeatToView, tileElement);
            }
        }

        if (tileElement->GetType() == TILE_ELEMENT_TYPE_LARGE_SCENERY)
        {
            const auto* sceneryEntry = tileElement->AsLargeScenery()->GetEntry();
            if (sceneryEntry == nullptr || !(sceneryEntry->flags & LARGE_SCENERY_FLAG_PHOTOGENIC))
            {
                continue;
            }

            *rideSeatToView = 0;
            if (tileElement->GetClearanceZ() >= peep->NextLoc.z + (8 * COORDS_Z_STEP))
            {
                *rideSeatToView = 0x02;
            }

            *rideToView = RIDE_ID_NULL;

            return true;
        }
    } while (!(tileElement++)->IsLastForTile());

    // TODO: Extract loop C
    tileElement = reinterpret_cast<TileElement*>(surfaceElement);
    do
    {
        // Ghosts are purely this-client-side and should not cause any interaction,
        // as that may lead to a desync.
        if (network_get_mode() != NETWORK_MODE_NONE)
        {
            if (tileElement->IsGhost())
                continue;
        }
        if (tileElement->GetClearanceZ() + (1 * COORDS_Z_STEP) < peep->NextLoc.z)
            continue;
        if (peep->NextLoc.z + (6 * COORDS_Z_STEP) < tileElement->GetBaseZ())
            continue;
        if (tileElement->GetType() == TILE_ELEMENT_TYPE_SURFACE)
            continue;
        if (tileElement->GetType() == TILE_ELEMENT_TYPE_PATH)
            continue;

        if (tileElement->GetType() == TILE_ELEMENT_TYPE_WALL)
        {
            auto wallEntry = tileElement->AsWall()->GetEntry();
            if (wallEntry == nullptr || (wallEntry->flags2 & WALL_SCENERY_2_IS_OPAQUE))
            {
                continue;
            }
        }

        return false;
    } while (!(tileElement++)->IsLastForTile());

    x += CoordsDirectionDelta[edge].x;
    y += CoordsDirectionDelta[edge].y;
    if (!map_is_location_valid({ x, y }))
    {
        return false;
    }

    surfaceElement = map_get_surface_element_at(CoordsXY{ x, y });

    // TODO: extract loop A
    tileElement = reinterpret_cast<TileElement*>(surfaceElement);

    if (tileElement == nullptr)
    {
        return false;
    }

    do
    {
        // Ghosts are purely this-client-side and should not cause any interaction,
        // as that may lead to a desync.
        if (network_get_mode() != NETWORK_MODE_NONE)
        {
            if (tileElement->IsGhost())
                continue;
        }
        if (tileElement->GetType() != TILE_ELEMENT_TYPE_WALL)
            continue;
        if (direction_reverse(tileElement->GetDirection()) != edge)
            continue;
        auto wallEntry = tileElement->AsWall()->GetEntry();
        if (wallEntry == nullptr || (wallEntry->flags2 & WALL_SCENERY_2_IS_OPAQUE))
            continue;
        if (peep->NextLoc.z + (6 * COORDS_Z_STEP) <= tileElement->GetBaseZ())
            continue;
        if (peep->NextLoc.z >= tileElement->GetClearanceZ())
            continue;

        return false;
    } while (!(tileElement++)->IsLastForTile());

    // TODO: Extract loop B
    tileElement = reinterpret_cast<TileElement*>(surfaceElement);
    do
    {
        // Ghosts are purely this-client-side and should not cause any interaction,
        // as that may lead to a desync.
        if (network_get_mode() != NETWORK_MODE_NONE)
        {
            if (tileElement->IsGhost())
                continue;
        }
        if (tileElement->GetClearanceZ() + (1 * COORDS_Z_STEP) < peep->NextLoc.z)
            continue;
        if (peep->NextLoc.z + (8 * COORDS_Z_STEP) < tileElement->GetBaseZ())
            continue;

        if (tileElement->GetType() == TILE_ELEMENT_TYPE_TRACK)
        {
            if (peep_should_watch_ride(tileElement))
            {
                return loc_690FD0(peep, rideToView, rideSeatToView, tileElement);
            }
        }

        if (tileElement->GetType() == TILE_ELEMENT_TYPE_LARGE_SCENERY)
        {
            auto* sceneryEntry = tileElement->AsLargeScenery()->GetEntry();
            if (!(sceneryEntry == nullptr || sceneryEntry->flags & LARGE_SCENERY_FLAG_PHOTOGENIC))
            {
                continue;
            }

            *rideSeatToView = 0;
            if (tileElement->GetClearanceZ() >= peep->NextLoc.z + (8 * COORDS_Z_STEP))
            {
                *rideSeatToView = 0x02;
            }

            *rideToView = RIDE_ID_NULL;

            return true;
        }
    } while (!(tileElement++)->IsLastForTile());

    // TODO: Extract loop C
    tileElement = reinterpret_cast<TileElement*>(surfaceElement);
    do
    {
        // Ghosts are purely this-client-side and should not cause any interaction,
        // as that may lead to a desync.
        if (network_get_mode() != NETWORK_MODE_NONE)
        {
            if (tileElement->IsGhost())
                continue;
        }
        if (tileElement->GetClearanceZ() + (1 * COORDS_Z_STEP) < peep->NextLoc.z)
            continue;
        if (peep->NextLoc.z + (8 * COORDS_Z_STEP) < tileElement->GetBaseZ())
            continue;
        if (tileElement->GetType() == TILE_ELEMENT_TYPE_SURFACE)
            continue;
        if (tileElement->GetType() == TILE_ELEMENT_TYPE_PATH)
            continue;

        if (tileElement->GetType() == TILE_ELEMENT_TYPE_WALL)
        {
            auto wallEntry = tileElement->AsWall()->GetEntry();
            if (wallEntry == nullptr || (wallEntry->flags2 & WALL_SCENERY_2_IS_OPAQUE))
            {
                continue;
            }
        }

        return false;
    } while (!(tileElement++)->IsLastForTile());

    x += CoordsDirectionDelta[edge].x;
    y += CoordsDirectionDelta[edge].y;
    if (!map_is_location_valid({ x, y }))
    {
        return false;
    }

    surfaceElement = map_get_surface_element_at(CoordsXY{ x, y });

    // TODO: extract loop A
    tileElement = reinterpret_cast<TileElement*>(surfaceElement);
    if (tileElement == nullptr)
    {
        return false;
    }

    do
    {
        // Ghosts are purely this-client-side and should not cause any interaction,
        // as that may lead to a desync.
        if (network_get_mode() != NETWORK_MODE_NONE)
        {
            if (tileElement->IsGhost())
                continue;
        }
        if (tileElement->GetType() != TILE_ELEMENT_TYPE_WALL)
            continue;
        if (direction_reverse(tileElement->GetDirection()) != edge)
            continue;
        auto wallEntry = tileElement->AsWall()->GetEntry();
        if (wallEntry == nullptr || (wallEntry->flags2 & WALL_SCENERY_2_IS_OPAQUE))
            continue;
        if (peep->NextLoc.z + (8 * COORDS_Z_STEP) <= tileElement->GetBaseZ())
            continue;
        if (peep->NextLoc.z >= tileElement->GetClearanceZ())
            continue;

        return false;
    } while (!(tileElement++)->IsLastForTile());

    // TODO: Extract loop B
    tileElement = reinterpret_cast<TileElement*>(surfaceElement);
    do
    {
        // Ghosts are purely this-client-side and should not cause any interaction,
        // as that may lead to a desync.
        if (network_get_mode() != NETWORK_MODE_NONE)
        {
            if (tileElement->IsGhost())
                continue;
        }
        if (tileElement->GetClearanceZ() + (1 * COORDS_Z_STEP) < peep->NextLoc.z)
            continue;
        if (peep->NextLoc.z + (10 * COORDS_Z_STEP) < tileElement->GetBaseZ())
            continue;

        if (tileElement->GetType() == TILE_ELEMENT_TYPE_TRACK)
        {
            if (peep_should_watch_ride(tileElement))
            {
                return loc_690FD0(peep, rideToView, rideSeatToView, tileElement);
            }
        }

        if (tileElement->GetType() == TILE_ELEMENT_TYPE_LARGE_SCENERY)
        {
            const auto* sceneryEntry = tileElement->AsLargeScenery()->GetEntry();
            if (sceneryEntry == nullptr || !(sceneryEntry->flags & LARGE_SCENERY_FLAG_PHOTOGENIC))
            {
                continue;
            }

            *rideSeatToView = 0;
            if (tileElement->GetClearanceZ() >= peep->NextLoc.z + (8 * COORDS_Z_STEP))
            {
                *rideSeatToView = 0x02;
            }

            *rideToView = RIDE_ID_NULL;

            return true;
        }
    } while (!(tileElement++)->IsLastForTile());

    return false;
}

/* Part of 0x0069B8CC rct2: 0x0069BC31 */
void Guest::SetSpriteType(PeepSpriteType new_sprite_type)
{
    if (SpriteType == new_sprite_type)
        return;

    SpriteType = new_sprite_type;
    ActionSpriteImageOffset = 0;
    WalkingFrameNum = 0;

    if (IsActionInterruptable())
        Action = PeepActionType::Walking;

    PeepFlags &= ~PEEP_FLAGS_SLOW_WALK;
    Guard::Assert(EnumValue(new_sprite_type) < std::size(gSpriteTypeToSlowWalkMap));
    if (gSpriteTypeToSlowWalkMap[EnumValue(new_sprite_type)])
    {
        PeepFlags |= PEEP_FLAGS_SLOW_WALK;
    }

    ActionSpriteType = PeepActionSpriteType::Invalid;
    UpdateCurrentActionSpriteType();

    if (State == PeepState::Sitting)
    {
        Action = PeepActionType::Idle;
        NextActionSpriteType = PeepActionSpriteType::SittingIdle;
        SwitchNextActionSpriteType();
    }
    if (State == PeepState::Watching)
    {
        Action = PeepActionType::Idle;
        NextActionSpriteType = PeepActionSpriteType::WatchRide;
        SwitchNextActionSpriteType();
    }
}

struct item_pref_t
{
    ShopItem item;
    PeepSpriteType sprite_type;
};

// clang-format off
static item_pref_t item_order_preference[] = {
    { ShopItem::IceCream,         PeepSpriteType::IceCream    },
    { ShopItem::Chips,            PeepSpriteType::Chips       },
    { ShopItem::Pizza,            PeepSpriteType::Pizza       },
    { ShopItem::Burger,           PeepSpriteType::Burger      },
    { ShopItem::Drink,            PeepSpriteType::Drink       },
    { ShopItem::Coffee,           PeepSpriteType::Coffee      },
    { ShopItem::Chicken,          PeepSpriteType::Chicken     },
    { ShopItem::Lemonade,         PeepSpriteType::Lemonade    },
    { ShopItem::Candyfloss,       PeepSpriteType::Candyfloss  },
    { ShopItem::Popcorn,          PeepSpriteType::Popcorn     },
    { ShopItem::HotDog,           PeepSpriteType::HotDog      },
    { ShopItem::Tentacle,         PeepSpriteType::Tentacle    },
    { ShopItem::ToffeeApple,      PeepSpriteType::ToffeeApple },
    { ShopItem::Doughnut,         PeepSpriteType::Doughnut    },
    { ShopItem::Pretzel,          PeepSpriteType::Pretzel     },
    { ShopItem::Cookie,           PeepSpriteType::Pretzel     },
    { ShopItem::Chocolate,        PeepSpriteType::Coffee      },
    { ShopItem::IcedTea,          PeepSpriteType::Coffee      },
    { ShopItem::FunnelCake,       PeepSpriteType::FunnelCake  },
    { ShopItem::BeefNoodles,      PeepSpriteType::Noodles     },
    { ShopItem::FriedRiceNoodles, PeepSpriteType::Noodles     },
    { ShopItem::WontonSoup,       PeepSpriteType::Soup        },
    { ShopItem::MeatballSoup,     PeepSpriteType::Soup        },
    { ShopItem::FruitJuice,       PeepSpriteType::Juice       },
    { ShopItem::SoybeanMilk,      PeepSpriteType::SuJongkwa   },
    { ShopItem::Sujeonggwa,       PeepSpriteType::SuJongkwa   },
    { ShopItem::SubSandwich,      PeepSpriteType::Sandwich    },
    { ShopItem::RoastSausage,     PeepSpriteType::Sausage     },
    { ShopItem::Balloon,          PeepSpriteType::Balloon     },
    { ShopItem::Hat,              PeepSpriteType::Hat         },
    { ShopItem::Sunglasses,       PeepSpriteType::Sunglasses  },
};
// clang-format on

/**
 *
 *  rct2: 0x0069B8CC
 */
void Guest::UpdateSpriteType()
{
    if (SpriteType == PeepSpriteType::Balloon && (scenario_rand() & 0xFFFF) <= 327)
    {
        bool isBalloonPopped = false;
        if (x != LOCATION_NULL)
        {
            if ((scenario_rand() & 0xFFFF) <= 13107)
            {
                isBalloonPopped = true;
                OpenRCT2::Audio::Play3D(OpenRCT2::Audio::SoundId::BalloonPop, { x, y, z });
            }
            Balloon::Create({ x, y, z + 9 }, BalloonColour, isBalloonPopped);
        }
        RemoveItem(ShopItem::Balloon);
        WindowInvalidateFlags |= PEEP_INVALIDATE_PEEP_INVENTORY;
    }

    if (climate_is_raining() && (HasItem(ShopItem::Umbrella)) && x != LOCATION_NULL)
    {
        CoordsXY loc = { x, y };
        if (map_is_location_valid(loc.ToTileStart()))
        {
            TileElement* tileElement = map_get_first_element_at(loc);
            while (true)
            {
                if (tileElement == nullptr)
                    break;
                if (z < tileElement->GetBaseZ())
                    break;

                if (tileElement->IsLastForTile())
                {
                    SetSpriteType(PeepSpriteType::Umbrella);
                    return;
                }
                tileElement++;
            }
        }
    }

    for (auto& itemPref : item_order_preference)
    {
        if (HasItem(itemPref.item))
        {
            SetSpriteType(itemPref.sprite_type);
            return;
        }
    }

    if (State == PeepState::Watching && StandingFlags & (1 << 1))
    {
        SetSpriteType(PeepSpriteType::Watching);
        return;
    }

    if (Nausea > 170)
    {
        SetSpriteType(PeepSpriteType::VeryNauseous);
        return;
    }

    if (Nausea > 140)
    {
        SetSpriteType(PeepSpriteType::Nauseous);
        return;
    }

    if (Energy <= 64 && Happiness < 128)
    {
        SetSpriteType(PeepSpriteType::HeadDown);
        return;
    }

    if (Energy <= 80 && Happiness < 128)
    {
        SetSpriteType(PeepSpriteType::ArmsCrossed);
        return;
    }

    if (Toilet > 220)
    {
        SetSpriteType(PeepSpriteType::RequireToilet);
        return;
    }

    SetSpriteType(PeepSpriteType::Normal);
}

bool Guest::HeadingForRideOrParkExit() const
{
    return (PeepFlags & PEEP_FLAGS_LEAVING_PARK) || (GuestHeadingToRideId != RIDE_ID_NULL);
}

/**
 * rct2: 0x00698342
 * thought.item (eax)
 * thought.type (ebx)
 * argument_1 (esi & ebx)
 * argument_2 (esi+2)
 */
void peep_thought_set_format_args(const PeepThought* thought, Formatter& ft)
{
    ft.Add<rct_string_id>(PeepThoughts[EnumValue(thought->type)]);

    PeepThoughtToActionFlag flags = PeepThoughtToActionMap[EnumValue(thought->type)].flags;
    if (flags & PEEP_THOUGHT_ACTION_FLAG_RIDE)
    {
        auto ride = get_ride(thought->rideId);
        if (ride != nullptr)
        {
            ride->FormatNameTo(ft);
        }
        else
        {
            ft.Add<rct_string_id>(STR_NONE);
        }
    }
    else if (flags & PEEP_THOUGHT_ACTION_FLAG_SHOP_ITEM_SINGULAR)
    {
        ft.Add<rct_string_id>(GetShopItemDescriptor(thought->shopItem).Naming.Singular);
    }
    else if (flags & PEEP_THOUGHT_ACTION_FLAG_SHOP_ITEM_INDEFINITE)
    {
        ft.Add<rct_string_id>(GetShopItemDescriptor(thought->shopItem).Naming.Indefinite);
    }
}

void Guest::InsertNewThought(PeepThoughtType thought_type)
{
    InsertNewThought(thought_type, PeepThoughtItemNone);
}

void Guest::InsertNewThought(PeepThoughtType thought_type, ShopItem shopItem)
{
    InsertNewThought(thought_type, static_cast<uint16_t>(shopItem));
}

void Guest::InsertNewThought(PeepThoughtType thought_type, ride_id_t rideId)
{
    InsertNewThought(thought_type, static_cast<uint16_t>(rideId));
}
/**
 *
 *  rct2: 0x699F5A
 * al:thoughtType
 * ah:thoughtArguments
 * esi: peep
 */
void Guest::InsertNewThought(PeepThoughtType thoughtType, uint16_t thoughtArguments)
{
    PeepActionType newAction = PeepThoughtToActionMap[EnumValue(thoughtType)].action;
    if (newAction != PeepActionType::Walking && IsActionInterruptable())
    {
        Action = newAction;
        ActionFrame = 0;
        ActionSpriteImageOffset = 0;
        UpdateCurrentActionSpriteType();
    }

    for (int32_t i = 0; i < PEEP_MAX_THOUGHTS; ++i)
    {
        PeepThought* thought = &Thoughts[i];
        // Remove the oldest thought by setting it to NONE.
        if (thought->type == PeepThoughtType::None)
            break;

        if (thought->type == thoughtType && thought->item == thoughtArguments)
        {
            // If the thought type has not changed then we need to move
            // it to the top of the thought list. This is done by first removing the
            // existing thought and placing it at the top.
            if (i < PEEP_MAX_THOUGHTS - 2)
            {
                memmove(thought, thought + 1, sizeof(PeepThought) * (PEEP_MAX_THOUGHTS - i - 1));
            }
            break;
        }
    }

    memmove(&Thoughts[1], &Thoughts[0], sizeof(PeepThought) * (PEEP_MAX_THOUGHTS - 1));

    Thoughts[0].type = thoughtType;
    Thoughts[0].item = thoughtArguments;
    Thoughts[0].freshness = 0;
    Thoughts[0].fresh_timeout = 0;

    WindowInvalidateFlags |= PEEP_INVALIDATE_PEEP_THOUGHTS;
}

// clang-format off
/** rct2: 0x009823A0 */
static constexpr const PeepNauseaTolerance nausea_tolerance_distribution[] = {
    PeepNauseaTolerance::None,
    PeepNauseaTolerance::Low, PeepNauseaTolerance::Low,
    PeepNauseaTolerance::Average, PeepNauseaTolerance::Average, PeepNauseaTolerance::Average,
    PeepNauseaTolerance::High, PeepNauseaTolerance::High, PeepNauseaTolerance::High, PeepNauseaTolerance::High, PeepNauseaTolerance::High, PeepNauseaTolerance::High,
};

/** rct2: 0x009823BC */
static constexpr const uint8_t trouser_colours[] = {
    COLOUR_BLACK,
    COLOUR_GREY,
    COLOUR_LIGHT_BROWN,
    COLOUR_SATURATED_BROWN,
    COLOUR_DARK_BROWN,
    COLOUR_SALMON_PINK,
    COLOUR_BLACK,
    COLOUR_GREY,
    COLOUR_LIGHT_BROWN,
    COLOUR_SATURATED_BROWN,
    COLOUR_DARK_BROWN,
    COLOUR_SALMON_PINK,
    COLOUR_BLACK,
    COLOUR_GREY,
    COLOUR_LIGHT_BROWN,
    COLOUR_SATURATED_BROWN,
    COLOUR_DARK_BROWN,
    COLOUR_SALMON_PINK,
    COLOUR_DARK_PURPLE,
    COLOUR_LIGHT_PURPLE,
    COLOUR_DARK_BLUE,
    COLOUR_SATURATED_GREEN,
    COLOUR_SATURATED_RED,
    COLOUR_DARK_ORANGE,
    COLOUR_BORDEAUX_RED,
};

/** rct2: 0x009823D5 */
static constexpr const uint8_t tshirt_colours[] = {
    COLOUR_BLACK,
    COLOUR_GREY,
    COLOUR_LIGHT_BROWN,
    COLOUR_SATURATED_BROWN,
    COLOUR_DARK_BROWN,
    COLOUR_SALMON_PINK,
    COLOUR_BLACK,
    COLOUR_GREY,
    COLOUR_LIGHT_BROWN,
    COLOUR_SATURATED_BROWN,
    COLOUR_DARK_BROWN,
    COLOUR_SALMON_PINK,
    COLOUR_DARK_PURPLE,
    COLOUR_LIGHT_PURPLE,
    COLOUR_DARK_BLUE,
    COLOUR_SATURATED_GREEN,
    COLOUR_SATURATED_RED,
    COLOUR_DARK_ORANGE,
    COLOUR_BORDEAUX_RED,
    COLOUR_WHITE,
    COLOUR_BRIGHT_PURPLE,
    COLOUR_LIGHT_BLUE,
    COLOUR_TEAL,
    COLOUR_DARK_GREEN,
    COLOUR_MOSS_GREEN,
    COLOUR_BRIGHT_GREEN,
    COLOUR_OLIVE_GREEN,
    COLOUR_DARK_OLIVE_GREEN,
    COLOUR_YELLOW,
    COLOUR_LIGHT_ORANGE,
    COLOUR_BRIGHT_RED,
    COLOUR_DARK_PINK,
    COLOUR_BRIGHT_PINK,
};
// clang-format on

/**
 *
 *  rct2: 0x0069A05D
 */
Guest* Guest::Generate(const CoordsXYZ& coords)
{
    if (GetNumFreeEntities() < 400)
        return nullptr;

    Guest* peep = CreateEntity<Guest>();
    peep->SpriteType = PeepSpriteType::Normal;
    peep->OutsideOfPark = true;
    peep->State = PeepState::Falling;
    peep->Action = PeepActionType::Walking;
    peep->SpecialSprite = 0;
    peep->ActionSpriteImageOffset = 0;
    peep->WalkingFrameNum = 0;
    peep->ActionSpriteType = PeepActionSpriteType::None;
    peep->PeepFlags = 0;
    peep->FavouriteRide = RIDE_ID_NULL;
    peep->FavouriteRideRating = 0;

    const rct_sprite_bounds* spriteBounds = &GetSpriteBounds(peep->SpriteType, peep->ActionSpriteType);
    peep->sprite_width = spriteBounds->sprite_width;
    peep->sprite_height_negative = spriteBounds->sprite_height_negative;
    peep->sprite_height_positive = spriteBounds->sprite_height_positive;

    peep->MoveTo(coords);
    peep->sprite_direction = 0;
    peep->Mass = (scenario_rand() & 0x1F) + 45;
    peep->PathCheckOptimisation = 0;
    peep->InteractionRideIndex = RIDE_ID_NULL;
    peep->PreviousRide = RIDE_ID_NULL;
    peep->Thoughts[0].type = PeepThoughtType::None;
    peep->WindowInvalidateFlags = 0;

    uint8_t intensityHighest = (scenario_rand() & 0x7) + 3;
    uint8_t intensityLowest = std::min(intensityHighest, static_cast<uint8_t>(7)) - 3;

    if (intensityHighest >= 7)
        intensityHighest = 15;

    /* Check which intensity boxes are enabled
     * and apply the appropriate intensity settings. */
    if (gParkFlags & PARK_FLAGS_PREF_LESS_INTENSE_RIDES)
    {
        if (gParkFlags & PARK_FLAGS_PREF_MORE_INTENSE_RIDES)
        {
            intensityLowest = 0;
            intensityHighest = 15;
        }
        else
        {
            intensityLowest = 0;
            intensityHighest = 4;
        }
    }
    else if (gParkFlags & PARK_FLAGS_PREF_MORE_INTENSE_RIDES)
    {
        intensityLowest = 9;
        intensityHighest = 15;
    }

    peep->Intensity = IntensityRange(intensityLowest, intensityHighest);

    uint8_t nauseaTolerance = scenario_rand() & 0x7;
    if (gParkFlags & PARK_FLAGS_PREF_MORE_INTENSE_RIDES)
    {
        nauseaTolerance += 4;
    }

    peep->NauseaTolerance = nausea_tolerance_distribution[nauseaTolerance];

    /* Scenario editor limits initial guest happiness to between 37..253.
     * To be on the safe side, assume the value could have been hacked
     * to any value 0..255. */
    peep->Happiness = gGuestInitialHappiness;
    /* Assume a default initial happiness of 0 is wrong and set
     * to 128 (50%) instead. */
    if (gGuestInitialHappiness == 0)
        peep->Happiness = 128;
    /* Initial value will vary by -15..16 */
    int8_t happinessDelta = (scenario_rand() & 0x1F) - 15;
    /* Adjust by the delta, clamping at min=0 and max=255. */
    peep->Happiness = std::clamp(peep->Happiness + happinessDelta, 0, PEEP_MAX_HAPPINESS);
    peep->HappinessTarget = peep->Happiness;
    peep->Nausea = 0;
    peep->NauseaTarget = 0;

    /* Scenario editor limits initial guest hunger to between 37..253.
     * To be on the safe side, assume the value could have been hacked
     * to any value 0..255. */
    peep->Hunger = gGuestInitialHunger;
    /* Initial value will vary by -15..16 */
    int8_t hungerDelta = (scenario_rand() & 0x1F) - 15;
    /* Adjust by the delta, clamping at min=0 and max=255. */
    peep->Hunger = std::clamp(peep->Hunger + hungerDelta, 0, PEEP_MAX_HUNGER);

    /* Scenario editor limits initial guest thirst to between 37..253.
     * To be on the safe side, assume the value could have been hacked
     * to any value 0..255. */
    peep->Thirst = gGuestInitialThirst;
    /* Initial value will vary by -15..16 */
    int8_t thirstDelta = (scenario_rand() & 0x1F) - 15;
    /* Adjust by the delta, clamping at min=0 and max=255. */
    peep->Thirst = std::clamp(peep->Thirst + thirstDelta, 0, PEEP_MAX_THIRST);

    peep->Toilet = 0;
    peep->TimeToConsume = 0;

    peep->GuestNumRides = 0;
    peep->Id = gNextGuestNumber++;
    peep->Name = nullptr;

    money32 cash = (scenario_rand() & 0x3) * 100 - 100 + gGuestInitialCash;
    if (cash < 0)
        cash = 0;

    if (gGuestInitialCash == 0)
    {
        cash = 500;
    }

    if (gParkFlags & PARK_FLAGS_NO_MONEY)
    {
        cash = 0;
    }

    if (gGuestInitialCash == MONEY16_UNDEFINED)
    {
        cash = 0;
    }

    peep->CashInPocket = cash;
    peep->CashSpent = 0;
    peep->ParkEntryTime = -1;
    peep->ResetPathfindGoal();
    peep->RemoveAllItems();
    peep->GuestHeadingToRideId = RIDE_ID_NULL;
    peep->LitterCount = 0;
    peep->DisgustingCount = 0;
    peep->VandalismSeen = 0;
    peep->PaidToEnter = 0;
    peep->PaidOnRides = 0;
    peep->PaidOnFood = 0;
    peep->PaidOnDrink = 0;
    peep->PaidOnSouvenirs = 0;
    peep->AmountOfFood = 0;
    peep->AmountOfDrinks = 0;
    peep->AmountOfSouvenirs = 0;
    peep->SurroundingsThoughtTimeout = 0;
    peep->Angriness = 0;
    peep->TimeLost = 0;

    uint8_t tshirtColour = static_cast<uint8_t>(scenario_rand() % std::size(tshirt_colours));
    peep->TshirtColour = tshirt_colours[tshirtColour];

    uint8_t trousersColour = static_cast<uint8_t>(scenario_rand() % std::size(trouser_colours));
    peep->TrousersColour = trouser_colours[trousersColour];

    /* Minimum energy is capped at 32 and maximum at 128, so this initialises
     * a peep with approx 34%-100% energy. (65 - 32) / (128 - 32) ≈ 34% */
    uint8_t energy = (scenario_rand() % 64) + 65;
    peep->Energy = energy;
    peep->EnergyTarget = energy;

    increment_guests_heading_for_park();

#ifdef ENABLE_SCRIPTING
    auto& hookEngine = OpenRCT2::GetContext()->GetScriptEngine().GetHookEngine();
    if (hookEngine.HasSubscriptions(OpenRCT2::Scripting::HOOK_TYPE::GUEST_GENERATION))
    {
        auto ctx = OpenRCT2::GetContext()->GetScriptEngine().GetContext();

        // Create event args object
        auto obj = OpenRCT2::Scripting::DukObject(ctx);
        obj.Set("id", peep->sprite_index);

        // Call the subscriptions
        auto e = obj.Take();
        hookEngine.Call(OpenRCT2::Scripting::HOOK_TYPE::GUEST_GENERATION, e, true);
    }
#endif

    return peep;
}

enum
{
    PEEP_FACE_OFFSET_ANGRY = 0,
    PEEP_FACE_OFFSET_VERY_VERY_SICK,
    PEEP_FACE_OFFSET_VERY_SICK,
    PEEP_FACE_OFFSET_SICK,
    PEEP_FACE_OFFSET_VERY_TIRED,
    PEEP_FACE_OFFSET_TIRED,
    PEEP_FACE_OFFSET_VERY_VERY_UNHAPPY,
    PEEP_FACE_OFFSET_VERY_UNHAPPY,
    PEEP_FACE_OFFSET_UNHAPPY,
    PEEP_FACE_OFFSET_NORMAL,
    PEEP_FACE_OFFSET_HAPPY,
    PEEP_FACE_OFFSET_VERY_HAPPY,
    PEEP_FACE_OFFSET_VERY_VERY_HAPPY,
};

static constexpr const int32_t face_sprite_small[] = {
    SPR_PEEP_SMALL_FACE_ANGRY,
    SPR_PEEP_SMALL_FACE_VERY_VERY_SICK,
    SPR_PEEP_SMALL_FACE_VERY_SICK,
    SPR_PEEP_SMALL_FACE_SICK,
    SPR_PEEP_SMALL_FACE_VERY_TIRED,
    SPR_PEEP_SMALL_FACE_TIRED,
    SPR_PEEP_SMALL_FACE_VERY_VERY_UNHAPPY,
    SPR_PEEP_SMALL_FACE_VERY_UNHAPPY,
    SPR_PEEP_SMALL_FACE_UNHAPPY,
    SPR_PEEP_SMALL_FACE_NORMAL,
    SPR_PEEP_SMALL_FACE_HAPPY,
    SPR_PEEP_SMALL_FACE_VERY_HAPPY,
    SPR_PEEP_SMALL_FACE_VERY_VERY_HAPPY,
};

static constexpr const int32_t face_sprite_large[] = {
    SPR_PEEP_LARGE_FACE_ANGRY_0,
    SPR_PEEP_LARGE_FACE_VERY_VERY_SICK_0,
    SPR_PEEP_LARGE_FACE_VERY_SICK_0,
    SPR_PEEP_LARGE_FACE_SICK,
    SPR_PEEP_LARGE_FACE_VERY_TIRED,
    SPR_PEEP_LARGE_FACE_TIRED,
    SPR_PEEP_LARGE_FACE_VERY_VERY_UNHAPPY,
    SPR_PEEP_LARGE_FACE_VERY_UNHAPPY,
    SPR_PEEP_LARGE_FACE_UNHAPPY,
    SPR_PEEP_LARGE_FACE_NORMAL,
    SPR_PEEP_LARGE_FACE_HAPPY,
    SPR_PEEP_LARGE_FACE_VERY_HAPPY,
    SPR_PEEP_LARGE_FACE_VERY_VERY_HAPPY,
};

static int32_t get_face_sprite_offset(Guest* peep)
{
    // ANGRY
    if (peep->Angriness > 0)
        return PEEP_FACE_OFFSET_ANGRY;

    // VERY_VERY_SICK
    if (peep->Nausea > 200)
        return PEEP_FACE_OFFSET_VERY_VERY_SICK;

    // VERY_SICK
    if (peep->Nausea > 170)
        return PEEP_FACE_OFFSET_VERY_SICK;

    // SICK
    if (peep->Nausea > 140)
        return PEEP_FACE_OFFSET_SICK;

    // VERY_TIRED
    if (peep->Energy < 46)
        return PEEP_FACE_OFFSET_VERY_TIRED;

    // TIRED
    if (peep->Energy < 70)
        return PEEP_FACE_OFFSET_TIRED;

    int32_t offset = PEEP_FACE_OFFSET_VERY_VERY_UNHAPPY;
    // There are 7 different happiness based faces
    for (int32_t i = 37; peep->Happiness >= i; i += 37)
    {
        offset++;
    }

    return offset;
}

/**
 * Function split into large and small sprite
 *  rct2: 0x00698721
 */
int32_t get_peep_face_sprite_small(Guest* peep)
{
    return face_sprite_small[get_face_sprite_offset(peep)];
}

/**
 * Function split into large and small sprite
 *  rct2: 0x00698721
 */
int32_t get_peep_face_sprite_large(Guest* peep)
{
    return face_sprite_large[get_face_sprite_offset(peep)];
}

/**
 *
 *  rct2: 0x00693CBB
 */
bool Guest::UpdateQueuePosition(PeepActionType previous_action)
{
    TimeInQueue++;

    auto* guestNext = GetEntity<Guest>(GuestNextInQueue);
    if (guestNext == nullptr)
    {
        return false;
    }

    int16_t x_diff = abs(guestNext->x - x);
    int16_t y_diff = abs(guestNext->y - y);
    int16_t z_diff = abs(guestNext->z - z);

    if (z_diff > 10)
        return false;

    if (x_diff < y_diff)
    {
        int16_t temp_x = x_diff;
        x_diff = y_diff;
        y_diff = temp_x;
    }

    x_diff += y_diff / 2;
    if (x_diff > 7)
    {
        if (x_diff > 13)
        {
            if ((x & 0xFFE0) != (guestNext->x & 0xFFE0) || (y & 0xFFE0) != (guestNext->y & 0xFFE0))
                return false;
        }

        if (sprite_direction != guestNext->sprite_direction)
            return false;

        switch (guestNext->sprite_direction / 8)
        {
            case 0:
                if (x >= guestNext->x)
                    return false;
                break;
            case 1:
                if (y <= guestNext->y)
                    return false;
                break;
            case 2:
                if (x <= guestNext->x)
                    return false;
                break;
            case 3:
                if (y >= guestNext->y)
                    return false;
                break;
        }
    }

    if (!IsActionInterruptable())
        UpdateAction();

    if (!IsActionWalking())
        return true;

    Action = PeepActionType::Idle;
    NextActionSpriteType = PeepActionSpriteType::WatchRide;
    if (previous_action != PeepActionType::Idle)
        Invalidate();
    return true;
}

/**
 *
 *  rct2: 0x006966A9
 */
void Guest::RemoveFromQueue()
{
    auto ride = get_ride(CurrentRide);
    if (ride == nullptr)
        return;

    auto& station = ride->stations[CurrentRideStation];
    // Make sure we don't underflow, building while paused might reset it to 0 where peeps have
    // not yet left the queue.
    if (station.QueueLength > 0)
    {
        station.QueueLength--;
    }

    if (sprite_index == station.LastPeepInQueue)
    {
        station.LastPeepInQueue = GuestNextInQueue;
        return;
    }

    auto* otherGuest = GetEntity<Guest>(station.LastPeepInQueue);
    if (otherGuest == nullptr)
    {
        log_error("Invalid Guest Queue list!");
        return;
    }
    for (; otherGuest != nullptr; otherGuest = GetEntity<Guest>(otherGuest->GuestNextInQueue))
    {
        if (sprite_index == otherGuest->GuestNextInQueue)
        {
            otherGuest->GuestNextInQueue = GuestNextInQueue;
            return;
        }
    }
}

uint64_t Guest::GetItemFlags() const
{
    return ItemFlags;
}

void Guest::SetItemFlags(uint64_t itemFlags)
{
    ItemFlags = itemFlags;
}

void Guest::RemoveAllItems()
{
    ItemFlags = 0;
}

void Guest::RemoveItem(ShopItem item)
{
    ItemFlags &= ~EnumToFlag(item);
}

void Guest::GiveItem(ShopItem item)
{
    ItemFlags |= EnumToFlag(item);
}

bool Guest::HasItem(ShopItem peepItem) const
{
    return GetItemFlags() & EnumToFlag(peepItem);
}

static bool IsThoughtShopItemRelated(const PeepThoughtType type)
{
    switch (type)
    {
        case PeepThoughtType::AlreadyGot:
        case PeepThoughtType::HaventFinished:
        case PeepThoughtType::CantAffordItem:
            return true;
        default:
            break;
    }
    return false;
}

void Guest::RemoveRideFromMemory(ride_id_t rideId)
{
    if (State == PeepState::Watching)
    {
        if (CurrentRide == rideId)
        {
            CurrentRide = RIDE_ID_NULL;
            if (TimeToStand >= 50)
            {
                // make peep stop watching the ride
                TimeToStand = 50;
            }
        }
    }

    // remove any free voucher for this ride from peep
    if (HasItem(ShopItem::Voucher))
    {
        if (VoucherType == VOUCHER_TYPE_RIDE_FREE && VoucherRideId == rideId)
        {
            RemoveItem(ShopItem::Voucher);
        }
    }

    // remove any photos of this ride from peep
    if (HasItem(ShopItem::Photo))
    {
        if (Photo1RideRef == rideId)
        {
            RemoveItem(ShopItem::Photo);
        }
    }
    if (HasItem(ShopItem::Photo2))
    {
        if (Photo2RideRef == rideId)
        {
            RemoveItem(ShopItem::Photo2);
        }
    }
    if (HasItem(ShopItem::Photo3))
    {
        if (Photo3RideRef == rideId)
        {
            RemoveItem(ShopItem::Photo3);
        }
    }
    if (HasItem(ShopItem::Photo4))
    {
        if (Photo4RideRef == rideId)
        {
            RemoveItem(ShopItem::Photo4);
        }
    }

    if (GuestHeadingToRideId == rideId)
    {
        GuestHeadingToRideId = RIDE_ID_NULL;
    }
    if (FavouriteRide == rideId)
    {
        FavouriteRide = RIDE_ID_NULL;
    }

    // Erase all thoughts that contain the ride.
    for (auto it = std::begin(Thoughts); it != std::end(Thoughts);)
    {
        const auto& entry = *it;
        if (entry.type == PeepThoughtType::None)
            break;

        // Ride ids and shop item ids might have the same value, look only for ride thoughts.
        if (IsThoughtShopItemRelated(entry.type) || entry.rideId != rideId)
        {
            it++;
            continue;
        }

        if (auto itNext = std::next(it); itNext != std::end(Thoughts))
        {
            // Overwrite this entry by shifting all entries that follow.
            std::rotate(it, itNext, std::end(Thoughts));
        }

        // Last slot is now free.
        auto& lastEntry = Thoughts.back();
        lastEntry.type = PeepThoughtType::None;
        lastEntry.item = PeepThoughtItemNone;
    }
}<|MERGE_RESOLUTION|>--- conflicted
+++ resolved
@@ -2048,13 +2048,8 @@
                         return false;
                     }
                 }
-<<<<<<< HEAD
             else
             {
-=======
-                else
-                {
->>>>>>> edad16a8
                     // Peeps won't go on rides that aren't sufficiently undercover while it's raining.
                     // The threshold is fairly low and only requires about 10-15% of the ride to be undercover.
                     if (climate_is_raining() && (ride->sheltered_eighths) < 3)
