--- conflicted
+++ resolved
@@ -6775,11 +6775,7 @@
     PeepThoughtToActionFlag flags = PeepThoughtToActionMap[EnumValue(thought->type)].flags;
     if (flags & PEEP_THOUGHT_ACTION_FLAG_RIDE)
     {
-<<<<<<< HEAD
-        auto ride = get_ride(thought->ride);
-=======
         auto ride = get_ride(thought->rideId);
->>>>>>> 0be58502
         if (ride != nullptr)
         {
             ride->FormatNameTo(ft);
@@ -6791,32 +6787,6 @@
     }
     else if (flags & PEEP_THOUGHT_ACTION_FLAG_SHOP_ITEM_SINGULAR)
     {
-<<<<<<< HEAD
-        ft.Add<rct_string_id>(GetShopItemDescriptor(thought->item).Naming.Singular);
-    }
-    else if (flags & PEEP_THOUGHT_ACTION_FLAG_SHOP_ITEM_INDEFINITE)
-    {
-        ft.Add<rct_string_id>(GetShopItemDescriptor(thought->item).Naming.Indefinite);
-    }
-}
-
-void Guest::InsertNewThought(PeepThoughtType thoughtType)
-{
-    InsertNewThought(thoughtType, std::numeric_limits<uint32_t>::max());
-}
-
-void Guest::InsertNewThought(PeepThoughtType thoughtType, ride_id_t ride)
-{
-    InsertNewThought(thoughtType, static_cast<uint32_t>(ride));
-}
-
-void Guest::InsertNewThought(PeepThoughtType thoughtType, ShopItem item)
-{
-    InsertNewThought(thoughtType, static_cast<uint32_t>(item));
-}
-
-void Guest::InsertNewThought(PeepThoughtType thoughtType, uint32_t arg)
-=======
         ft.Add<rct_string_id>(GetShopItemDescriptor(thought->shopItem).Naming.Singular);
     }
     else if (flags & PEEP_THOUGHT_ACTION_FLAG_SHOP_ITEM_INDEFINITE)
@@ -6843,7 +6813,6 @@
  * esi: peep
  */
 void Guest::InsertNewThought(PeepThoughtType thoughtType, uint16_t thoughtArguments)
->>>>>>> 0be58502
 {
     PeepActionType newAction = PeepThoughtToActionMap[EnumValue(thoughtType)].action;
     if (newAction != PeepActionType::Walking && IsActionInterruptable())
@@ -6861,7 +6830,7 @@
         if (thought->type == PeepThoughtType::None)
             break;
 
-        if (thought->type == thoughtType && thought->argument == arg)
+        if (thought->type == thoughtType && thought->item == thoughtArguments)
         {
             // If the thought type has not changed then we need to move
             // it to the top of the thought list. This is done by first removing the
@@ -6877,7 +6846,7 @@
     memmove(&Thoughts[1], &Thoughts[0], sizeof(PeepThought) * (PEEP_MAX_THOUGHTS - 1));
 
     Thoughts[0].type = thoughtType;
-    Thoughts[0].argument = arg;
+    Thoughts[0].item = thoughtArguments;
     Thoughts[0].freshness = 0;
     Thoughts[0].fresh_timeout = 0;
 
@@ -7479,7 +7448,7 @@
             break;
 
         // Ride ids and shop item ids might have the same value, look only for ride thoughts.
-        if (IsThoughtShopItemRelated(entry.type) || entry.ride != rideId)
+        if (IsThoughtShopItemRelated(entry.type) || entry.rideId != rideId)
         {
             it++;
             continue;
@@ -7494,10 +7463,6 @@
         // Last slot is now free.
         auto& lastEntry = Thoughts.back();
         lastEntry.type = PeepThoughtType::None;
-<<<<<<< HEAD
-        lastEntry.argument = 0;
-=======
         lastEntry.item = PeepThoughtItemNone;
->>>>>>> 0be58502
     }
 }