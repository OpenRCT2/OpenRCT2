--- conflicted
+++ resolved
@@ -2309,26 +2309,12 @@
 
 void Guest::SetHasRiddenRideType(int32_t rideType)
 {
-<<<<<<< HEAD
-    RideTypesBeenOn[rideType / 8] |= 1 << (rideType % 8);
-=======
-    // This is needed to avoid desyncs. TODO: remove once the new save format is introduced.
-    rideType = OpenRCT2RideTypeToRCT2RideType(rideType);
-
     OpenRCT2::RideUse::GetTypeHistory().Add(sprite_index, rideType);
->>>>>>> 223b926f
 }
 
 bool Guest::HasRiddenRideType(int32_t rideType) const
 {
-<<<<<<< HEAD
-    return RideTypesBeenOn[rideType / 8] & (1 << (rideType % 8));
-=======
-    // This is needed to avoid desyncs. TODO: remove once the new save format is introduced.
-    rideType = OpenRCT2RideTypeToRCT2RideType(rideType);
-
     return OpenRCT2::RideUse::GetTypeHistory().Contains(sprite_index, rideType);
->>>>>>> 223b926f
 }
 
 void Guest::SetParkEntryTime(int32_t entryTime)
