#pragma region Copyright (c) 2014-2017 OpenRCT2 Developers
/*****************************************************************************
 * OpenRCT2, an open source clone of Roller Coaster Tycoon 2.
 *
 * OpenRCT2 is the work of many authors, a full list can be found in contributors.md
 * For more information, visit https://github.com/OpenRCT2/OpenRCT2
 *
 * OpenRCT2 is free software: you can redistribute it and/or modify
 * it under the terms of the GNU General Public License as published by
 * the Free Software Foundation, either version 3 of the License, or
 * (at your option) any later version.
 *
 * A full copy of the GNU General Public License can be found in licence.txt
 *****************************************************************************/
#pragma endregion

#include <stdlib.h>
#include <time.h>
#include "../audio/audio.h"
#include "../config/Config.h"
#include "../Context.h"
#include "../drawing/drawing.h"
#include "../drawing/IDrawingEngine.h"
#include "../drawing/lightfx.h"
#include "../editor.h"
#include "../game.h"
#include "../input.h"
#include "../interface/console.h"
#include "../interface/Cursors.h"
#include "../interface/keyboard_shortcut.h"
#include "../interface/window.h"
#include "../localisation/currency.h"
#include "../localisation/localisation.h"
#include "../OpenRCT2.h"
#include "../rct2.h"
#include "../title/TitleScreen.h"
#include "../util/util.h"
#include "../Version.h"
#include "../world/Climate.h"
#include "platform.h"

#ifdef __APPLE__
	#include <mach/mach_time.h>
	#include <AvailabilityMacros.h>
	#ifndef __ENVIRONMENT_MAC_OS_X_VERSION_MIN_REQUIRED__
		#error Missing __ENVIRONMENT_MAC_OS_X_VERSION_MIN_REQUIRED__ define
	#endif
#endif

#if defined(__APPLE__) && (__ENVIRONMENT_MAC_OS_X_VERSION_MIN_REQUIRED__ < 101200)
	mach_timebase_info_data_t _mach_base_info = { 0 };
#endif

typedef void(*update_palette_func)(const uint8*, sint32, sint32);

rct_palette_entry gPalette[256];

void platform_draw()
{
	if (!gOpenRCT2Headless) {
		drawing_engine_draw();
	}
}

static uint8 soft_light(uint8 a, uint8 b)
{
	float fa = a / 255.0f;
	float fb = b / 255.0f;
	float fr;
	if (fb < 0.5f) {
		fr = (2 * fa * fb) + ((fa * fa) * (1 - (2 * fb)));
	} else {
		fr = (2 * fa * (1 - fb)) + (sqrtf(fa) * ((2 * fb) - 1));
	}
	return (uint8)(clamp(0.0f, fr, 1.0f) * 255.0f);
}

static uint8 lerp(uint8 a, uint8 b, float t)
{
	if (t <= 0) return a;
	if (t >= 1) return b;

	sint32 range = b - a;
	sint32 amount = (sint32)(range * t);
	return (uint8)(a + amount);
}

void platform_update_palette(const uint8* colours, sint32 start_index, sint32 num_colours)
{
	colours += start_index * 4;

	for (sint32 i = start_index; i < num_colours + start_index; i++) {
		uint8 r = colours[2];
		uint8 g = colours[1];
		uint8 b = colours[0];

#ifdef __ENABLE_LIGHTFX__
		if (gConfigGeneral.enable_light_fx)
		{
			lightfx_apply_palette_filter(i, &r, &g, &b);
		}
		else
#endif
		{
			float night = gDayNightCycle;
			if (night >= 0 && gClimateLightningFlash == 0) {
				r = lerp(r, soft_light(r, 8), night);
				g = lerp(g, soft_light(g, 8), night);
				b = lerp(b, soft_light(b, 128), night);
			}
		}

		gPalette[i].red = r;
		gPalette[i].green = g;
		gPalette[i].blue = b;
		gPalette[i].alpha = 0;
		colours += 4;
	}

	if (!gOpenRCT2Headless) {
		drawing_engine_set_palette(gPalette);
	}
}

void platform_init()
{
	// gKeysPressed = malloc(sizeof(uint8) * 256);
	// memset(gKeysPressed, 0, sizeof(uint8) * 256);

	// Set the highest palette entry to white.
	// This fixes a bug with the TT:rainbow road due to the
	// image not using the correct white palette entry.
	gPalette[255].alpha = 0;
	gPalette[255].red = 255;
	gPalette[255].green = 255;
	gPalette[255].blue = 255;
}

sint32 platform_scancode_to_rct_keycode(sint32 sdl_key)
{
	char keycode = (char)SDL_GetKeyFromScancode((SDL_Scancode)sdl_key);

	// Until we reshuffle the text files to use the new positions
	// this will suffice to move the majority to the correct positions.
	// Note any special buttons PgUp PgDwn are mapped wrong.
	if (keycode >= 'a' && keycode <= 'z')
		keycode = toupper(keycode);

	return keycode;
}

void platform_free()
{
	// free(gKeysPressed);
}

void platform_toggle_windowed_mode()
{
	sint32 targetMode = gConfigGeneral.fullscreen_mode == 0 ? 2 : 0;
	context_set_fullscreen_mode(targetMode);
	gConfigGeneral.fullscreen_mode = targetMode;
	config_save_default();
}

void platform_refresh_video()
{
	SDL_SetHint(SDL_HINT_VIDEO_MINIMIZE_ON_FOCUS_LOSS, gConfigGeneral.minimize_fullscreen_focus_loss ? "1" : "0");

	drawing_engine_dispose();
	drawing_engine_init();
	drawing_engine_resize();
	drawing_engine_set_palette(gPalette);
	gfx_invalidate_screen();
}

uint32 platform_get_ticks()
{
#ifdef _WIN32
    return GetTickCount();
#elif defined(__APPLE__) && (__ENVIRONMENT_MAC_OS_X_VERSION_MIN_REQUIRED__ < 101200)
	return (uint32)(((mach_absolute_time() * _mach_base_info.numer) / _mach_base_info.denom) / 1000000);
#else
    struct timespec ts;
    if (clock_gettime(CLOCK_MONOTONIC, &ts) != 0) {
        log_fatal("clock_gettime failed");
        exit(-1);
    }
    return (uint32)(ts.tv_sec * 1000 + ts.tv_nsec / 1000000);
#endif
}

void platform_sleep(uint32 ms)
{
    SDL_Delay(ms);
}

uint8 platform_get_currency_value(const char *currCode) {
	if (currCode == NULL || strlen(currCode) < 3) {
			return CURRENCY_POUNDS;
	}

	for (sint32 currency = 0; currency < CURRENCY_END; ++currency) {
		if (strncmp(currCode, CurrencyDescriptors[currency].isoCode, 3) == 0) {
			return currency;
		}
	}

	return CURRENCY_POUNDS;
}

void core_init()
{
<<<<<<< HEAD
	static bool initialised = false;
	if (!initialised)
	{
		initialised = true;

		bitcount_init();

#if defined(__APPLE__) && (__ENVIRONMENT_MAC_OS_X_VERSION_MIN_REQUIRED__ < 101200)
		kern_return_t ret = mach_timebase_info(&_mach_base_info);
		if (ret != 0) {
			log_fatal("Unable to get mach_timebase_info.");
			exit(-1);
		}
#endif
	}
=======
	bitcount_init();
}

// prints the current system time in a printable format to the passed stream
void printLocalDateTime (FILE *stream) {
	rct2_date outDate;
	platform_get_date_local(&outDate);
	rct2_time outTime;
	platform_get_time_local(&outTime);
	fprintf(stream, "[%hd-%hhu-%hhuT", outDate.year, outDate.month, outDate.day);
	fprintf(stream, "%hhu:%hhu:%hhu]", outTime.hour, outTime.minute, outTime.second);
>>>>>>> 884152ac
}<|MERGE_RESOLUTION|>--- conflicted
+++ resolved
@@ -210,7 +210,6 @@
 
 void core_init()
 {
-<<<<<<< HEAD
 	static bool initialised = false;
 	if (!initialised)
 	{
@@ -226,8 +225,6 @@
 		}
 #endif
 	}
-=======
-	bitcount_init();
 }
 
 // prints the current system time in a printable format to the passed stream
@@ -238,5 +235,4 @@
 	platform_get_time_local(&outTime);
 	fprintf(stream, "[%hd-%hhu-%hhuT", outDate.year, outDate.month, outDate.day);
 	fprintf(stream, "%hhu:%hhu:%hhu]", outTime.hour, outTime.minute, outTime.second);
->>>>>>> 884152ac
 }