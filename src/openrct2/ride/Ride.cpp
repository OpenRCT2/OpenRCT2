/*****************************************************************************
 * Copyright (c) 2014-2023 OpenRCT2 developers
 *
 * For a complete list of all authors, please refer to contributors.md
 * Interested in contributing? Visit https://github.com/OpenRCT2/OpenRCT2
 *
 * OpenRCT2 is licensed under the GNU General Public License version 3.
 *****************************************************************************/

#include "Ride.h"

#include "../Cheats.h"
#include "../Context.h"
#include "../Editor.h"
#include "../Game.h"
#include "../Input.h"
#include "../OpenRCT2.h"
#include "../actions/ResultWithMessage.h"
#include "../actions/RideSetSettingAction.h"
#include "../actions/RideSetStatusAction.h"
#include "../actions/RideSetVehicleAction.h"
#include "../audio/AudioMixer.h"
#include "../audio/audio.h"
#include "../common.h"
#include "../config/Config.h"
#include "../core/BitSet.hpp"
#include "../core/FixedVector.h"
#include "../core/Guard.hpp"
#include "../core/Numerics.hpp"
#include "../entity/EntityRegistry.h"
#include "../entity/Peep.h"
#include "../entity/Staff.h"
#include "../interface/Window.h"
#include "../localisation/Date.h"
#include "../localisation/Formatter.h"
#include "../localisation/Localisation.h"
#include "../management/Finance.h"
#include "../management/Marketing.h"
#include "../management/NewsItem.h"
#include "../network/network.h"
#include "../object/MusicObject.h"
#include "../object/ObjectList.h"
#include "../object/ObjectManager.h"
#include "../object/RideObject.h"
#include "../object/StationObject.h"
#include "../paint/VirtualFloor.h"
#include "../profiling/Profiling.h"
#include "../rct1/RCT1.h"
#include "../scenario/Scenario.h"
#include "../ui/UiContext.h"
#include "../ui/WindowManager.h"
#include "../util/Util.h"
#include "../windows/Intent.h"
#include "../world/Banner.h"
#include "../world/Climate.h"
#include "../world/Entrance.h"
#include "../world/Footpath.h"
#include "../world/Location.hpp"
#include "../world/Map.h"
#include "../world/MapAnimation.h"
#include "../world/Park.h"
#include "../world/Scenery.h"
#include "../world/TileElementsView.h"
#include "CableLift.h"
#include "RideAudio.h"
#include "RideConstruction.h"
#include "RideData.h"
#include "RideEntry.h"
#include "ShopItem.h"
#include "Station.h"
#include "Track.h"
#include "TrackData.h"
#include "TrackDesign.h"
#include "TrainManager.h"
#include "Vehicle.h"

#include <algorithm>
#include <cassert>
#include <climits>
#include <cstdlib>
#include <iterator>
#include <limits>
#include <optional>

using namespace OpenRCT2;
using namespace OpenRCT2::TrackMetaData;

RideMode& operator++(RideMode& d, int)
{
    return d = (d == RideMode::Count) ? RideMode::Normal : static_cast<RideMode>(static_cast<uint8_t>(d) + 1);
}

static constexpr const int32_t RideInspectionInterval[] = {
    10, 20, 30, 45, 60, 120, 0, 0,
};

static std::vector<Ride> _rides;

struct StationIndexWithMessage
{
    ::StationIndex StationIndex;
    StringId Message = STR_NONE;
};

// Static function declarations
Staff* find_closest_mechanic(const CoordsXY& entrancePosition, int32_t forInspection);
static void ride_breakdown_status_update(Ride& ride);
static void ride_breakdown_update(Ride& ride);
static void ride_call_closest_mechanic(Ride& ride);
static void ride_call_mechanic(Ride& ride, Peep* mechanic, int32_t forInspection);
static void ride_entrance_exit_connected(Ride& ride);
static int32_t ride_get_new_breakdown_problem(const Ride& ride);
static void ride_inspection_update(Ride& ride);
static void ride_mechanic_status_update(Ride& ride, int32_t mechanicStatus);
static void RideMusicUpdate(Ride& ride);
static void ride_shop_connected(const Ride& ride);

RideManager GetRideManager()
{
    return {};
}

size_t RideManager::size() const
{
    size_t count = 0;
    for (size_t i = 0; i < _rides.size(); i++)
    {
        if (_rides[i].type != RIDE_TYPE_NULL)
        {
            count++;
        }
    }
    return count;
}

RideManager::Iterator RideManager::begin()
{
    const auto endIndex = static_cast<RideId::UnderlyingType>(_rides.size());
    return RideManager::Iterator(*this, 0u, endIndex);
}

RideManager::Iterator RideManager::end()
{
    const auto endIndex = static_cast<RideId::UnderlyingType>(_rides.size());
    return RideManager::Iterator(*this, endIndex, endIndex);
}

RideManager::Iterator RideManager::get(RideId rideId)
{
    return RideManager::Iterator(*this, rideId.ToUnderlying(), _rides.size());
}

RideId GetNextFreeRideId()
{
    auto result = static_cast<RideId::UnderlyingType>(_rides.size());
    for (RideId::UnderlyingType i = 0; i < _rides.size(); i++)
    {
        if (_rides[i].type == RIDE_TYPE_NULL)
        {
            result = i;
            break;
        }
    }
    if (result >= OpenRCT2::Limits::MaxRidesInPark)
    {
        return RideId::GetNull();
    }
    return RideId::FromUnderlying(result);
}

Ride* GetOrAllocateRide(RideId index)
{
    const auto idx = index.ToUnderlying();
    if (_rides.size() <= idx)
    {
        _rides.resize(idx + 1);
    }

    auto result = &_rides[idx];
    result->id = index;
    return result;
}

Ride* get_ride(RideId index)
{
    const auto idx = index.ToUnderlying();
    if (idx < _rides.size())
    {
        auto& ride = _rides[idx];
        if (ride.type != RIDE_TYPE_NULL)
        {
            assert(ride.id == index);
            return &ride;
        }
    }
    return nullptr;
}

rct_ride_entry* get_ride_entry(ObjectEntryIndex index)
{
    rct_ride_entry* result = nullptr;
    auto& objMgr = OpenRCT2::GetContext()->GetObjectManager();

    auto obj = objMgr.GetLoadedObject(ObjectType::Ride, index);
    if (obj != nullptr)
    {
        result = static_cast<rct_ride_entry*>(obj->GetLegacyData());
    }

    return result;
}

std::string_view get_ride_entry_name(ObjectEntryIndex index)
{
    if (index >= object_entry_group_counts[EnumValue(ObjectType::Ride)])
    {
        log_error("invalid index %d for ride type", index);
        return {};
    }

    auto objectEntry = object_entry_get_object(ObjectType::Ride, index);
    if (objectEntry != nullptr)
    {
        return objectEntry->GetLegacyIdentifier();
    }
    return {};
}

rct_ride_entry* Ride::GetRideEntry() const
{
    return get_ride_entry(subtype);
}

int32_t ride_get_count()
{
    return static_cast<int32_t>(GetRideManager().size());
}

size_t Ride::GetNumPrices() const
{
    size_t result = 0;
    const auto& rtd = GetRideTypeDescriptor();
    if (rtd.HasFlag(RIDE_TYPE_FLAG_IS_CASH_MACHINE) || rtd.HasFlag(RIDE_TYPE_FLAG_IS_FIRST_AID))
    {
        result = 0;
    }
    else if (rtd.HasFlag(RIDE_TYPE_FLAG_IS_TOILET))
    {
        result = 1;
    }
    else
    {
        result = 1;

        auto rideEntry = GetRideEntry();
        if (rideEntry != nullptr)
        {
            if (lifecycle_flags & RIDE_LIFECYCLE_ON_RIDE_PHOTO)
            {
                result++;
            }
            else if (rideEntry->shop_item[1] != ShopItem::None)
            {
                result++;
            }
        }
    }
    return result;
}

int32_t Ride::GetAge() const
{
    return gDateMonthsElapsed - build_date;
}

int32_t Ride::GetTotalQueueLength() const
{
    int32_t queueLength = 0;
    for (const auto& station : stations)
        if (!station.Entrance.IsNull())
            queueLength += station.QueueLength;
    return queueLength;
}

int32_t Ride::GetMaxQueueTime() const
{
    uint8_t queueTime = 0;
    for (const auto& station : stations)
        if (!station.Entrance.IsNull())
            queueTime = std::max(queueTime, station.QueueTime);
    return static_cast<int32_t>(queueTime);
}

Guest* Ride::GetQueueHeadGuest(StationIndex stationIndex) const
{
    Guest* peep;
    Guest* result = nullptr;
    auto spriteIndex = GetStation(stationIndex).LastPeepInQueue;
    while ((peep = TryGetEntity<Guest>(spriteIndex)) != nullptr)
    {
        spriteIndex = peep->GuestNextInQueue;
        result = peep;
    }
    return result;
}

void Ride::UpdateQueueLength(StationIndex stationIndex)
{
    uint16_t count = 0;
    Guest* peep;
    auto& station = GetStation(stationIndex);
    auto spriteIndex = station.LastPeepInQueue;
    while ((peep = TryGetEntity<Guest>(spriteIndex)) != nullptr)
    {
        spriteIndex = peep->GuestNextInQueue;
        count++;
    }
    station.QueueLength = count;
}

void Ride::QueueInsertGuestAtFront(StationIndex stationIndex, Guest* peep)
{
    assert(stationIndex.ToUnderlying() < OpenRCT2::Limits::MaxStationsPerRide);
    assert(peep != nullptr);

    peep->GuestNextInQueue = EntityId::GetNull();
    auto* queueHeadGuest = GetQueueHeadGuest(peep->CurrentRideStation);
    if (queueHeadGuest == nullptr)
    {
        GetStation(peep->CurrentRideStation).LastPeepInQueue = peep->sprite_index;
    }
    else
    {
        queueHeadGuest->GuestNextInQueue = peep->sprite_index;
    }
    UpdateQueueLength(peep->CurrentRideStation);
}

/**
 *
 *  rct2: 0x006AC916
 */
void ride_update_favourited_stat()
{
    for (auto& ride : GetRideManager())
        ride.guests_favourite = 0;

    for (auto peep : EntityList<Guest>())
    {
        if (!peep->FavouriteRide.IsNull())
        {
            auto ride = get_ride(peep->FavouriteRide);
            if (ride != nullptr)
            {
                ride->guests_favourite++;
                ride->window_invalidate_flags |= RIDE_INVALIDATE_RIDE_CUSTOMER;
            }
        }
    }

    window_invalidate_by_class(WindowClass::RideList);
}

/**
 *
 *  rct2: 0x006AC3AB
 */
money64 Ride::CalculateIncomePerHour() const
{
    // Get entry by ride to provide better reporting
    rct_ride_entry* entry = GetRideEntry();
    if (entry == nullptr)
    {
        return 0;
    }
    auto customersPerHour = ride_customers_per_hour(*this);
    money64 priceMinusCost = ride_get_price(*this);

    ShopItem currentShopItem = entry->shop_item[0];
    if (currentShopItem != ShopItem::None)
    {
        priceMinusCost -= GetShopItemDescriptor(currentShopItem).Cost;
    }

    currentShopItem = (lifecycle_flags & RIDE_LIFECYCLE_ON_RIDE_PHOTO) ? GetRideTypeDescriptor().PhotoItem
                                                                       : entry->shop_item[1];

    if (currentShopItem != ShopItem::None)
    {
        const money16 shopItemProfit = price[1] - GetShopItemDescriptor(currentShopItem).Cost;

        if (GetShopItemDescriptor(currentShopItem).IsPhoto())
        {
            const int32_t rideTicketsSold = total_customers - no_secondary_items_sold;

            // Use the ratio between photo sold and total admissions to approximate the photo income(as not every guest will buy
            // one).
            // TODO: use data from the last 5 minutes instead of all-time values for a more accurate calculation
            if (rideTicketsSold > 0)
            {
                priceMinusCost += ((static_cast<int32_t>(no_secondary_items_sold) * shopItemProfit) / rideTicketsSold);
            }
        }
        else
        {
            priceMinusCost += shopItemProfit;
        }

        if (entry->shop_item[0] != ShopItem::None)
            priceMinusCost /= 2;
    }

    return customersPerHour * priceMinusCost;
}

/**
 *
 *  rct2: 0x006CAF80
 * ax result x
 * bx result y
 * dl ride index
 * esi result map element
 */
bool ride_try_get_origin_element(const Ride& ride, CoordsXYE* output)
{
    TileElement* resultTileElement = nullptr;

    tile_element_iterator it;
    TileElementIteratorBegin(&it);
    do
    {
        if (it.element->GetType() != TileElementType::Track)
            continue;
        if (it.element->AsTrack()->GetRideIndex() != ride.id)
            continue;

        // Found a track piece for target ride

        // Check if it's not the station or ??? (but allow end piece of station)
        const auto& ted = GetTrackElementDescriptor(it.element->AsTrack()->GetTrackType());
        bool specialTrackPiece
            = (it.element->AsTrack()->GetTrackType() != TrackElemType::BeginStation
               && it.element->AsTrack()->GetTrackType() != TrackElemType::MiddleStation
               && (std::get<0>(ted.SequenceProperties) & TRACK_SEQUENCE_FLAG_ORIGIN));

        // Set result tile to this track piece if first found track or a ???
        if (resultTileElement == nullptr || specialTrackPiece)
        {
            resultTileElement = it.element;

            if (output != nullptr)
            {
                output->element = resultTileElement;
                output->x = it.x * COORDS_XY_STEP;
                output->y = it.y * COORDS_XY_STEP;
            }
        }

        if (specialTrackPiece)
        {
            return true;
        }
    } while (TileElementIteratorNext(&it));

    return resultTileElement != nullptr;
}

/**
 *
 * rct2: 0x006C6096
 * Gets the next track block coordinates from the
 * coordinates of the first of element of a track block.
 * Use track_block_get_next if you are unsure if you are
 * on the first element of a track block
 */
bool track_block_get_next_from_zero(
    const CoordsXYZ& startPos, const Ride& ride, uint8_t direction_start, CoordsXYE* output, int32_t* z, int32_t* direction,
    bool isGhost)
{
    auto trackPos = startPos;

    if (!(direction_start & TRACK_BLOCK_2))
    {
        trackPos += CoordsDirectionDelta[direction_start];
    }

    TileElement* tileElement = MapGetFirstElementAt(trackPos);
    if (tileElement == nullptr)
    {
        output->element = nullptr;
        output->x = LOCATION_NULL;
        return false;
    }

    do
    {
        auto trackElement = tileElement->AsTrack();
        if (trackElement == nullptr)
            continue;

        if (trackElement->GetRideIndex() != ride.id)
            continue;

        if (trackElement->GetSequenceIndex() != 0)
            continue;

        if (tileElement->IsGhost() != isGhost)
            continue;

        const auto& ted = GetTrackElementDescriptor(trackElement->GetTrackType());
        const auto* nextTrackBlock = ted.Block;
        if (nextTrackBlock == nullptr)
            continue;

        const auto& nextTrackCoordinate = ted.Coordinates;
        uint8_t nextRotation = tileElement->GetDirectionWithOffset(nextTrackCoordinate.rotation_begin)
            | (nextTrackCoordinate.rotation_begin & TRACK_BLOCK_2);

        if (nextRotation != direction_start)
            continue;

        int16_t nextZ = nextTrackCoordinate.z_begin - nextTrackBlock->z + tileElement->GetBaseZ();
        if (nextZ != trackPos.z)
            continue;

        if (z != nullptr)
            *z = tileElement->GetBaseZ();
        if (direction != nullptr)
            *direction = nextRotation;
        *output = { trackPos, tileElement };
        return true;
    } while (!(tileElement++)->IsLastForTile());

    if (direction != nullptr)
        *direction = direction_start;
    if (z != nullptr)
        *z = trackPos.z;
    *output = { trackPos, --tileElement };
    return false;
}

/**
 *
 *  rct2: 0x006C60C2
 */
bool track_block_get_next(CoordsXYE* input, CoordsXYE* output, int32_t* z, int32_t* direction)
{
    if (input == nullptr || input->element == nullptr)
        return false;

    auto inputElement = input->element->AsTrack();
    if (inputElement == nullptr)
        return false;

    auto rideIndex = inputElement->GetRideIndex();
    auto ride = get_ride(rideIndex);
    if (ride == nullptr)
        return false;

    const auto& ted = GetTrackElementDescriptor(inputElement->GetTrackType());
    const auto* trackBlock = ted.GetBlockForSequence(inputElement->GetSequenceIndex());
    if (trackBlock == nullptr)
        return false;

    const auto& trackCoordinate = ted.Coordinates;

    int32_t x = input->x;
    int32_t y = input->y;
    int32_t OriginZ = inputElement->GetBaseZ();

    uint8_t rotation = inputElement->GetDirection();

    CoordsXY coords = { x, y };
    CoordsXY trackCoordOffset = { trackCoordinate.x, trackCoordinate.y };
    CoordsXY trackBlockOffset = { trackBlock->x, trackBlock->y };
    coords += trackCoordOffset.Rotate(rotation);
    coords += trackBlockOffset.Rotate(DirectionReverse(rotation));

    OriginZ -= trackBlock->z;
    OriginZ += trackCoordinate.z_end;

    uint8_t directionStart = ((trackCoordinate.rotation_end + rotation) & TILE_ELEMENT_DIRECTION_MASK)
        | (trackCoordinate.rotation_end & TRACK_BLOCK_2);

    return track_block_get_next_from_zero({ coords, OriginZ }, *ride, directionStart, output, z, direction, false);
}

/**
 * Returns the begin position / direction and end position / direction of the
 * track piece that proceeds the given location. Gets the previous track block
 * coordinates from the coordinates of the first of element of a track block.
 * Use track_block_get_previous if you are unsure if you are on the first
 * element of a track block
 *  rct2: 0x006C63D6
 */
bool track_block_get_previous_from_zero(
    const CoordsXYZ& startPos, const Ride& ride, uint8_t direction, track_begin_end* outTrackBeginEnd)
{
    uint8_t directionStart = direction;
    direction = DirectionReverse(direction);
    auto trackPos = startPos;

    if (!(direction & TRACK_BLOCK_2))
    {
        trackPos += CoordsDirectionDelta[direction];
    }

    TileElement* tileElement = MapGetFirstElementAt(trackPos);
    if (tileElement == nullptr)
    {
        outTrackBeginEnd->end_x = trackPos.x;
        outTrackBeginEnd->end_y = trackPos.y;
        outTrackBeginEnd->begin_element = nullptr;
        outTrackBeginEnd->begin_direction = DirectionReverse(directionStart);
        return false;
    }

    do
    {
        auto trackElement = tileElement->AsTrack();
        if (trackElement == nullptr)
            continue;

        if (trackElement->GetRideIndex() != ride.id)
            continue;

        const auto* ted = &GetTrackElementDescriptor(trackElement->GetTrackType());
        const auto& nextTrackCoordinate = ted->Coordinates;

        const auto* nextTrackBlock = ted->GetBlockForSequence(trackElement->GetSequenceIndex());
        if (nextTrackBlock == nullptr)
            continue;
        if ((nextTrackBlock + 1)->index != 255)
            continue;

        uint8_t nextRotation = tileElement->GetDirectionWithOffset(nextTrackCoordinate.rotation_end)
            | (nextTrackCoordinate.rotation_end & TRACK_BLOCK_2);

        if (nextRotation != directionStart)
            continue;

        int16_t nextZ = nextTrackCoordinate.z_end - nextTrackBlock->z + tileElement->GetBaseZ();
        if (nextZ != trackPos.z)
            continue;

        nextRotation = tileElement->GetDirectionWithOffset(nextTrackCoordinate.rotation_begin)
            | (nextTrackCoordinate.rotation_begin & TRACK_BLOCK_2);
        outTrackBeginEnd->begin_element = tileElement;
        outTrackBeginEnd->begin_x = trackPos.x;
        outTrackBeginEnd->begin_y = trackPos.y;
        outTrackBeginEnd->end_x = trackPos.x;
        outTrackBeginEnd->end_y = trackPos.y;

        CoordsXY coords = { outTrackBeginEnd->begin_x, outTrackBeginEnd->begin_y };
        CoordsXY offsets = { nextTrackCoordinate.x, nextTrackCoordinate.y };
        coords += offsets.Rotate(DirectionReverse(nextRotation));
        outTrackBeginEnd->begin_x = coords.x;
        outTrackBeginEnd->begin_y = coords.y;

        outTrackBeginEnd->begin_z = tileElement->GetBaseZ();

        ted = &GetTrackElementDescriptor(trackElement->GetTrackType());
        const auto* nextTrackBlock2 = ted->Block;
        if (nextTrackBlock2 == nullptr)
            continue;

        outTrackBeginEnd->begin_z += nextTrackBlock2->z - nextTrackBlock->z;
        outTrackBeginEnd->begin_direction = nextRotation;
        outTrackBeginEnd->end_direction = DirectionReverse(directionStart);
        return true;
    } while (!(tileElement++)->IsLastForTile());

    outTrackBeginEnd->end_x = trackPos.x;
    outTrackBeginEnd->end_y = trackPos.y;
    outTrackBeginEnd->begin_z = trackPos.z;
    outTrackBeginEnd->begin_element = nullptr;
    outTrackBeginEnd->end_direction = DirectionReverse(directionStart);
    return false;
}

/**
 *
 *  rct2: 0x006C6402
 *
 * @remarks outTrackBeginEnd.begin_x and outTrackBeginEnd.begin_y will be in the
 * higher two bytes of ecx and edx where as outTrackBeginEnd.end_x and
 * outTrackBeginEnd.end_y will be in the lower two bytes (cx and dx).
 */
bool track_block_get_previous(const CoordsXYE& trackPos, track_begin_end* outTrackBeginEnd)
{
    if (trackPos.element == nullptr)
        return false;

    auto trackElement = trackPos.element->AsTrack();
    if (trackElement == nullptr)
        return false;

    const auto& ted = GetTrackElementDescriptor(trackElement->GetTrackType());

    auto rideIndex = trackElement->GetRideIndex();
    auto ride = get_ride(rideIndex);
    if (ride == nullptr)
        return false;

    const auto* trackBlock = ted.GetBlockForSequence(trackElement->GetSequenceIndex());
    if (trackBlock == nullptr)
        return false;

    auto trackCoordinate = ted.Coordinates;

    int32_t z = trackElement->GetBaseZ();

    uint8_t rotation = trackElement->GetDirection();
    CoordsXY coords = CoordsXY{ trackPos };
    CoordsXY offsets = { trackBlock->x, trackBlock->y };
    coords += offsets.Rotate(DirectionReverse(rotation));

    z -= trackBlock->z;
    z += trackCoordinate.z_begin;

    rotation = ((trackCoordinate.rotation_begin + rotation) & TILE_ELEMENT_DIRECTION_MASK)
        | (trackCoordinate.rotation_begin & TRACK_BLOCK_2);

    return track_block_get_previous_from_zero({ coords, z }, *ride, rotation, outTrackBeginEnd);
}

/**
 *
 * Make sure to pass in the x and y of the start track element too.
 *  rct2: 0x006CB02F
 * ax result x
 * bx result y
 * esi input / output map element
 */
bool Ride::FindTrackGap(const CoordsXYE& input, CoordsXYE* output) const
{
    if (input.element == nullptr || input.element->GetType() != TileElementType::Track)
        return false;

    const auto& rtd = GetRideTypeDescriptor();
    if (rtd.HasFlag(RIDE_TYPE_FLAG_IS_MAZE))
        return false;

    rct_window* w = window_find_by_class(WindowClass::RideConstruction);
    if (w != nullptr && _rideConstructionState != RideConstructionState::State0 && _currentRideIndex == id)
    {
        ride_construction_invalidate_current_track();
    }

    bool moveSlowIt = true;
    track_circuit_iterator it = {};
    track_circuit_iterator_begin(&it, input);
    track_circuit_iterator slowIt = it;
    while (track_circuit_iterator_next(&it))
    {
        if (!track_is_connected_by_shape(it.last.element, it.current.element))
        {
            *output = it.current;
            return true;
        }
        // #2081: prevent an infinite loop
        moveSlowIt = !moveSlowIt;
        if (moveSlowIt)
        {
            track_circuit_iterator_next(&slowIt);
            if (track_circuit_iterators_match(&it, &slowIt))
            {
                *output = it.current;
                return true;
            }
        }
    }
    if (!it.looped)
    {
        *output = it.last;
        return true;
    }

    return false;
}

void Ride::FormatStatusTo(Formatter& ft) const
{
    if (lifecycle_flags & RIDE_LIFECYCLE_CRASHED)
    {
        ft.Add<StringId>(STR_CRASHED);
    }
    else if (lifecycle_flags & RIDE_LIFECYCLE_BROKEN_DOWN)
    {
        ft.Add<StringId>(STR_BROKEN_DOWN);
    }
    else if (status == RideStatus::Closed)
    {
        if (!GetRideTypeDescriptor().HasFlag(RIDE_TYPE_FLAG_IS_SHOP_OR_FACILITY))
        {
            if (num_riders != 0)
            {
                ft.Add<StringId>(num_riders == 1 ? STR_CLOSED_WITH_PERSON : STR_CLOSED_WITH_PEOPLE);
                ft.Add<uint16_t>(num_riders);
            }
            else
            {
                ft.Add<StringId>(STR_CLOSED);
            }
        }
        else
        {
            ft.Add<StringId>(STR_CLOSED);
        }
    }
    else if (status == RideStatus::Simulating)
    {
        ft.Add<StringId>(STR_SIMULATING);
    }
    else if (status == RideStatus::Testing)
    {
        ft.Add<StringId>(STR_TEST_RUN);
    }
    else if (mode == RideMode::Race && !(lifecycle_flags & RIDE_LIFECYCLE_PASS_STATION_NO_STOPPING) && !race_winner.IsNull())
    {
        auto peep = GetEntity<Guest>(race_winner);
        if (peep != nullptr)
        {
            ft.Add<StringId>(STR_RACE_WON_BY);
            peep->FormatNameTo(ft);
        }
        else
        {
            ft.Add<StringId>(STR_RACE_WON_BY);
            ft.Add<StringId>(STR_NONE);
        }
    }
    else if (!GetRideTypeDescriptor().HasFlag(RIDE_TYPE_FLAG_IS_SHOP_OR_FACILITY))
    {
        ft.Add<StringId>(num_riders == 1 ? STR_PERSON_ON_RIDE : STR_PEOPLE_ON_RIDE);
        ft.Add<uint16_t>(num_riders);
    }
    else
    {
        ft.Add<StringId>(STR_OPEN);
    }
}

int32_t Ride::GetTotalLength() const
{
    int32_t i, totalLength = 0;
    for (i = 0; i < num_stations; i++)
        totalLength += stations[i].SegmentLength;
    return totalLength;
}

int32_t Ride::GetTotalTime() const
{
    int32_t i, totalTime = 0;
    for (i = 0; i < num_stations; i++)
        totalTime += stations[i].SegmentTime;
    return totalTime;
}

bool Ride::CanHaveMultipleCircuits() const
{
    if (!(GetRideTypeDescriptor().HasFlag(RIDE_TYPE_FLAG_ALLOW_MULTIPLE_CIRCUITS)))
        return false;

    // Only allow circuit or launch modes
    if (mode != RideMode::ContinuousCircuit && mode != RideMode::ReverseInclineLaunchedShuttle
        && mode != RideMode::PoweredLaunchPasstrough)
    {
        return false;
    }

    // Must have no more than one vehicle and one station
    if (NumTrains > 1 || num_stations > 1)
        return false;

    return true;
}

bool Ride::SupportsStatus(RideStatus s) const
{
    const auto& rtd = GetRideTypeDescriptor();

    switch (s)
    {
        case RideStatus::Closed:
        case RideStatus::Open:
            return true;
        case RideStatus::Simulating:
            return (!rtd.HasFlag(RIDE_TYPE_FLAG_NO_TEST_MODE) && rtd.HasFlag(RIDE_TYPE_FLAG_HAS_TRACK));
        case RideStatus::Testing:
            return !rtd.HasFlag(RIDE_TYPE_FLAG_NO_TEST_MODE);
        case RideStatus::Count: // Meaningless but necessary to satisfy -Wswitch
            return false;
    }
    // Unreachable
    return false;
}

#pragma region Initialisation functions

/**
 *
 *  rct2: 0x006ACA89
 */
void ride_init_all()
{
    _rides.clear();
    _rides.shrink_to_fit();
}

/**
 *
 *  rct2: 0x006B7A38
 */
void reset_all_ride_build_dates()
{
    for (auto& ride : GetRideManager())
    {
        ride.build_date -= gDateMonthsElapsed;
    }
}

#pragma endregion

#pragma region Construction

#pragma endregion

#pragma region Update functions

/**
 *
 *  rct2: 0x006ABE4C
 */
void Ride::UpdateAll()
{
    PROFILED_FUNCTION();

    // Remove all rides if scenario editor
    if (gScreenFlags & SCREEN_FLAGS_SCENARIO_EDITOR)
    {
        switch (gEditorStep)
        {
            case EditorStep::ObjectSelection:
            case EditorStep::LandscapeEditor:
            case EditorStep::InventionsListSetUp:
                for (auto& ride : GetRideManager())
                    ride.Delete();
                break;
            case EditorStep::OptionsSelection:
            case EditorStep::ObjectiveSelection:
            case EditorStep::SaveScenario:
            case EditorStep::RollercoasterDesigner:
            case EditorStep::DesignsManager:
            case EditorStep::Invalid:
                break;
        }
        return;
    }

    window_update_viewport_ride_music();

    // Update rides
    for (auto& ride : GetRideManager())
        ride.Update();

    OpenRCT2::RideAudio::UpdateMusicChannels();
}

std::unique_ptr<TrackDesign> Ride::SaveToTrackDesign(TrackDesignState& tds) const
{
    if (!(lifecycle_flags & RIDE_LIFECYCLE_TESTED))
    {
        ContextShowError(STR_CANT_SAVE_TRACK_DESIGN, STR_NONE, {});
        return nullptr;
    }

    if (!ride_has_ratings(*this))
    {
        ContextShowError(STR_CANT_SAVE_TRACK_DESIGN, STR_NONE, {});
        return nullptr;
    }

    auto td = std::make_unique<TrackDesign>();
    auto errMessage = td->CreateTrackDesign(tds, *this);
    if (!errMessage.Successful)
    {
        ContextShowError(STR_CANT_SAVE_TRACK_DESIGN, errMessage.Message, {});
        return nullptr;
    }
    if (errMessage.HasMessage())
    {
        ContextShowError(errMessage.Message, STR_EMPTY, {});
    }

    return td;
}

RideStation& Ride::GetStation(StationIndex stationIndex)
{
    return stations[stationIndex.ToUnderlying()];
}

const RideStation& Ride::GetStation(StationIndex stationIndex) const
{
    return stations[stationIndex.ToUnderlying()];
}

std::array<RideStation, OpenRCT2::Limits::MaxStationsPerRide>& Ride::GetStations()
{
    return stations;
}

const std::array<RideStation, OpenRCT2::Limits::MaxStationsPerRide>& Ride::GetStations() const
{
    return stations;
}

StationIndex Ride::GetStationIndex(const RideStation* station) const
{
    auto distance = std::distance(stations.data(), station);
    Guard::Assert(distance >= 0 && distance < int32_t(std::size(stations)));
    return StationIndex::FromUnderlying(distance);
}

/**
 *
 *  rct2: 0x006ABE73
 */
void Ride::Update()
{
    if (vehicle_change_timeout != 0)
        vehicle_change_timeout--;

    RideMusicUpdate(*this);

    // Update stations
    const auto& rtd = GetRideTypeDescriptor();
    if (!rtd.HasFlag(RIDE_TYPE_FLAG_IS_MAZE))
        for (StationIndex::UnderlyingType i = 0; i < OpenRCT2::Limits::MaxStationsPerRide; i++)
            ride_update_station(*this, StationIndex::FromUnderlying(i));

    // Update financial statistics
    num_customers_timeout++;

    if (num_customers_timeout >= 960)
    {
        // This is meant to update about every 30 seconds
        num_customers_timeout = 0;

        // Shift number of customers history, start of the array is the most recent one
        for (int32_t i = OpenRCT2::Limits::CustomerHistorySize - 1; i > 0; i--)
        {
            num_customers[i] = num_customers[i - 1];
        }
        num_customers[0] = cur_num_customers;

        cur_num_customers = 0;
        window_invalidate_flags |= RIDE_INVALIDATE_RIDE_CUSTOMER;

        income_per_hour = CalculateIncomePerHour();
        window_invalidate_flags |= RIDE_INVALIDATE_RIDE_INCOME;

        if (upkeep_cost != MONEY16_UNDEFINED)
            profit = (income_per_hour - (static_cast<money32>(upkeep_cost * 16)));
    }

    // Ride specific updates
    if (rtd.RideUpdate != nullptr)
        rtd.RideUpdate(*this);

    ride_breakdown_update(*this);

    // Various things include news messages
    if (lifecycle_flags & (RIDE_LIFECYCLE_BREAKDOWN_PENDING | RIDE_LIFECYCLE_BROKEN_DOWN | RIDE_LIFECYCLE_DUE_INSPECTION))
    {
        // Breakdown updates originally were performed when (id == (gCurrentTicks / 2) & 0xFF)
        // with the increased MAX_RIDES the update is tied to the first byte of the id this allows
        // for identical balance with vanilla.
        const auto updatingRideByte = static_cast<uint8_t>((gCurrentTicks / 2) & 0xFF);
        if (updatingRideByte == static_cast<uint8_t>(id.ToUnderlying()))
            ride_breakdown_status_update(*this);
    }

    ride_inspection_update(*this);

    // If ride is simulating but crashed, reset the vehicles
    if (status == RideStatus::Simulating && (lifecycle_flags & RIDE_LIFECYCLE_CRASHED))
    {
        if (mode == RideMode::ContinuousCircuitBlockSectioned || mode == RideMode::PoweredLaunchBlockSectioned)
        {
            // We require this to execute right away during the simulation, always ignore network and queue.
            RideSetStatusAction gameAction = RideSetStatusAction(id, RideStatus::Closed);
            GameActions::ExecuteNested(&gameAction);
        }
        else
        {
            // We require this to execute right away during the simulation, always ignore network and queue.
            RideSetStatusAction gameAction = RideSetStatusAction(id, RideStatus::Simulating);
            GameActions::ExecuteNested(&gameAction);
        }
    }
}

/**
 *
 *  rct2: 0x006AC489
 */
void UpdateChairlift(Ride& ride)
{
    if (!(ride.lifecycle_flags & RIDE_LIFECYCLE_ON_TRACK))
        return;
    if ((ride.lifecycle_flags & (RIDE_LIFECYCLE_BREAKDOWN_PENDING | RIDE_LIFECYCLE_BROKEN_DOWN | RIDE_LIFECYCLE_CRASHED))
        && ride.breakdown_reason_pending == 0)
        return;

    uint16_t old_chairlift_bullwheel_rotation = ride.chairlift_bullwheel_rotation >> 14;
    ride.chairlift_bullwheel_rotation += ride.speed * 2048;
    if (old_chairlift_bullwheel_rotation == ride.speed / 8)
        return;

    auto bullwheelLoc = ride.ChairliftBullwheelLocation[0].ToCoordsXYZ();
    MapInvalidateTileZoom1({ bullwheelLoc, bullwheelLoc.z, bullwheelLoc.z + (4 * COORDS_Z_STEP) });

    bullwheelLoc = ride.ChairliftBullwheelLocation[1].ToCoordsXYZ();
    MapInvalidateTileZoom1({ bullwheelLoc, bullwheelLoc.z, bullwheelLoc.z + (4 * COORDS_Z_STEP) });
}

/**
 *
 *  rct2: 0x0069A3A2
 * edi: ride (in code as bytes offset from start of rides list)
 * bl: happiness
 */
void Ride::UpdateSatisfaction(const uint8_t happiness)
{
    satisfaction_next += happiness;
    satisfaction_time_out++;
    if (satisfaction_time_out >= 20)
    {
        satisfaction = satisfaction_next >> 2;
        satisfaction_next = 0;
        satisfaction_time_out = 0;
        window_invalidate_flags |= RIDE_INVALIDATE_RIDE_CUSTOMER;
    }
}

/**
 *
 *  rct2: 0x0069A3D7
 * Updates the ride popularity
 * edi : ride
 * bl  : pop_amount
 * pop_amount can be zero if peep visited but did not purchase.
 */
void Ride::UpdatePopularity(const uint8_t pop_amount)
{
    popularity_next += pop_amount;
    popularity_time_out++;
    if (popularity_time_out < 25)
        return;

    popularity = popularity_next;
    popularity_next = 0;
    popularity_time_out = 0;
    window_invalidate_flags |= RIDE_INVALIDATE_RIDE_CUSTOMER;
}

/** rct2: 0x0098DDB8, 0x0098DDBA */
static constexpr const CoordsXY ride_spiral_slide_main_tile_offset[][4] = {
    {
        { 32, 32 },
        { 0, 32 },
        { 0, 0 },
        { 32, 0 },
    },
    {
        { 32, 0 },
        { 0, 0 },
        { 0, -32 },
        { 32, -32 },
    },
    {
        { 0, 0 },
        { -32, 0 },
        { -32, -32 },
        { 0, -32 },
    },
    {
        { 0, 0 },
        { 0, 32 },
        { -32, 32 },
        { -32, 0 },
    },
};

/**
 *
 *  rct2: 0x006AC545
 */

void UpdateSpiralSlide(Ride& ride)
{
    if (gCurrentTicks & 3)
        return;
    if (ride.slide_in_use == 0)
        return;

    ride.spiral_slide_progress++;
    if (ride.spiral_slide_progress >= 48)
    {
        ride.slide_in_use--;

        auto* peep = GetEntity<Guest>(ride.slide_peep);
        if (peep != nullptr)
        {
            auto destination = peep->GetDestination();
            destination.x++;
            peep->SetDestination(destination);
        }
    }

    const uint8_t current_rotation = get_current_rotation();
    // Invalidate something related to station start
    for (int32_t i = 0; i < OpenRCT2::Limits::MaxStationsPerRide; i++)
    {
        if (ride.stations[i].Start.IsNull())
            continue;

        auto startLoc = ride.stations[i].Start;

        TileElement* tileElement = ride_get_station_start_track_element(ride, StationIndex::FromUnderlying(i));
        if (tileElement == nullptr)
            continue;

        int32_t rotation = tileElement->GetDirection();
        startLoc += ride_spiral_slide_main_tile_offset[rotation][current_rotation];

        MapInvalidateTileZoom0({ startLoc, tileElement->GetBaseZ(), tileElement->GetClearanceZ() });
    }
}

#pragma endregion

#pragma region Breakdown and inspection functions

static uint8_t _breakdownProblemProbabilities[] = {
    25, // BREAKDOWN_SAFETY_CUT_OUT
    12, // BREAKDOWN_RESTRAINTS_STUCK_CLOSED
    10, // BREAKDOWN_RESTRAINTS_STUCK_OPEN
    13, // BREAKDOWN_DOORS_STUCK_CLOSED
    10, // BREAKDOWN_DOORS_STUCK_OPEN
    6,  // BREAKDOWN_VEHICLE_MALFUNCTION
    0,  // BREAKDOWN_BRAKES_FAILURE
    3,  // BREAKDOWN_CONTROL_FAILURE
};

/**
 *
 *  rct2: 0x006AC7C2
 */
static void ride_inspection_update(Ride& ride)
{
    if (gCurrentTicks & 2047)
        return;
    if (gScreenFlags & SCREEN_FLAGS_TRACK_DESIGNER)
        return;

    ride.last_inspection++;
    if (ride.last_inspection == 0)
        ride.last_inspection--;

    int32_t inspectionIntervalMinutes = RideInspectionInterval[ride.inspection_interval];
    // An inspection interval of 0 minutes means the ride is set to never be inspected.
    if (inspectionIntervalMinutes == 0)
    {
        ride.lifecycle_flags &= ~RIDE_LIFECYCLE_DUE_INSPECTION;
        return;
    }

    if (ride.GetRideTypeDescriptor().AvailableBreakdowns == 0)
        return;

    if (inspectionIntervalMinutes > ride.last_inspection)
        return;

    if (ride.lifecycle_flags
        & (RIDE_LIFECYCLE_BREAKDOWN_PENDING | RIDE_LIFECYCLE_BROKEN_DOWN | RIDE_LIFECYCLE_DUE_INSPECTION
           | RIDE_LIFECYCLE_CRASHED))
        return;

    // Inspect the first station that has an exit
    ride.lifecycle_flags |= RIDE_LIFECYCLE_DUE_INSPECTION;
    ride.mechanic_status = RIDE_MECHANIC_STATUS_CALLING;

    auto stationIndex = ride_get_first_valid_station_exit(ride);
    ride.inspection_station = (!stationIndex.IsNull()) ? stationIndex : StationIndex::FromUnderlying(0);
}

static int32_t get_age_penalty(const Ride& ride)
{
    auto years = date_get_year(ride.GetAge());
    switch (years)
    {
        case 0:
            return 0;
        case 1:
            return ride.unreliability_factor / 8;
        case 2:
            return ride.unreliability_factor / 4;
        case 3:
        case 4:
            return ride.unreliability_factor / 2;
        case 5:
        case 6:
        case 7:
            return ride.unreliability_factor;
        default:
            return ride.unreliability_factor * 2;
    }
}

/**
 *
 *  rct2: 0x006AC622
 */
static void ride_breakdown_update(Ride& ride)
{
    if (gCurrentTicks & 255)
        return;

    if (gScreenFlags & SCREEN_FLAGS_TRACK_DESIGNER)
        return;

    if (ride.lifecycle_flags & (RIDE_LIFECYCLE_BROKEN_DOWN | RIDE_LIFECYCLE_CRASHED))
        ride.downtime_history[0]++;

    if (!(gCurrentTicks & 8191))
    {
        int32_t totalDowntime = 0;

        for (int32_t i = 0; i < OpenRCT2::Limits::DowntimeHistorySize; i++)
        {
            totalDowntime += ride.downtime_history[i];
        }

        ride.downtime = std::min(totalDowntime / 2, 100);

        for (int32_t i = OpenRCT2::Limits::DowntimeHistorySize - 1; i > 0; i--)
        {
            ride.downtime_history[i] = ride.downtime_history[i - 1];
        }
        ride.downtime_history[0] = 0;

        ride.window_invalidate_flags |= RIDE_INVALIDATE_RIDE_MAINTENANCE;
    }

    if (ride.lifecycle_flags & (RIDE_LIFECYCLE_BREAKDOWN_PENDING | RIDE_LIFECYCLE_BROKEN_DOWN | RIDE_LIFECYCLE_CRASHED))
        return;
    if (ride.status == RideStatus::Closed || ride.status == RideStatus::Simulating)
        return;

    if (!ride.CanBreakDown())
    {
        ride.reliability = RIDE_INITIAL_RELIABILITY;
        return;
    }

    // Calculate breakdown probability?
    int32_t unreliabilityAccumulator = ride.unreliability_factor + get_age_penalty(ride);
    ride.reliability = static_cast<uint16_t>(std::max(0, (ride.reliability - unreliabilityAccumulator)));
    ride.window_invalidate_flags |= RIDE_INVALIDATE_RIDE_MAINTENANCE;

    // Random probability of a breakdown. Roughly this is 1 in
    //
    // (25000 - reliability) / 3 000 000
    //
    // a 0.8% chance, less the breakdown factor which accumulates as the game
    // continues.
    if ((ride.reliability == 0
         || static_cast<int32_t>(scenario_rand() & 0x2FFFFF) <= 1 + RIDE_INITIAL_RELIABILITY - ride.reliability)
        && !gCheatsDisableAllBreakdowns)
    {
        int32_t breakdownReason = ride_get_new_breakdown_problem(ride);
        if (breakdownReason != -1)
            ride_prepare_breakdown(ride, breakdownReason);
    }
}

/**
 *
 *  rct2: 0x006B7294
 */
static int32_t ride_get_new_breakdown_problem(const Ride& ride)
{
    int32_t availableBreakdownProblems, totalProbability, randomProbability, problemBits, breakdownProblem;

    // Brake failure is more likely when it's raining
    _breakdownProblemProbabilities[BREAKDOWN_BRAKES_FAILURE] = ClimateIsRaining() ? 20 : 3;

    if (!ride.CanBreakDown())
        return -1;

    availableBreakdownProblems = ride.GetRideTypeDescriptor().AvailableBreakdowns;

    // Calculate the total probability range for all possible breakdown problems
    totalProbability = 0;
    problemBits = availableBreakdownProblems;
    while (problemBits != 0)
    {
        breakdownProblem = bitscanforward(problemBits);
        problemBits &= ~(1 << breakdownProblem);
        totalProbability += _breakdownProblemProbabilities[breakdownProblem];
    }
    if (totalProbability == 0)
        return -1;

    // Choose a random number within this range
    randomProbability = scenario_rand() % totalProbability;

    // Find which problem range the random number lies
    problemBits = availableBreakdownProblems;
    do
    {
        breakdownProblem = bitscanforward(problemBits);
        problemBits &= ~(1 << breakdownProblem);
        randomProbability -= _breakdownProblemProbabilities[breakdownProblem];
    } while (randomProbability >= 0);

    if (breakdownProblem != BREAKDOWN_BRAKES_FAILURE)
        return breakdownProblem;

    // Brakes failure can not happen if block brakes are used (so long as there is more than one vehicle)
    // However if this is the case, brake failure should be taken out the equation, otherwise block brake
    // rides have a lower probability to break down due to a random implementation reason.
    if (ride.IsBlockSectioned())
        if (ride.NumTrains != 1)
            return -1;

    // If brakes failure is disabled, also take it out of the equation (see above comment why)
    if (gCheatsDisableBrakesFailure)
        return -1;

    auto monthsOld = ride.GetAge();
    if (monthsOld < 16 || ride.reliability_percentage > 50)
        return -1;

    return BREAKDOWN_BRAKES_FAILURE;
}

bool Ride::CanBreakDown() const
{
    if (GetRideTypeDescriptor().AvailableBreakdowns == 0)
    {
        return false;
    }

    rct_ride_entry* entry = GetRideEntry();
    return entry != nullptr && !(entry->flags & RIDE_ENTRY_FLAG_CANNOT_BREAK_DOWN);
}

static void choose_random_train_to_breakdown_safe(Ride& ride)
{
    // Prevent integer division by zero in case of hacked ride.
    if (ride.NumTrains == 0)
        return;

    ride.broken_vehicle = scenario_rand() % ride.NumTrains;

    // Prevent crash caused by accessing SPRITE_INDEX_NULL on hacked rides.
    // This should probably be cleaned up on import instead.
    while (ride.vehicles[ride.broken_vehicle].IsNull() && ride.broken_vehicle != 0)
    {
        --ride.broken_vehicle;
    }
}

/**
 *
 *  rct2: 0x006B7348
 */
void ride_prepare_breakdown(Ride& ride, int32_t breakdownReason)
{
    StationIndex i;
    Vehicle* vehicle;

    if (ride.lifecycle_flags & (RIDE_LIFECYCLE_BREAKDOWN_PENDING | RIDE_LIFECYCLE_BROKEN_DOWN | RIDE_LIFECYCLE_CRASHED))
        return;

    ride.lifecycle_flags |= RIDE_LIFECYCLE_BREAKDOWN_PENDING;

    ride.breakdown_reason_pending = breakdownReason;
    ride.breakdown_sound_modifier = 0;
    ride.not_fixed_timeout = 0;
    ride.inspection_station = StationIndex::FromUnderlying(0); // ensure set to something.

    switch (breakdownReason)
    {
        case BREAKDOWN_SAFETY_CUT_OUT:
        case BREAKDOWN_CONTROL_FAILURE:
            // Inspect first station with an exit
            i = ride_get_first_valid_station_exit(ride);
            if (!i.IsNull())
            {
                ride.inspection_station = i;
            }

            break;
        case BREAKDOWN_RESTRAINTS_STUCK_CLOSED:
        case BREAKDOWN_RESTRAINTS_STUCK_OPEN:
        case BREAKDOWN_DOORS_STUCK_CLOSED:
        case BREAKDOWN_DOORS_STUCK_OPEN:
            // Choose a random train and car
            choose_random_train_to_breakdown_safe(ride);
            if (ride.num_cars_per_train != 0)
            {
                ride.broken_car = scenario_rand() % ride.num_cars_per_train;

                // Set flag on broken car
                vehicle = GetEntity<Vehicle>(ride.vehicles[ride.broken_vehicle]);
                if (vehicle != nullptr)
                {
                    vehicle = vehicle->GetCar(ride.broken_car);
                }
                if (vehicle != nullptr)
                {
                    vehicle->SetUpdateFlag(VEHICLE_UPDATE_FLAG_BROKEN_CAR);
                }
            }
            break;
        case BREAKDOWN_VEHICLE_MALFUNCTION:
            // Choose a random train
            choose_random_train_to_breakdown_safe(ride);
            ride.broken_car = 0;

            // Set flag on broken train, first car
            vehicle = GetEntity<Vehicle>(ride.vehicles[ride.broken_vehicle]);
            if (vehicle != nullptr)
            {
                vehicle->SetUpdateFlag(VEHICLE_UPDATE_FLAG_BROKEN_TRAIN);
            }
            break;
        case BREAKDOWN_BRAKES_FAILURE:
            // Original code generates a random number but does not use it
            // Unsure if this was supposed to choose a random station (or random station with an exit)
            i = ride_get_first_valid_station_exit(ride);
            if (!i.IsNull())
            {
                ride.inspection_station = i;
            }
            break;
    }
}

/**
 *
 *  rct2: 0x006B74FA
 */
void ride_breakdown_add_news_item(const Ride& ride)
{
    if (gConfigNotifications.RideBrokenDown)
    {
        Formatter ft;
        ride.FormatNameTo(ft);
        News::AddItemToQueue(News::ItemType::Ride, STR_RIDE_IS_BROKEN_DOWN, ride.id.ToUnderlying(), ft);
    }
}

/**
 *
 *  rct2: 0x006B75C8
 */
static void ride_breakdown_status_update(Ride& ride)
{
    // Warn player if ride hasn't been fixed for ages
    if (ride.lifecycle_flags & RIDE_LIFECYCLE_BROKEN_DOWN)
    {
        ride.not_fixed_timeout++;
        // When there has been a full 255 timeout ticks this
        // will force timeout ticks to keep issuing news every
        // 16 ticks. Note there is no reason to do this.
        if (ride.not_fixed_timeout == 0)
            ride.not_fixed_timeout -= 16;

        if (!(ride.not_fixed_timeout & 15) && ride.mechanic_status != RIDE_MECHANIC_STATUS_FIXING
            && ride.mechanic_status != RIDE_MECHANIC_STATUS_HAS_FIXED_STATION_BRAKES)
        {
            if (gConfigNotifications.RideWarnings)
            {
                Formatter ft;
                ride.FormatNameTo(ft);
                News::AddItemToQueue(News::ItemType::Ride, STR_RIDE_IS_STILL_NOT_FIXED, ride.id.ToUnderlying(), ft);
            }
        }
    }

    ride_mechanic_status_update(ride, ride.mechanic_status);
}

/**
 *
 *  rct2: 0x006B762F
 */
static void ride_mechanic_status_update(Ride& ride, int32_t mechanicStatus)
{
    // Turn a pending breakdown into a breakdown.
    if ((mechanicStatus == RIDE_MECHANIC_STATUS_UNDEFINED || mechanicStatus == RIDE_MECHANIC_STATUS_CALLING
         || mechanicStatus == RIDE_MECHANIC_STATUS_HEADING)
        && (ride.lifecycle_flags & RIDE_LIFECYCLE_BREAKDOWN_PENDING) && !(ride.lifecycle_flags & RIDE_LIFECYCLE_BROKEN_DOWN))
    {
        auto breakdownReason = ride.breakdown_reason_pending;
        if (breakdownReason == BREAKDOWN_SAFETY_CUT_OUT || breakdownReason == BREAKDOWN_BRAKES_FAILURE
            || breakdownReason == BREAKDOWN_CONTROL_FAILURE)
        {
            ride.lifecycle_flags |= RIDE_LIFECYCLE_BROKEN_DOWN;
            ride.window_invalidate_flags |= RIDE_INVALIDATE_RIDE_MAINTENANCE | RIDE_INVALIDATE_RIDE_LIST
                | RIDE_INVALIDATE_RIDE_MAIN;
            ride.breakdown_reason = breakdownReason;
            ride_breakdown_add_news_item(ride);
        }
    }
    switch (mechanicStatus)
    {
        case RIDE_MECHANIC_STATUS_UNDEFINED:
            if (ride.lifecycle_flags & RIDE_LIFECYCLE_BROKEN_DOWN)
            {
                ride.mechanic_status = RIDE_MECHANIC_STATUS_CALLING;
            }
            break;
        case RIDE_MECHANIC_STATUS_CALLING:
            if (ride.GetRideTypeDescriptor().AvailableBreakdowns == 0)
            {
                ride.lifecycle_flags &= ~(
                    RIDE_LIFECYCLE_BREAKDOWN_PENDING | RIDE_LIFECYCLE_BROKEN_DOWN | RIDE_LIFECYCLE_DUE_INSPECTION);
                break;
            }

            ride_call_closest_mechanic(ride);
            break;
        case RIDE_MECHANIC_STATUS_HEADING:
        {
            auto mechanic = ride_get_mechanic(ride);
            bool rideNeedsRepair = (ride.lifecycle_flags & (RIDE_LIFECYCLE_BREAKDOWN_PENDING | RIDE_LIFECYCLE_BROKEN_DOWN));
            if (mechanic == nullptr
                || (mechanic->State != PeepState::HeadingToInspection && mechanic->State != PeepState::Answering)
                || mechanic->CurrentRide != ride.id)
            {
                ride.mechanic_status = RIDE_MECHANIC_STATUS_CALLING;
                ride.window_invalidate_flags |= RIDE_INVALIDATE_RIDE_MAINTENANCE;
                ride_mechanic_status_update(ride, RIDE_MECHANIC_STATUS_CALLING);
            }
            // if the ride is broken down, but a mechanic was heading for an inspection, update orders to fix
            else if (rideNeedsRepair && mechanic->State == PeepState::HeadingToInspection)
            {
                // updates orders for mechanic already heading to inspect ride
                // forInspection == false means start repair (goes to PeepState::Answering)
                ride_call_mechanic(ride, mechanic, false);
            }
            break;
        }
        case RIDE_MECHANIC_STATUS_FIXING:
        {
            auto mechanic = ride_get_mechanic(ride);
            if (mechanic == nullptr
                || (mechanic->State != PeepState::HeadingToInspection && mechanic->State != PeepState::Fixing
                    && mechanic->State != PeepState::Inspecting && mechanic->State != PeepState::Answering))
            {
                ride.mechanic_status = RIDE_MECHANIC_STATUS_CALLING;
                ride.window_invalidate_flags |= RIDE_INVALIDATE_RIDE_MAINTENANCE;
                ride_mechanic_status_update(ride, RIDE_MECHANIC_STATUS_CALLING);
            }
            break;
        }
    }
}

/**
 *
 *  rct2: 0x006B796C
 */
static void ride_call_mechanic(Ride& ride, Peep* mechanic, int32_t forInspection)
{
    mechanic->SetState(forInspection ? PeepState::HeadingToInspection : PeepState::Answering);
    mechanic->SubState = 0;
    ride.mechanic_status = RIDE_MECHANIC_STATUS_HEADING;
    ride.window_invalidate_flags |= RIDE_INVALIDATE_RIDE_MAINTENANCE;
    ride.mechanic = mechanic->sprite_index;
    mechanic->CurrentRide = ride.id;
    mechanic->CurrentRideStation = ride.inspection_station;
}

/**
 *
 *  rct2: 0x006B76AB
 */
static void ride_call_closest_mechanic(Ride& ride)
{
    auto forInspection = (ride.lifecycle_flags & (RIDE_LIFECYCLE_BREAKDOWN_PENDING | RIDE_LIFECYCLE_BROKEN_DOWN)) == 0;
    auto mechanic = ride_find_closest_mechanic(ride, forInspection);
    if (mechanic != nullptr)
        ride_call_mechanic(ride, mechanic, forInspection);
}

Staff* ride_find_closest_mechanic(const Ride& ride, int32_t forInspection)
{
    // Get either exit position or entrance position if there is no exit
    auto& station = ride.GetStation(ride.inspection_station);
    TileCoordsXYZD location = station.Exit;
    if (location.IsNull())
    {
        location = station.Entrance;
        if (station.Entrance.IsNull())
            return nullptr;
    }

    // Get station start track element and position
    auto mapLocation = location.ToCoordsXYZ();
    TileElement* tileElement = ride_get_station_exit_element(mapLocation);
    if (tileElement == nullptr)
        return nullptr;

    // Set x,y to centre of the station exit for the mechanic search.
    auto centreMapLocation = mapLocation.ToTileCentre();

    return find_closest_mechanic(centreMapLocation, forInspection);
}

/**
 *
 *  rct2: 0x006B774B (forInspection = 0)
 *  rct2: 0x006B78C3 (forInspection = 1)
 */
Staff* find_closest_mechanic(const CoordsXY& entrancePosition, int32_t forInspection)
{
    Staff* closestMechanic = nullptr;
    uint32_t closestDistance = std::numeric_limits<uint32_t>::max();

    for (auto peep : EntityList<Staff>())
    {
        if (!peep->IsMechanic())
            continue;

        if (!forInspection)
        {
            if (peep->State == PeepState::HeadingToInspection)
            {
                if (peep->SubState >= 4)
                    continue;
            }
            else if (peep->State != PeepState::Patrolling)
                continue;

            if (!(peep->StaffOrders & STAFF_ORDERS_FIX_RIDES))
                continue;
        }
        else
        {
            if (peep->State != PeepState::Patrolling || !(peep->StaffOrders & STAFF_ORDERS_INSPECT_RIDES))
                continue;
        }

        auto location = entrancePosition.ToTileStart();
        if (MapIsLocationInPark(location))
            if (!peep->IsLocationInPatrol(location))
                continue;

        if (peep->x == LOCATION_NULL)
            continue;

        // Manhattan distance
        uint32_t distance = std::abs(peep->x - entrancePosition.x) + std::abs(peep->y - entrancePosition.y);
        if (distance < closestDistance)
        {
            closestDistance = distance;
            closestMechanic = peep;
        }
    }

    return closestMechanic;
}

Staff* ride_get_mechanic(const Ride& ride)
{
    auto staff = GetEntity<Staff>(ride.mechanic);
    if (staff != nullptr && staff->IsMechanic())
    {
        return staff;
    }
    return nullptr;
}

Staff* ride_get_assigned_mechanic(const Ride& ride)
{
    if (ride.lifecycle_flags & RIDE_LIFECYCLE_BROKEN_DOWN)
    {
        if (ride.mechanic_status == RIDE_MECHANIC_STATUS_HEADING || ride.mechanic_status == RIDE_MECHANIC_STATUS_FIXING
            || ride.mechanic_status == RIDE_MECHANIC_STATUS_HAS_FIXED_STATION_BRAKES)
        {
            return ride_get_mechanic(ride);
        }
    }

    return nullptr;
}

#pragma endregion

#pragma region Music functions

/**
 *
 *  Calculates the sample rate for ride music.
 */
static int32_t RideMusicSampleRate(const Ride& ride)
{
    int32_t sampleRate = 22050;

    // Alter sample rate for a power cut effect
    if (ride.lifecycle_flags & (RIDE_LIFECYCLE_BREAKDOWN_PENDING | RIDE_LIFECYCLE_BROKEN_DOWN))
    {
        sampleRate = ride.breakdown_sound_modifier * 70;
        if (ride.breakdown_reason_pending != BREAKDOWN_CONTROL_FAILURE)
            sampleRate *= -1;
        sampleRate += 22050;
    }

    return sampleRate;
}

/**
 *
 *  Ride music slows down upon breaking. If it's completely broken, no music should play.
 */
static bool RideMusicBreakdownEffect(Ride& ride)
{
    // Oscillate parameters for a power cut effect when breaking down
    if (ride.lifecycle_flags & (RIDE_LIFECYCLE_BREAKDOWN_PENDING | RIDE_LIFECYCLE_BROKEN_DOWN))
    {
        if (ride.breakdown_reason_pending == BREAKDOWN_CONTROL_FAILURE)
        {
            if (!(gCurrentTicks & 7))
                if (ride.breakdown_sound_modifier != 255)
                    ride.breakdown_sound_modifier++;
        }
        else
        {
            if ((ride.lifecycle_flags & RIDE_LIFECYCLE_BROKEN_DOWN) || ride.breakdown_reason_pending == BREAKDOWN_BRAKES_FAILURE
                || ride.breakdown_reason_pending == BREAKDOWN_CONTROL_FAILURE)
            {
                if (ride.breakdown_sound_modifier != 255)
                    ride.breakdown_sound_modifier++;
            }

            if (ride.breakdown_sound_modifier == 255)
            {
                ride.music_tune_id = TUNE_ID_NULL;
                return true;
            }
        }
    }
    return false;
}

/**
 *
 *  Circus music is a sound effect, rather than music. Needs separate processing.
 */
void CircusMusicUpdate(Ride& ride)
{
    Vehicle* vehicle = GetEntity<Vehicle>(ride.vehicles[0]);
    if (vehicle == nullptr || vehicle->status != Vehicle::Status::DoingCircusShow)
    {
        ride.music_position = 0;
        ride.music_tune_id = TUNE_ID_NULL;
        return;
    }

    if (RideMusicBreakdownEffect(ride))
    {
        return;
    }

    CoordsXYZ rideCoords = ride.GetStation().GetStart().ToTileCentre();

    const auto sampleRate = RideMusicSampleRate(ride);

    OpenRCT2::RideAudio::UpdateMusicInstance(ride, rideCoords, sampleRate);
}

/**
 *
 *  rct2: 0x006ABE85
 */
void DefaultMusicUpdate(Ride& ride)
{
    if (ride.status != RideStatus::Open || !(ride.lifecycle_flags & RIDE_LIFECYCLE_MUSIC))
    {
        ride.music_tune_id = TUNE_ID_NULL;
        return;
    }

    if (RideMusicBreakdownEffect(ride))
    {
        return;
    }

    // Select random tune from available tunes for a music style (of course only merry-go-rounds have more than one tune)
    if (ride.music_tune_id == TUNE_ID_NULL)
    {
        auto& objManager = GetContext()->GetObjectManager();
        auto musicObj = static_cast<MusicObject*>(objManager.GetLoadedObject(ObjectType::Music, ride.music));
        if (musicObj != nullptr)
        {
            auto numTracks = musicObj->GetTrackCount();
            ride.music_tune_id = static_cast<uint8_t>(util_rand() % numTracks);
            ride.music_position = 0;
        }
        return;
    }

    CoordsXYZ rideCoords = ride.GetStation().GetStart().ToTileCentre();

    int32_t sampleRate = RideMusicSampleRate(ride);

    OpenRCT2::RideAudio::UpdateMusicInstance(ride, rideCoords, sampleRate);
}

static void RideMusicUpdate(Ride& ride)
{
    const auto& rtd = ride.GetRideTypeDescriptor();

    if (!rtd.HasFlag(RIDE_TYPE_FLAG_MUSIC_ON_DEFAULT) && !rtd.HasFlag(RIDE_TYPE_FLAG_ALLOW_MUSIC))
        return;
    rtd.MusicUpdateFunction(ride);
}

#pragma endregion

#pragma region Measurement functions

/**
 *
 *  rct2: 0x006B64F2
 */
static void ride_measurement_update(Ride& ride, RideMeasurement& measurement)
{
    if (measurement.vehicle_index >= std::size(ride.vehicles))
        return;

    auto vehicle = GetEntity<Vehicle>(ride.vehicles[measurement.vehicle_index]);
    if (vehicle == nullptr)
        return;

    if (measurement.flags & RIDE_MEASUREMENT_FLAG_UNLOADING)
    {
        if (vehicle->status != Vehicle::Status::Departing && vehicle->status != Vehicle::Status::TravellingCableLift)
            return;

        measurement.flags &= ~RIDE_MEASUREMENT_FLAG_UNLOADING;
        if (measurement.current_station == vehicle->current_station)
            measurement.current_item = 0;
    }

    if (vehicle->status == Vehicle::Status::UnloadingPassengers)
    {
        measurement.flags |= RIDE_MEASUREMENT_FLAG_UNLOADING;
        return;
    }

    auto trackType = vehicle->GetTrackType();
    if (trackType == TrackElemType::BlockBrakes || trackType == TrackElemType::CableLiftHill
        || trackType == TrackElemType::Up25ToFlat || trackType == TrackElemType::Up60ToFlat
        || trackType == TrackElemType::DiagUp25ToFlat || trackType == TrackElemType::DiagUp60ToFlat)
        if (vehicle->velocity == 0)
            return;

    if (measurement.current_item >= RideMeasurement::MAX_ITEMS)
        return;

    if (measurement.flags & RIDE_MEASUREMENT_FLAG_G_FORCES)
    {
        auto gForces = vehicle->GetGForces();
        gForces.VerticalG = std::clamp(gForces.VerticalG / 8, -127, 127);
        gForces.LateralG = std::clamp(gForces.LateralG / 8, -127, 127);

        if (gCurrentTicks & 1)
        {
            gForces.VerticalG = (gForces.VerticalG + measurement.vertical[measurement.current_item]) / 2;
            gForces.LateralG = (gForces.LateralG + measurement.lateral[measurement.current_item]) / 2;
        }

        measurement.vertical[measurement.current_item] = gForces.VerticalG & 0xFF;
        measurement.lateral[measurement.current_item] = gForces.LateralG & 0xFF;
    }

    auto velocity = std::min(std::abs((vehicle->velocity * 5) >> 16), 255);
    auto altitude = std::min(vehicle->z / 8, 255);

    if (gCurrentTicks & 1)
    {
        velocity = (velocity + measurement.velocity[measurement.current_item]) / 2;
        altitude = (altitude + measurement.altitude[measurement.current_item]) / 2;
    }

    measurement.velocity[measurement.current_item] = velocity & 0xFF;
    measurement.altitude[measurement.current_item] = altitude & 0xFF;

    if (gCurrentTicks & 1)
    {
        measurement.current_item++;
        measurement.num_items = std::max(measurement.num_items, measurement.current_item);
    }
}

/**
 *
 *  rct2: 0x006B6456
 */
void ride_measurements_update()
{
    PROFILED_FUNCTION();

    if (gScreenFlags & SCREEN_FLAGS_SCENARIO_EDITOR)
        return;

    // For each ride measurement
    for (auto& ride : GetRideManager())
    {
        auto measurement = ride.measurement.get();
        if (measurement != nullptr && (ride.lifecycle_flags & RIDE_LIFECYCLE_ON_TRACK) && ride.status != RideStatus::Simulating)
        {
            if (measurement->flags & RIDE_MEASUREMENT_FLAG_RUNNING)
            {
                ride_measurement_update(ride, *measurement);
            }
            else
            {
                // For each vehicle
                for (int32_t j = 0; j < ride.NumTrains; j++)
                {
                    auto vehicleSpriteIdx = ride.vehicles[j];
                    auto vehicle = GetEntity<Vehicle>(vehicleSpriteIdx);
                    if (vehicle != nullptr)
                    {
                        if (vehicle->status == Vehicle::Status::Departing
                            || vehicle->status == Vehicle::Status::TravellingCableLift)
                        {
                            measurement->vehicle_index = j;
                            measurement->current_station = vehicle->current_station;
                            measurement->flags |= RIDE_MEASUREMENT_FLAG_RUNNING;
                            measurement->flags &= ~RIDE_MEASUREMENT_FLAG_UNLOADING;
                            ride_measurement_update(ride, *measurement);
                            break;
                        }
                    }
                }
            }
        }
    }
}

/**
 * If there are more than the threshold of allowed ride measurements, free the non-LRU one.
 */
static void ride_free_old_measurements()
{
    size_t numRideMeasurements;
    do
    {
        Ride* lruRide{};
        numRideMeasurements = 0;
        for (auto& ride : GetRideManager())
        {
            if (ride.measurement != nullptr)
            {
                if (lruRide == nullptr || ride.measurement->last_use_tick > lruRide->measurement->last_use_tick)
                {
                    lruRide = &ride;
                }
                numRideMeasurements++;
            }
        }
        if (numRideMeasurements > MAX_RIDE_MEASUREMENTS && lruRide != nullptr)
        {
            lruRide->measurement = {};
            numRideMeasurements--;
        }
    } while (numRideMeasurements > MAX_RIDE_MEASUREMENTS);
}

std::pair<RideMeasurement*, OpenRCT2String> Ride::GetMeasurement()
{
    const auto& rtd = GetRideTypeDescriptor();

    // Check if ride type supports data logging
    if (!rtd.HasFlag(RIDE_TYPE_FLAG_HAS_DATA_LOGGING))
    {
        return { nullptr, { STR_DATA_LOGGING_NOT_AVAILABLE_FOR_THIS_TYPE_OF_RIDE, {} } };
    }

    // Check if a measurement already exists for this ride
    if (measurement == nullptr)
    {
        measurement = std::make_unique<RideMeasurement>();
        if (rtd.HasFlag(RIDE_TYPE_FLAG_HAS_G_FORCES))
        {
            measurement->flags |= RIDE_MEASUREMENT_FLAG_G_FORCES;
        }
        ride_free_old_measurements();
        assert(measurement != nullptr);
    }

    measurement->last_use_tick = gCurrentTicks;
    if (measurement->flags & 1)
    {
        return { measurement.get(), { STR_EMPTY, {} } };
    }

    auto ft = Formatter();
    ft.Add<StringId>(GetRideComponentName(GetRideTypeDescriptor().NameConvention.vehicle).singular);
    ft.Add<StringId>(GetRideComponentName(GetRideTypeDescriptor().NameConvention.station).singular);
    return { nullptr, { STR_DATA_LOGGING_WILL_START_WHEN_NEXT_LEAVES, ft } };
}

#pragma endregion

#pragma region Colour functions

VehicleColour ride_get_vehicle_colour(const Ride& ride, int32_t vehicleIndex)
{
    // Prevent indexing array out of bounds
    vehicleIndex = std::min<int32_t>(vehicleIndex, OpenRCT2::Limits::MaxCarsPerTrain);
    return ride.vehicle_colours[vehicleIndex];
}

static bool RideTypeVehicleColourExists(ObjectEntryIndex subType, const VehicleColour& vehicleColour)
{
    for (auto& ride : GetRideManager())
    {
        if (ride.subtype != subType)
            continue;
        if (ride.vehicle_colours[0].Body != vehicleColour.Body)
            continue;
        return true;
    }
    return false;
}

int32_t ride_get_unused_preset_vehicle_colour(ObjectEntryIndex subType)
{
    const auto* rideEntry = get_ride_entry(subType);
    if (rideEntry == nullptr)
        return 0;

    const auto* colourPresets = rideEntry->vehicle_preset_list;
    if (colourPresets == nullptr || colourPresets->count == 0)
        return 0;
    if (colourPresets->count == 255)
        return 255;

    // Find all the presets that haven't yet been used in the park for this ride type
    std::vector<uint8_t> unused;
    unused.reserve(colourPresets->count);
    for (uint8_t i = 0; i < colourPresets->count; i++)
    {
        const auto& preset = colourPresets->list[i];
        if (!RideTypeVehicleColourExists(subType, preset))
        {
            unused.push_back(i);
        }
    }

    // If all presets have been used, just go with a random preset
    if (unused.size() == 0)
        return util_rand() % colourPresets->count;

    // Choose a random preset from the list of unused presets
    auto unusedIndex = util_rand() % unused.size();
    return unused[unusedIndex];
}

/**
 *
 *  rct2: 0x006DE52C
 */
void ride_set_vehicle_colours_to_random_preset(Ride& ride, uint8_t preset_index)
{
    rct_ride_entry* rideEntry = get_ride_entry(ride.subtype);
    vehicle_colour_preset_list* presetList = rideEntry->vehicle_preset_list;

    if (presetList->count != 0 && presetList->count != 255)
    {
        assert(preset_index < presetList->count);

        ride.colour_scheme_type = RIDE_COLOUR_SCHEME_MODE_ALL_SAME;
        VehicleColour* preset = &presetList->list[preset_index];
        ride.vehicle_colours[0] = *preset;
    }
    else
    {
        ride.colour_scheme_type = RIDE_COLOUR_SCHEME_MODE_DIFFERENT_PER_TRAIN;
        uint32_t count = presetList->count;
        for (uint32_t i = 0; i < count; i++)
        {
            auto index = i % static_cast<uint8_t>(32);
            VehicleColour* preset = &presetList->list[index];
            ride.vehicle_colours[i] = *preset;
        }
    }
}

#pragma endregion

#pragma region Reachability

/**
 *
 *  rct2: 0x006B7A5E
 */
void ride_check_all_reachable()
{
    for (auto& ride : GetRideManager())
    {
        if (ride.connected_message_throttle != 0)
            ride.connected_message_throttle--;
        if (ride.status != RideStatus::Open || ride.connected_message_throttle != 0)
            continue;

        if (ride.GetRideTypeDescriptor().HasFlag(RIDE_TYPE_FLAG_IS_SHOP_OR_FACILITY))
            ride_shop_connected(ride);
        else
            ride_entrance_exit_connected(ride);
    }
}

/**
 *
 *  rct2: 0x006B7C59
 * @return true if the coordinate is reachable or has no entrance, false otherwise
 */
static bool ride_entrance_exit_is_reachable(const TileCoordsXYZD& coordinates)
{
    if (coordinates.IsNull())
        return true;

    TileCoordsXYZ loc{ coordinates.x, coordinates.y, coordinates.z };
    loc -= TileDirectionDelta[coordinates.direction];

    return MapCoordIsConnected(loc, coordinates.direction);
}

static void ride_entrance_exit_connected(Ride& ride)
{
    for (auto& station : ride.GetStations())
    {
        auto station_start = station.Start;
        auto entrance = station.Entrance;
        auto exit = station.Exit;

        if (station_start.IsNull())
            continue;
        if (!entrance.IsNull() && !ride_entrance_exit_is_reachable(entrance))
        {
            // name of ride is parameter of the format string
            Formatter ft;
            ride.FormatNameTo(ft);
            if (gConfigNotifications.RideWarnings)
            {
                News::AddItemToQueue(News::ItemType::Ride, STR_ENTRANCE_NOT_CONNECTED, ride.id.ToUnderlying(), ft);
            }
            ride.connected_message_throttle = 3;
        }

        if (!exit.IsNull() && !ride_entrance_exit_is_reachable(exit))
        {
            // name of ride is parameter of the format string
            Formatter ft;
            ride.FormatNameTo(ft);
            if (gConfigNotifications.RideWarnings)
            {
                News::AddItemToQueue(News::ItemType::Ride, STR_EXIT_NOT_CONNECTED, ride.id.ToUnderlying(), ft);
            }
            ride.connected_message_throttle = 3;
        }
    }
}

static void ride_shop_connected(const Ride& ride)
{
    auto shopLoc = TileCoordsXY(ride.GetStation().Start);
    if (shopLoc.IsNull())
        return;

    TrackElement* trackElement = nullptr;
    TileElement* tileElement = MapGetFirstElementAt(shopLoc);
    do
    {
        if (tileElement == nullptr)
            break;
        if (tileElement->GetType() == TileElementType::Track && tileElement->AsTrack()->GetRideIndex() == ride.id)
        {
            trackElement = tileElement->AsTrack();
            break;
        }
    } while (!(tileElement++)->IsLastForTile());

    if (trackElement == nullptr)
        return;

    auto track_type = trackElement->GetTrackType();
    auto ride2 = get_ride(trackElement->GetRideIndex());
    if (ride2 == nullptr)
    {
        return;
    }

    const auto& ted = GetTrackElementDescriptor(track_type);
    uint8_t entrance_directions = std::get<0>(ted.SequenceProperties) & 0xF;
    uint8_t tile_direction = trackElement->GetDirection();
    entrance_directions = Numerics::rol4(entrance_directions, tile_direction);

    // Now each bit in entrance_directions stands for an entrance direction to check
    if (entrance_directions == 0)
        return;

    for (auto count = 0; entrance_directions != 0; count++)
    {
        if (!(entrance_directions & 1))
        {
            entrance_directions >>= 1;
            continue;
        }
        entrance_directions >>= 1;

        // Flip direction north<->south, east<->west
        uint8_t face_direction = DirectionReverse(count);

        int32_t y2 = shopLoc.y - TileDirectionDelta[face_direction].y;
        int32_t x2 = shopLoc.x - TileDirectionDelta[face_direction].x;

        if (MapCoordIsConnected({ x2, y2, tileElement->base_height }, face_direction))
            return;
    }

    // Name of ride is parameter of the format string
    if (gConfigNotifications.RideWarnings)
    {
        Formatter ft;
        ride2->FormatNameTo(ft);
        News::AddItemToQueue(News::ItemType::Ride, STR_ENTRANCE_NOT_CONNECTED, ride2->id.ToUnderlying(), ft);
    }

    ride2->connected_message_throttle = 3;
}

#pragma endregion

#pragma region Interface

static void ride_track_set_map_tooltip(TileElement* tileElement)
{
    auto rideIndex = tileElement->AsTrack()->GetRideIndex();
    auto ride = get_ride(rideIndex);
    if (ride != nullptr)
    {
        auto ft = Formatter();
        ft.Add<StringId>(STR_RIDE_MAP_TIP);
        ride->FormatNameTo(ft);
        ride->FormatStatusTo(ft);
        auto intent = Intent(INTENT_ACTION_SET_MAP_TOOLTIP);
        intent.putExtra(INTENT_EXTRA_FORMATTER, &ft);
        ContextBroadcastIntent(&intent);
    }
}

static void ride_queue_banner_set_map_tooltip(TileElement* tileElement)
{
    auto rideIndex = tileElement->AsPath()->GetRideIndex();
    auto ride = get_ride(rideIndex);
    if (ride != nullptr)
    {
        auto ft = Formatter();
        ft.Add<StringId>(STR_RIDE_MAP_TIP);
        ride->FormatNameTo(ft);
        ride->FormatStatusTo(ft);
        auto intent = Intent(INTENT_ACTION_SET_MAP_TOOLTIP);
        intent.putExtra(INTENT_EXTRA_FORMATTER, &ft);
        ContextBroadcastIntent(&intent);
    }
}

static void ride_station_set_map_tooltip(TileElement* tileElement)
{
    auto rideIndex = tileElement->AsTrack()->GetRideIndex();
    auto ride = get_ride(rideIndex);
    if (ride != nullptr)
    {
        auto stationIndex = tileElement->AsTrack()->GetStationIndex();
        for (int32_t i = stationIndex.ToUnderlying(); i >= 0; i--)
            if (ride->GetStations()[i].Start.IsNull())
                stationIndex = StationIndex::FromUnderlying(stationIndex.ToUnderlying() - 1);

        auto ft = Formatter();
        ft.Add<StringId>(STR_RIDE_MAP_TIP);
        ft.Add<StringId>(ride->num_stations <= 1 ? STR_RIDE_STATION : STR_RIDE_STATION_X);
        ride->FormatNameTo(ft);
        ft.Add<StringId>(GetRideComponentName(ride->GetRideTypeDescriptor().NameConvention.station).capitalised);
        ft.Add<uint16_t>(stationIndex.ToUnderlying() + 1);
        ride->FormatStatusTo(ft);
        auto intent = Intent(INTENT_ACTION_SET_MAP_TOOLTIP);
        intent.putExtra(INTENT_EXTRA_FORMATTER, &ft);
        ContextBroadcastIntent(&intent);
    }
}

static void ride_entrance_set_map_tooltip(TileElement* tileElement)
{
    auto rideIndex = tileElement->AsEntrance()->GetRideIndex();
    auto ride = get_ride(rideIndex);
    if (ride != nullptr)
    {
        // Get the station
        auto stationIndex = tileElement->AsEntrance()->GetStationIndex();
        for (int32_t i = stationIndex.ToUnderlying(); i >= 0; i--)
            if (ride->GetStations()[i].Start.IsNull())
                stationIndex = StationIndex::FromUnderlying(stationIndex.ToUnderlying() - 1);

        if (tileElement->AsEntrance()->GetEntranceType() == ENTRANCE_TYPE_RIDE_ENTRANCE)
        {
            // Get the queue length
            int32_t queueLength = 0;
            if (!ride->GetStation(stationIndex).Entrance.IsNull())
                queueLength = ride->GetStation(stationIndex).QueueLength;

            auto ft = Formatter();
            ft.Add<StringId>(STR_RIDE_MAP_TIP);
            ft.Add<StringId>(ride->num_stations <= 1 ? STR_RIDE_ENTRANCE : STR_RIDE_STATION_X_ENTRANCE);
            ride->FormatNameTo(ft);

            // String IDs have an extra pop16 for some reason
            ft.Increment(sizeof(uint16_t));

            ft.Add<uint16_t>(stationIndex.ToUnderlying() + 1);
            if (queueLength == 0)
            {
                ft.Add<StringId>(STR_QUEUE_EMPTY);
            }
            else if (queueLength == 1)
            {
                ft.Add<StringId>(STR_QUEUE_ONE_PERSON);
            }
            else
            {
                ft.Add<StringId>(STR_QUEUE_PEOPLE);
            }
            ft.Add<uint16_t>(queueLength);
            auto intent = Intent(INTENT_ACTION_SET_MAP_TOOLTIP);
            intent.putExtra(INTENT_EXTRA_FORMATTER, &ft);
            ContextBroadcastIntent(&intent);
        }
        else
        {
            // Get the station
            stationIndex = tileElement->AsEntrance()->GetStationIndex();
            for (int32_t i = stationIndex.ToUnderlying(); i >= 0; i--)
                if (ride->GetStations()[i].Start.IsNull())
                    stationIndex = StationIndex::FromUnderlying(stationIndex.ToUnderlying() - 1);

            auto ft = Formatter();
            ft.Add<StringId>(ride->num_stations <= 1 ? STR_RIDE_EXIT : STR_RIDE_STATION_X_EXIT);
            ride->FormatNameTo(ft);

            // String IDs have an extra pop16 for some reason
            ft.Increment(sizeof(uint16_t));

            ft.Add<uint16_t>(stationIndex.ToUnderlying() + 1);
            auto intent = Intent(INTENT_ACTION_SET_MAP_TOOLTIP);
            intent.putExtra(INTENT_EXTRA_FORMATTER, &ft);
            ContextBroadcastIntent(&intent);
        }
    }
}

void ride_set_map_tooltip(TileElement* tileElement)
{
    if (tileElement->GetType() == TileElementType::Entrance)
    {
        ride_entrance_set_map_tooltip(tileElement);
    }
    else if (tileElement->GetType() == TileElementType::Track)
    {
        if (tileElement->AsTrack()->IsStation())
        {
            ride_station_set_map_tooltip(tileElement);
        }
        else
        {
            ride_track_set_map_tooltip(tileElement);
        }
    }
    else if (tileElement->GetType() == TileElementType::Path)
    {
        ride_queue_banner_set_map_tooltip(tileElement);
    }
}

#pragma endregion

/**
 *
 *  rct2: 0x006B4CC1
 */
static ResultWithMessage ride_mode_check_valid_station_numbers(const Ride& ride)
{
    uint16_t numStations = 0;
    for (const auto& station : ride.GetStations())
    {
        if (!station.Start.IsNull())
        {
            numStations++;
        }
    }

    switch (ride.mode)
    {
        case RideMode::ReverseInclineLaunchedShuttle:
        case RideMode::PoweredLaunchPasstrough:
        case RideMode::PoweredLaunch:
        case RideMode::LimPoweredLaunch:
            if (numStations <= 1)
                return { true };
            return { false, STR_UNABLE_TO_OPERATE_WITH_MORE_THAN_ONE_STATION_IN_THIS_MODE };
        case RideMode::Shuttle:
            if (numStations >= 2)
                return { true };
            return { false, STR_UNABLE_TO_OPERATE_WITH_LESS_THAN_TWO_STATIONS_IN_THIS_MODE };
        default:
        {
            // This is workaround for multiple compilation errors of type "enumeration value ‘RIDE_MODE_*' not handled
            // in switch [-Werror=switch]"
        }
    }

    const auto& rtd = ride.GetRideTypeDescriptor();
    if (rtd.HasFlag(RIDE_TYPE_FLAG_HAS_ONE_STATION) && numStations > 1)
        return { false, STR_UNABLE_TO_OPERATE_WITH_MORE_THAN_ONE_STATION_IN_THIS_MODE };

    return { true };
}

/**
 * returns stationIndex of first station on success
 * STATION_INDEX_NULL on failure.
 */
static StationIndexWithMessage ride_mode_check_station_present(const Ride& ride)
{
    auto stationIndex = ride_get_first_valid_station_start(ride);

    if (stationIndex.IsNull())
    {
        if (ride.GetRideTypeDescriptor().HasFlag(RIDE_TYPE_FLAG_HAS_NO_TRACK))
            return { StationIndex::GetNull(), STR_NOT_YET_CONSTRUCTED };

        const auto& rtd = ride.GetRideTypeDescriptor();
        if (rtd.HasFlag(RIDE_TYPE_FLAG_IS_MAZE))
            return { StationIndex::GetNull(), STR_NOT_YET_CONSTRUCTED };

        return { StationIndex::GetNull(), STR_REQUIRES_A_STATION_PLATFORM };
    }

    return { stationIndex };
}

/**
 *
 *  rct2: 0x006B5872
 */
static ResultWithMessage ride_check_for_entrance_exit(RideId rideIndex)
{
    auto ride = get_ride(rideIndex);
    if (ride == nullptr)
        return { false };

    if (ride->GetRideTypeDescriptor().HasFlag(RIDE_TYPE_FLAG_IS_SHOP_OR_FACILITY))
        return { true };

    uint8_t entrance = 0;
    uint8_t exit = 0;
    for (const auto& station : ride->GetStations())
    {
        if (station.Start.IsNull())
            continue;

        if (!station.Entrance.IsNull())
        {
            entrance = 1;
        }

        if (!station.Exit.IsNull())
        {
            exit = 1;
        }

        // If station start and no entrance/exit
        // Sets same error message as no entrance
        if (station.Exit.IsNull() && station.Entrance.IsNull())
        {
            entrance = 0;
            break;
        }
    }

    if (entrance == 0)
    {
        return { false, STR_ENTRANCE_NOT_YET_BUILT };
    }

    if (exit == 0)
    {
        return { false, STR_EXIT_NOT_YET_BUILT };
    }

    return { true };
}

/**
 * Calls FootpathChainRideQueue for all entrances of the ride
 *  rct2: 0x006B5952
 */
void Ride::ChainQueues() const
{
    for (const auto& station : stations)
    {
        if (station.Entrance.IsNull())
            continue;

        auto mapLocation = station.Entrance.ToCoordsXYZ();

        // This will fire for every entrance on this x, y and z, regardless whether that actually belongs to
        // the ride or not.
        TileElement* tileElement = MapGetFirstElementAt(station.Entrance);
        if (tileElement != nullptr)
        {
            do
            {
                if (tileElement->GetType() != TileElementType::Entrance)
                    continue;
                if (tileElement->GetBaseZ() != mapLocation.z)
                    continue;

                int32_t direction = tileElement->GetDirection();
                FootpathChainRideQueue(id, GetStationIndex(&station), mapLocation, tileElement, DirectionReverse(direction));
            } while (!(tileElement++)->IsLastForTile());
        }
    }
}

/**
 *
 *  rct2: 0x006D3319
 */
static ResultWithMessage RideCheckBlockBrakes(const CoordsXYE& input, CoordsXYE* output)
{
    if (input.element == nullptr || input.element->GetType() != TileElementType::Track)
        return { false };

    RideId rideIndex = input.element->AsTrack()->GetRideIndex();
    rct_window* w = window_find_by_class(WindowClass::RideConstruction);
    if (w != nullptr && _rideConstructionState != RideConstructionState::State0 && _currentRideIndex == rideIndex)
        ride_construction_invalidate_current_track();

    track_circuit_iterator it;
    track_circuit_iterator_begin(&it, input);
    while (track_circuit_iterator_next(&it))
    {
        if (it.current.element->AsTrack()->GetTrackType() == TrackElemType::BlockBrakes)
        {
            auto type = it.last.element->AsTrack()->GetTrackType();
            if (type == TrackElemType::EndStation)
            {
                *output = it.current;
                return { false, STR_BLOCK_BRAKES_CANNOT_BE_USED_DIRECTLY_AFTER_STATION };
            }
            if (type == TrackElemType::BlockBrakes)
            {
                *output = it.current;
                return { false, STR_BLOCK_BRAKES_CANNOT_BE_USED_DIRECTLY_AFTER_EACH_OTHER };
            }
            if (it.last.element->AsTrack()->HasChain() && type != TrackElemType::LeftCurvedLiftHill
                && type != TrackElemType::RightCurvedLiftHill)
            {
                *output = it.current;
                return { false, STR_BLOCK_BRAKES_CANNOT_BE_USED_DIRECTLY_AFTER_THE_TOP_OF_THIS_LIFT_HILL };
            }
        }
    }
    if (!it.looped)
    {
        // Not sure why this is the case...
        *output = it.last;
        return { false, STR_BLOCK_BRAKES_CANNOT_BE_USED_DIRECTLY_AFTER_STATION };
    }

    return { true };
}

/**
 * Iterates along the track until an inversion (loop, corkscrew, barrel roll etc.) track piece is reached.
 * @param input The start track element and position.
 * @param output The first track element and position which is classified as an inversion.
 * @returns true if an inversion track piece is found, otherwise false.
 *  rct2: 0x006CB149
 */
static bool ride_check_track_contains_inversions(const CoordsXYE& input, CoordsXYE* output)
{
    if (input.element == nullptr)
        return false;

    const auto* trackElement = input.element->AsTrack();
    if (trackElement == nullptr)
        return false;

    RideId rideIndex = trackElement->GetRideIndex();
    auto ride = get_ride(rideIndex);
    if (ride != nullptr)
    {
        const auto& rtd = ride->GetRideTypeDescriptor();
        if (rtd.HasFlag(RIDE_TYPE_FLAG_IS_MAZE))
            return true;
    }

    rct_window* w = window_find_by_class(WindowClass::RideConstruction);
    if (w != nullptr && _rideConstructionState != RideConstructionState::State0 && rideIndex == _currentRideIndex)
    {
        ride_construction_invalidate_current_track();
    }

    bool moveSlowIt = true;
    track_circuit_iterator it, slowIt;
    track_circuit_iterator_begin(&it, input);
    slowIt = it;

    while (track_circuit_iterator_next(&it))
    {
        auto trackType = it.current.element->AsTrack()->GetTrackType();
        const auto& ted = GetTrackElementDescriptor(trackType);
        if (ted.Flags & TRACK_ELEM_FLAG_INVERSION_TO_NORMAL)
        {
            *output = it.current;
            return true;
        }

        // Prevents infinite loops
        moveSlowIt = !moveSlowIt;
        if (moveSlowIt)
        {
            track_circuit_iterator_next(&slowIt);
            if (track_circuit_iterators_match(&it, &slowIt))
            {
                return false;
            }
        }
    }
    return false;
}

/**
 * Iterates along the track until a banked track piece is reached.
 * @param input The start track element and position.
 * @param output The first track element and position which is banked.
 * @returns true if a banked track piece is found, otherwise false.
 *  rct2: 0x006CB1D3
 */
static bool ride_check_track_contains_banked(const CoordsXYE& input, CoordsXYE* output)
{
    if (input.element == nullptr)
        return false;

    const auto* trackElement = input.element->AsTrack();
    if (trackElement == nullptr)
        return false;

    auto rideIndex = trackElement->GetRideIndex();
    auto ride = get_ride(rideIndex);
    if (ride == nullptr)
        return false;

    const auto& rtd = ride->GetRideTypeDescriptor();
    if (rtd.HasFlag(RIDE_TYPE_FLAG_IS_MAZE))
        return true;

    rct_window* w = window_find_by_class(WindowClass::RideConstruction);
    if (w != nullptr && _rideConstructionState != RideConstructionState::State0 && rideIndex == _currentRideIndex)
    {
        ride_construction_invalidate_current_track();
    }

    bool moveSlowIt = true;
    track_circuit_iterator it, slowIt;
    track_circuit_iterator_begin(&it, input);
    slowIt = it;

    while (track_circuit_iterator_next(&it))
    {
        auto trackType = output->element->AsTrack()->GetTrackType();
        const auto& ted = GetTrackElementDescriptor(trackType);
        if (ted.Flags & TRACK_ELEM_FLAG_BANKED)
        {
            *output = it.current;
            return true;
        }

        // Prevents infinite loops
        moveSlowIt = !moveSlowIt;
        if (moveSlowIt)
        {
            track_circuit_iterator_next(&slowIt);
            if (track_circuit_iterators_match(&it, &slowIt))
            {
                return false;
            }
        }
    }
    return false;
}

/**
 *
 *  rct2: 0x006CB25D
 */
static int32_t ride_check_station_length(const CoordsXYE& input, CoordsXYE* output)
{
    rct_window* w = window_find_by_class(WindowClass::RideConstruction);
    if (w != nullptr && _rideConstructionState != RideConstructionState::State0
        && _currentRideIndex == input.element->AsTrack()->GetRideIndex())
    {
        ride_construction_invalidate_current_track();
    }

    output->x = input.x;
    output->y = input.y;
    output->element = input.element;
    track_begin_end trackBeginEnd;
    while (track_block_get_previous(*output, &trackBeginEnd))
    {
        output->x = trackBeginEnd.begin_x;
        output->y = trackBeginEnd.begin_y;
        output->element = trackBeginEnd.begin_element;
    }

    int32_t num_station_elements = 0;
    CoordsXYE last_good_station = *output;

    do
    {
        const auto& ted = GetTrackElementDescriptor(output->element->AsTrack()->GetTrackType());
        if (std::get<0>(ted.SequenceProperties) & TRACK_SEQUENCE_FLAG_ORIGIN)
        {
            num_station_elements++;
            last_good_station = *output;
        }
        else
        {
            if (num_station_elements == 0)
                continue;
            if (num_station_elements == 1)
            {
                return 0;
            }
            num_station_elements = 0;
        }
    } while (track_block_get_next(output, output, nullptr, nullptr));

    // Prevent returning a pointer to a map element with no track.
    *output = last_good_station;
    if (num_station_elements == 1)
        return 0;

    return 1;
}

/**
 *
 *  rct2: 0x006CB2DA
 */
static bool ride_check_start_and_end_is_station(const CoordsXYE& input)
{
    CoordsXYE trackBack, trackFront;

    RideId rideIndex = input.element->AsTrack()->GetRideIndex();
    auto ride = get_ride(rideIndex);
    if (ride == nullptr)
        return false;

    auto w = window_find_by_class(WindowClass::RideConstruction);
    if (w != nullptr && _rideConstructionState != RideConstructionState::State0 && rideIndex == _currentRideIndex)
    {
        ride_construction_invalidate_current_track();
    }

    // Check back of the track
    track_get_back(input, &trackBack);
    auto trackType = trackBack.element->AsTrack()->GetTrackType();
    const auto* ted = &GetTrackElementDescriptor(trackType);
    if (!(std::get<0>(ted->SequenceProperties) & TRACK_SEQUENCE_FLAG_ORIGIN))
    {
        return false;
    }
    ride->ChairliftBullwheelLocation[0] = TileCoordsXYZ{ CoordsXYZ{ trackBack.x, trackBack.y, trackBack.element->GetBaseZ() } };

    // Check front of the track
    track_get_front(input, &trackFront);
    trackType = trackFront.element->AsTrack()->GetTrackType();
    ted = &GetTrackElementDescriptor(trackType);
    if (!(std::get<0>(ted->SequenceProperties) & TRACK_SEQUENCE_FLAG_ORIGIN))
    {
        return false;
    }
    ride->ChairliftBullwheelLocation[1] = TileCoordsXYZ{ CoordsXYZ{ trackFront.x, trackFront.y,
                                                                    trackFront.element->GetBaseZ() } };
    return true;
}

/**
 * Sets the position and direction of the returning point on the track of a boat hire ride. This will either be the end of the
 * station or the last track piece from the end of the direction.
 *  rct2: 0x006B4D39
 */
static void ride_set_boat_hire_return_point(Ride& ride, const CoordsXYE& startElement)
{
    int32_t trackType = -1;
    auto returnPos = startElement;
    int32_t startX = returnPos.x;
    int32_t startY = returnPos.y;
    track_begin_end trackBeginEnd;
    while (track_block_get_previous(returnPos, &trackBeginEnd))
    {
        // If previous track is back to the starting x, y, then break loop (otherwise possible infinite loop)
        if (trackType != -1 && startX == trackBeginEnd.begin_x && startY == trackBeginEnd.begin_y)
            break;

        auto trackCoords = CoordsXYZ{ trackBeginEnd.begin_x, trackBeginEnd.begin_y, trackBeginEnd.begin_z };
        int32_t direction = trackBeginEnd.begin_direction;
        trackType = trackBeginEnd.begin_element->AsTrack()->GetTrackType();
        auto newCoords = GetTrackElementOriginAndApplyChanges(
            { trackCoords, static_cast<Direction>(direction) }, trackType, 0, &returnPos.element, 0);
        returnPos = newCoords.has_value() ? CoordsXYE{ newCoords.value(), returnPos.element }
                                          : CoordsXYE{ trackCoords, returnPos.element };
    };

    trackType = returnPos.element->AsTrack()->GetTrackType();
    const auto& ted = GetTrackElementDescriptor(trackType);
    int32_t elementReturnDirection = ted.Coordinates.rotation_begin;
    ride.boat_hire_return_direction = returnPos.element->GetDirectionWithOffset(elementReturnDirection);
    ride.boat_hire_return_position = TileCoordsXY{ returnPos };
}

/**
 *
 *  rct2: 0x006B4D39
 */
static void ride_set_maze_entrance_exit_points(Ride& ride)
{
    // Needs room for an entrance and an exit per station, plus one position for the list terminator.
    TileCoordsXYZD positions[(OpenRCT2::Limits::MaxStationsPerRide * 2) + 1];

    // Create a list of all the entrance and exit positions
    TileCoordsXYZD* position = positions;
    for (const auto& station : ride.GetStations())
    {
        if (!station.Entrance.IsNull())
        {
            *position++ = station.Entrance;
        }
        if (!station.Exit.IsNull())
        {
            *position++ = station.Exit;
        }
    }
    (*position++).SetNull();

    // Enumerate entrance and exit positions
    for (position = positions; !(*position).IsNull(); position++)
    {
        auto entranceExitMapPos = position->ToCoordsXYZ();

        TileElement* tileElement = MapGetFirstElementAt(*position);
        do
        {
            if (tileElement == nullptr)
                break;
            if (tileElement->GetType() != TileElementType::Entrance)
                continue;
            if (tileElement->AsEntrance()->GetEntranceType() != ENTRANCE_TYPE_RIDE_ENTRANCE
                && tileElement->AsEntrance()->GetEntranceType() != ENTRANCE_TYPE_RIDE_EXIT)
            {
                continue;
            }
            if (tileElement->GetBaseZ() != entranceExitMapPos.z)
                continue;

            MazeEntranceHedgeRemoval({ entranceExitMapPos, tileElement });
        } while (!(tileElement++)->IsLastForTile());
    }
}

/**
 * Opens all block brakes of a ride.
 *  rct2: 0x006B4E6B
 */
static void RideOpenBlockBrakes(const CoordsXYE& startElement)
{
    CoordsXYE currentElement = startElement;
    do
    {
        auto trackType = currentElement.element->AsTrack()->GetTrackType();
        switch (trackType)
        {
            case TrackElemType::EndStation:
            case TrackElemType::CableLiftHill:
            case TrackElemType::Up25ToFlat:
            case TrackElemType::Up60ToFlat:
            case TrackElemType::DiagUp25ToFlat:
            case TrackElemType::DiagUp60ToFlat:
            case TrackElemType::BlockBrakes:
                currentElement.element->AsTrack()->SetBrakeClosed(false);
                break;
        }
    } while (track_block_get_next(&currentElement, &currentElement, nullptr, nullptr)
             && currentElement.element != startElement.element);
}

/**
 *
 *  rct2: 0x006B4D26
 */
static void ride_set_start_finish_points(RideId rideIndex, const CoordsXYE& startElement)
{
    auto ride = get_ride(rideIndex);
    if (ride == nullptr)
        return;

    const auto& rtd = ride->GetRideTypeDescriptor();
    if (rtd.HasFlag(RIDE_TYPE_FLAG_IS_MAZE))
        ride_set_maze_entrance_exit_points(*ride);
    else if (ride->type == RIDE_TYPE_BOAT_HIRE)
        ride_set_boat_hire_return_point(*ride, startElement);

    if (ride->IsBlockSectioned() && !(ride->lifecycle_flags & RIDE_LIFECYCLE_ON_TRACK))
    {
        RideOpenBlockBrakes(startElement);
    }
}

/**
 *
 *  rct2: 0x0069ED9E
 */
static int32_t count_free_misc_sprite_slots()
{
    int32_t miscSpriteCount = GetMiscEntityCount();
    int32_t remainingSpriteCount = GetNumFreeEntities();
    return std::max(0, miscSpriteCount + remainingSpriteCount - 300);
}

static constexpr const CoordsXY word_9A3AB4[4] = {
    { 0, 0 },
    { 0, -96 },
    { -96, -96 },
    { -96, 0 },
};

// clang-format off
static constexpr const CoordsXY word_9A2A60[] = {
    { 0, 16 },
    { 16, 31 },
    { 31, 16 },
    { 16, 0 },
    { 16, 16 },
    { 64, 64 },
    { 64, -32 },
    { -32, -32 },
    { -32, 64 },
};
// clang-format on

/**
 *
 *  rct2: 0x006DD90D
 */
static Vehicle* vehicle_create_car(
    RideId rideIndex, int32_t carEntryIndex, int32_t carIndex, int32_t vehicleIndex, const CoordsXYZ& carPosition,
    int32_t* remainingDistance, TrackElement* trackElement)
{
    if (trackElement == nullptr)
        return nullptr;

    auto ride = get_ride(rideIndex);
    if (ride == nullptr)
        return nullptr;

    auto rideEntry = ride->GetRideEntry();
    if (rideEntry == nullptr)
        return nullptr;

    auto carEntry = &rideEntry->Cars[carEntryIndex];
    auto vehicle = CreateEntity<Vehicle>();
    if (vehicle == nullptr)
        return nullptr;

    vehicle->ride = rideIndex;
    vehicle->ride_subtype = ride->subtype;

    vehicle->vehicle_type = carEntryIndex;
    vehicle->SubType = carIndex == 0 ? Vehicle::Type::Head : Vehicle::Type::Tail;
    vehicle->var_44 = Numerics::ror32(carEntry->spacing, 10) & 0xFFFF;
    auto edx = carEntry->spacing >> 1;
    *remainingDistance -= edx;
    vehicle->remaining_distance = *remainingDistance;
    if (!(carEntry->flags & CAR_ENTRY_FLAG_GO_KART))
    {
        *remainingDistance -= edx;
    }

    // loc_6DD9A5:
    vehicle->sprite_width = carEntry->sprite_width;
    vehicle->sprite_height_negative = carEntry->sprite_height_negative;
    vehicle->sprite_height_positive = carEntry->sprite_height_positive;
    vehicle->mass = carEntry->car_mass;
    vehicle->num_seats = carEntry->num_seats;
    vehicle->speed = carEntry->powered_max_speed;
    vehicle->powered_acceleration = carEntry->powered_acceleration;
    vehicle->velocity = 0;
    vehicle->acceleration = 0;
    vehicle->SwingSprite = 0;
    vehicle->SwingPosition = 0;
    vehicle->SwingSpeed = 0;
    vehicle->restraints_position = 0;
    vehicle->spin_sprite = 0;
    vehicle->spin_speed = 0;
    vehicle->sound2_flags = 0;
    vehicle->sound1_id = OpenRCT2::Audio::SoundId::Null;
    vehicle->sound2_id = OpenRCT2::Audio::SoundId::Null;
    vehicle->next_vehicle_on_train = EntityId::GetNull();
    vehicle->CollisionDetectionTimer = 0;
    vehicle->animation_frame = 0;
    vehicle->animationState = 0;
    vehicle->scream_sound_id = OpenRCT2::Audio::SoundId::Null;
    vehicle->Pitch = 0;
    vehicle->bank_rotation = 0;
    vehicle->target_seat_rotation = 4;
    vehicle->seat_rotation = 4;
    for (size_t i = 0; i < std::size(vehicle->peep); i++)
    {
        vehicle->peep[i] = EntityId::GetNull();
    }

    if (carEntry->flags & CAR_ENTRY_FLAG_DODGEM_CAR_PLACEMENT)
    {
        // loc_6DDCA4:
        vehicle->TrackSubposition = VehicleTrackSubposition::Default;
        int32_t direction = trackElement->GetDirection();
        auto dodgemPos = carPosition + CoordsXYZ{ word_9A3AB4[direction], 0 };
        vehicle->TrackLocation = dodgemPos;
        vehicle->current_station = trackElement->GetStationIndex();

        dodgemPos.z += ride->GetRideTypeDescriptor().Heights.VehicleZOffset;

        vehicle->SetTrackDirection(0);
        vehicle->SetTrackType(trackElement->GetTrackType());
        vehicle->track_progress = 0;
        vehicle->SetState(Vehicle::Status::MovingToEndOfStation);
        vehicle->update_flags = 0;

        CoordsXY chosenLoc;
        auto numAttempts = 0;
        // loc_6DDD26:
        do
        {
            numAttempts++;
            // This can happen when trying to spawn dozens of cars in a tiny area.
            if (numAttempts > 10000)
                return nullptr;

            vehicle->sprite_direction = scenario_rand() & 0x1E;
            chosenLoc.y = dodgemPos.y + (scenario_rand() & 0xFF);
            chosenLoc.x = dodgemPos.x + (scenario_rand() & 0xFF);
        } while (vehicle->DodgemsCarWouldCollideAt(chosenLoc).has_value());

        vehicle->MoveTo({ chosenLoc, dodgemPos.z });
    }
    else
    {
        VehicleTrackSubposition subposition = VehicleTrackSubposition::Default;
        if (carEntry->flags & CAR_ENTRY_FLAG_CHAIRLIFT)
        {
            subposition = VehicleTrackSubposition::ChairliftGoingOut;
        }

        if (carEntry->flags & CAR_ENTRY_FLAG_GO_KART)
        {
            // Choose which lane Go Kart should start in
            subposition = VehicleTrackSubposition::GoKartsLeftLane;
            if (vehicleIndex & 1)
            {
                subposition = VehicleTrackSubposition::GoKartsRightLane;
            }
        }
        if (carEntry->flags & CAR_ENTRY_FLAG_MINI_GOLF)
        {
            subposition = VehicleTrackSubposition::MiniGolfStart9;
            vehicle->var_D3 = 0;
            vehicle->mini_golf_current_animation = MiniGolfAnimation::Walk;
            vehicle->mini_golf_flags = 0;
        }
        if (carEntry->flags & CAR_ENTRY_FLAG_REVERSER_BOGIE)
        {
            if (vehicle->IsHead())
            {
                subposition = VehicleTrackSubposition::ReverserRCFrontBogie;
            }
        }
        if (carEntry->flags & CAR_ENTRY_FLAG_REVERSER_PASSENGER_CAR)
        {
            subposition = VehicleTrackSubposition::ReverserRCRearBogie;
        }
        vehicle->TrackSubposition = subposition;

        auto chosenLoc = carPosition;
        vehicle->TrackLocation = chosenLoc;

        int32_t direction = trackElement->GetDirection();
        vehicle->sprite_direction = direction << 3;

        if (ride->type == RIDE_TYPE_SPACE_RINGS)
        {
            direction = 4;
        }
        else
        {
            if (ride->GetRideTypeDescriptor().HasFlag(RIDE_TYPE_FLAG_VEHICLE_IS_INTEGRAL))
            {
                if (ride->GetRideTypeDescriptor().StartTrackPiece != TrackElemType::FlatTrack1x4B)
                {
                    if (ride->GetRideTypeDescriptor().StartTrackPiece != TrackElemType::FlatTrack1x4A)
                    {
                        if (ride->type == RIDE_TYPE_ENTERPRISE)
                        {
                            direction += 5;
                        }
                        else
                        {
                            direction = 4;
                        }
                    }
                }
            }
        }

        chosenLoc += CoordsXYZ{ word_9A2A60[direction], ride->GetRideTypeDescriptor().Heights.VehicleZOffset };

        vehicle->current_station = trackElement->GetStationIndex();

        vehicle->MoveTo(chosenLoc);
        vehicle->SetTrackType(trackElement->GetTrackType());
        vehicle->SetTrackDirection(vehicle->sprite_direction >> 3);
        vehicle->track_progress = 31;
        if (carEntry->flags & CAR_ENTRY_FLAG_MINI_GOLF)
        {
            vehicle->track_progress = 15;
        }
        vehicle->update_flags = VEHICLE_UPDATE_FLAG_COLLISION_DISABLED;
        if (carEntry->flags & CAR_ENTRY_FLAG_HAS_INVERTED_SPRITE_SET)
        {
            if (trackElement->IsInverted())
            {
                vehicle->SetUpdateFlag(VEHICLE_UPDATE_FLAG_USE_INVERTED_SPRITES);
            }
        }
        vehicle->SetState(Vehicle::Status::MovingToEndOfStation);
    }

    // loc_6DDD5E:
    vehicle->num_peeps = 0;
    vehicle->next_free_seat = 0;
    vehicle->BoatLocation.SetNull();
    vehicle->IsCrashedVehicle = false;
    return vehicle;
}

/**
 *
 *  rct2: 0x006DD84C
 */
static train_ref vehicle_create_train(
    RideId rideIndex, const CoordsXYZ& trainPos, int32_t vehicleIndex, int32_t* remainingDistance, TrackElement* trackElement)
{
    train_ref train = { nullptr, nullptr };
    auto ride = get_ride(rideIndex);
    if (ride != nullptr)
    {
        for (int32_t carIndex = 0; carIndex < ride->num_cars_per_train; carIndex++)
        {
            auto vehicle = ride_entry_get_vehicle_at_position(ride->subtype, ride->num_cars_per_train, carIndex);
            auto car = vehicle_create_car(
                rideIndex, vehicle, carIndex, vehicleIndex, trainPos, remainingDistance, trackElement);
            if (car == nullptr)
                break;

            if (carIndex == 0)
            {
                train.head = car;
            }
            else
            {
                // Link the previous car with this car
                train.tail->next_vehicle_on_train = car->sprite_index;
                train.tail->next_vehicle_on_ride = car->sprite_index;
                car->prev_vehicle_on_ride = train.tail->sprite_index;
            }
            train.tail = car;
        }
    }
    return train;
}

static bool vehicle_create_trains(RideId rideIndex, const CoordsXYZ& trainsPos, TrackElement* trackElement)
{
    auto ride = get_ride(rideIndex);
    if (ride == nullptr)
        return false;

    train_ref firstTrain = {};
    train_ref lastTrain = {};
    int32_t remainingDistance = 0;
    bool allTrainsCreated = true;

    for (int32_t vehicleIndex = 0; vehicleIndex < ride->NumTrains; vehicleIndex++)
    {
        if (ride->IsBlockSectioned())
        {
            remainingDistance = 0;
        }
        train_ref train = vehicle_create_train(rideIndex, trainsPos, vehicleIndex, &remainingDistance, trackElement);
        if (train.head == nullptr || train.tail == nullptr)
        {
            allTrainsCreated = false;
            continue;
        }

        if (vehicleIndex == 0)
        {
            firstTrain = train;
        }
        else
        {
            // Link the end of the previous train with the front of this train
            lastTrain.tail->next_vehicle_on_ride = train.head->sprite_index;
            train.head->prev_vehicle_on_ride = lastTrain.tail->sprite_index;
        }
        lastTrain = train;

        for (int32_t i = 0; i <= OpenRCT2::Limits::MaxTrainsPerRide; i++)
        {
            if (ride->vehicles[i].IsNull())
            {
                ride->vehicles[i] = train.head->sprite_index;
                break;
            }
        }
    }

    // Link the first train and last train together. Nullptr checks are there to keep Clang happy.
    if (lastTrain.tail != nullptr)
        firstTrain.head->prev_vehicle_on_ride = lastTrain.tail->sprite_index;
    if (firstTrain.head != nullptr)
        lastTrain.tail->next_vehicle_on_ride = firstTrain.head->sprite_index;

    return allTrainsCreated;
}

/**
 *
 *  rct2: 0x006DDE9E
 */
static void ride_create_vehicles_find_first_block(const Ride& ride, CoordsXYE* outXYElement)
{
    Vehicle* vehicle = GetEntity<Vehicle>(ride.vehicles[0]);
    if (vehicle == nullptr)
        return;

    auto curTrackPos = vehicle->TrackLocation;
    auto curTrackElement = MapGetTrackElementAt(curTrackPos);

    assert(curTrackElement != nullptr);

    CoordsXY trackPos = curTrackPos;
    auto trackElement = curTrackElement;
    track_begin_end trackBeginEnd;
    while (track_block_get_previous({ trackPos, reinterpret_cast<TileElement*>(trackElement) }, &trackBeginEnd))
    {
        trackPos = { trackBeginEnd.end_x, trackBeginEnd.end_y };
        trackElement = trackBeginEnd.begin_element->AsTrack();
        if (trackPos == curTrackPos && trackElement == curTrackElement)
        {
            break;
        }

        auto trackType = trackElement->GetTrackType();
        switch (trackType)
        {
            case TrackElemType::Up25ToFlat:
            case TrackElemType::Up60ToFlat:
                if (trackElement->HasChain())
                {
                    *outXYElement = { trackPos, reinterpret_cast<TileElement*>(trackElement) };
                    return;
                }
                break;
            case TrackElemType::DiagUp25ToFlat:
            case TrackElemType::DiagUp60ToFlat:
                if (trackElement->HasChain())
                {
                    TileElement* tileElement = MapGetTrackElementAtOfTypeSeq(
                        { trackBeginEnd.begin_x, trackBeginEnd.begin_y, trackBeginEnd.begin_z }, trackType, 0);

                    if (tileElement != nullptr)
                    {
                        outXYElement->x = trackBeginEnd.begin_x;
                        outXYElement->y = trackBeginEnd.begin_y;
                        outXYElement->element = tileElement;
                        return;
                    }
                }
                break;
            case TrackElemType::EndStation:
            case TrackElemType::CableLiftHill:
            case TrackElemType::BlockBrakes:
                *outXYElement = { trackPos, reinterpret_cast<TileElement*>(trackElement) };
                return;
        }
    }

    outXYElement->x = curTrackPos.x;
    outXYElement->y = curTrackPos.y;
    outXYElement->element = reinterpret_cast<TileElement*>(curTrackElement);
}

/**
 * Create and place the rides vehicles
 *  rct2: 0x006DD84C
 */
ResultWithMessage Ride::CreateVehicles(const CoordsXYE& element, bool isApplying)
{
    UpdateMaxVehicles();
    if (subtype == OBJECT_ENTRY_INDEX_NULL)
    {
        return { true };
    }

    // Check if there are enough free sprite slots for all the vehicles
    int32_t totalCars = NumTrains * num_cars_per_train;
    if (totalCars > count_free_misc_sprite_slots())
    {
        return { false, STR_UNABLE_TO_CREATE_ENOUGH_VEHICLES };
    }

    if (!isApplying)
    {
        return { true };
    }

    auto* trackElement = element.element->AsTrack();
    auto vehiclePos = CoordsXYZ{ element, element.element->GetBaseZ() };
    int32_t direction = trackElement->GetDirection();

    //
    if (mode == RideMode::StationToStation)
    {
        vehiclePos -= CoordsXYZ{ CoordsDirectionDelta[direction], 0 };

        trackElement = MapGetTrackElementAt(vehiclePos);

        vehiclePos.z = trackElement->GetBaseZ();
    }

    if (!vehicle_create_trains(id, vehiclePos, trackElement))
    {
        // This flag is needed for Ride::RemoveVehicles()
        lifecycle_flags |= RIDE_LIFECYCLE_ON_TRACK;
        RemoveVehicles();
        return { false, STR_UNABLE_TO_CREATE_ENOUGH_VEHICLES };
    }
    // return true;

    // Initialise station departs
    // 006DDDD0:
    lifecycle_flags |= RIDE_LIFECYCLE_ON_TRACK;
    for (int32_t i = 0; i < OpenRCT2::Limits::MaxStationsPerRide; i++)
    {
        stations[i].Depart = (stations[i].Depart & STATION_DEPART_FLAG) | 1;
    }

    //
    if (type != RIDE_TYPE_SPACE_RINGS && !GetRideTypeDescriptor().HasFlag(RIDE_TYPE_FLAG_VEHICLE_IS_INTEGRAL))
    {
        if (IsBlockSectioned())
        {
            CoordsXYE firstBlock{};
            ride_create_vehicles_find_first_block(*this, &firstBlock);
            MoveTrainsToBlockBrakes(firstBlock.element->AsTrack());
        }
        else
        {
            for (int32_t i = 0; i < NumTrains; i++)
            {
                Vehicle* vehicle = GetEntity<Vehicle>(vehicles[i]);
                if (vehicle == nullptr)
                {
                    continue;
                }

                auto carEntry = vehicle->Entry();

                if (!(carEntry->flags & CAR_ENTRY_FLAG_DODGEM_CAR_PLACEMENT))
                {
                    vehicle->UpdateTrackMotion(nullptr);
                }

                vehicle->EnableCollisionsForTrain();
            }
        }
    }
    ride_update_vehicle_colours(*this);
    return { true };
}

/**
 * Move all the trains so each one will be placed at the block brake of a different block.
 * The first vehicle will placed into the first block and all other vehicles in the blocks
 * preceding that block.
 *  rct2: 0x006DDF9C
 */
void Ride::MoveTrainsToBlockBrakes(TrackElement* firstBlock)
{
    for (int32_t i = 0; i < NumTrains; i++)
    {
        auto train = GetEntity<Vehicle>(vehicles[i]);
        if (train == nullptr)
            continue;

        // At this point, all vehicles have state of MovingToEndOfStation, which slowly moves forward at a constant speed
        // regardless of incline. The first vehicle stops at the station immediately, while all other vehicles seek forward
        // until they reach a closed block brake. The block brake directly before the station is set to closed every frame
        // because the trains will open the block brake when the tail leaves the station.
        train->UpdateTrackMotion(nullptr);

        if (i == 0)
        {
            train->EnableCollisionsForTrain();
            continue;
        }

        size_t numIterations = 0;
        do
        {
            // Fixes both freezing issues in #15503.
            // TODO: refactor the code so a tortoise-and-hare algorithm can be used.
            if (numIterations++ > 1000000)
            {
                break;
            }

            firstBlock->SetBrakeClosed(true);
            for (Vehicle* car = train; car != nullptr; car = GetEntity<Vehicle>(car->next_vehicle_on_train))
            {
                car->velocity = 0;
                car->acceleration = 0;
                car->SwingSprite = 0;
                car->remaining_distance += 13962;
            }
        } while (!(train->UpdateTrackMotion(nullptr) & VEHICLE_UPDATE_MOTION_TRACK_FLAG_VEHICLE_AT_BLOCK_BRAKE));

        // All vehicles are in position, set the block brake directly before the station one last time
        firstBlock->SetBrakeClosed(true);
        for (Vehicle* car = train; car != nullptr; car = GetEntity<Vehicle>(car->next_vehicle_on_train))
        {
            car->ClearUpdateFlag(VEHICLE_UPDATE_FLAG_COLLISION_DISABLED);
            car->SetState(Vehicle::Status::Travelling, car->sub_state);
            if ((car->GetTrackType()) == TrackElemType::EndStation)
            {
                car->SetState(Vehicle::Status::MovingToEndOfStation, car->sub_state);
            }
        }
    }
}

/**
 * Checks and initialises the cable lift track returns false if unable to find
 * appropriate track.
 *  rct2: 0x006D31A6
 */
static ResultWithMessage ride_initialise_cable_lift_track(const Ride& ride, bool isApplying)
{
    CoordsXYZ location;
    location.SetNull();
    for (const auto& station : ride.GetStations())
    {
        location = station.GetStart();
        if (!location.IsNull())
            break;
    }

    if (location.IsNull())
    {
        return { false, STR_CABLE_LIFT_HILL_MUST_START_IMMEDIATELY_AFTER_STATION };
    }

    bool success = false;
    TileElement* tileElement = MapGetFirstElementAt(location);
    if (tileElement == nullptr)
        return { false };
    do
    {
        if (tileElement->GetType() != TileElementType::Track)
            continue;
        if (tileElement->GetBaseZ() != location.z)
            continue;

        const auto& ted = GetTrackElementDescriptor(tileElement->AsTrack()->GetTrackType());
        if (!(std::get<0>(ted.SequenceProperties) & TRACK_SEQUENCE_FLAG_ORIGIN))
        {
            continue;
        }
        success = true;
        break;
    } while (!(tileElement++)->IsLastForTile());

    if (!success)
        return { false };

    enum
    {
        STATE_FIND_CABLE_LIFT,
        STATE_FIND_STATION,
        STATE_REST_OF_TRACK
    };
    int32_t state = STATE_FIND_CABLE_LIFT;

    track_circuit_iterator it;
    track_circuit_iterator_begin(&it, { location, tileElement });
    while (track_circuit_iterator_previous(&it))
    {
        tileElement = it.current.element;
        auto trackType = tileElement->AsTrack()->GetTrackType();

        uint16_t flags = TRACK_ELEMENT_SET_HAS_CABLE_LIFT_FALSE;
        switch (state)
        {
            case STATE_FIND_CABLE_LIFT:
                // Search for a cable lift hill track element
                if (trackType == TrackElemType::CableLiftHill)
                {
                    flags = TRACK_ELEMENT_SET_HAS_CABLE_LIFT_TRUE;
                    state = STATE_FIND_STATION;
                }
                break;
            case STATE_FIND_STATION:
                // Search for the start of the hill
                switch (trackType)
                {
                    case TrackElemType::Flat:
                    case TrackElemType::Up25:
                    case TrackElemType::Up60:
                    case TrackElemType::FlatToUp25:
                    case TrackElemType::Up25ToFlat:
                    case TrackElemType::Up25ToUp60:
                    case TrackElemType::Up60ToUp25:
                    case TrackElemType::FlatToUp60LongBase:
                        flags = TRACK_ELEMENT_SET_HAS_CABLE_LIFT_TRUE;
                        break;
                    case TrackElemType::EndStation:
                        state = STATE_REST_OF_TRACK;
                        break;
                    default:
                        return { false, STR_CABLE_LIFT_HILL_MUST_START_IMMEDIATELY_AFTER_STATION };
                }
                break;
        }
        if (isApplying)
        {
            auto tmpLoc = CoordsXYZ{ it.current, tileElement->GetBaseZ() };
            auto direction = tileElement->GetDirection();
            trackType = tileElement->AsTrack()->GetTrackType();
            GetTrackElementOriginAndApplyChanges({ tmpLoc, direction }, trackType, 0, &tileElement, flags);
        }
    }
    return { true };
}

/**
 *
 *  rct2: 0x006DF4D4
 */
static ResultWithMessage ride_create_cable_lift(RideId rideIndex, bool isApplying)
{
    auto ride = get_ride(rideIndex);
    if (ride == nullptr)
        return { false };

    if (ride->mode != RideMode::ContinuousCircuitBlockSectioned && ride->mode != RideMode::ContinuousCircuit)
    {
        return { false, STR_CABLE_LIFT_UNABLE_TO_WORK_IN_THIS_OPERATING_MODE };
    }

    if (ride->num_circuits > 1)
    {
        return { false, STR_MULTICIRCUIT_NOT_POSSIBLE_WITH_CABLE_LIFT_HILL };
    }

    if (count_free_misc_sprite_slots() <= 5)
    {
        return { false, STR_UNABLE_TO_CREATE_ENOUGH_VEHICLES };
    }

    auto cableLiftInitialiseResult = ride_initialise_cable_lift_track(*ride, isApplying);
    if (!cableLiftInitialiseResult.Successful)
    {
        return { false, cableLiftInitialiseResult.Message };
    }

    if (!isApplying)
    {
        return { true };
    }

    auto cableLiftLoc = ride->CableLiftLoc;
    auto tileElement = MapGetTrackElementAt(cableLiftLoc);
    int32_t direction = tileElement->GetDirection();

    Vehicle* head = nullptr;
    Vehicle* tail = nullptr;
    uint32_t ebx = 0;
    for (int32_t i = 0; i < 5; i++)
    {
        uint32_t edx = Numerics::ror32(0x15478, 10);
        uint16_t var_44 = edx & 0xFFFF;
        edx = Numerics::rol32(edx, 10) >> 1;
        ebx -= edx;
        int32_t remaining_distance = ebx;
        ebx -= edx;

        Vehicle* current = cable_lift_segment_create(
            *ride, cableLiftLoc.x, cableLiftLoc.y, cableLiftLoc.z / 8, direction, var_44, remaining_distance, i == 0);
        current->next_vehicle_on_train = EntityId::GetNull();
        if (i == 0)
        {
            head = current;
        }
        else
        {
            tail->next_vehicle_on_train = current->sprite_index;
            tail->next_vehicle_on_ride = current->sprite_index;
            current->prev_vehicle_on_ride = tail->sprite_index;
        }
        tail = current;
    }
    head->prev_vehicle_on_ride = tail->sprite_index;
    tail->next_vehicle_on_ride = head->sprite_index;

    ride->lifecycle_flags |= RIDE_LIFECYCLE_CABLE_LIFT;
    head->CableLiftUpdateTrackMotion();
    return { true };
}

/**
 * Opens the construction window prompting to construct a missing entrance or exit.
 * This will also move the screen to the first station missing the entrance or exit.
 *  rct2: 0x006B51C0
 */
void Ride::ConstructMissingEntranceOrExit() const
{
    auto* w = window_get_main();
    if (w == nullptr)
        return;

    int8_t entranceOrExit = -1;
    const RideStation* incompleteStation = nullptr;
    for (const auto& station : stations)
    {
        if (station.Start.IsNull())
            continue;

        if (station.Entrance.IsNull())
        {
            entranceOrExit = WC_RIDE_CONSTRUCTION__WIDX_ENTRANCE;
            incompleteStation = &station;
            break;
        }

        if (station.Exit.IsNull())
        {
            entranceOrExit = WC_RIDE_CONSTRUCTION__WIDX_EXIT;
            incompleteStation = &station;
            break;
        }
    }

    if (incompleteStation == nullptr)
    { // No station with a missing entrance or exit was found
        return;
    }

    const auto& rtd = GetRideTypeDescriptor();
    if (!rtd.HasFlag(RIDE_TYPE_FLAG_IS_MAZE))
    {
        auto location = incompleteStation->GetStart();
        window_scroll_to_location(*w, location);

        CoordsXYE trackElement;
        ride_try_get_origin_element(*this, &trackElement);
        FindTrackGap(trackElement, &trackElement);
        int32_t ok = ride_modify(trackElement);
        if (ok == 0)
        {
            return;
        }

        w = window_find_by_class(WindowClass::RideConstruction);
        if (w != nullptr)
            window_event_mouse_up_call(w, entranceOrExit);
    }
}

/**
 *
 *  rct2: 0x006B528A
 */
static void ride_scroll_to_track_error(const CoordsXYE& trackElement)
{
    if (trackElement.element == nullptr)
        return;

    auto* w = window_get_main();
    if (w != nullptr)
    {
        window_scroll_to_location(*w, { trackElement, trackElement.element->GetBaseZ() });
        ride_modify(trackElement);
    }
}

/**
 *
 *  rct2: 0x006B4F6B
 */
TrackElement* Ride::GetOriginElement(StationIndex stationIndex) const
{
    auto stationLoc = GetStation(stationIndex).Start;
    TileElement* tileElement = MapGetFirstElementAt(stationLoc);
    if (tileElement == nullptr)
        return nullptr;
    do
    {
        if (tileElement->GetType() != TileElementType::Track)
            continue;

        auto* trackElement = tileElement->AsTrack();
        const auto& ted = GetTrackElementDescriptor(trackElement->GetTrackType());
        if (!(std::get<0>(ted.SequenceProperties) & TRACK_SEQUENCE_FLAG_ORIGIN))
            continue;

        if (trackElement->GetRideIndex() == id)
            return trackElement;
    } while (!(tileElement++)->IsLastForTile());

    return nullptr;
}

ResultWithMessage Ride::Test(bool isApplying)
{
    if (type == RIDE_TYPE_NULL)
    {
        log_warning("Invalid ride type for ride %u", id.ToUnderlying());
        return { false };
    }

    window_close_by_number(WindowClass::RideConstruction, id.ToUnderlying());

    StationIndex stationIndex = {};
    auto message = ChangeStatusDoStationChecks(stationIndex);
    if (!message.Successful)
    {
        return message;
    }

    auto entranceExitCheck = ride_check_for_entrance_exit(id);
    if (!entranceExitCheck.Successful)
    {
        ConstructMissingEntranceOrExit();
        return { false, entranceExitCheck.Message };
    }

    CoordsXYE trackElement = {};
    message = ChangeStatusGetStartElement(stationIndex, trackElement);
    if (!message.Successful)
    {
        return message;
    }

    message = ChangeStatusCheckCompleteCircuit(trackElement);
    if (!message.Successful)
    {
        return message;
    }

    message = ChangeStatusCheckTrackValidity(trackElement);
    if (!message.Successful)
    {
        return message;
    }

    return ChangeStatusCreateVehicles(isApplying, trackElement);
}

ResultWithMessage Ride::Simulate(bool isApplying)
{
    CoordsXYE trackElement, problematicTrackElement = {};
    if (type == RIDE_TYPE_NULL)
    {
        log_warning("Invalid ride type for ride %u", id.ToUnderlying());
        return { false };
    }

    StationIndex stationIndex = {};
    auto message = ChangeStatusDoStationChecks(stationIndex);
    if (!message.Successful)
    {
        return message;
    }

    message = ChangeStatusGetStartElement(stationIndex, trackElement);
    if (!message.Successful)
    {
        return message;
    }

    if (IsBlockSectioned() && FindTrackGap(trackElement, &problematicTrackElement))
    {
        ride_scroll_to_track_error(problematicTrackElement);
        return { false, STR_TRACK_IS_NOT_A_COMPLETE_CIRCUIT };
    }

    message = ChangeStatusCheckTrackValidity(trackElement);
    if (!message.Successful)
    {
        return message;
    }

    return ChangeStatusCreateVehicles(isApplying, trackElement);
}

/**
 *
 *  rct2: 0x006B4EEA
 */
ResultWithMessage Ride::Open(bool isApplying)
{
    // Check to see if construction tool is in use. If it is close the construction window
    // to set the track to its final state and clean up ghosts.
    // We can't just call close as it would cause a stack overflow during shop creation
    // with auto open on.
    if (WindowClass::RideConstruction == gCurrentToolWidget.window_classification
        && id.ToUnderlying() == gCurrentToolWidget.window_number && (input_test_flag(INPUT_FLAG_TOOL_ACTIVE)))
    {
        window_close_by_number(WindowClass::RideConstruction, id.ToUnderlying());
    }

    StationIndex stationIndex = {};
    auto message = ChangeStatusDoStationChecks(stationIndex);
    if (!message.Successful)
    {
        return message;
    }

    auto entranceExitCheck = ride_check_for_entrance_exit(id);
    if (!entranceExitCheck.Successful)
    {
        ConstructMissingEntranceOrExit();
        return { false, entranceExitCheck.Message };
    }

    if (isApplying)
    {
        ChainQueues();
        lifecycle_flags |= RIDE_LIFECYCLE_EVER_BEEN_OPENED;
    }

    CoordsXYE trackElement = {};
    message = ChangeStatusGetStartElement(stationIndex, trackElement);
    if (!message.Successful)
    {
        return message;
    }

    message = ChangeStatusCheckCompleteCircuit(trackElement);
    if (!message.Successful)
    {
        return message;
    }

    message = ChangeStatusCheckTrackValidity(trackElement);
    if (!message.Successful)
    {
        return message;
    }

    return ChangeStatusCreateVehicles(isApplying, trackElement);
}

/**
 * Given a track element of the ride, find the start of the track.
 * It has to do this as a backwards loop in case this is an incomplete track.
 */
void ride_get_start_of_track(CoordsXYE* output)
{
    track_begin_end trackBeginEnd;
    CoordsXYE trackElement = *output;
    if (track_block_get_previous(trackElement, &trackBeginEnd))
    {
        TileElement* initial_map = trackElement.element;
        track_begin_end slowIt = trackBeginEnd;
        bool moveSlowIt = true;
        do
        {
            // Because we are working backwards, begin_element is the section at the end of a piece of track, whereas
            // begin_x and begin_y are the coordinates at the start of a piece of track, so we need to pass end_x and
            // end_y
            CoordsXYE lastGood = {
                /* .x = */ trackBeginEnd.end_x,
                /* .y = */ trackBeginEnd.end_y,
                /* .element = */ trackBeginEnd.begin_element,
            };

            if (!track_block_get_previous(
                    { trackBeginEnd.end_x, trackBeginEnd.end_y, trackBeginEnd.begin_element }, &trackBeginEnd))
            {
                trackElement = lastGood;
                break;
            }

            moveSlowIt = !moveSlowIt;
            if (moveSlowIt)
            {
                if (!track_block_get_previous({ slowIt.end_x, slowIt.end_y, slowIt.begin_element }, &slowIt)
                    || slowIt.begin_element == trackBeginEnd.begin_element)
                {
                    break;
                }
            }
        } while (initial_map != trackBeginEnd.begin_element);
    }
    *output = trackElement;
}

/**
 *
 *  rct2: 0x00696707
 */
void Ride::StopGuestsQueuing()
{
    for (auto peep : EntityList<Guest>())
    {
        if (peep->State != PeepState::Queuing)
            continue;
        if (peep->CurrentRide != id)
            continue;

        peep->RemoveFromQueue();
        peep->SetState(PeepState::Falling);
    }
}

RideMode Ride::GetDefaultMode() const
{
    return GetRideTypeDescriptor().DefaultMode;
}

static bool RideTypeWithTrackColoursExists(ride_type_t rideType, const TrackColour& colours)
{
    for (auto& ride : GetRideManager())
    {
        if (ride.type != rideType)
            continue;
        if (ride.track_colour[0].main != colours.main)
            continue;
        if (ride.track_colour[0].additional != colours.additional)
            continue;
        if (ride.track_colour[0].supports != colours.supports)
            continue;

        return true;
    }
    return false;
}

bool Ride::NameExists(std::string_view name, RideId excludeRideId)
{
    char buffer[256]{};
    for (auto& ride : GetRideManager())
    {
        if (ride.id != excludeRideId)
        {
            Formatter ft;
            ride.FormatNameTo(ft);
            format_string(buffer, 256, STR_STRINGID, ft.Data());
            if (name == buffer && ride_has_any_track_elements(ride))
            {
                return true;
            }
        }
    }
    return false;
}

int32_t ride_get_random_colour_preset_index(ride_type_t rideType)
{
    if (rideType >= std::size(RideTypeDescriptors))
    {
        return 0;
    }

    // Find all the presets that haven't yet been used in the park for this ride type
    const auto& colourPresets = GetRideTypeDescriptor(rideType).ColourPresets;
    std::vector<uint8_t> unused;
    unused.reserve(colourPresets.count);
    for (uint8_t i = 0; i < colourPresets.count; i++)
    {
        const auto& colours = colourPresets.list[i];
        if (!RideTypeWithTrackColoursExists(rideType, colours))
        {
            unused.push_back(static_cast<uint8_t>(i));
        }
    }

    // If all presets have been used, just go with a random preset
    if (unused.size() == 0)
        return util_rand() % colourPresets.count;

    // Choose a random preset from the list of unused presets
    auto unusedIndex = util_rand() % unused.size();
    return unused[unusedIndex];
}

/**
 *
 *  Based on rct2: 0x006B4776
 */
void Ride::SetColourPreset(uint8_t index)
{
    const track_colour_preset_list* colourPresets = &GetRideTypeDescriptor().ColourPresets;
    TrackColour colours = { COLOUR_BLACK, COLOUR_BLACK, COLOUR_BLACK };
    // Stalls save their default colour in the vehicle settings (since they share a common ride type)
    if (!IsRide())
    {
        auto rideEntry = get_ride_entry(subtype);
        if (rideEntry != nullptr && rideEntry->vehicle_preset_list->count > 0)
        {
            auto list = rideEntry->vehicle_preset_list->list[0];
            colours = { list.Body, list.Trim, list.Tertiary };
        }
    }
    else if (index < colourPresets->count)
    {
        colours = colourPresets->list[index];
    }
    for (int32_t i = 0; i < OpenRCT2::Limits::NumColourSchemes; i++)
    {
        track_colour[i].main = colours.main;
        track_colour[i].additional = colours.additional;
        track_colour[i].supports = colours.supports;
    }
    colour_scheme_type = 0;
}

money32 ride_get_common_price(const Ride& forRide)
{
    for (const auto& ride : GetRideManager())
    {
        if (ride.type == forRide.type && ride.id != forRide.id)
        {
            return ride.price[0];
        }
    }

    return MONEY32_UNDEFINED;
}

void Ride::SetNameToDefault()
{
    char rideNameBuffer[256]{};

    // Increment default name number until we find a unique name
    custom_name = {};
    default_name_number = 0;
    do
    {
        default_name_number++;
        Formatter ft;
        FormatNameTo(ft);
        format_string(rideNameBuffer, 256, STR_STRINGID, ft.Data());
    } while (Ride::NameExists(rideNameBuffer, id));
}

/**
 * This will return the name of the ride, as seen in the New Ride window.
 */
<<<<<<< HEAD
RideNaming get_ride_naming(const ride_type_t rideType, const rct_ride_entry* rideEntry)
=======
RideNaming get_ride_naming(const ride_type_t rideType, const rct_ride_entry& rideEntry)
>>>>>>> 9c6032bb
{
    if (!GetRideTypeDescriptor(rideType).HasFlag(RIDE_TYPE_FLAG_LIST_VEHICLES_SEPARATELY))
    {
        return GetRideTypeDescriptor(rideType).Naming;
    }

    return rideEntry.naming;
}

/*
 * The next eight functions are helpers to access ride data at the offset 10E &
 * 110. Known as the turn counts. There are 3 different types (default, banked, sloped)
 * and there are 4 counts as follows:
 *
 * 1 element turns: low 5 bits
 * 2 element turns: bits 6-8
 * 3 element turns: bits 9-11
 * 4 element or more turns: bits 12-15
 *
 * 4 plus elements only possible on sloped type. Falls back to 3 element
 * if by some miracle you manage 4 element none sloped.
 */

void increment_turn_count_1_element(Ride& ride, uint8_t type)
{
    uint16_t* turn_count;
    switch (type)
    {
        case 0:
            turn_count = &ride.turn_count_default;
            break;
        case 1:
            turn_count = &ride.turn_count_banked;
            break;
        case 2:
            turn_count = &ride.turn_count_sloped;
            break;
        default:
            return;
    }
    uint16_t value = (*turn_count & TURN_MASK_1_ELEMENT) + 1;
    *turn_count &= ~TURN_MASK_1_ELEMENT;

    if (value > TURN_MASK_1_ELEMENT)
        value = TURN_MASK_1_ELEMENT;
    *turn_count |= value;
}

void increment_turn_count_2_elements(Ride& ride, uint8_t type)
{
    uint16_t* turn_count;
    switch (type)
    {
        case 0:
            turn_count = &ride.turn_count_default;
            break;
        case 1:
            turn_count = &ride.turn_count_banked;
            break;
        case 2:
            turn_count = &ride.turn_count_sloped;
            break;
        default:
            return;
    }
    uint16_t value = (*turn_count & TURN_MASK_2_ELEMENTS) + 0x20;
    *turn_count &= ~TURN_MASK_2_ELEMENTS;

    if (value > TURN_MASK_2_ELEMENTS)
        value = TURN_MASK_2_ELEMENTS;
    *turn_count |= value;
}

void increment_turn_count_3_elements(Ride& ride, uint8_t type)
{
    uint16_t* turn_count;
    switch (type)
    {
        case 0:
            turn_count = &ride.turn_count_default;
            break;
        case 1:
            turn_count = &ride.turn_count_banked;
            break;
        case 2:
            turn_count = &ride.turn_count_sloped;
            break;
        default:
            return;
    }
    uint16_t value = (*turn_count & TURN_MASK_3_ELEMENTS) + 0x100;
    *turn_count &= ~TURN_MASK_3_ELEMENTS;

    if (value > TURN_MASK_3_ELEMENTS)
        value = TURN_MASK_3_ELEMENTS;
    *turn_count |= value;
}

void increment_turn_count_4_plus_elements(Ride& ride, uint8_t type)
{
    uint16_t* turn_count;
    switch (type)
    {
        case 0:
        case 1:
            // Just in case fallback to 3 element turn
            increment_turn_count_3_elements(ride, type);
            return;
        case 2:
            turn_count = &ride.turn_count_sloped;
            break;
        default:
            return;
    }
    uint16_t value = (*turn_count & TURN_MASK_4_PLUS_ELEMENTS) + 0x800;
    *turn_count &= ~TURN_MASK_4_PLUS_ELEMENTS;

    if (value > TURN_MASK_4_PLUS_ELEMENTS)
        value = TURN_MASK_4_PLUS_ELEMENTS;
    *turn_count |= value;
}

int32_t get_turn_count_1_element(const Ride& ride, uint8_t type)
{
    const uint16_t* turn_count;
    switch (type)
    {
        case 0:
            turn_count = &ride.turn_count_default;
            break;
        case 1:
            turn_count = &ride.turn_count_banked;
            break;
        case 2:
            turn_count = &ride.turn_count_sloped;
            break;
        default:
            return 0;
    }

    return (*turn_count) & TURN_MASK_1_ELEMENT;
}

int32_t get_turn_count_2_elements(const Ride& ride, uint8_t type)
{
    const uint16_t* turn_count;
    switch (type)
    {
        case 0:
            turn_count = &ride.turn_count_default;
            break;
        case 1:
            turn_count = &ride.turn_count_banked;
            break;
        case 2:
            turn_count = &ride.turn_count_sloped;
            break;
        default:
            return 0;
    }

    return ((*turn_count) & TURN_MASK_2_ELEMENTS) >> 5;
}

int32_t get_turn_count_3_elements(const Ride& ride, uint8_t type)
{
    const uint16_t* turn_count;
    switch (type)
    {
        case 0:
            turn_count = &ride.turn_count_default;
            break;
        case 1:
            turn_count = &ride.turn_count_banked;
            break;
        case 2:
            turn_count = &ride.turn_count_sloped;
            break;
        default:
            return 0;
    }

    return ((*turn_count) & TURN_MASK_3_ELEMENTS) >> 8;
}

int32_t get_turn_count_4_plus_elements(const Ride& ride, uint8_t type)
{
    const uint16_t* turn_count;
    switch (type)
    {
        case 0:
        case 1:
            return 0;
        case 2:
            turn_count = &ride.turn_count_sloped;
            break;
        default:
            return 0;
    }

    return ((*turn_count) & TURN_MASK_4_PLUS_ELEMENTS) >> 11;
}

bool Ride::HasSpinningTunnel() const
{
    return special_track_elements & RIDE_ELEMENT_TUNNEL_SPLASH_OR_RAPIDS;
}

bool Ride::HasWaterSplash() const
{
    return special_track_elements & RIDE_ELEMENT_TUNNEL_SPLASH_OR_RAPIDS;
}

bool Ride::HasRapids() const
{
    return special_track_elements & RIDE_ELEMENT_TUNNEL_SPLASH_OR_RAPIDS;
}

bool Ride::HasLogReverser() const
{
    return special_track_elements & RIDE_ELEMENT_REVERSER_OR_WATERFALL;
}

bool Ride::HasWaterfall() const
{
    return special_track_elements & RIDE_ELEMENT_REVERSER_OR_WATERFALL;
}

bool Ride::HasWhirlpool() const
{
    return special_track_elements & RIDE_ELEMENT_WHIRLPOOL;
}

uint8_t ride_get_helix_sections(const Ride& ride)
{
    // Helix sections stored in the low 5 bits.
    return ride.special_track_elements & 0x1F;
}

bool Ride::IsPoweredLaunched() const
{
    return mode == RideMode::PoweredLaunchPasstrough || mode == RideMode::PoweredLaunch
        || mode == RideMode::PoweredLaunchBlockSectioned;
}

bool Ride::IsBlockSectioned() const
{
    return mode == RideMode::ContinuousCircuitBlockSectioned || mode == RideMode::PoweredLaunchBlockSectioned;
}

bool ride_has_any_track_elements(const Ride& ride)
{
    tile_element_iterator it;

    TileElementIteratorBegin(&it);
    while (TileElementIteratorNext(&it))
    {
        if (it.element->GetType() != TileElementType::Track)
            continue;
        if (it.element->AsTrack()->GetRideIndex() != ride.id)
            continue;
        if (it.element->IsGhost())
            continue;

        return true;
    }

    return false;
}

/**
 *
 *  rct2: 0x006B59C6
 */
void invalidate_test_results(Ride& ride)
{
    ride.measurement = {};
    ride.excitement = RIDE_RATING_UNDEFINED;
    ride.lifecycle_flags &= ~RIDE_LIFECYCLE_TESTED;
    ride.lifecycle_flags &= ~RIDE_LIFECYCLE_TEST_IN_PROGRESS;
    if (ride.lifecycle_flags & RIDE_LIFECYCLE_ON_TRACK)
    {
        for (int32_t i = 0; i < ride.NumTrains; i++)
        {
            Vehicle* vehicle = GetEntity<Vehicle>(ride.vehicles[i]);
            if (vehicle != nullptr)
            {
                vehicle->ClearUpdateFlag(VEHICLE_UPDATE_FLAG_TESTING);
            }
        }
    }
    window_invalidate_by_number(WindowClass::Ride, ride.id.ToUnderlying());
}

/**
 *
 *  rct2: 0x006B7481
 *
 * @param rideIndex (dl)
 * @param reliabilityIncreaseFactor (ax)
 */
void ride_fix_breakdown(Ride& ride, int32_t reliabilityIncreaseFactor)
{
    ride.lifecycle_flags &= ~RIDE_LIFECYCLE_BREAKDOWN_PENDING;
    ride.lifecycle_flags &= ~RIDE_LIFECYCLE_BROKEN_DOWN;
    ride.lifecycle_flags &= ~RIDE_LIFECYCLE_DUE_INSPECTION;
    ride.window_invalidate_flags |= RIDE_INVALIDATE_RIDE_MAIN | RIDE_INVALIDATE_RIDE_LIST | RIDE_INVALIDATE_RIDE_MAINTENANCE;

    if (ride.lifecycle_flags & RIDE_LIFECYCLE_ON_TRACK)
    {
        for (int32_t i = 0; i < ride.NumTrains; i++)
        {
            for (Vehicle* vehicle = GetEntity<Vehicle>(ride.vehicles[i]); vehicle != nullptr;
                 vehicle = GetEntity<Vehicle>(vehicle->next_vehicle_on_train))
            {
                vehicle->ClearUpdateFlag(VEHICLE_UPDATE_FLAG_ZERO_VELOCITY);
                vehicle->ClearUpdateFlag(VEHICLE_UPDATE_FLAG_BROKEN_CAR);
                vehicle->ClearUpdateFlag(VEHICLE_UPDATE_FLAG_BROKEN_TRAIN);
            }
        }
    }

    uint8_t unreliability = 100 - ride.reliability_percentage;
    ride.reliability += reliabilityIncreaseFactor * (unreliability / 2);
}

/**
 *
 *  rct2: 0x006DE102
 */
void ride_update_vehicle_colours(const Ride& ride)
{
    if (ride.type == RIDE_TYPE_SPACE_RINGS || ride.GetRideTypeDescriptor().HasFlag(RIDE_TYPE_FLAG_VEHICLE_IS_INTEGRAL))
    {
        gfx_invalidate_screen();
    }

    for (int32_t i = 0; i <= OpenRCT2::Limits::MaxTrainsPerRide; i++)
    {
        int32_t carIndex = 0;
        VehicleColour colours = {};

        for (Vehicle* vehicle = GetEntity<Vehicle>(ride.vehicles[i]); vehicle != nullptr;
             vehicle = GetEntity<Vehicle>(vehicle->next_vehicle_on_train))
        {
            switch (ride.colour_scheme_type & 3)
            {
                case RIDE_COLOUR_SCHEME_MODE_ALL_SAME:
                    colours = ride.vehicle_colours[0];
                    break;
                case RIDE_COLOUR_SCHEME_MODE_DIFFERENT_PER_TRAIN:
                    colours = ride.vehicle_colours[i];
                    break;
                case RIDE_COLOUR_SCHEME_MODE_DIFFERENT_PER_CAR:
                    colours = ride.vehicle_colours[std::min(carIndex, OpenRCT2::Limits::MaxCarsPerTrain - 1)];
                    break;
            }

            vehicle->colours = colours;
            vehicle->Invalidate();
            carIndex++;
        }
    }
}

uint8_t ride_entry_get_vehicle_at_position(int32_t rideEntryIndex, int32_t numCarsPerTrain, int32_t position)
{
    rct_ride_entry* rideEntry = get_ride_entry(rideEntryIndex);
    if (position == 0 && rideEntry->FrontCar != 255)
    {
        return rideEntry->FrontCar;
    }
    if (position == 1 && rideEntry->SecondCar != 255)
    {
        return rideEntry->SecondCar;
    }
    if (position == 2 && rideEntry->ThirdCar != 255)
    {
        return rideEntry->ThirdCar;
    }
    if (position == numCarsPerTrain - 1 && rideEntry->RearCar != 255)
    {
        return rideEntry->RearCar;
    }

    return rideEntry->DefaultCar;
}

using namespace OpenRCT2::Entity::Yaw;

struct NecessarySpriteGroup
{
    SpriteGroupType VehicleSpriteGroup;
    SpritePrecision MinPrecision;
};

// Finds track pieces that a given ride entry has sprites for
OpenRCT2::BitSet<TRACK_GROUP_COUNT> ride_entry_get_supported_track_pieces(const rct_ride_entry& rideEntry)
{
    // TODO: Use a std::span when C++20 available as 6 is due to jagged array
    static const std::array<NecessarySpriteGroup, 6> trackPieceRequiredSprites[TRACK_GROUP_COUNT] = {
        { SpriteGroupType::SlopeFlat, SpritePrecision::None },     // TRACK_FLAT
        { SpriteGroupType::SlopeFlat, SpritePrecision::Sprites4 }, // TRACK_STRAIGHT
        { SpriteGroupType::SlopeFlat, SpritePrecision::Sprites4 }, // TRACK_STATION_END
        { SpriteGroupType::Slopes25, SpritePrecision::Sprites4 },  // TRACK_LIFT_HILL
        { SpriteGroupType::Slopes25, SpritePrecision::Sprites4, SpriteGroupType::Slopes60,
          SpritePrecision::Sprites4 },                             // TRACK_LIFT_HILL_STEEP
        { SpriteGroupType::Slopes25, SpritePrecision::Sprites16 }, // TRACK_LIFT_HILL_CURVE
        { SpriteGroupType::FlatBanked22, SpritePrecision::Sprites4, SpriteGroupType::FlatBanked45,
          SpritePrecision::Sprites16 }, // TRACK_FLAT_ROLL_BANKING
        { SpriteGroupType::Slopes60, SpritePrecision::Sprites4, SpriteGroupType::Slopes75, SpritePrecision::Sprites4,
          SpriteGroupType::Slopes90, SpritePrecision::Sprites4, SpriteGroupType::SlopesLoop, SpritePrecision::Sprites4,
          SpriteGroupType::SlopeInverted, SpritePrecision::Sprites4 }, // TRACK_VERTICAL_LOOP
        { SpriteGroupType::Slopes25, SpritePrecision::Sprites4 },      // TRACK_SLOPE
        { SpriteGroupType::Slopes60, SpritePrecision::Sprites4 },      // TRACK_SLOPE_STEEP_DOWN
        { SpriteGroupType::Slopes25, SpritePrecision::Sprites4, SpriteGroupType::Slopes60,
          SpritePrecision::Sprites4 },                              // TRACK_SLOPE_LONG
        { SpriteGroupType::Slopes25, SpritePrecision::Sprites16 },  // TRACK_SLOPE_CURVE
        { SpriteGroupType::Slopes60, SpritePrecision::Sprites16 },  // TRACK_SLOPE_CURVE_STEEP
        { SpriteGroupType::SlopeFlat, SpritePrecision::Sprites16 }, // TRACK_S_BEND
        { SpriteGroupType::SlopeFlat, SpritePrecision::Sprites16 }, // TRACK_CURVE_VERY_SMALL
        { SpriteGroupType::SlopeFlat, SpritePrecision::Sprites16 }, // TRACK_CURVE_SMALL
        { SpriteGroupType::SlopeFlat, SpritePrecision::Sprites16 }, // TRACK_CURVE
        { SpriteGroupType::FlatBanked22, SpritePrecision::Sprites4, SpriteGroupType::FlatBanked45, SpritePrecision::Sprites4,
          SpriteGroupType::FlatBanked67, SpritePrecision::Sprites4, SpriteGroupType::FlatBanked90, SpritePrecision::Sprites4,
          SpriteGroupType::InlineTwists, SpritePrecision::Sprites4, SpriteGroupType::SlopeInverted,
          SpritePrecision::Sprites4 }, // TRACK_TWIST
        { SpriteGroupType::Slopes60, SpritePrecision::Sprites4, SpriteGroupType::Slopes75, SpritePrecision::Sprites4,
          SpriteGroupType::Slopes90, SpritePrecision::Sprites4, SpriteGroupType::SlopesLoop, SpritePrecision::Sprites4,
          SpriteGroupType::SlopeInverted, SpritePrecision::Sprites4 }, // TRACK_HALF_LOOP
        { SpriteGroupType::Corkscrews, SpritePrecision::Sprites4, SpriteGroupType::SlopeInverted,
          SpritePrecision::Sprites4 },                                 // TRACK_CORKSCREW
        { SpriteGroupType::SlopeFlat, SpritePrecision::None },         // TRACK_TOWER_BASE
        { SpriteGroupType::FlatBanked45, SpritePrecision::Sprites16 }, // TRACK_HELIX_SMALL
        { SpriteGroupType::FlatBanked45, SpritePrecision::Sprites16 }, // TRACK_HELIX_LARGE
        { SpriteGroupType::SlopeFlat, SpritePrecision::Sprites16 },    // TRACK_HELIX_LARGE_UNBANKED
        { SpriteGroupType::SlopeFlat, SpritePrecision::Sprites4 },     // TRACK_BRAKES
        {},                                                            // TRACK_25
        { SpriteGroupType::SlopeFlat, SpritePrecision::Sprites4 },     // TRACK_ON_RIDE_PHOTO
        { SpriteGroupType::SlopeFlat, SpritePrecision::Sprites4, SpriteGroupType::Slopes12,
          SpritePrecision::Sprites4 }, // TRACK_WATER_SPLASH
        { SpriteGroupType::Slopes75, SpritePrecision::Sprites4, SpriteGroupType::Slopes90,
          SpritePrecision::Sprites4 }, // TRACK_SLOPE_VERTICAL
        { SpriteGroupType::FlatBanked22, SpritePrecision::Sprites4, SpriteGroupType::FlatBanked45, SpritePrecision::Sprites4,
          SpriteGroupType::InlineTwists, SpritePrecision::Sprites4, SpriteGroupType::SlopeInverted,
          SpritePrecision::Sprites4 },                            // TRACK_BARREL_ROLL
        { SpriteGroupType::Slopes25, SpritePrecision::Sprites4 }, // TRACK_POWERED_LIFT
        { SpriteGroupType::Slopes60, SpritePrecision::Sprites4, SpriteGroupType::Slopes75, SpritePrecision::Sprites4,
          SpriteGroupType::Slopes90, SpritePrecision::Sprites4, SpriteGroupType::SlopesLoop, SpritePrecision::Sprites4,
          SpriteGroupType::SlopeInverted, SpritePrecision::Sprites4 },     // TRACK_HALF_LOOP_LARGE
        { SpriteGroupType::Slopes25Banked45, SpritePrecision::Sprites16 }, // TRACK_SLOPE_CURVE_BANKED
        { SpriteGroupType::SlopeFlat, SpritePrecision::Sprites16 },        // TRACK_LOG_FLUME_REVERSER
        { SpriteGroupType::FlatBanked22, SpritePrecision::Sprites4, SpriteGroupType::FlatBanked45, SpritePrecision::Sprites4,
          SpriteGroupType::InlineTwists, SpritePrecision::Sprites4, SpriteGroupType::SlopeInverted,
          SpritePrecision::Sprites4 },                              // TRACK_HEARTLINE_ROLL
        { SpriteGroupType::SlopeFlat, SpritePrecision::Sprites16 }, // TRACK_REVERSER
        { SpriteGroupType::SlopeFlat, SpritePrecision::Sprites4, SpriteGroupType::Slopes25, SpritePrecision::Sprites4,
          SpriteGroupType::Slopes60, SpritePrecision::Sprites4, SpriteGroupType::Slopes75, SpritePrecision::Sprites4,
          SpriteGroupType::Slopes90, SpritePrecision::Sprites4 }, // TRACK_REVERSE_FREEFALL
        { SpriteGroupType::SlopeFlat, SpritePrecision::Sprites4, SpriteGroupType::Slopes25, SpritePrecision::Sprites4,
          SpriteGroupType::Slopes60, SpritePrecision::Sprites4, SpriteGroupType::Slopes75, SpritePrecision::Sprites4,
          SpriteGroupType::Slopes90, SpritePrecision::Sprites4 },         // TRACK_SLOPE_TO_FLAT
        { SpriteGroupType::SlopeFlat, SpritePrecision::Sprites4 },        // TRACK_BLOCK_BRAKES
        { SpriteGroupType::Slopes25Banked22, SpritePrecision::Sprites4 }, // TRACK_SLOPE_ROLL_BANKING
        { SpriteGroupType::Slopes25, SpritePrecision::Sprites4, SpriteGroupType::Slopes60,
          SpritePrecision::Sprites4 },                             // TRACK_SLOPE_STEEP_LONG
        { SpriteGroupType::Slopes90, SpritePrecision::Sprites16 }, // TRACK_CURVE_VERTICAL
        {},                                                        // TRACK_42
        { SpriteGroupType::Slopes25, SpritePrecision::Sprites4, SpriteGroupType::Slopes60,
          SpritePrecision::Sprites4 },                                   // TRACK_LIFT_HILL_CABLE
        { SpriteGroupType::CurvedLiftHill, SpritePrecision::Sprites16 }, // TRACK_LIFT_HILL_CURVED
        { SpriteGroupType::Slopes90, SpritePrecision::Sprites4, SpriteGroupType::SlopesLoop, SpritePrecision::Sprites4,
          SpriteGroupType::SlopeInverted, SpritePrecision::Sprites4 }, // TRACK_QUARTER_LOOP
        { SpriteGroupType::SlopeFlat, SpritePrecision::Sprites4 },     // TRACK_SPINNING_TUNNEL
        { SpriteGroupType::SlopeFlat, SpritePrecision::Sprites4 },     // TRACK_BOOSTER
        { SpriteGroupType::FlatBanked22, SpritePrecision::Sprites4, SpriteGroupType::FlatBanked45, SpritePrecision::Sprites4,
          SpriteGroupType::FlatBanked67, SpritePrecision::Sprites4, SpriteGroupType::FlatBanked90, SpritePrecision::Sprites4,
          SpriteGroupType::InlineTwists, SpritePrecision::Sprites4, SpriteGroupType::SlopeInverted,
          SpritePrecision::Sprites4 }, // TRACK_INLINE_TWIST_UNINVERTED
        { SpriteGroupType::FlatBanked22, SpritePrecision::Sprites4, SpriteGroupType::FlatBanked45, SpritePrecision::Sprites4,
          SpriteGroupType::FlatBanked67, SpritePrecision::Sprites4, SpriteGroupType::FlatBanked90, SpritePrecision::Sprites4,
          SpriteGroupType::InlineTwists, SpritePrecision::Sprites4, SpriteGroupType::SlopeInverted,
          SpritePrecision::Sprites4 }, // TRACK_INLINE_TWIST_INVERTED
        { SpriteGroupType::Slopes25, SpritePrecision::Sprites4, SpriteGroupType::Slopes60, SpritePrecision::Sprites4,
          SpriteGroupType::Slopes75, SpritePrecision::Sprites4, SpriteGroupType::Slopes90,
          SpritePrecision::Sprites4 }, // TRACK_QUARTER_LOOP_UNINVERTED_UP
        { SpriteGroupType::Slopes25, SpritePrecision::Sprites4, SpriteGroupType::Slopes60, SpritePrecision::Sprites4,
          SpriteGroupType::Slopes75, SpritePrecision::Sprites4, SpriteGroupType::Slopes90,
          SpritePrecision::Sprites4 }, // TRACK_QUARTER_LOOP_UNINVERTED_DOWN
        { SpriteGroupType::Slopes90, SpritePrecision::Sprites4, SpriteGroupType::SlopesLoop, SpritePrecision::Sprites4,
          SpriteGroupType::SlopeInverted, SpritePrecision::Sprites4 }, // TRACK_QUARTER_LOOP_INVERTED_UP
        { SpriteGroupType::Slopes90, SpritePrecision::Sprites4, SpriteGroupType::SlopesLoop, SpritePrecision::Sprites4,
          SpriteGroupType::SlopeInverted, SpritePrecision::Sprites4 }, // TRACK_QUARTER_LOOP_INVERTED_DOWN
        { SpriteGroupType::Slopes12, SpritePrecision::Sprites4 },      // TRACK_RAPIDS
        { SpriteGroupType::Slopes25, SpritePrecision::Sprites4, SpriteGroupType::Slopes60, SpritePrecision::Sprites4,
          SpriteGroupType::Slopes75, SpritePrecision::Sprites4, SpriteGroupType::Slopes90,
          SpritePrecision::Sprites4 }, // TRACK_FLYING_HALF_LOOP_UNINVERTED_UP
        { SpriteGroupType::Slopes25, SpritePrecision::Sprites4, SpriteGroupType::Slopes60, SpritePrecision::Sprites4,
          SpriteGroupType::Slopes75, SpritePrecision::Sprites4, SpriteGroupType::Slopes90, SpritePrecision::Sprites4,
          SpriteGroupType::SlopesLoop, SpritePrecision::Sprites4, SpriteGroupType::SlopeInverted,
          SpritePrecision::Sprites4 },                             // TRACK_FLYING_HALF_LOOP_INVERTED_DOWN
        { SpriteGroupType::SlopeFlat, SpritePrecision::Sprites4 }, // TRACK_WATERFALL
        { SpriteGroupType::SlopeFlat, SpritePrecision::Sprites4 }, // TRACK_WHIRLPOOL
        { SpriteGroupType::Slopes25, SpritePrecision::Sprites4, SpriteGroupType::Slopes60,
          SpritePrecision::Sprites4 }, // TRACK_BRAKE_FOR_DROP
        { SpriteGroupType::Corkscrews, SpritePrecision::Sprites4, SpriteGroupType::SlopeInverted,
          SpritePrecision::Sprites4 }, // TRACK_CORKSCREW_UNINVERTED
        { SpriteGroupType::Corkscrews, SpritePrecision::Sprites4, SpriteGroupType::SlopeInverted,
          SpritePrecision::Sprites4 }, // TRACK_CORKSCREW_INVERTED
        { SpriteGroupType::Slopes12, SpritePrecision::Sprites4, SpriteGroupType::Slopes25,
          SpritePrecision::Sprites4 },                             // TRACK_HEARTLINE_TRANSFER
        {},                                                        // TRACK_MINI_GOLF_HOLE
        { SpriteGroupType::SlopeFlat, SpritePrecision::Sprites4 }, // TRACK_ROTATION_CONTROL_TOGGLE
        { SpriteGroupType::Slopes60, SpritePrecision::Sprites4 },  // TRACK_SLOPE_STEEP_UP
        {},                                                        // TRACK_CORKSCREW_LARGE
        {},                                                        // TRACK_HALF_LOOP_MEDIUM
        {},                                                        // TRACK_ZERO_G_ROLL
        {},                                                        // TRACK_ZERO_G_ROLL_LARGE
        { SpriteGroupType::Slopes25, SpritePrecision::Sprites4, SpriteGroupType::Slopes60, SpritePrecision::Sprites4,
          SpriteGroupType::Slopes75, SpritePrecision::Sprites4, SpriteGroupType::Slopes90,
          SpritePrecision::Sprites4 }, // TRACK_FLYING_LARGE_HALF_LOOP_UNINVERTED_UP
        { SpriteGroupType::Slopes25, SpritePrecision::Sprites4, SpriteGroupType::Slopes60, SpritePrecision::Sprites4,
          SpriteGroupType::Slopes75, SpritePrecision::Sprites4, SpriteGroupType::Slopes90, SpritePrecision::Sprites4,
          SpriteGroupType::SlopesLoop, SpritePrecision::Sprites4, SpriteGroupType::SlopeInverted,
          SpritePrecision::Sprites4 }, // TRACK_FLYING_LARGE_HALF_LOOP_INVERTED_DOWN
        { SpriteGroupType::Slopes25, SpritePrecision::Sprites4, SpriteGroupType::Slopes60, SpritePrecision::Sprites4,
          SpriteGroupType::Slopes75, SpritePrecision::Sprites4, SpriteGroupType::Slopes90, SpritePrecision::Sprites4,
          SpriteGroupType::SlopesLoop, SpritePrecision::Sprites4, SpriteGroupType::SlopeInverted,
          SpritePrecision::Sprites4 }, // TRACK_FLYING_LARGE_HALF_LOOP_UNINVERTED_DOWN
        { SpriteGroupType::Slopes25, SpritePrecision::Sprites4, SpriteGroupType::Slopes60, SpritePrecision::Sprites4,
          SpriteGroupType::Slopes75, SpritePrecision::Sprites4, SpriteGroupType::Slopes90,
          SpritePrecision::Sprites4 }, // TRACK_FLYING_LARGE_HALF_LOOP_INVERTED_UP
        { SpriteGroupType::Slopes25, SpritePrecision::Sprites4, SpriteGroupType::Slopes60, SpritePrecision::Sprites4,
          SpriteGroupType::Slopes75, SpritePrecision::Sprites4, SpriteGroupType::Slopes90,
          SpritePrecision::Sprites4 }, // TRACK_FLYING_HALF_LOOP_INVERTED_UP
        { SpriteGroupType::Slopes25, SpritePrecision::Sprites4, SpriteGroupType::Slopes60, SpritePrecision::Sprites4,
          SpriteGroupType::Slopes75, SpritePrecision::Sprites4, SpriteGroupType::Slopes90,
          SpritePrecision::Sprites4 }, // TRACK_FLYING_HALF_LOOP_UNINVERTED_DOWN
    };

    // Only check default vehicle; it's assumed the others will have correct sprites if this one does (I've yet to find an
    // exception, at least)
    auto supportedPieces = OpenRCT2::BitSet<TRACK_GROUP_COUNT>();
    supportedPieces.flip();
    auto defaultVehicle = rideEntry.GetDefaultCar();
    if (defaultVehicle != nullptr)
    {
        for (size_t i = 0; i < std::size(trackPieceRequiredSprites); i++)
        {
            for (auto& group : trackPieceRequiredSprites[i])
            {
                auto precision = defaultVehicle->SpriteGroups[static_cast<uint8_t>(group.VehicleSpriteGroup)].spritePrecision;
                if (precision < group.MinPrecision)
                    supportedPieces.set(i, false);
            }
        }
    }
    return supportedPieces;
}

static std::optional<int32_t> ride_get_smallest_station_length(const Ride& ride)
{
    std::optional<int32_t> result;
    for (const auto& station : ride.GetStations())
    {
        if (!station.Start.IsNull())
        {
            if (!result.has_value() || station.Length < result.value())
            {
                result = station.Length;
            }
        }
    }
    return result;
}

/**
 *
 *  rct2: 0x006CB3AA
 */
static int32_t ride_get_track_length(const Ride& ride)
{
    TileElement* tileElement = nullptr;
    track_type_t trackType;
    CoordsXYZ trackStart;
    bool foundTrack = false;

    for (const auto& station : ride.GetStations())
    {
        trackStart = station.GetStart();
        if (trackStart.IsNull())
            continue;

        tileElement = MapGetFirstElementAt(trackStart);
        if (tileElement == nullptr)
            continue;
        do
        {
            if (tileElement->GetType() != TileElementType::Track)
                continue;

            trackType = tileElement->AsTrack()->GetTrackType();
            const auto& ted = GetTrackElementDescriptor(trackType);
            if (!(std::get<0>(ted.SequenceProperties) & TRACK_SEQUENCE_FLAG_ORIGIN))
                continue;

            if (tileElement->GetBaseZ() != trackStart.z)
                continue;

            foundTrack = true;
        } while (!foundTrack && !(tileElement++)->IsLastForTile());

        if (foundTrack)
            break;
    }

    if (!foundTrack)
        return 0;

    RideId rideIndex = tileElement->AsTrack()->GetRideIndex();

    rct_window* w = window_find_by_class(WindowClass::RideConstruction);
    if (w != nullptr && _rideConstructionState != RideConstructionState::State0 && _currentRideIndex == rideIndex)
    {
        ride_construction_invalidate_current_track();
    }

    bool moveSlowIt = true;
    int32_t result = 0;

    track_circuit_iterator it;
    track_circuit_iterator_begin(&it, { trackStart.x, trackStart.y, tileElement });

    track_circuit_iterator slowIt = it;
    while (track_circuit_iterator_next(&it))
    {
        trackType = it.current.element->AsTrack()->GetTrackType();
        const auto& ted = GetTrackElementDescriptor(trackType);
        result += ted.PieceLength;

        moveSlowIt = !moveSlowIt;
        if (moveSlowIt)
        {
            track_circuit_iterator_next(&slowIt);
            if (track_circuit_iterators_match(&it, &slowIt))
            {
                return 0;
            }
        }
    }
    return result;
}

/**
 *
 *  rct2: 0x006DD57D
 */
void Ride::UpdateMaxVehicles()
{
    if (subtype == OBJECT_ENTRY_INDEX_NULL)
        return;

    rct_ride_entry* rideEntry = get_ride_entry(subtype);
    if (rideEntry == nullptr)
    {
        return;
    }
    CarEntry* carEntry;
    uint8_t numCarsPerTrain, numTrains;
    int32_t maxNumTrains;

    if (rideEntry->cars_per_flat_ride == NoFlatRideCars)
    {
        int32_t trainLength;
        num_cars_per_train = std::max(rideEntry->min_cars_in_train, num_cars_per_train);
        MinCarsPerTrain = rideEntry->min_cars_in_train;
        MaxCarsPerTrain = rideEntry->max_cars_in_train;

        // Calculate maximum train length based on smallest station length
        auto stationNumTiles = ride_get_smallest_station_length(*this);
        if (!stationNumTiles.has_value())
            return;

        auto stationLength = (stationNumTiles.value() * 0x44180) - 0x16B2A;
        int32_t maxMass = GetRideTypeDescriptor().MaxMass << 8;
        int32_t maxCarsPerTrain = 1;
        for (int32_t numCars = rideEntry->max_cars_in_train; numCars > 0; numCars--)
        {
            trainLength = 0;
            int32_t totalMass = 0;
            for (int32_t i = 0; i < numCars; i++)
            {
                carEntry = &rideEntry->Cars[ride_entry_get_vehicle_at_position(subtype, numCars, i)];
                trainLength += carEntry->spacing;
                totalMass += carEntry->car_mass;
            }

            if (trainLength <= stationLength && totalMass <= maxMass)
            {
                maxCarsPerTrain = numCars;
                break;
            }
        }
        int32_t newCarsPerTrain = std::max(proposed_num_cars_per_train, rideEntry->min_cars_in_train);
        maxCarsPerTrain = std::max(maxCarsPerTrain, static_cast<int32_t>(rideEntry->min_cars_in_train));
        if (!gCheatsDisableTrainLengthLimit)
        {
            newCarsPerTrain = std::min(maxCarsPerTrain, newCarsPerTrain);
        }
        MaxCarsPerTrain = maxCarsPerTrain;
        MinCarsPerTrain = rideEntry->min_cars_in_train;

        switch (mode)
        {
            case RideMode::ContinuousCircuitBlockSectioned:
            case RideMode::PoweredLaunchBlockSectioned:
                maxNumTrains = std::clamp<int32_t>(num_stations + num_block_brakes - 1, 1, OpenRCT2::Limits::MaxTrainsPerRide);
                break;
            case RideMode::ReverseInclineLaunchedShuttle:
            case RideMode::PoweredLaunchPasstrough:
            case RideMode::Shuttle:
            case RideMode::LimPoweredLaunch:
            case RideMode::PoweredLaunch:
                maxNumTrains = 1;
                break;
            default:
                // Calculate maximum number of trains
                trainLength = 0;
                for (int32_t i = 0; i < newCarsPerTrain; i++)
                {
                    carEntry = &rideEntry->Cars[ride_entry_get_vehicle_at_position(subtype, newCarsPerTrain, i)];
                    trainLength += carEntry->spacing;
                }

                int32_t totalLength = trainLength / 2;
                if (newCarsPerTrain != 1)
                    totalLength /= 2;

                maxNumTrains = 0;
                do
                {
                    maxNumTrains++;
                    totalLength += trainLength;
                } while (totalLength <= stationLength);

                if ((mode != RideMode::StationToStation && mode != RideMode::ContinuousCircuit)
                    || !(GetRideTypeDescriptor().HasFlag(RIDE_TYPE_FLAG_ALLOW_MORE_VEHICLES_THAN_STATION_FITS)))
                {
                    maxNumTrains = std::min(maxNumTrains, int32_t(OpenRCT2::Limits::MaxTrainsPerRide));
                }
                else
                {
                    carEntry = &rideEntry->Cars[ride_entry_get_vehicle_at_position(subtype, newCarsPerTrain, 0)];
                    int32_t poweredMaxSpeed = carEntry->powered_max_speed;

                    int32_t totalSpacing = 0;
                    for (int32_t i = 0; i < newCarsPerTrain; i++)
                    {
                        carEntry = &rideEntry->Cars[ride_entry_get_vehicle_at_position(subtype, newCarsPerTrain, i)];
                        totalSpacing += carEntry->spacing;
                    }

                    totalSpacing >>= 13;
                    int32_t trackLength = ride_get_track_length(*this) / 4;
                    if (poweredMaxSpeed > 10)
                        trackLength = (trackLength * 3) / 4;
                    if (poweredMaxSpeed > 25)
                        trackLength = (trackLength * 3) / 4;
                    if (poweredMaxSpeed > 40)
                        trackLength = (trackLength * 3) / 4;

                    maxNumTrains = 0;
                    int32_t length = 0;
                    do
                    {
                        maxNumTrains++;
                        length += totalSpacing;
                    } while (maxNumTrains < OpenRCT2::Limits::MaxTrainsPerRide && length < trackLength);
                }
                break;
        }
        max_trains = maxNumTrains;

        numCarsPerTrain = std::min(proposed_num_cars_per_train, static_cast<uint8_t>(newCarsPerTrain));
    }
    else
    {
        max_trains = rideEntry->cars_per_flat_ride;
        MinCarsPerTrain = rideEntry->min_cars_in_train;
        MaxCarsPerTrain = rideEntry->max_cars_in_train;
        numCarsPerTrain = rideEntry->max_cars_in_train;
        maxNumTrains = rideEntry->cars_per_flat_ride;
    }

    if (gCheatsDisableTrainLengthLimit)
    {
        maxNumTrains = OpenRCT2::Limits::MaxTrainsPerRide;
    }
    numTrains = std::min(ProposedNumTrains, static_cast<uint8_t>(maxNumTrains));

    // Refresh new current num vehicles / num cars per vehicle
    if (numTrains != NumTrains || numCarsPerTrain != num_cars_per_train)
    {
        num_cars_per_train = numCarsPerTrain;
        NumTrains = numTrains;
        window_invalidate_by_number(WindowClass::Ride, id.ToUnderlying());
    }
}

void Ride::UpdateNumberOfCircuits()
{
    if (!CanHaveMultipleCircuits())
    {
        num_circuits = 1;
    }
}

void Ride::SetRideEntry(ObjectEntryIndex entryIndex)
{
    auto colour = ride_get_unused_preset_vehicle_colour(entryIndex);
    auto rideSetVehicleAction = RideSetVehicleAction(id, RideSetVehicleType::RideEntry, entryIndex, colour);
    GameActions::Execute(&rideSetVehicleAction);
}

void Ride::SetNumTrains(int32_t numTrains)
{
    auto rideSetVehicleAction = RideSetVehicleAction(id, RideSetVehicleType::NumTrains, numTrains);
    GameActions::Execute(&rideSetVehicleAction);
}

void Ride::SetNumCarsPerVehicle(int32_t numCarsPerVehicle)
{
    auto rideSetVehicleAction = RideSetVehicleAction(id, RideSetVehicleType::NumCarsPerTrain, numCarsPerVehicle);
    GameActions::Execute(&rideSetVehicleAction);
}

void Ride::SetToDefaultInspectionInterval()
{
    uint8_t defaultInspectionInterval = gConfigGeneral.DefaultInspectionInterval;
    if (inspection_interval != defaultInspectionInterval)
    {
        if (defaultInspectionInterval <= RIDE_INSPECTION_NEVER)
        {
            set_operating_setting(id, RideSetSetting::InspectionInterval, defaultInspectionInterval);
        }
    }
}

/**
 *
 *  rct2: 0x006B752C
 */
void Ride::Crash(uint8_t vehicleIndex)
{
    Vehicle* vehicle = GetEntity<Vehicle>(vehicles[vehicleIndex]);

    if (!(gScreenFlags & SCREEN_FLAGS_TITLE_DEMO) && vehicle != nullptr)
    {
        // Open ride window for crashed vehicle
        auto intent = Intent(WD_VEHICLE);
        intent.putExtra(INTENT_EXTRA_VEHICLE, vehicle);
        rct_window* w = ContextOpenIntent(&intent);

        rct_viewport* viewport = window_get_viewport(w);
        if (w != nullptr && viewport != nullptr)
        {
            viewport->flags |= VIEWPORT_FLAG_SOUND_ON;
        }
    }

    if (gConfigNotifications.RideCrashed)
    {
        Formatter ft;
        FormatNameTo(ft);
        News::AddItemToQueue(News::ItemType::Ride, STR_RIDE_HAS_CRASHED, id.ToUnderlying(), ft);
    }
}

// Gets the approximate value of customers per hour for this ride. Multiplies ride_customers_in_last_5_minutes() by 12.
uint32_t ride_customers_per_hour(const Ride& ride)
{
    return ride_customers_in_last_5_minutes(ride) * 12;
}

// Calculates the number of customers for this ride in the last 5 minutes (or more correctly 9600 game ticks)
uint32_t ride_customers_in_last_5_minutes(const Ride& ride)
{
    uint32_t sum = 0;

    for (int32_t i = 0; i < OpenRCT2::Limits::CustomerHistorySize; i++)
    {
        sum += ride.num_customers[i];
    }

    return sum;
}

Vehicle* ride_get_broken_vehicle(const Ride& ride)
{
    auto vehicleIndex = ride.vehicles[ride.broken_vehicle];
    Vehicle* vehicle = GetEntity<Vehicle>(vehicleIndex);
    if (vehicle != nullptr)
    {
        return vehicle->GetCar(ride.broken_car);
    }
    return nullptr;
}

/**
 *
 *  rct2: 0x006D235B
 */
void Ride::Delete()
{
    custom_name = {};
    measurement = {};
    type = RIDE_TYPE_NULL;
}

void Ride::Renew()
{
    // Set build date to current date (so the ride is brand new)
    build_date = gDateMonthsElapsed;
    reliability = RIDE_INITIAL_RELIABILITY;
}

RideClassification Ride::GetClassification() const
{
    const auto& rtd = GetRideTypeDescriptor();
    return rtd.Classification;
}

bool Ride::IsRide() const
{
    return GetClassification() == RideClassification::Ride;
}

money16 ride_get_price(const Ride& ride)
{
    if (gParkFlags & PARK_FLAGS_NO_MONEY)
        return 0;
    if (ride.IsRide())
    {
        if (!ParkRidePricesUnlocked())
        {
            return 0;
        }
    }
    return ride.price[0];
}

/**
 * Return the tile_element of an adjacent station at x,y,z(+-2).
 * Returns nullptr if no suitable tile_element is found.
 */
TileElement* get_station_platform(const CoordsXYRangedZ& coords)
{
    bool foundTileElement = false;
    TileElement* tileElement = MapGetFirstElementAt(coords);
    if (tileElement != nullptr)
    {
        do
        {
            if (tileElement->GetType() != TileElementType::Track)
                continue;
            /* Check if tileElement is a station platform. */
            if (!tileElement->AsTrack()->IsStation())
                continue;

            if (coords.baseZ > tileElement->GetBaseZ() || coords.clearanceZ < tileElement->GetBaseZ())
            {
                /* The base height if tileElement is not within
                 * the z tolerance. */
                continue;
            }

            foundTileElement = true;
            break;
        } while (!(tileElement++)->IsLastForTile());
    }
    if (!foundTileElement)
    {
        return nullptr;
    }

    return tileElement;
}

/**
 * Check for an adjacent station to x,y,z in direction.
 */
static bool check_for_adjacent_station(const CoordsXYZ& stationCoords, uint8_t direction)
{
    bool found = false;
    int32_t adjX = stationCoords.x;
    int32_t adjY = stationCoords.y;
    for (uint32_t i = 0; i <= RIDE_ADJACENCY_CHECK_DISTANCE; i++)
    {
        adjX += CoordsDirectionDelta[direction].x;
        adjY += CoordsDirectionDelta[direction].y;
        TileElement* stationElement = get_station_platform(
            { { adjX, adjY, stationCoords.z }, stationCoords.z + 2 * COORDS_Z_STEP });
        if (stationElement != nullptr)
        {
            auto rideIndex = stationElement->AsTrack()->GetRideIndex();
            auto ride = get_ride(rideIndex);
            if (ride != nullptr && (ride->depart_flags & RIDE_DEPART_SYNCHRONISE_WITH_ADJACENT_STATIONS))
            {
                found = true;
            }
        }
    }
    return found;
}

/**
 * Return whether ride has at least one adjacent station to it.
 */
bool ride_has_adjacent_station(const Ride& ride)
{
    bool found = false;

    /* Loop through all of the ride stations, checking for an
     * adjacent station on either side. */
    for (const auto& station : ride.GetStations())
    {
        auto stationStart = station.GetStart();
        if (!stationStart.IsNull())
        {
            /* Get the map element for the station start. */
            TileElement* stationElement = get_station_platform({ stationStart, stationStart.z + 0 });
            if (stationElement == nullptr)
            {
                continue;
            }
            /* Check the first side of the station */
            int32_t direction = stationElement->GetDirectionWithOffset(1);
            found = check_for_adjacent_station(stationStart, direction);
            if (found)
                break;
            /* Check the other side of the station */
            direction = DirectionReverse(direction);
            found = check_for_adjacent_station(stationStart, direction);
            if (found)
                break;
        }
    }
    return found;
}

bool ride_has_station_shelter(const Ride& ride)
{
    const auto* stationObj = ride.GetStationObject();
    return stationObj != nullptr && (stationObj->Flags & STATION_OBJECT_FLAGS::HAS_SHELTER);
}

bool ride_has_ratings(const Ride& ride)
{
    return ride.excitement != RIDE_RATING_UNDEFINED;
}

int32_t get_booster_speed(ride_type_t rideType, int32_t rawSpeed)
{
    int8_t shiftFactor = GetRideTypeDescriptor(rideType).OperatingSettings.BoosterSpeedFactor;
    if (shiftFactor == 0)
    {
        return rawSpeed;
    }
    if (shiftFactor > 0)
    {
        return (rawSpeed << shiftFactor);
    }

    // Workaround for an issue with older compilers (GCC 6, Clang 4) which would fail the build
    int8_t shiftFactorAbs = std::abs(shiftFactor);
    return (rawSpeed >> shiftFactorAbs);
}

void fix_invalid_vehicle_sprite_sizes()
{
    for (const auto& ride : GetRideManager())
    {
        for (auto entityIndex : ride.vehicles)
        {
            for (Vehicle* vehicle = TryGetEntity<Vehicle>(entityIndex); vehicle != nullptr;
                 vehicle = TryGetEntity<Vehicle>(vehicle->next_vehicle_on_train))
            {
                auto carEntry = vehicle->Entry();
                if (carEntry == nullptr)
                {
                    break;
                }

                if (vehicle->sprite_width == 0)
                {
                    vehicle->sprite_width = carEntry->sprite_width;
                }
                if (vehicle->sprite_height_negative == 0)
                {
                    vehicle->sprite_height_negative = carEntry->sprite_height_negative;
                }
                if (vehicle->sprite_height_positive == 0)
                {
                    vehicle->sprite_height_positive = carEntry->sprite_height_positive;
                }
            }
        }
    }
}

bool ride_entry_has_category(const rct_ride_entry& rideEntry, uint8_t category)
{
    auto rideType = rideEntry.GetFirstNonNullRideType();
    return GetRideTypeDescriptor(rideType).Category == category;
}

int32_t ride_get_entry_index(int32_t rideType, int32_t rideSubType)
{
    int32_t subType = rideSubType;

    if (subType == OBJECT_ENTRY_INDEX_NULL)
    {
        auto& objManager = GetContext()->GetObjectManager();
        auto& rideEntries = objManager.GetAllRideEntries(rideType);
        if (rideEntries.size() > 0)
        {
            subType = rideEntries[0];
            for (auto rideEntryIndex : rideEntries)
            {
                auto rideEntry = get_ride_entry(rideEntryIndex);
                if (rideEntry == nullptr)
                {
                    return OBJECT_ENTRY_INDEX_NULL;
                }

                // Can happen in select-by-track-type mode
                if (!ride_entry_is_invented(rideEntryIndex) && !gCheatsIgnoreResearchStatus)
                {
                    continue;
                }

                if (!GetRideTypeDescriptor(rideType).HasFlag(RIDE_TYPE_FLAG_LIST_VEHICLES_SEPARATELY))
                {
                    subType = rideEntryIndex;
                    break;
                }
            }
        }
    }

    return subType;
}

const StationObject* Ride::GetStationObject() const
{
    auto& objManager = GetContext()->GetObjectManager();
    return static_cast<StationObject*>(objManager.GetLoadedObject(ObjectType::Station, entrance_style));
}

const MusicObject* Ride::GetMusicObject() const
{
    auto& objManager = GetContext()->GetObjectManager();
    return static_cast<MusicObject*>(objManager.GetLoadedObject(ObjectType::Music, music));
}

// Normally, a station has at most one entrance and one exit, which are at the same height
// as the station. But in hacked parks, neither can be taken for granted. This code ensures
// that the ride.entrances and ride.exits arrays will point to one of them. There is
// an ever-so-slight chance two entrances/exits for the same station reside on the same tile.
// In cases like this, the one at station height will be considered the "true" one.
// If none exists at that height, newer and higher placed ones take precedence.
void determine_ride_entrance_and_exit_locations()
{
    log_verbose("Inspecting ride entrance / exit locations");

    for (auto& ride : GetRideManager())
    {
        for (auto& station : ride.GetStations())
        {
            auto stationIndex = ride.GetStationIndex(&station);
            TileCoordsXYZD entranceLoc = station.Entrance;
            TileCoordsXYZD exitLoc = station.Exit;
            bool fixEntrance = false;
            bool fixExit = false;

            // Skip if the station has no entrance
            if (!entranceLoc.IsNull())
            {
                const EntranceElement* entranceElement = MapGetRideEntranceElementAt(entranceLoc.ToCoordsXYZD(), false);

                if (entranceElement == nullptr || entranceElement->GetRideIndex() != ride.id
                    || entranceElement->GetStationIndex() != stationIndex)
                {
                    fixEntrance = true;
                }
                else
                {
                    station.Entrance.direction = static_cast<uint8_t>(entranceElement->GetDirection());
                }
            }

            if (!exitLoc.IsNull())
            {
                const EntranceElement* entranceElement = MapGetRideExitElementAt(exitLoc.ToCoordsXYZD(), false);

                if (entranceElement == nullptr || entranceElement->GetRideIndex() != ride.id
                    || entranceElement->GetStationIndex() != stationIndex)
                {
                    fixExit = true;
                }
                else
                {
                    station.Exit.direction = static_cast<uint8_t>(entranceElement->GetDirection());
                }
            }

            if (!fixEntrance && !fixExit)
            {
                continue;
            }

            // At this point, we know we have a disconnected entrance or exit.
            // Search the map to find it. Skip the outer ring of invisible tiles.
            bool alreadyFoundEntrance = false;
            bool alreadyFoundExit = false;
            for (int32_t y = 1; y < gMapSize.y - 1; y++)
            {
                for (int32_t x = 1; x < gMapSize.x - 1; x++)
                {
                    TileElement* tileElement = MapGetFirstElementAt(TileCoordsXY{ x, y });

                    if (tileElement != nullptr)
                    {
                        do
                        {
                            if (tileElement->GetType() != TileElementType::Entrance)
                            {
                                continue;
                            }
                            const EntranceElement* entranceElement = tileElement->AsEntrance();
                            if (entranceElement->GetRideIndex() != ride.id)
                            {
                                continue;
                            }
                            if (entranceElement->GetStationIndex() != stationIndex)
                            {
                                continue;
                            }

                            // The expected height is where entrances and exit reside in non-hacked parks.
                            const uint8_t expectedHeight = station.Height;

                            if (fixEntrance && entranceElement->GetEntranceType() == ENTRANCE_TYPE_RIDE_ENTRANCE)
                            {
                                if (alreadyFoundEntrance)
                                {
                                    if (station.Entrance.z == expectedHeight)
                                        continue;
                                    if (station.Entrance.z > entranceElement->base_height)
                                        continue;
                                }

                                // Found our entrance
                                station.Entrance = { x, y, entranceElement->base_height,
                                                     static_cast<uint8_t>(entranceElement->GetDirection()) };
                                alreadyFoundEntrance = true;

                                log_verbose(
                                    "Fixed disconnected entrance of ride %d, station %d to x = %d, y = %d and z = %d.", ride.id,
                                    stationIndex, x, y, entranceElement->base_height);
                            }
                            else if (fixExit && entranceElement->GetEntranceType() == ENTRANCE_TYPE_RIDE_EXIT)
                            {
                                if (alreadyFoundExit)
                                {
                                    if (station.Exit.z == expectedHeight)
                                        continue;
                                    if (station.Exit.z > entranceElement->base_height)
                                        continue;
                                }

                                // Found our exit
                                station.Exit = { x, y, entranceElement->base_height,
                                                 static_cast<uint8_t>(entranceElement->GetDirection()) };
                                alreadyFoundExit = true;

                                log_verbose(
                                    "Fixed disconnected exit of ride %d, station %d to x = %d, y = %d and z = %d.", ride.id,
                                    stationIndex, x, y, entranceElement->base_height);
                            }
                        } while (!(tileElement++)->IsLastForTile());
                    }
                }
            }

            if (fixEntrance && !alreadyFoundEntrance)
            {
                station.Entrance.SetNull();
                log_verbose("Cleared disconnected entrance of ride %d, station %d.", ride.id, stationIndex);
            }
            if (fixExit && !alreadyFoundExit)
            {
                station.Exit.SetNull();
                log_verbose("Cleared disconnected exit of ride %d, station %d.", ride.id, stationIndex);
            }
        }
    }
}

void ride_clear_leftover_entrances(const Ride& ride)
{
    for (TileCoordsXY tilePos = {}; tilePos.x < gMapSize.x; ++tilePos.x)
    {
        for (tilePos.y = 0; tilePos.y < gMapSize.y; ++tilePos.y)
        {
            for (auto* entrance : TileElementsView<EntranceElement>(tilePos.ToCoordsXY()))
            {
                const bool isRideEntranceExit = entrance->GetEntranceType() == ENTRANCE_TYPE_RIDE_ENTRANCE
                    || entrance->GetEntranceType() == ENTRANCE_TYPE_RIDE_EXIT;
                if (!isRideEntranceExit)
                    continue;
                if (entrance->GetRideIndex() != ride.id)
                    continue;

                TileElementRemove(entrance->as<TileElement>());
            }
        }
    }
}

std::string Ride::GetName() const
{
    Formatter ft;
    FormatNameTo(ft);
    return format_string(STR_STRINGID, ft.Data());
}

void Ride::FormatNameTo(Formatter& ft) const
{
    if (!custom_name.empty())
    {
        auto str = custom_name.c_str();
        ft.Add<StringId>(STR_STRING);
        ft.Add<const char*>(str);
    }
    else
    {
        auto rideTypeName = GetRideTypeDescriptor().Naming.Name;
        if (GetRideTypeDescriptor().HasFlag(RIDE_TYPE_FLAG_LIST_VEHICLES_SEPARATELY))
        {
            auto rideEntry = GetRideEntry();
            if (rideEntry != nullptr)
            {
                rideTypeName = rideEntry->naming.Name;
            }
        }
        ft.Add<StringId>(1).Add<StringId>(rideTypeName).Add<uint16_t>(default_name_number);
    }
}

uint64_t Ride::GetAvailableModes() const
{
    if (gCheatsShowAllOperatingModes)
        return AllRideModesAvailable;

    return GetRideTypeDescriptor().RideModes;
}

const RideTypeDescriptor& Ride::GetRideTypeDescriptor() const
{
    return ::GetRideTypeDescriptor(type);
}

uint8_t Ride::GetNumShelteredSections() const
{
    return num_sheltered_sections & ShelteredSectionsBits::NumShelteredSectionsMask;
}

void Ride::IncreaseNumShelteredSections()
{
    auto newNumShelteredSections = GetNumShelteredSections();
    if (newNumShelteredSections != 0x1F)
        newNumShelteredSections++;
    num_sheltered_sections &= ~ShelteredSectionsBits::NumShelteredSectionsMask;
    num_sheltered_sections |= newNumShelteredSections;
}

void Ride::UpdateRideTypeForAllPieces()
{
    for (int32_t y = 0; y < gMapSize.y; y++)
    {
        for (int32_t x = 0; x < gMapSize.x; x++)
        {
            auto* tileElement = MapGetFirstElementAt(TileCoordsXY(x, y));
            if (tileElement == nullptr)
                continue;

            do
            {
                if (tileElement->GetType() != TileElementType::Track)
                    continue;

                auto* trackElement = tileElement->AsTrack();
                if (trackElement->GetRideIndex() != id)
                    continue;

                trackElement->SetRideType(type);

            } while (!(tileElement++)->IsLastForTile());
        }
    }
}

bool Ride::HasLifecycleFlag(uint32_t flag) const
{
    return (lifecycle_flags & flag) != 0;
}

void Ride::SetLifecycleFlag(uint32_t flag, bool on)
{
    if (on)
        lifecycle_flags |= flag;
    else
        lifecycle_flags &= ~flag;
}

bool Ride::HasRecolourableShopItems() const
{
    const auto rideEntry = GetRideEntry();
    if (rideEntry == nullptr)
        return false;

    for (size_t itemIndex = 0; itemIndex < std::size(rideEntry->shop_item); itemIndex++)
    {
        const ShopItem currentItem = rideEntry->shop_item[itemIndex];
        if (currentItem != ShopItem::None && GetShopItemDescriptor(currentItem).IsRecolourable())
        {
            return true;
        }
    }
    return false;
}

bool Ride::HasStation() const
{
    return num_stations != 0;
}

std::vector<RideId> GetTracklessRides()
{
    // Iterate map and build list of seen ride IDs
    std::vector<bool> seen;
    seen.resize(256);
    tile_element_iterator it;
    TileElementIteratorBegin(&it);
    while (TileElementIteratorNext(&it))
    {
        auto trackEl = it.element->AsTrack();
        if (trackEl != nullptr && !trackEl->IsGhost())
        {
            auto rideId = trackEl->GetRideIndex().ToUnderlying();
            if (rideId >= seen.size())
            {
                seen.resize(rideId + 1);
            }
            seen[rideId] = true;
        }
    }

    // Get all rides that did not get seen during map iteration
    const auto& rideManager = GetRideManager();
    std::vector<RideId> result;
    for (const auto& ride : rideManager)
    {
        const auto rideIndex = ride.id.ToUnderlying();
        if (seen.size() <= rideIndex || !seen[rideIndex])
        {
            result.push_back(ride.id);
        }
    }
    return result;
}

ResultWithMessage Ride::ChangeStatusDoStationChecks(StationIndex& stationIndex)
{
    auto stationIndexCheck = ride_mode_check_station_present(*this);
    stationIndex = stationIndexCheck.StationIndex;
    if (stationIndex.IsNull())
        return { false, stationIndexCheck.Message };

    auto stationNumbersCheck = ride_mode_check_valid_station_numbers(*this);
    if (!stationNumbersCheck.Successful)
        return { false, stationNumbersCheck.Message };

    return { true };
}

ResultWithMessage Ride::ChangeStatusGetStartElement(StationIndex stationIndex, CoordsXYE& trackElement)
{
    auto startLoc = GetStation(stationIndex).Start;
    trackElement.x = startLoc.x;
    trackElement.y = startLoc.y;
    trackElement.element = reinterpret_cast<TileElement*>(GetOriginElement(stationIndex));
    if (trackElement.element == nullptr)
    {
        // Maze is strange, station start is 0... investigation required
        const auto& rtd = GetRideTypeDescriptor();
        if (!rtd.HasFlag(RIDE_TYPE_FLAG_IS_MAZE))
            return { false };
    }

    return { true };
}

ResultWithMessage Ride::ChangeStatusCheckCompleteCircuit(const CoordsXYE& trackElement)
{
    CoordsXYE problematicTrackElement = {};
    if (mode == RideMode::Race || mode == RideMode::ContinuousCircuit || IsBlockSectioned())
    {
        if (FindTrackGap(trackElement, &problematicTrackElement))
        {
            ride_scroll_to_track_error(problematicTrackElement);
            return { false, STR_TRACK_IS_NOT_A_COMPLETE_CIRCUIT };
        }
    }

    return { true };
}

ResultWithMessage Ride::ChangeStatusCheckTrackValidity(const CoordsXYE& trackElement)
{
    CoordsXYE problematicTrackElement = {};

    if (IsBlockSectioned())
    {
        auto blockBrakeCheck = RideCheckBlockBrakes(trackElement, &problematicTrackElement);
        if (!blockBrakeCheck.Successful)
        {
            ride_scroll_to_track_error(problematicTrackElement);
            return { false, blockBrakeCheck.Message };
        }
    }

    if (subtype != OBJECT_ENTRY_INDEX_NULL && !gCheatsEnableAllDrawableTrackPieces)
    {
        rct_ride_entry* rideEntry = get_ride_entry(subtype);
        if (rideEntry->flags & RIDE_ENTRY_FLAG_NO_INVERSIONS)
        {
            if (ride_check_track_contains_inversions(trackElement, &problematicTrackElement))
            {
                ride_scroll_to_track_error(problematicTrackElement);
                return { false, STR_TRACK_UNSUITABLE_FOR_TYPE_OF_TRAIN };
            }
        }
        if (rideEntry->flags & RIDE_ENTRY_FLAG_NO_BANKED_TRACK)
        {
            if (ride_check_track_contains_banked(trackElement, &problematicTrackElement))
            {
                ride_scroll_to_track_error(problematicTrackElement);
                return { false, STR_TRACK_UNSUITABLE_FOR_TYPE_OF_TRAIN };
            }
        }
    }

    if (mode == RideMode::StationToStation)
    {
        if (!FindTrackGap(trackElement, &problematicTrackElement))
        {
            return { false, STR_RIDE_MUST_START_AND_END_WITH_STATIONS };
        }

        if (!ride_check_station_length(trackElement, &problematicTrackElement))
        {
            ride_scroll_to_track_error(problematicTrackElement);
            return { false, STR_STATION_NOT_LONG_ENOUGH };
        }

        if (!ride_check_start_and_end_is_station(trackElement))
        {
            ride_scroll_to_track_error(problematicTrackElement);
            return { false, STR_RIDE_MUST_START_AND_END_WITH_STATIONS };
        }
    }

    return { true };
}

ResultWithMessage Ride::ChangeStatusCreateVehicles(bool isApplying, const CoordsXYE& trackElement)
{
    if (isApplying)
        ride_set_start_finish_points(id, trackElement);

    const auto& rtd = GetRideTypeDescriptor();
    if (!rtd.HasFlag(RIDE_TYPE_FLAG_NO_VEHICLES) && !(lifecycle_flags & RIDE_LIFECYCLE_ON_TRACK))
    {
        const auto createVehicleResult = CreateVehicles(trackElement, isApplying);
        if (!createVehicleResult.Successful)
        {
            return { false, createVehicleResult.Message };
        }
    }

    if (rtd.HasFlag(RIDE_TYPE_FLAG_ALLOW_CABLE_LIFT_HILL) && (lifecycle_flags & RIDE_LIFECYCLE_CABLE_LIFT_HILL_COMPONENT_USED)
        && !(lifecycle_flags & RIDE_LIFECYCLE_CABLE_LIFT))
    {
        const auto createCableLiftResult = ride_create_cable_lift(id, isApplying);
        if (!createCableLiftResult.Successful)
            return { false, createCableLiftResult.Message };
    }

    return { true };
}<|MERGE_RESOLUTION|>--- conflicted
+++ resolved
@@ -4214,11 +4214,7 @@
 /**
  * This will return the name of the ride, as seen in the New Ride window.
  */
-<<<<<<< HEAD
-RideNaming get_ride_naming(const ride_type_t rideType, const rct_ride_entry* rideEntry)
-=======
 RideNaming get_ride_naming(const ride_type_t rideType, const rct_ride_entry& rideEntry)
->>>>>>> 9c6032bb
 {
     if (!GetRideTypeDescriptor(rideType).HasFlag(RIDE_TYPE_FLAG_LIST_VEHICLES_SEPARATELY))
     {
