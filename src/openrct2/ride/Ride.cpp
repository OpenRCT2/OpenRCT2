--- conflicted
+++ resolved
@@ -6402,11 +6402,7 @@
         {
             case RideMode::ContinuousCircuitBlockSectioned:
             case RideMode::PoweredLaunchBlockSectioned:
-<<<<<<< HEAD
-                maxNumTrains = std::clamp(num_stations + num_block_brakes - 1, 1, int32_t(MAX_VEHICLES_PER_RIDE));
-=======
                 maxNumTrains = std::clamp<int32_t>(num_stations + num_block_brakes - 1, 1, MAX_VEHICLES_PER_RIDE);
->>>>>>> 1aec3205
                 break;
             case RideMode::ReverseInclineLaunchedShuttle:
             case RideMode::PoweredLaunchPasstrough:
