/*****************************************************************************
 * Copyright (c) 2014-2020 OpenRCT2 developers
 *
 * For a complete list of all authors, please refer to contributors.md
 * Interested in contributing? Visit https://github.com/OpenRCT2/OpenRCT2
 *
 * OpenRCT2 is licensed under the GNU General Public License version 3.
 *****************************************************************************/

#include "Ride.h"

#include "../Cheats.h"
#include "../Context.h"
#include "../Editor.h"
#include "../Game.h"
#include "../Input.h"
#include "../OpenRCT2.h"
#include "../actions/RideSetSettingAction.h"
#include "../actions/RideSetStatusAction.h"
#include "../actions/RideSetVehicleAction.h"
#include "../audio/AudioMixer.h"
#include "../audio/audio.h"
#include "../common.h"
#include "../config/Config.h"
#include "../core/FixedVector.h"
#include "../core/Guard.hpp"
#include "../interface/Window.h"
#include "../localisation/Date.h"
#include "../localisation/Localisation.h"
#include "../management/Finance.h"
#include "../management/Marketing.h"
#include "../management/NewsItem.h"
#include "../network/network.h"
#include "../object/MusicObject.h"
#include "../object/ObjectList.h"
#include "../object/ObjectManager.h"
#include "../object/StationObject.h"
#include "../paint/VirtualFloor.h"
#include "../peep/Peep.h"
#include "../peep/Staff.h"
#include "../rct1/RCT1.h"
#include "../scenario/Scenario.h"
#include "../ui/UiContext.h"
#include "../ui/WindowManager.h"
#include "../util/Util.h"
#include "../windows/Intent.h"
#include "../world/Banner.h"
#include "../world/Climate.h"
#include "../world/Footpath.h"
#include "../world/Location.hpp"
#include "../world/Map.h"
#include "../world/MapAnimation.h"
#include "../world/Park.h"
#include "../world/Scenery.h"
#include "../world/Sprite.h"
#include "CableLift.h"
#include "RideAudio.h"
#include "RideData.h"
#include "ShopItem.h"
#include "Station.h"
#include "Track.h"
#include "TrackData.h"
#include "TrackDesign.h"
#include "TrainManager.h"
#include "Vehicle.h"

#include <algorithm>
#include <cassert>
#include <climits>
#include <cstdlib>
#include <iterator>
#include <limits>
#include <optional>

using namespace OpenRCT2;

RideMode& operator++(RideMode& d, int)
{
    return d = (d == RideMode::Count) ? RideMode::Normal : static_cast<RideMode>(static_cast<uint8_t>(d) + 1);
}

static constexpr const int32_t RideInspectionInterval[] = {
    10, 20, 30, 45, 60, 120, 0, 0,
};

static std::vector<Ride> _rides;

<<<<<<< HEAD
bool gGotoStartPlacementMode = false;

money16 gTotalRideValueForMoney;

money32 _currentTrackPrice;

uint16_t _numCurrentPossibleRideConfigurations;
uint16_t _numCurrentPossibleSpecialTrackPieces;

uint32_t _currentTrackCurve;
uint8_t _rideConstructionState;
ride_id_t _currentRideIndex;

CoordsXYZ _currentTrackBegin;

uint8_t _currentTrackPieceDirection;
track_type_t _currentTrackPieceType;
uint8_t _currentTrackSelectionFlags;
uint32_t _rideConstructionNextArrowPulse = 0;
uint8_t _currentTrackSlopeEnd;
uint8_t _currentTrackBankEnd;
uint8_t _currentTrackLiftHill;
uint8_t _currentTrackAlternative;
track_type_t _selectedTrackType;

uint8_t _previousTrackBankEnd;
uint8_t _previousTrackSlopeEnd;

CoordsXYZ _previousTrackPiece;

uint8_t _currentBrakeSpeed2;
uint8_t _currentSeatRotationAngle;

CoordsXYZD _unkF440C5;

uint8_t gRideEntranceExitPlaceType;
ride_id_t gRideEntranceExitPlaceRideIndex;
StationIndex gRideEntranceExitPlaceStationIndex;
uint8_t gRideEntranceExitPlacePreviousRideConstructionState;
Direction gRideEntranceExitPlaceDirection;

ObjectEntryIndex gLastEntranceStyle;

=======
>>>>>>> afc4cd7c
// Static function declarations
Staff* find_closest_mechanic(const CoordsXY& entrancePosition, int32_t forInspection);
static void ride_breakdown_status_update(Ride* ride);
static void ride_breakdown_update(Ride* ride);
static void ride_call_closest_mechanic(Ride* ride);
static void ride_call_mechanic(Ride* ride, Peep* mechanic, int32_t forInspection);
static void ride_entrance_exit_connected(Ride* ride);
static int32_t ride_get_new_breakdown_problem(Ride* ride);
static void ride_inspection_update(Ride* ride);
static void ride_mechanic_status_update(Ride* ride, int32_t mechanicStatus);
static void ride_music_update(Ride* ride);
static void ride_shop_connected(Ride* ride);

RideManager GetRideManager()
{
    return {};
}

size_t RideManager::size() const
{
    size_t count = 0;
    for (size_t i = 0; i < _rides.size(); i++)
    {
        if (_rides[i].type != RIDE_TYPE_NULL)
        {
            count++;
        }
    }
    return count;
}

RideManager::Iterator RideManager::begin()
{
    return RideManager::Iterator(*this, 0, _rides.size());
}

RideManager::Iterator RideManager::end()
{
    return RideManager::Iterator(*this, _rides.size(), _rides.size());
}

ride_id_t GetNextFreeRideId()
{
    size_t result = _rides.size();
    for (size_t i = 0; i < _rides.size(); i++)
    {
        if (_rides[i].type == RIDE_TYPE_NULL)
        {
            result = i;
            break;
        }
    }
    if (result >= MAX_RIDES)
    {
        return RIDE_ID_NULL;
    }
    return static_cast<ride_id_t>(result);
}

Ride* GetOrAllocateRide(ride_id_t index)
{
    if (_rides.size() <= index)
    {
        _rides.resize(index + 1);
    }

    auto result = &_rides[index];
    result->id = index;
    return result;
}

Ride* get_ride(ride_id_t index)
{
    if (index < _rides.size())
    {
        auto& ride = _rides[index];
        if (ride.type != RIDE_TYPE_NULL)
        {
            assert(ride.id == index);
            return &ride;
        }
    }
    return nullptr;
}

rct_ride_entry* get_ride_entry(ObjectEntryIndex index)
{
    rct_ride_entry* result = nullptr;
    auto& objMgr = OpenRCT2::GetContext()->GetObjectManager();

    auto obj = objMgr.GetLoadedObject(ObjectType::Ride, index);
    if (obj != nullptr)
    {
        result = static_cast<rct_ride_entry*>(obj->GetLegacyData());
    }

    return result;
}

std::string_view get_ride_entry_name(ObjectEntryIndex index)
{
    if (index >= object_entry_group_counts[EnumValue(ObjectType::Ride)])
    {
        log_error("invalid index %d for ride type", index);
        return {};
    }

    auto objectEntry = object_entry_get_object(ObjectType::Ride, index);
    if (objectEntry != nullptr)
    {
        return objectEntry->GetLegacyIdentifier();
    }
    return {};
}

rct_ride_entry* Ride::GetRideEntry() const
{
    return get_ride_entry(subtype);
}

int32_t ride_get_count()
{
    return static_cast<int32_t>(GetRideManager().size());
}

size_t Ride::GetNumPrices() const
{
    size_t result = 0;
    if (type == RIDE_TYPE_CASH_MACHINE || type == RIDE_TYPE_FIRST_AID)
    {
        result = 0;
    }
    else if (type == RIDE_TYPE_TOILETS)
    {
        result = 1;
    }
    else
    {
        result = 1;

        auto rideEntry = GetRideEntry();
        if (rideEntry != nullptr)
        {
            if (lifecycle_flags & RIDE_LIFECYCLE_ON_RIDE_PHOTO)
            {
                result++;
            }
            else if (rideEntry->shop_item[1] != ShopItem::None)
            {
                result++;
            }
        }
    }
    return result;
}

int32_t Ride::GetAge() const
{
    return gDateMonthsElapsed - build_date;
}

int32_t Ride::GetTotalQueueLength() const
{
    int32_t i, queueLength = 0;
    for (i = 0; i < MAX_STATIONS; i++)
        if (!ride_get_entrance_location(this, i).isNull())
            queueLength += stations[i].QueueLength;
    return queueLength;
}

int32_t Ride::GetMaxQueueTime() const
{
    uint8_t i, queueTime = 0;
    for (i = 0; i < MAX_STATIONS; i++)
        if (!ride_get_entrance_location(this, i).isNull())
            queueTime = std::max(queueTime, stations[i].QueueTime);
    return static_cast<int32_t>(queueTime);
}

Guest* Ride::GetQueueHeadGuest(StationIndex stationIndex) const
{
    Guest* peep;
    Guest* result = nullptr;
    uint16_t spriteIndex = stations[stationIndex].LastPeepInQueue;
    while ((peep = TryGetEntity<Guest>(spriteIndex)) != nullptr)
    {
        spriteIndex = peep->GuestNextInQueue;
        result = peep;
    }
    return result;
}

void Ride::UpdateQueueLength(StationIndex stationIndex)
{
    uint16_t count = 0;
    Guest* peep;
    uint16_t spriteIndex = stations[stationIndex].LastPeepInQueue;
    while ((peep = TryGetEntity<Guest>(spriteIndex)) != nullptr)
    {
        spriteIndex = peep->GuestNextInQueue;
        count++;
    }
    stations[stationIndex].QueueLength = count;
}

void Ride::QueueInsertGuestAtFront(StationIndex stationIndex, Guest* peep)
{
    assert(stationIndex < MAX_STATIONS);
    assert(peep != nullptr);

    peep->GuestNextInQueue = SPRITE_INDEX_NULL;
    auto* queueHeadGuest = GetQueueHeadGuest(peep->CurrentRideStation);
    if (queueHeadGuest == nullptr)
    {
        stations[peep->CurrentRideStation].LastPeepInQueue = peep->sprite_index;
    }
    else
    {
        queueHeadGuest->GuestNextInQueue = peep->sprite_index;
    }
    UpdateQueueLength(peep->CurrentRideStation);
}

/**
 *
 *  rct2: 0x006AC916
 */
void ride_update_favourited_stat()
{
    for (auto& ride : GetRideManager())
        ride.guests_favourite = 0;

    for (auto peep : EntityList<Guest>())
    {
        if (peep->FavouriteRide != RIDE_ID_NULL)
        {
            auto ride = get_ride(peep->FavouriteRide);
            if (ride != nullptr)
            {
                ride->guests_favourite++;
                ride->window_invalidate_flags |= RIDE_INVALIDATE_RIDE_CUSTOMER;
            }
        }
    }

    window_invalidate_by_class(WC_RIDE_LIST);
}

/**
 *
 *  rct2: 0x006AC3AB
 */
money64 Ride::CalculateIncomePerHour() const
{
    // Get entry by ride to provide better reporting
    rct_ride_entry* entry = GetRideEntry();
    if (entry == nullptr)
    {
        return 0;
    }
    auto customersPerHour = ride_customers_per_hour(this);
    money64 priceMinusCost = ride_get_price(this);

    ShopItem currentShopItem = entry->shop_item[0];
    if (currentShopItem != ShopItem::None)
    {
        priceMinusCost -= GetShopItemDescriptor(currentShopItem).Cost;
    }

    currentShopItem = (lifecycle_flags & RIDE_LIFECYCLE_ON_RIDE_PHOTO) ? GetRideTypeDescriptor().PhotoItem
                                                                       : entry->shop_item[1];

    if (currentShopItem != ShopItem::None)
    {
        const money16 shopItemProfit = price[1] - GetShopItemDescriptor(currentShopItem).Cost;

        if (GetShopItemDescriptor(currentShopItem).IsPhoto())
        {
            const int32_t rideTicketsSold = total_customers - no_secondary_items_sold;

            // Use the ratio between photo sold and total admissions to approximate the photo income(as not every guest will buy
            // one).
            // TODO: use data from the last 5 minutes instead of all-time values for a more accurate calculation
            if (rideTicketsSold > 0)
            {
                priceMinusCost += ((no_secondary_items_sold * shopItemProfit) / rideTicketsSold);
            }
        }
        else
        {
            priceMinusCost += shopItemProfit;
        }

        if (entry->shop_item[0] != ShopItem::None)
            priceMinusCost /= 2;
    }

    return customersPerHour * priceMinusCost;
}

/**
 *
 *  rct2: 0x006CAF80
 * ax result x
 * bx result y
 * dl ride index
 * esi result map element
 */
bool ride_try_get_origin_element(const Ride* ride, CoordsXYE* output)
{
    TileElement* resultTileElement = nullptr;

    tile_element_iterator it;
    tile_element_iterator_begin(&it);
    do
    {
        if (it.element->GetType() != TILE_ELEMENT_TYPE_TRACK)
            continue;
        if (it.element->AsTrack()->GetRideIndex() != ride->id)
            continue;

        // Found a track piece for target ride

        // Check if it's not the station or ??? (but allow end piece of station)
        bool specialTrackPiece
            = (it.element->AsTrack()->GetTrackType() != TrackElemType::BeginStation
               && it.element->AsTrack()->GetTrackType() != TrackElemType::MiddleStation
               && (TrackSequenceProperties[it.element->AsTrack()->GetTrackType()][0] & TRACK_SEQUENCE_FLAG_ORIGIN));

        // Set result tile to this track piece if first found track or a ???
        if (resultTileElement == nullptr || specialTrackPiece)
        {
            resultTileElement = it.element;

            if (output != nullptr)
            {
                output->element = resultTileElement;
                output->x = it.x * COORDS_XY_STEP;
                output->y = it.y * COORDS_XY_STEP;
            }
        }

        if (specialTrackPiece)
        {
            return true;
        }
    } while (tile_element_iterator_next(&it));

    return resultTileElement != nullptr;
}

/**
 *
 * rct2: 0x006C6096
 * Gets the next track block coordinates from the
 * coordinates of the first of element of a track block.
 * Use track_block_get_next if you are unsure if you are
 * on the first element of a track block
 */
bool track_block_get_next_from_zero(
    const CoordsXYZ& startPos, Ride* ride, uint8_t direction_start, CoordsXYE* output, int32_t* z, int32_t* direction,
    bool isGhost)
{
    auto trackPos = startPos;

    if (!(direction_start & TRACK_BLOCK_2))
    {
        trackPos += CoordsDirectionDelta[direction_start];
    }

    TileElement* tileElement = map_get_first_element_at(trackPos);
    if (tileElement == nullptr)
    {
        output->element = nullptr;
        output->x = LOCATION_NULL;
        return false;
    }

    do
    {
        auto trackElement = tileElement->AsTrack();
        if (trackElement == nullptr)
            continue;

        if (trackElement->GetRideIndex() != ride->id)
            continue;

        if (trackElement->GetSequenceIndex() != 0)
            continue;

        if (tileElement->IsGhost() != isGhost)
            continue;

        auto nextTrackBlock = TrackBlocks[trackElement->GetTrackType()];
        if (nextTrackBlock == nullptr)
            continue;

        auto nextTrackCoordinate = TrackCoordinates[trackElement->GetTrackType()];
        uint8_t nextRotation = tileElement->GetDirectionWithOffset(nextTrackCoordinate.rotation_begin)
            | (nextTrackCoordinate.rotation_begin & TRACK_BLOCK_2);

        if (nextRotation != direction_start)
            continue;

        int16_t nextZ = nextTrackCoordinate.z_begin - nextTrackBlock->z + tileElement->GetBaseZ();
        if (nextZ != trackPos.z)
            continue;

        if (z != nullptr)
            *z = tileElement->GetBaseZ();
        if (direction != nullptr)
            *direction = nextRotation;
        *output = { trackPos, tileElement };
        return true;
    } while (!(tileElement++)->IsLastForTile());

    if (direction != nullptr)
        *direction = direction_start;
    if (z != nullptr)
        *z = trackPos.z;
    *output = { trackPos, --tileElement };
    return false;
}

/**
 *
 *  rct2: 0x006C60C2
 */
bool track_block_get_next(CoordsXYE* input, CoordsXYE* output, int32_t* z, int32_t* direction)
{
    if (input == nullptr || input->element == nullptr)
        return false;

    auto inputElement = input->element->AsTrack();
    if (inputElement == nullptr)
        return false;

    auto rideIndex = inputElement->GetRideIndex();
    auto ride = get_ride(rideIndex);
    if (ride == nullptr)
        return false;

    auto trackBlock = TrackBlocks[inputElement->GetTrackType()];
    if (trackBlock == nullptr)
        return false;

    trackBlock += inputElement->GetSequenceIndex();

    auto trackCoordinate = TrackCoordinates[inputElement->GetTrackType()];

    int32_t x = input->x;
    int32_t y = input->y;
    int32_t OriginZ = inputElement->GetBaseZ();

    uint8_t rotation = inputElement->GetDirection();

    CoordsXY coords = { x, y };
    CoordsXY trackCoordOffset = { trackCoordinate.x, trackCoordinate.y };
    CoordsXY trackBlockOffset = { trackBlock->x, trackBlock->y };
    coords += trackCoordOffset.Rotate(rotation);
    coords += trackBlockOffset.Rotate(direction_reverse(rotation));

    OriginZ -= trackBlock->z;
    OriginZ += trackCoordinate.z_end;

    uint8_t directionStart = ((trackCoordinate.rotation_end + rotation) & TILE_ELEMENT_DIRECTION_MASK)
        | (trackCoordinate.rotation_end & TRACK_BLOCK_2);

    return track_block_get_next_from_zero({ coords, OriginZ }, ride, directionStart, output, z, direction, false);
}

/**
 * Returns the begin position / direction and end position / direction of the
 * track piece that proceeds the given location. Gets the previous track block
 * coordinates from the coordinates of the first of element of a track block.
 * Use track_block_get_previous if you are unsure if you are on the first
 * element of a track block
 *  rct2: 0x006C63D6
 */
bool track_block_get_previous_from_zero(
    const CoordsXYZ& startPos, Ride* ride, uint8_t direction, track_begin_end* outTrackBeginEnd)
{
    uint8_t directionStart = direction;
    direction = direction_reverse(direction);
    auto trackPos = startPos;

    if (!(direction & TRACK_BLOCK_2))
    {
        trackPos += CoordsDirectionDelta[direction];
    }

    TileElement* tileElement = map_get_first_element_at(trackPos);
    if (tileElement == nullptr)
    {
        outTrackBeginEnd->end_x = trackPos.x;
        outTrackBeginEnd->end_y = trackPos.y;
        outTrackBeginEnd->begin_element = nullptr;
        outTrackBeginEnd->begin_direction = direction_reverse(directionStart);
        return false;
    }

    do
    {
        auto trackElement = tileElement->AsTrack();
        if (trackElement == nullptr)
            continue;

        if (trackElement->GetRideIndex() != ride->id)
            continue;

        auto nextTrackBlock = TrackBlocks[trackElement->GetTrackType()];
        if (nextTrackBlock == nullptr)
            continue;

        auto nextTrackCoordinate = TrackCoordinates[trackElement->GetTrackType()];

        nextTrackBlock += trackElement->GetSequenceIndex();
        if ((nextTrackBlock + 1)->index != 255)
            continue;

        uint8_t nextRotation = tileElement->GetDirectionWithOffset(nextTrackCoordinate.rotation_end)
            | (nextTrackCoordinate.rotation_end & TRACK_BLOCK_2);

        if (nextRotation != directionStart)
            continue;

        int16_t nextZ = nextTrackCoordinate.z_end - nextTrackBlock->z + tileElement->GetBaseZ();
        if (nextZ != trackPos.z)
            continue;

        nextRotation = tileElement->GetDirectionWithOffset(nextTrackCoordinate.rotation_begin)
            | (nextTrackCoordinate.rotation_begin & TRACK_BLOCK_2);
        outTrackBeginEnd->begin_element = tileElement;
        outTrackBeginEnd->begin_x = trackPos.x;
        outTrackBeginEnd->begin_y = trackPos.y;
        outTrackBeginEnd->end_x = trackPos.x;
        outTrackBeginEnd->end_y = trackPos.y;

        CoordsXY coords = { outTrackBeginEnd->begin_x, outTrackBeginEnd->begin_y };
        CoordsXY offsets = { nextTrackCoordinate.x, nextTrackCoordinate.y };
        coords += offsets.Rotate(direction_reverse(nextRotation));
        outTrackBeginEnd->begin_x = coords.x;
        outTrackBeginEnd->begin_y = coords.y;

        outTrackBeginEnd->begin_z = tileElement->GetBaseZ();

        auto nextTrackBlock2 = TrackBlocks[trackElement->GetTrackType()];
        if (nextTrackBlock2 == nullptr)
            continue;

        outTrackBeginEnd->begin_z += nextTrackBlock2->z - nextTrackBlock->z;
        outTrackBeginEnd->begin_direction = nextRotation;
        outTrackBeginEnd->end_direction = direction_reverse(directionStart);
        return true;
    } while (!(tileElement++)->IsLastForTile());

    outTrackBeginEnd->end_x = trackPos.x;
    outTrackBeginEnd->end_y = trackPos.y;
    outTrackBeginEnd->begin_z = trackPos.z;
    outTrackBeginEnd->begin_element = nullptr;
    outTrackBeginEnd->end_direction = direction_reverse(directionStart);
    return false;
}

/**
 *
 *  rct2: 0x006C6402
 *
 * @remarks outTrackBeginEnd.begin_x and outTrackBeginEnd.begin_y will be in the
 * higher two bytes of ecx and edx where as outTrackBeginEnd.end_x and
 * outTrackBeginEnd.end_y will be in the lower two bytes (cx and dx).
 */
bool track_block_get_previous(const CoordsXYE& trackPos, track_begin_end* outTrackBeginEnd)
{
    if (trackPos.element == nullptr)
        return false;

    auto trackElement = trackPos.element->AsTrack();
    if (trackElement == nullptr)
        return false;

    auto rideIndex = trackElement->GetRideIndex();
    auto ride = get_ride(rideIndex);
    if (ride == nullptr)
        return false;

    auto trackBlock = TrackBlocks[trackElement->GetTrackType()];
    if (trackBlock == nullptr)
        return false;

    trackBlock += trackElement->GetSequenceIndex();

    auto trackCoordinate = TrackCoordinates[trackElement->GetTrackType()];

    int32_t z = trackElement->GetBaseZ();

    uint8_t rotation = trackElement->GetDirection();
    CoordsXY coords = CoordsXY{ trackPos };
    CoordsXY offsets = { trackBlock->x, trackBlock->y };
    coords += offsets.Rotate(direction_reverse(rotation));

    z -= trackBlock->z;
    z += trackCoordinate.z_begin;

    rotation = ((trackCoordinate.rotation_begin + rotation) & TILE_ELEMENT_DIRECTION_MASK)
        | (trackCoordinate.rotation_begin & TRACK_BLOCK_2);

    return track_block_get_previous_from_zero({ coords, z }, ride, rotation, outTrackBeginEnd);
}

/**
 *
 * Make sure to pass in the x and y of the start track element too.
 *  rct2: 0x006CB02F
 * ax result x
 * bx result y
 * esi input / output map element
 */
int32_t ride_find_track_gap(const Ride* ride, CoordsXYE* input, CoordsXYE* output)
{
    if (ride == nullptr || input == nullptr || input->element == nullptr
        || input->element->GetType() != TILE_ELEMENT_TYPE_TRACK)
        return 0;

    if (ride->type == RIDE_TYPE_MAZE)
    {
        return 0;
    }

    rct_window* w = window_find_by_class(WC_RIDE_CONSTRUCTION);
    if (w != nullptr && _rideConstructionState != RIDE_CONSTRUCTION_STATE_0 && _currentRideIndex == ride->id)
    {
        ride_construction_invalidate_current_track();
    }

    bool moveSlowIt = true;
    track_circuit_iterator it = {};
    track_circuit_iterator_begin(&it, *input);
    track_circuit_iterator slowIt = it;
    while (track_circuit_iterator_next(&it))
    {
        if (!track_is_connected_by_shape(it.last.element, it.current.element))
        {
            *output = it.current;
            return 1;
        }
        //#2081: prevent an infinite loop
        moveSlowIt = !moveSlowIt;
        if (moveSlowIt)
        {
            track_circuit_iterator_next(&slowIt);
            if (track_circuit_iterators_match(&it, &slowIt))
            {
                *output = it.current;
                return 1;
            }
        }
    }
    if (!it.looped)
    {
        *output = it.last;
        return 1;
    }

    return 0;
}

void Ride::FormatStatusTo(Formatter& ft) const
{
    if (lifecycle_flags & RIDE_LIFECYCLE_CRASHED)
    {
        ft.Add<rct_string_id>(STR_CRASHED);
    }
    else if (lifecycle_flags & RIDE_LIFECYCLE_BROKEN_DOWN)
    {
        ft.Add<rct_string_id>(STR_BROKEN_DOWN);
    }
    else if (status == RideStatus::Closed)
    {
        if (!GetRideTypeDescriptor().HasFlag(RIDE_TYPE_FLAG_IS_SHOP))
        {
            if (num_riders != 0)
            {
                ft.Add<rct_string_id>(num_riders == 1 ? STR_CLOSED_WITH_PERSON : STR_CLOSED_WITH_PEOPLE);
                ft.Add<uint16_t>(num_riders);
            }
            else
            {
                ft.Add<rct_string_id>(STR_CLOSED);
            }
        }
        else
        {
            ft.Add<rct_string_id>(STR_CLOSED);
        }
    }
    else if (status == RideStatus::Simulating)
    {
        ft.Add<rct_string_id>(STR_SIMULATING);
    }
    else if (status == RideStatus::Testing)
    {
        ft.Add<rct_string_id>(STR_TEST_RUN);
    }
    else if (
        mode == RideMode::Race && !(lifecycle_flags & RIDE_LIFECYCLE_PASS_STATION_NO_STOPPING)
        && race_winner != SPRITE_INDEX_NULL)
    {
        auto peep = GetEntity<Guest>(race_winner);
        if (peep != nullptr)
        {
            ft.Add<rct_string_id>(STR_RACE_WON_BY);
            peep->FormatNameTo(ft);
        }
        else
        {
            ft.Add<rct_string_id>(STR_RACE_WON_BY);
            ft.Add<rct_string_id>(STR_NONE);
        }
    }
    else if (!GetRideTypeDescriptor().HasFlag(RIDE_TYPE_FLAG_IS_SHOP))
    {
        ft.Add<rct_string_id>(num_riders == 1 ? STR_PERSON_ON_RIDE : STR_PEOPLE_ON_RIDE);
        ft.Add<uint16_t>(num_riders);
    }
    else
    {
        ft.Add<rct_string_id>(STR_OPEN);
    }
}

int32_t ride_get_total_length(const Ride* ride)
{
    int32_t i, totalLength = 0;
    for (i = 0; i < ride->num_stations; i++)
        totalLength += ride->stations[i].SegmentLength;
    return totalLength;
}

int32_t ride_get_total_time(Ride* ride)
{
    int32_t i, totalTime = 0;
    for (i = 0; i < ride->num_stations; i++)
        totalTime += ride->stations[i].SegmentTime;
    return totalTime;
}

bool Ride::CanHaveMultipleCircuits() const
{
    if (!(GetRideTypeDescriptor().HasFlag(RIDE_TYPE_FLAG_ALLOW_MULTIPLE_CIRCUITS)))
        return false;

    // Only allow circuit or launch modes
    if (mode != RideMode::ContinuousCircuit && mode != RideMode::ReverseInclineLaunchedShuttle
        && mode != RideMode::PoweredLaunchPasstrough)
    {
        return false;
    }

    // Must have no more than one vehicle and one station
    if (num_vehicles > 1 || num_stations > 1)
        return false;

    return true;
}

bool Ride::SupportsStatus(RideStatus s) const
{
    const auto& rtd = GetRideTypeDescriptor();

    switch (s)
    {
        case RideStatus::Closed:
        case RideStatus::Open:
            return true;
        case RideStatus::Simulating:
            return (!rtd.HasFlag(RIDE_TYPE_FLAG_NO_TEST_MODE) && rtd.HasFlag(RIDE_TYPE_FLAG_HAS_TRACK));
        case RideStatus::Testing:
            return !rtd.HasFlag(RIDE_TYPE_FLAG_NO_TEST_MODE);
        case RideStatus::Count: // Meaningless but necessary to satisfy -Wswitch
            return false;
    }
    // Unreachable
    return false;
}

#pragma region Initialisation functions

/**
 *
 *  rct2: 0x006ACA89
 */
void ride_init_all()
{
    _rides.clear();
    _rides.shrink_to_fit();
}

/**
 *
 *  rct2: 0x006B7A38
 */
void reset_all_ride_build_dates()
{
    for (auto& ride : GetRideManager())
    {
        ride.build_date -= gDateMonthsElapsed;
    }
}

#pragma endregion

#pragma region Construction

#pragma endregion

#pragma region Update functions

/**
 *
 *  rct2: 0x006ABE4C
 */
void Ride::UpdateAll()
{
    // Remove all rides if scenario editor
    if (gScreenFlags & SCREEN_FLAGS_SCENARIO_EDITOR)
    {
        switch (gS6Info.editor_step)
        {
            case EditorStep::ObjectSelection:
            case EditorStep::LandscapeEditor:
            case EditorStep::InventionsListSetUp:
                for (auto& ride : GetRideManager())
                    ride.Delete();
                break;
            case EditorStep::OptionsSelection:
            case EditorStep::ObjectiveSelection:
            case EditorStep::SaveScenario:
            case EditorStep::RollercoasterDesigner:
            case EditorStep::DesignsManager:
            case EditorStep::Invalid:
                break;
        }
        return;
    }

    window_update_viewport_ride_music();

    // Update rides
    for (auto& ride : GetRideManager())
        ride.Update();

<<<<<<< HEAD
        for (size_t i = 0; i < MAX_STATIONS; i++)
            ride->stations[i].TrainAtStation = RideStation::NO_TRAIN;

        // Also clean up orphaned vehicles for good measure.
        for (auto* vehicle : TrainManager::View())
        {
            if (vehicle->ride == ride->id)
            {
                vehicle->Invalidate();
                sprite_remove(vehicle);
            }
        }
    }
=======
    OpenRCT2::RideAudio::UpdateMusicChannels();
>>>>>>> afc4cd7c
}

std::unique_ptr<TrackDesign> Ride::SaveToTrackDesign() const
{
    if (!(lifecycle_flags & RIDE_LIFECYCLE_TESTED))
    {
        context_show_error(STR_CANT_SAVE_TRACK_DESIGN, STR_NONE, {});
        return nullptr;
    }

    if (!ride_has_ratings(this))
    {
        context_show_error(STR_CANT_SAVE_TRACK_DESIGN, STR_NONE, {});
        return nullptr;
    }

    auto td = std::make_unique<TrackDesign>();
    auto errMessage = td->CreateTrackDesign(*this);
    if (errMessage != STR_NONE)
    {
        context_show_error(STR_CANT_SAVE_TRACK_DESIGN, errMessage, {});
        return nullptr;
    }

    return td;
}

/**
 *
 *  rct2: 0x006ABE73
 */
void Ride::Update()
{
    if (vehicle_change_timeout != 0)
        vehicle_change_timeout--;

    ride_music_update(this);

    // Update stations
    if (type != RIDE_TYPE_MAZE)
        for (int32_t i = 0; i < MAX_STATIONS; i++)
            ride_update_station(this, i);

    // Update financial statistics
    num_customers_timeout++;

    if (num_customers_timeout >= 960)
    {
        // This is meant to update about every 30 seconds
        num_customers_timeout = 0;

        // Shift number of customers history, start of the array is the most recent one
        for (int32_t i = CUSTOMER_HISTORY_SIZE - 1; i > 0; i--)
        {
            num_customers[i] = num_customers[i - 1];
        }
        num_customers[0] = cur_num_customers;

        cur_num_customers = 0;
        window_invalidate_flags |= RIDE_INVALIDATE_RIDE_CUSTOMER;

        income_per_hour = CalculateIncomePerHour();
        window_invalidate_flags |= RIDE_INVALIDATE_RIDE_INCOME;

        if (upkeep_cost != MONEY16_UNDEFINED)
            profit = (income_per_hour - (static_cast<money32>(upkeep_cost * 16)));
    }

    // Ride specific updates
    if (type == RIDE_TYPE_CHAIRLIFT)
        UpdateChairlift();
    else if (type == RIDE_TYPE_SPIRAL_SLIDE)
        UpdateSpiralSlide();

    ride_breakdown_update(this);

    // Various things include news messages
    if (lifecycle_flags & (RIDE_LIFECYCLE_BREAKDOWN_PENDING | RIDE_LIFECYCLE_BROKEN_DOWN | RIDE_LIFECYCLE_DUE_INSPECTION))
        if (((gCurrentTicks >> 1) & 255) == static_cast<uint32_t>(id))
            ride_breakdown_status_update(this);

    ride_inspection_update(this);

    // If ride is simulating but crashed, reset the vehicles
    if (status == RideStatus::Simulating && (lifecycle_flags & RIDE_LIFECYCLE_CRASHED))
    {
        if (mode == RideMode::ContinuousCircuitBlockSectioned || mode == RideMode::PoweredLaunchBlockSectioned)
        {
            // We require this to execute right away during the simulation, always ignore network and queue.
            RideSetStatusAction gameAction = RideSetStatusAction(id, RideStatus::Closed);
            GameActions::ExecuteNested(&gameAction);
        }
        else
        {
            // We require this to execute right away during the simulation, always ignore network and queue.
            RideSetStatusAction gameAction = RideSetStatusAction(id, RideStatus::Simulating);
            GameActions::ExecuteNested(&gameAction);
        }
    }
}

/**
 *
 *  rct2: 0x006AC489
 */
void Ride::UpdateChairlift()
{
    if (!(lifecycle_flags & RIDE_LIFECYCLE_ON_TRACK))
        return;
    if ((lifecycle_flags & (RIDE_LIFECYCLE_BREAKDOWN_PENDING | RIDE_LIFECYCLE_BROKEN_DOWN | RIDE_LIFECYCLE_CRASHED))
        && breakdown_reason_pending == 0)
        return;

    uint16_t old_chairlift_bullwheel_rotation = chairlift_bullwheel_rotation >> 14;
    chairlift_bullwheel_rotation += speed * 2048;
    if (old_chairlift_bullwheel_rotation == speed / 8)
        return;

    auto bullwheelLoc = ChairliftBullwheelLocation[0].ToCoordsXYZ();
    map_invalidate_tile_zoom1({ bullwheelLoc, bullwheelLoc.z, bullwheelLoc.z + (4 * COORDS_Z_STEP) });

    bullwheelLoc = ChairliftBullwheelLocation[1].ToCoordsXYZ();
    map_invalidate_tile_zoom1({ bullwheelLoc, bullwheelLoc.z, bullwheelLoc.z + (4 * COORDS_Z_STEP) });
}

/**
 *
 *  rct2: 0x0069A3A2
 * edi: ride (in code as bytes offset from start of rides list)
 * bl: happiness
 */
void ride_update_satisfaction(Ride* ride, uint8_t happiness)
{
    ride->satisfaction_next += happiness;
    ride->satisfaction_time_out++;
    if (ride->satisfaction_time_out >= 20)
    {
<<<<<<< HEAD
        CoordsXY cur = { retCoordsXYZ };
        offsets = { trackBlock[i].x, trackBlock[i].y };
        cur += offsets.Rotate(mapDirection);
        int32_t cur_z = start_z + trackBlock[i].z;

        map_invalidate_tile_full(cur);

        trackElement = map_get_track_element_at_of_type_seq(
            { cur, cur_z, static_cast<Direction>(location.direction) }, type, trackBlock[i].index);
        if (trackElement == nullptr)
        {
            return std::nullopt;
        }
        if (i == 0 && output_element != nullptr)
        {
            *output_element = reinterpret_cast<TileElement*>(trackElement);
        }
        if (flags & TRACK_ELEMENT_SET_HIGHLIGHT_FALSE)
        {
            trackElement->SetHighlight(false);
        }
        if (flags & TRACK_ELEMENT_SET_HIGHLIGHT_TRUE)
        {
            trackElement->SetHighlight(true);
        }
        if (flags & TRACK_ELEMENT_SET_COLOUR_SCHEME)
        {
            trackElement->SetColourScheme(static_cast<uint8_t>(extra_params & 0xFF));
        }
        if (flags & TRACK_ELEMENT_SET_SEAT_ROTATION)
        {
            trackElement->SetSeatRotation(static_cast<uint8_t>(extra_params & 0xFF));
        }
        if (flags & TRACK_ELEMENT_SET_HAS_CABLE_LIFT_TRUE)
        {
            trackElement->SetHasCableLift(true);
        }
        if (flags & TRACK_ELEMENT_SET_HAS_CABLE_LIFT_FALSE)
        {
            trackElement->SetHasCableLift(false);
        }
    }
    return retCoordsXYZ;
}

void ride_restore_provisional_track_piece()
{
    if (_currentTrackSelectionFlags & TRACK_SELECTION_FLAG_TRACK)
    {
        ride_id_t rideIndex;
        int32_t direction, type, liftHillAndAlternativeState;
        CoordsXYZ trackPos;
        if (window_ride_construction_update_state(
                &type, &direction, &rideIndex, &liftHillAndAlternativeState, &trackPos, nullptr))
        {
            ride_construction_remove_ghosts();
        }
        else
        {
            _currentTrackPrice = place_provisional_track_piece(
                rideIndex, type, direction, liftHillAndAlternativeState, trackPos);
            window_ride_construction_update_active_elements();
        }
    }
}

void ride_remove_provisional_track_piece()
{
    auto rideIndex = _currentRideIndex;
    auto ride = get_ride(rideIndex);
    if (ride == nullptr || !(_currentTrackSelectionFlags & TRACK_SELECTION_FLAG_TRACK))
    {
        return;
    }

    int32_t x = _unkF440C5.x;
    int32_t y = _unkF440C5.y;
    int32_t z = _unkF440C5.z;
    if (ride->type == RIDE_TYPE_MAZE)
    {
        int32_t flags = GAME_COMMAND_FLAG_APPLY | GAME_COMMAND_FLAG_ALLOW_DURING_PAUSED | GAME_COMMAND_FLAG_NO_SPEND
            | GAME_COMMAND_FLAG_GHOST;
        maze_set_track(x, y, z, flags, false, 0, rideIndex, GC_SET_MAZE_TRACK_FILL);
        maze_set_track(x, y + 16, z, flags, false, 1, rideIndex, GC_SET_MAZE_TRACK_FILL);
        maze_set_track(x + 16, y + 16, z, flags, false, 2, rideIndex, GC_SET_MAZE_TRACK_FILL);
        maze_set_track(x + 16, y, z, flags, false, 3, rideIndex, GC_SET_MAZE_TRACK_FILL);
    }
    else
    {
        int32_t direction = _unkF440C5.direction;
        if (!(direction & 4))
        {
            x -= CoordsDirectionDelta[direction].x;
            y -= CoordsDirectionDelta[direction].y;
        }
        CoordsXYE next_track;
        if (track_block_get_next_from_zero({ x, y, z }, ride, direction, &next_track, &z, &direction, true))
        {
            auto trackType = next_track.element->AsTrack()->GetTrackType();
            int32_t trackSequence = next_track.element->AsTrack()->GetSequenceIndex();
            auto trackRemoveAction = TrackRemoveAction{ trackType,
                                                        trackSequence,
                                                        { next_track.x, next_track.y, z, static_cast<Direction>(direction) } };
            trackRemoveAction.SetFlags(
                GAME_COMMAND_FLAG_ALLOW_DURING_PAUSED | GAME_COMMAND_FLAG_NO_SPEND | GAME_COMMAND_FLAG_GHOST);
            GameActions::Execute(&trackRemoveAction);
        }
    }
}

/**
 *
 *  rct2: 0x006C96C0
 */
void ride_construction_remove_ghosts()
{
    if (_currentTrackSelectionFlags & TRACK_SELECTION_FLAG_ENTRANCE_OR_EXIT)
    {
        ride_entrance_exit_remove_ghost();
        _currentTrackSelectionFlags &= ~TRACK_SELECTION_FLAG_ENTRANCE_OR_EXIT;
    }
    if (_currentTrackSelectionFlags & TRACK_SELECTION_FLAG_TRACK)
    {
        ride_remove_provisional_track_piece();
        _currentTrackSelectionFlags &= ~TRACK_SELECTION_FLAG_TRACK;
    }
}

/*
 *  rct2: 0x006C9627
 */
void ride_construction_invalidate_current_track()
{
    switch (_rideConstructionState)
    {
        case RIDE_CONSTRUCTION_STATE_SELECTED:
            sub_6C683D(
                { _currentTrackBegin, static_cast<Direction>(_currentTrackPieceDirection & 3) }, _currentTrackPieceType, 0,
                nullptr, TRACK_ELEMENT_SET_HIGHLIGHT_FALSE);
            break;
        case RIDE_CONSTRUCTION_STATE_MAZE_BUILD:
        case RIDE_CONSTRUCTION_STATE_MAZE_MOVE:
        case RIDE_CONSTRUCTION_STATE_MAZE_FILL:
        case RIDE_CONSTRUCTION_STATE_FRONT:
        case RIDE_CONSTRUCTION_STATE_BACK:
            if (_currentTrackSelectionFlags & TRACK_SELECTION_FLAG_ARROW)
            {
                map_invalidate_tile_full(_currentTrackBegin.ToTileStart());
            }
            ride_construction_remove_ghosts();
            break;
        case RIDE_CONSTRUCTION_STATE_PLACE:
        case RIDE_CONSTRUCTION_STATE_ENTRANCE_EXIT:
        default:
            if (_currentTrackSelectionFlags & TRACK_SELECTION_FLAG_ARROW)
            {
                _currentTrackSelectionFlags &= ~TRACK_SELECTION_FLAG_ARROW;
                gMapSelectFlags &= ~MAP_SELECT_FLAG_ENABLE_ARROW;
                map_invalidate_tile_full(_currentTrackBegin);
            }
            ride_construction_remove_ghosts();
            break;
    }
}

/**
 *
 *  rct2: 0x006C9B19
 */
static void ride_construction_reset_current_piece()
{
    auto ride = get_ride(_currentRideIndex);
    if (ride == nullptr)
        return;

    const auto& rtd = ride->GetRideTypeDescriptor();

    if (!rtd.HasFlag(RIDE_TYPE_FLAG_HAS_NO_TRACK) || ride->num_stations == 0)
    {
        _currentTrackCurve = rtd.StartTrackPiece | RideConstructionSpecialPieceSelected;
        _currentTrackSlopeEnd = 0;
        _currentTrackBankEnd = 0;
        _currentTrackLiftHill = 0;
        _currentTrackAlternative = RIDE_TYPE_NO_ALTERNATIVES;
        if (rtd.HasFlag(RIDE_TYPE_FLAG_START_CONSTRUCTION_INVERTED))
        {
            _currentTrackAlternative |= RIDE_TYPE_ALTERNATIVE_TRACK_TYPE;
        }
        _previousTrackSlopeEnd = 0;
        _previousTrackBankEnd = 0;
    }
    else
    {
        _currentTrackCurve = TrackElemType::None;
        _rideConstructionState = RIDE_CONSTRUCTION_STATE_0;
    }
}

/**
 *
 *  rct2: 0x006C9800
 */
void ride_construction_set_default_next_piece()
{
    auto rideIndex = _currentRideIndex;
    auto ride = get_ride(rideIndex);
    if (ride == nullptr)
        return;

    const auto& rtd = ride->GetRideTypeDescriptor();

    int32_t z, direction, trackType, curve, bank, slope;
    track_begin_end trackBeginEnd;
    CoordsXYE xyElement;
    TileElement* tileElement;
    _currentTrackPrice = MONEY32_UNDEFINED;
    switch (_rideConstructionState)
    {
        case RIDE_CONSTRUCTION_STATE_FRONT:
            direction = _currentTrackPieceDirection;
            if (!track_block_get_previous_from_zero(_currentTrackBegin, ride, direction, &trackBeginEnd))
            {
                ride_construction_reset_current_piece();
                return;
            }
            tileElement = trackBeginEnd.begin_element;
            trackType = tileElement->AsTrack()->GetTrackType();

            if (ride->GetRideTypeDescriptor().HasFlag(RIDE_TYPE_FLAG_HAS_NO_TRACK))
            {
                ride_construction_reset_current_piece();
                return;
            }

            // Set whether track is covered
            _currentTrackAlternative &= ~RIDE_TYPE_ALTERNATIVE_TRACK_TYPE;
            if (rtd.HasFlag(RIDE_TYPE_FLAG_HAS_ALTERNATIVE_TRACK_TYPE))
            {
                if (tileElement->AsTrack()->IsInverted())
                {
                    _currentTrackAlternative |= RIDE_TYPE_ALTERNATIVE_TRACK_TYPE;
                }
            }

            curve = gTrackCurveChain[trackType].next;
            bank = TrackDefinitions[trackType].bank_end;
            slope = TrackDefinitions[trackType].vangle_end;

            // Set track curve
            _currentTrackCurve = curve;

            // Set track banking
            if (rtd.HasFlag(RIDE_TYPE_FLAG_HAS_ALTERNATIVE_TRACK_TYPE))
            {
                if (bank == TRACK_BANK_UPSIDE_DOWN)
                {
                    bank = TRACK_BANK_NONE;
                    _currentTrackAlternative ^= RIDE_TYPE_ALTERNATIVE_TRACK_TYPE;
                }
            }
            _currentTrackBankEnd = bank;
            _previousTrackBankEnd = bank;

            // Set track slope and lift hill
            _currentTrackSlopeEnd = slope;
            _previousTrackSlopeEnd = slope;
            _currentTrackLiftHill = tileElement->AsTrack()->HasChain() && slope != TRACK_SLOPE_DOWN_25
                && slope != TRACK_SLOPE_DOWN_60;
            break;
        case RIDE_CONSTRUCTION_STATE_BACK:
            direction = direction_reverse(_currentTrackPieceDirection);
            if (!track_block_get_next_from_zero(_currentTrackBegin, ride, direction, &xyElement, &z, &direction, false))
            {
                ride_construction_reset_current_piece();
                return;
            }
            tileElement = xyElement.element;
            trackType = tileElement->AsTrack()->GetTrackType();

            // Set whether track is covered
            _currentTrackAlternative &= ~RIDE_TYPE_ALTERNATIVE_TRACK_TYPE;
            if (rtd.HasFlag(RIDE_TYPE_FLAG_HAS_ALTERNATIVE_TRACK_TYPE))
            {
                if (tileElement->AsTrack()->IsInverted())
                {
                    _currentTrackAlternative |= RIDE_TYPE_ALTERNATIVE_TRACK_TYPE;
                }
            }

            curve = gTrackCurveChain[trackType].previous;
            bank = TrackDefinitions[trackType].bank_start;
            slope = TrackDefinitions[trackType].vangle_start;

            // Set track curve
            _currentTrackCurve = curve;

            // Set track banking
            if (rtd.HasFlag(RIDE_TYPE_FLAG_HAS_ALTERNATIVE_TRACK_TYPE))
            {
                if (bank == TRACK_BANK_UPSIDE_DOWN)
                {
                    bank = TRACK_BANK_NONE;
                    _currentTrackAlternative ^= RIDE_TYPE_ALTERNATIVE_TRACK_TYPE;
                }
            }
            _currentTrackBankEnd = bank;
            _previousTrackBankEnd = bank;

            // Set track slope and lift hill
            _currentTrackSlopeEnd = slope;
            _previousTrackSlopeEnd = slope;
            if (!gCheatsEnableChainLiftOnAllTrack)
            {
                _currentTrackLiftHill = tileElement->AsTrack()->HasChain();
            }
            break;
    }
}

/**
 *
 *  rct2: 0x006C9296
 */
void ride_select_next_section()
{
    if (_rideConstructionState == RIDE_CONSTRUCTION_STATE_SELECTED)
    {
        ride_construction_invalidate_current_track();
        int32_t direction = _currentTrackPieceDirection;
        int32_t type = _currentTrackPieceType;
        TileElement* tileElement;
        auto newCoords = sub_6C683D({ _currentTrackBegin, static_cast<Direction>(direction & 3) }, type, 0, &tileElement, 0);
        if (newCoords == std::nullopt)
        {
            _rideConstructionState = RIDE_CONSTRUCTION_STATE_0;
            window_ride_construction_update_active_elements();
            return;
        }

        // Invalidate previous track piece (we may not be changing height!)
        virtual_floor_invalidate();

        CoordsXYE inputElement, outputElement;
        inputElement.x = newCoords->x;
        inputElement.y = newCoords->y;
        inputElement.element = tileElement;
        if (track_block_get_next(&inputElement, &outputElement, &newCoords->z, &direction))
        {
            newCoords->x = outputElement.x;
            newCoords->y = outputElement.y;
            tileElement = outputElement.element;
            if (!scenery_tool_is_active())
            {
                // Set next element's height.
                virtual_floor_set_height(tileElement->GetBaseZ());
            }

            _currentTrackBegin = *newCoords;
            _currentTrackPieceDirection = tileElement->GetDirection();
            _currentTrackPieceType = tileElement->AsTrack()->GetTrackType();
            _currentTrackSelectionFlags = 0;
            window_ride_construction_update_active_elements();
        }
        else
        {
            _rideConstructionState = RIDE_CONSTRUCTION_STATE_FRONT;
            _currentTrackBegin = { outputElement, newCoords->z };
            _currentTrackPieceDirection = direction;
            _currentTrackPieceType = tileElement->AsTrack()->GetTrackType();
            _currentTrackSelectionFlags = 0;
            ride_construction_set_default_next_piece();
            window_ride_construction_update_active_elements();
        }
    }
    else if (_rideConstructionState == RIDE_CONSTRUCTION_STATE_BACK)
    {
        gMapSelectFlags &= ~MAP_SELECT_FLAG_ENABLE_ARROW;

        if (ride_select_forwards_from_back())
        {
            window_ride_construction_update_active_elements();
        }
    }
}

/**
 *
 *  rct2: 0x006C93B8
 */
void ride_select_previous_section()
{
    if (_rideConstructionState == RIDE_CONSTRUCTION_STATE_SELECTED)
    {
        ride_construction_invalidate_current_track();
        int32_t direction = _currentTrackPieceDirection;
        int32_t type = _currentTrackPieceType;
        TileElement* tileElement;
        auto newCoords = sub_6C683D({ _currentTrackBegin, static_cast<Direction>(direction & 3) }, type, 0, &tileElement, 0);
        if (newCoords == std::nullopt)
        {
            _rideConstructionState = RIDE_CONSTRUCTION_STATE_0;
            window_ride_construction_update_active_elements();
            return;
        }

        // Invalidate previous track piece (we may not be changing height!)
        virtual_floor_invalidate();

        track_begin_end trackBeginEnd;
        if (track_block_get_previous({ *newCoords, tileElement }, &trackBeginEnd))
        {
            _currentTrackBegin.x = trackBeginEnd.begin_x;
            _currentTrackBegin.y = trackBeginEnd.begin_y;
            _currentTrackBegin.z = trackBeginEnd.begin_z;
            _currentTrackPieceDirection = trackBeginEnd.begin_direction;
            _currentTrackPieceType = trackBeginEnd.begin_element->AsTrack()->GetTrackType();
            _currentTrackSelectionFlags = 0;
            if (!scenery_tool_is_active())
            {
                // Set previous element's height.
                virtual_floor_set_height(trackBeginEnd.begin_element->GetBaseZ());
            }
            window_ride_construction_update_active_elements();
        }
        else
        {
            _rideConstructionState = RIDE_CONSTRUCTION_STATE_BACK;
            _currentTrackBegin.x = trackBeginEnd.end_x;
            _currentTrackBegin.y = trackBeginEnd.end_y;
            _currentTrackBegin.z = trackBeginEnd.begin_z;
            _currentTrackPieceDirection = trackBeginEnd.end_direction;
            _currentTrackPieceType = tileElement->AsTrack()->GetTrackType();
            _currentTrackSelectionFlags = 0;
            ride_construction_set_default_next_piece();
            window_ride_construction_update_active_elements();
        }
    }
    else if (_rideConstructionState == RIDE_CONSTRUCTION_STATE_FRONT)
    {
        gMapSelectFlags &= ~MAP_SELECT_FLAG_ENABLE_ARROW;

        if (ride_select_backwards_from_front())
        {
            window_ride_construction_update_active_elements();
        }
    }
}

/**
 *
 *  rct2: 0x006CC2CA
 */
static bool ride_modify_entrance_or_exit(const CoordsXYE& tileElement)
{
    if (tileElement.element == nullptr)
        return false;

    auto entranceElement = tileElement.element->AsEntrance();
    if (entranceElement == nullptr)
        return false;

    auto rideIndex = entranceElement->GetRideIndex();
    auto ride = get_ride(rideIndex);
    if (ride == nullptr)
        return false;

    auto entranceType = entranceElement->GetEntranceType();
    if (entranceType != ENTRANCE_TYPE_RIDE_ENTRANCE && entranceType != ENTRANCE_TYPE_RIDE_EXIT)
        return false;

    auto stationIndex = entranceElement->GetStationIndex();

    // Get or create construction window for ride
    auto constructionWindow = window_find_by_class(WC_RIDE_CONSTRUCTION);
    if (constructionWindow == nullptr)
    {
        if (!ride_initialise_construction_window(ride))
            return false;

        constructionWindow = window_find_by_class(WC_RIDE_CONSTRUCTION);
        if (constructionWindow == nullptr)
            return false;
    }

    ride_construction_invalidate_current_track();
    if (_rideConstructionState != RIDE_CONSTRUCTION_STATE_ENTRANCE_EXIT || !(input_test_flag(INPUT_FLAG_TOOL_ACTIVE))
        || gCurrentToolWidget.window_classification != WC_RIDE_CONSTRUCTION)
    {
        // Replace entrance / exit
        tool_set(
            constructionWindow,
            entranceType == ENTRANCE_TYPE_RIDE_ENTRANCE ? WC_RIDE_CONSTRUCTION__WIDX_ENTRANCE : WC_RIDE_CONSTRUCTION__WIDX_EXIT,
            Tool::Crosshair);
        gRideEntranceExitPlaceType = entranceType;
        gRideEntranceExitPlaceRideIndex = rideIndex;
        gRideEntranceExitPlaceStationIndex = stationIndex;
        input_set_flag(INPUT_FLAG_6, true);
        if (_rideConstructionState != RIDE_CONSTRUCTION_STATE_ENTRANCE_EXIT)
        {
            gRideEntranceExitPlacePreviousRideConstructionState = _rideConstructionState;
            _rideConstructionState = RIDE_CONSTRUCTION_STATE_ENTRANCE_EXIT;
        }

        window_ride_construction_update_active_elements();
        gMapSelectFlags &= ~MAP_SELECT_FLAG_ENABLE_CONSTRUCT;
    }
    else
    {
        // Remove entrance / exit
        auto rideEntranceExitRemove = RideEntranceExitRemoveAction(
            { tileElement.x, tileElement.y }, rideIndex, stationIndex, entranceType == ENTRANCE_TYPE_RIDE_EXIT);

        rideEntranceExitRemove.SetCallback([=](const GameAction* ga, const GameActions::Result* result) {
            gCurrentToolWidget.widget_index = entranceType == ENTRANCE_TYPE_RIDE_ENTRANCE ? WC_RIDE_CONSTRUCTION__WIDX_ENTRANCE
                                                                                          : WC_RIDE_CONSTRUCTION__WIDX_EXIT;
            gRideEntranceExitPlaceType = entranceType;
            window_invalidate_by_class(WC_RIDE_CONSTRUCTION);
        });

        GameActions::Execute(&rideEntranceExitRemove);
    }

    window_invalidate_by_class(WC_RIDE_CONSTRUCTION);
    return true;
}

/**
 *
 *  rct2: 0x006CC287
 */
static bool ride_modify_maze(const CoordsXYE& tileElement)
{
    if (tileElement.element != nullptr)
    {
        auto trackElement = tileElement.element->AsTrack();
        if (trackElement != nullptr)
        {
            _currentRideIndex = trackElement->GetRideIndex();
            _rideConstructionState = RIDE_CONSTRUCTION_STATE_MAZE_BUILD;
            _currentTrackBegin.x = tileElement.x;
            _currentTrackBegin.y = tileElement.y;
            _currentTrackBegin.z = trackElement->GetBaseZ();
            _currentTrackSelectionFlags = 0;
            _rideConstructionNextArrowPulse = 0;
            gMapSelectFlags &= ~MAP_SELECT_FLAG_ENABLE_ARROW;

            auto intent = Intent(INTENT_ACTION_UPDATE_MAZE_CONSTRUCTION);
            context_broadcast_intent(&intent);
            return true;
        }
    }
    return false;
}

/**
 *
 *  rct2: 0x006CC056
 */
bool ride_modify(CoordsXYE* input)
{
    auto tileElement = *input;
    if (tileElement.element == nullptr)
        return false;

    auto rideIndex = tileElement.element->GetRideIndex();
    auto ride = get_ride(rideIndex);
    if (ride == nullptr)
    {
        return false;
    }

    auto rideEntry = ride->GetRideEntry();
    if (rideEntry == nullptr || !ride_check_if_construction_allowed(ride))
        return false;

    if (ride->lifecycle_flags & RIDE_LIFECYCLE_INDESTRUCTIBLE)
    {
        Formatter ft;
        ft.Increment(6);
        ride->FormatNameTo(ft);
        context_show_error(
            STR_CANT_START_CONSTRUCTION_ON, STR_LOCAL_AUTHORITY_FORBIDS_DEMOLITION_OR_MODIFICATIONS_TO_THIS_RIDE, ft);
        return false;
    }

    // Stop the ride again to clear all vehicles and peeps (compatible with network games)
    if (ride->status != RideStatus::Simulating)
    {
        ride_set_status(ride, RideStatus::Closed);
    }

    // Check if element is a station entrance or exit
    if (tileElement.element->GetType() == TILE_ELEMENT_TYPE_ENTRANCE)
        return ride_modify_entrance_or_exit(tileElement);

    ride_create_or_find_construction_window(rideIndex);

    if (ride->type == RIDE_TYPE_MAZE)
    {
        return ride_modify_maze(tileElement);
    }

    if (ride->GetRideTypeDescriptor().HasFlag(RIDE_TYPE_FLAG_CANNOT_HAVE_GAPS))
    {
        CoordsXYE endOfTrackElement{};
        if (ride_find_track_gap(ride, &tileElement, &endOfTrackElement))
            tileElement = endOfTrackElement;
    }

    if (tileElement.element == nullptr || tileElement.element->GetType() != TILE_ELEMENT_TYPE_TRACK)
        return false;

    auto tileCoords = CoordsXYZ{ tileElement, tileElement.element->GetBaseZ() };
    auto direction = tileElement.element->GetDirection();
    auto type = tileElement.element->AsTrack()->GetTrackType();
    auto newCoords = sub_6C683D({ tileCoords, direction }, type, 0, nullptr, 0);
    if (newCoords == std::nullopt)
        return false;

    _currentRideIndex = rideIndex;
    _rideConstructionState = RIDE_CONSTRUCTION_STATE_SELECTED;
    _currentTrackBegin = *newCoords;
    _currentTrackPieceDirection = direction;
    _currentTrackPieceType = type;
    _currentTrackSelectionFlags = 0;
    _rideConstructionNextArrowPulse = 0;
    gMapSelectFlags &= ~MAP_SELECT_FLAG_ENABLE_ARROW;

    if (ride->GetRideTypeDescriptor().HasFlag(RIDE_TYPE_FLAG_HAS_NO_TRACK))
    {
        window_ride_construction_update_active_elements();
        return true;
    }

    ride_select_next_section();
    if (_rideConstructionState == RIDE_CONSTRUCTION_STATE_FRONT)
    {
        window_ride_construction_update_active_elements();
        return true;
    }

    _rideConstructionState = RIDE_CONSTRUCTION_STATE_SELECTED;
    _currentTrackBegin = *newCoords;
    _currentTrackPieceDirection = direction;
    _currentTrackPieceType = type;
    _currentTrackSelectionFlags = 0;

    ride_select_previous_section();

    if (_rideConstructionState != RIDE_CONSTRUCTION_STATE_BACK)
    {
        _rideConstructionState = RIDE_CONSTRUCTION_STATE_SELECTED;
        _currentTrackBegin = *newCoords;
        _currentTrackPieceDirection = direction;
        _currentTrackPieceType = type;
        _currentTrackSelectionFlags = 0;
    }

    window_ride_construction_update_active_elements();
    return true;
}

/**
 *
 *  rct2: 0x006CC3FB
 */
int32_t ride_initialise_construction_window(Ride* ride)
{
    rct_window* w;

    tool_cancel();

    if (!ride_check_if_construction_allowed(ride))
        return 0;

    ride_clear_for_construction(ride);
    ride_remove_peeps(ride);

    w = ride_create_or_find_construction_window(ride->id);

    tool_set(w, WC_RIDE_CONSTRUCTION__WIDX_CONSTRUCT, Tool::Crosshair);
    input_set_flag(INPUT_FLAG_6, true);

    ride = get_ride(_currentRideIndex);
    if (ride == nullptr)
        return 0;

    _currentTrackCurve = ride->GetRideTypeDescriptor().StartTrackPiece | RideConstructionSpecialPieceSelected;
    _currentTrackSlopeEnd = 0;
    _currentTrackBankEnd = 0;
    _currentTrackLiftHill = 0;
    _currentTrackAlternative = RIDE_TYPE_NO_ALTERNATIVES;

    if (ride->GetRideTypeDescriptor().HasFlag(RIDE_TYPE_FLAG_START_CONSTRUCTION_INVERTED))
        _currentTrackAlternative |= RIDE_TYPE_ALTERNATIVE_TRACK_TYPE;

    _previousTrackBankEnd = 0;
    _previousTrackSlopeEnd = 0;

    _currentTrackPieceDirection = 0;
    _rideConstructionState = RIDE_CONSTRUCTION_STATE_PLACE;
    _currentTrackSelectionFlags = 0;

    window_ride_construction_update_active_elements();
    return 1;
}

#pragma endregion

#pragma region Update functions

/**
 *
 *  rct2: 0x006ABE4C
 */
void Ride::UpdateAll()
{
    // Remove all rides if scenario editor
    if (gScreenFlags & SCREEN_FLAGS_SCENARIO_EDITOR)
    {
        switch (gEditorStep)
        {
            case EditorStep::ObjectSelection:
            case EditorStep::LandscapeEditor:
            case EditorStep::InventionsListSetUp:
                for (auto& ride : GetRideManager())
                    ride.Delete();
                break;
            case EditorStep::OptionsSelection:
            case EditorStep::ObjectiveSelection:
            case EditorStep::SaveScenario:
            case EditorStep::RollercoasterDesigner:
            case EditorStep::DesignsManager:
            case EditorStep::Invalid:
                break;
        }
        return;
    }

    window_update_viewport_ride_music();

    // Update rides
    for (auto& ride : GetRideManager())
        ride.Update();

    OpenRCT2::RideAudio::UpdateMusicChannels();
}

std::unique_ptr<TrackDesign> Ride::SaveToTrackDesign() const
{
    if (!(lifecycle_flags & RIDE_LIFECYCLE_TESTED))
    {
        context_show_error(STR_CANT_SAVE_TRACK_DESIGN, STR_NONE, {});
        return nullptr;
    }

    if (!ride_has_ratings(this))
    {
        context_show_error(STR_CANT_SAVE_TRACK_DESIGN, STR_NONE, {});
        return nullptr;
    }

    auto td = std::make_unique<TrackDesign>();
    auto errMessage = td->CreateTrackDesign(*this);
    if (errMessage != STR_NONE)
    {
        context_show_error(STR_CANT_SAVE_TRACK_DESIGN, errMessage, {});
        return nullptr;
    }

    return td;
}

/**
 *
 *  rct2: 0x006ABE73
 */
void Ride::Update()
{
    if (vehicle_change_timeout != 0)
        vehicle_change_timeout--;

    ride_music_update(this);

    // Update stations
    if (type != RIDE_TYPE_MAZE)
        for (int32_t i = 0; i < MAX_STATIONS; i++)
            ride_update_station(this, i);

    // Update financial statistics
    num_customers_timeout++;

    if (num_customers_timeout >= 960)
    {
        // This is meant to update about every 30 seconds
        num_customers_timeout = 0;

        // Shift number of customers history, start of the array is the most recent one
        for (int32_t i = CUSTOMER_HISTORY_SIZE - 1; i > 0; i--)
        {
            num_customers[i] = num_customers[i - 1];
        }
        num_customers[0] = cur_num_customers;

        cur_num_customers = 0;
        window_invalidate_flags |= RIDE_INVALIDATE_RIDE_CUSTOMER;

        income_per_hour = CalculateIncomePerHour();
        window_invalidate_flags |= RIDE_INVALIDATE_RIDE_INCOME;

        if (upkeep_cost != MONEY16_UNDEFINED)
            profit = (income_per_hour - (static_cast<money32>(upkeep_cost * 16)));
    }

    // Ride specific updates
    if (type == RIDE_TYPE_CHAIRLIFT)
        UpdateChairlift();
    else if (type == RIDE_TYPE_SPIRAL_SLIDE)
        UpdateSpiralSlide();

    ride_breakdown_update(this);

    // Various things include news messages
    if (lifecycle_flags & (RIDE_LIFECYCLE_BREAKDOWN_PENDING | RIDE_LIFECYCLE_BROKEN_DOWN | RIDE_LIFECYCLE_DUE_INSPECTION))
    {
        // Breakdown updates are distributed, only one ride can update the breakdown status per tick.
        const auto updatingRideId = (gCurrentTicks / 2) % MAX_RIDES;
        if (updatingRideId == id)
            ride_breakdown_status_update(this);
    }

    ride_inspection_update(this);

    // If ride is simulating but crashed, reset the vehicles
    if (status == RideStatus::Simulating && (lifecycle_flags & RIDE_LIFECYCLE_CRASHED))
    {
        if (mode == RideMode::ContinuousCircuitBlockSectioned || mode == RideMode::PoweredLaunchBlockSectioned)
        {
            // We require this to execute right away during the simulation, always ignore network and queue.
            RideSetStatusAction gameAction = RideSetStatusAction(id, RideStatus::Closed);
            GameActions::ExecuteNested(&gameAction);
        }
        else
        {
            // We require this to execute right away during the simulation, always ignore network and queue.
            RideSetStatusAction gameAction = RideSetStatusAction(id, RideStatus::Simulating);
            GameActions::ExecuteNested(&gameAction);
        }
    }
}

/**
 *
 *  rct2: 0x006AC489
 */
void Ride::UpdateChairlift()
{
    if (!(lifecycle_flags & RIDE_LIFECYCLE_ON_TRACK))
        return;
    if ((lifecycle_flags & (RIDE_LIFECYCLE_BREAKDOWN_PENDING | RIDE_LIFECYCLE_BROKEN_DOWN | RIDE_LIFECYCLE_CRASHED))
        && breakdown_reason_pending == 0)
        return;

    uint16_t old_chairlift_bullwheel_rotation = chairlift_bullwheel_rotation >> 14;
    chairlift_bullwheel_rotation += speed * 2048;
    if (old_chairlift_bullwheel_rotation == speed / 8)
        return;

    auto bullwheelLoc = ChairliftBullwheelLocation[0].ToCoordsXYZ();
    map_invalidate_tile_zoom1({ bullwheelLoc, bullwheelLoc.z, bullwheelLoc.z + (4 * COORDS_Z_STEP) });

    bullwheelLoc = ChairliftBullwheelLocation[1].ToCoordsXYZ();
    map_invalidate_tile_zoom1({ bullwheelLoc, bullwheelLoc.z, bullwheelLoc.z + (4 * COORDS_Z_STEP) });
}

/**
 *
 *  rct2: 0x0069A3A2
 * edi: ride (in code as bytes offset from start of rides list)
 * bl: happiness
 */
void ride_update_satisfaction(Ride* ride, uint8_t happiness)
{
    ride->satisfaction_next += happiness;
    ride->satisfaction_time_out++;
    if (ride->satisfaction_time_out >= 20)
    {
=======
>>>>>>> afc4cd7c
        ride->satisfaction = ride->satisfaction_next >> 2;
        ride->satisfaction_next = 0;
        ride->satisfaction_time_out = 0;
        ride->window_invalidate_flags |= RIDE_INVALIDATE_RIDE_CUSTOMER;
    }
}

/**
 *
 *  rct2: 0x0069A3D7
 * Updates the ride popularity
 * edi : ride
 * bl  : pop_amount
 * pop_amount can be zero if peep visited but did not purchase.
 */
void ride_update_popularity(Ride* ride, uint8_t pop_amount)
{
    ride->popularity_next += pop_amount;
    ride->popularity_time_out++;
    if (ride->popularity_time_out < 25)
        return;

    ride->popularity = ride->popularity_next;
    ride->popularity_next = 0;
    ride->popularity_time_out = 0;
    ride->window_invalidate_flags |= RIDE_INVALIDATE_RIDE_CUSTOMER;
}

/** rct2: 0x0098DDB8, 0x0098DDBA */
static constexpr const CoordsXY ride_spiral_slide_main_tile_offset[][4] = {
    {
        { 32, 32 },
        { 0, 32 },
        { 0, 0 },
        { 32, 0 },
    },
    {
        { 32, 0 },
        { 0, 0 },
        { 0, -32 },
        { 32, -32 },
    },
    {
        { 0, 0 },
        { -32, 0 },
        { -32, -32 },
        { 0, -32 },
    },
    {
        { 0, 0 },
        { 0, 32 },
        { -32, 32 },
        { -32, 0 },
    },
};

/**
 *
 *  rct2: 0x006AC545
 */
void Ride::UpdateSpiralSlide()
{
    if (gCurrentTicks & 3)
        return;
    if (slide_in_use == 0)
        return;

    spiral_slide_progress++;
    if (spiral_slide_progress >= 48)
    {
        slide_in_use--;

        auto* peep = GetEntity<Guest>(slide_peep);
        if (peep != nullptr)
        {
            auto destination = peep->GetDestination();
            destination.x++;
            peep->SetDestination(destination);
        }
    }

    const uint8_t current_rotation = get_current_rotation();
    // Invalidate something related to station start
    for (int32_t i = 0; i < MAX_STATIONS; i++)
    {
        if (stations[i].Start.isNull())
            continue;

        auto startLoc = stations[i].Start;

        TileElement* tileElement = ride_get_station_start_track_element(this, i);
        if (tileElement == nullptr)
            continue;

        int32_t rotation = tileElement->GetDirection();
        startLoc += ride_spiral_slide_main_tile_offset[rotation][current_rotation];

        map_invalidate_tile_zoom0({ startLoc, tileElement->GetBaseZ(), tileElement->GetClearanceZ() });
    }
}

#pragma endregion

#pragma region Breakdown and inspection functions

static uint8_t _breakdownProblemProbabilities[] = {
    25, // BREAKDOWN_SAFETY_CUT_OUT
    12, // BREAKDOWN_RESTRAINTS_STUCK_CLOSED
    10, // BREAKDOWN_RESTRAINTS_STUCK_OPEN
    13, // BREAKDOWN_DOORS_STUCK_CLOSED
    10, // BREAKDOWN_DOORS_STUCK_OPEN
    6,  // BREAKDOWN_VEHICLE_MALFUNCTION
    0,  // BREAKDOWN_BRAKES_FAILURE
    3   // BREAKDOWN_CONTROL_FAILURE
};

/**
 *
 *  rct2: 0x006AC7C2
 */
static void ride_inspection_update(Ride* ride)
{
    if (gCurrentTicks & 2047)
        return;
    if (gScreenFlags & SCREEN_FLAGS_TRACK_DESIGNER)
        return;

    ride->last_inspection++;
    if (ride->last_inspection == 0)
        ride->last_inspection--;

    int32_t inspectionIntervalMinutes = RideInspectionInterval[ride->inspection_interval];
    // An inspection interval of 0 minutes means the ride is set to never be inspected.
    if (inspectionIntervalMinutes == 0)
    {
        ride->lifecycle_flags &= ~RIDE_LIFECYCLE_DUE_INSPECTION;
        return;
    }

    if (ride->GetRideTypeDescriptor().AvailableBreakdowns == 0)
        return;

    if (inspectionIntervalMinutes > ride->last_inspection)
        return;

    if (ride->lifecycle_flags
        & (RIDE_LIFECYCLE_BREAKDOWN_PENDING | RIDE_LIFECYCLE_BROKEN_DOWN | RIDE_LIFECYCLE_DUE_INSPECTION
           | RIDE_LIFECYCLE_CRASHED))
        return;

    // Inspect the first station that has an exit
    ride->lifecycle_flags |= RIDE_LIFECYCLE_DUE_INSPECTION;
    ride->mechanic_status = RIDE_MECHANIC_STATUS_CALLING;

    auto stationIndex = ride_get_first_valid_station_exit(ride);
    ride->inspection_station = (stationIndex != STATION_INDEX_NULL) ? stationIndex : 0;
}

static int32_t get_age_penalty(Ride* ride)
{
    auto years = date_get_year(ride->GetAge());
    switch (years)
    {
        case 0:
            return 0;
        case 1:
            return ride->unreliability_factor / 8;
        case 2:
            return ride->unreliability_factor / 4;
        case 3:
        case 4:
            return ride->unreliability_factor / 2;
        case 5:
        case 6:
        case 7:
            return ride->unreliability_factor;
        default:
            return ride->unreliability_factor * 2;
    }
}

/**
 *
 *  rct2: 0x006AC622
 */
static void ride_breakdown_update(Ride* ride)
{
    if (gCurrentTicks & 255)
        return;

    if (gScreenFlags & SCREEN_FLAGS_TRACK_DESIGNER)
        return;

    if (ride->lifecycle_flags & (RIDE_LIFECYCLE_BROKEN_DOWN | RIDE_LIFECYCLE_CRASHED))
        ride->downtime_history[0]++;

    if (!(gCurrentTicks & 8191))
    {
        int32_t totalDowntime = 0;

        for (int32_t i = 0; i < DOWNTIME_HISTORY_SIZE; i++)
        {
            totalDowntime += ride->downtime_history[i];
        }

        ride->downtime = std::min(totalDowntime / 2, 100);

        for (int32_t i = DOWNTIME_HISTORY_SIZE - 1; i > 0; i--)
        {
            ride->downtime_history[i] = ride->downtime_history[i - 1];
        }
        ride->downtime_history[0] = 0;

        ride->window_invalidate_flags |= RIDE_INVALIDATE_RIDE_MAINTENANCE;
    }

    if (ride->lifecycle_flags & (RIDE_LIFECYCLE_BREAKDOWN_PENDING | RIDE_LIFECYCLE_BROKEN_DOWN | RIDE_LIFECYCLE_CRASHED))
        return;
    if (ride->status == RideStatus::Closed || ride->status == RideStatus::Simulating)
        return;

    if (!ride->CanBreakDown())
    {
        ride->reliability = RIDE_INITIAL_RELIABILITY;
        return;
    }

    // Calculate breakdown probability?
    int32_t unreliabilityAccumulator = ride->unreliability_factor + get_age_penalty(ride);
    ride->reliability = static_cast<uint16_t>(std::max(0, (ride->reliability - unreliabilityAccumulator)));
    ride->window_invalidate_flags |= RIDE_INVALIDATE_RIDE_MAINTENANCE;

    // Random probability of a breakdown. Roughly this is 1 in
    //
    // (25000 - reliability) / 3 000 000
    //
    // a 0.8% chance, less the breakdown factor which accumulates as the game
    // continues.
    if ((ride->reliability == 0
         || static_cast<int32_t>(scenario_rand() & 0x2FFFFF) <= 1 + RIDE_INITIAL_RELIABILITY - ride->reliability)
        && !gCheatsDisableAllBreakdowns)
    {
        int32_t breakdownReason = ride_get_new_breakdown_problem(ride);
        if (breakdownReason != -1)
            ride_prepare_breakdown(ride, breakdownReason);
    }
}

/**
 *
 *  rct2: 0x006B7294
 */
static int32_t ride_get_new_breakdown_problem(Ride* ride)
{
    int32_t availableBreakdownProblems, totalProbability, randomProbability, problemBits, breakdownProblem;

    // Brake failure is more likely when it's raining
    _breakdownProblemProbabilities[BREAKDOWN_BRAKES_FAILURE] = climate_is_raining() ? 20 : 3;

    if (!ride->CanBreakDown())
        return -1;

    availableBreakdownProblems = ride->GetRideTypeDescriptor().AvailableBreakdowns;

    // Calculate the total probability range for all possible breakdown problems
    totalProbability = 0;
    problemBits = availableBreakdownProblems;
    while (problemBits != 0)
    {
        breakdownProblem = bitscanforward(problemBits);
        problemBits &= ~(1 << breakdownProblem);
        totalProbability += _breakdownProblemProbabilities[breakdownProblem];
    }
    if (totalProbability == 0)
        return -1;

    // Choose a random number within this range
    randomProbability = scenario_rand() % totalProbability;

    // Find which problem range the random number lies
    problemBits = availableBreakdownProblems;
    do
    {
        breakdownProblem = bitscanforward(problemBits);
        problemBits &= ~(1 << breakdownProblem);
        randomProbability -= _breakdownProblemProbabilities[breakdownProblem];
    } while (randomProbability >= 0);

    if (breakdownProblem != BREAKDOWN_BRAKES_FAILURE)
        return breakdownProblem;

    // Brakes failure can not happen if block brakes are used (so long as there is more than one vehicle)
    // However if this is the case, brake failure should be taken out the equation, otherwise block brake
    // rides have a lower probability to break down due to a random implementation reason.
    if (ride->IsBlockSectioned())
        if (ride->num_vehicles != 1)
            return -1;

    // If brakes failure is disabled, also take it out of the equation (see above comment why)
    if (gCheatsDisableBrakesFailure)
        return -1;

    auto monthsOld = ride->GetAge();
    if (monthsOld < 16 || ride->reliability_percentage > 50)
        return -1;

    return BREAKDOWN_BRAKES_FAILURE;
}

bool Ride::CanBreakDown() const
{
    if (GetRideTypeDescriptor().AvailableBreakdowns == 0)
    {
        return false;
    }

    rct_ride_entry* entry = GetRideEntry();
    return entry != nullptr && !(entry->flags & RIDE_ENTRY_FLAG_CANNOT_BREAK_DOWN);
}

static void choose_random_train_to_breakdown_safe(Ride* ride)
{
    // Prevent integer division by zero in case of hacked ride.
    if (ride->num_vehicles == 0)
        return;

    ride->broken_vehicle = scenario_rand() % ride->num_vehicles;

    // Prevent crash caused by accessing SPRITE_INDEX_NULL on hacked rides.
    // This should probably be cleaned up on import instead.
    while (ride->vehicles[ride->broken_vehicle] == SPRITE_INDEX_NULL && ride->broken_vehicle != 0)
    {
        --ride->broken_vehicle;
    }
}

/**
 *
 *  rct2: 0x006B7348
 */
void ride_prepare_breakdown(Ride* ride, int32_t breakdownReason)
{
    StationIndex i;
    Vehicle* vehicle;

    if (ride->lifecycle_flags & (RIDE_LIFECYCLE_BREAKDOWN_PENDING | RIDE_LIFECYCLE_BROKEN_DOWN | RIDE_LIFECYCLE_CRASHED))
        return;

    ride->lifecycle_flags |= RIDE_LIFECYCLE_BREAKDOWN_PENDING;

    ride->breakdown_reason_pending = breakdownReason;
    ride->breakdown_sound_modifier = 0;
    ride->not_fixed_timeout = 0;
    ride->inspection_station = 0; // ensure set to something.

    switch (breakdownReason)
    {
        case BREAKDOWN_SAFETY_CUT_OUT:
        case BREAKDOWN_CONTROL_FAILURE:
            // Inspect first station with an exit
            i = ride_get_first_valid_station_exit(ride);
            if (i != STATION_INDEX_NULL)
            {
                ride->inspection_station = i;
            }

            break;
        case BREAKDOWN_RESTRAINTS_STUCK_CLOSED:
        case BREAKDOWN_RESTRAINTS_STUCK_OPEN:
        case BREAKDOWN_DOORS_STUCK_CLOSED:
        case BREAKDOWN_DOORS_STUCK_OPEN:
            // Choose a random train and car
            choose_random_train_to_breakdown_safe(ride);
            if (ride->num_cars_per_train != 0)
            {
                ride->broken_car = scenario_rand() % ride->num_cars_per_train;

                // Set flag on broken car
                vehicle = GetEntity<Vehicle>(ride->vehicles[ride->broken_vehicle]);
                if (vehicle != nullptr)
                {
                    vehicle = vehicle->GetCar(ride->broken_car);
                }
                if (vehicle != nullptr)
                {
                    vehicle->SetUpdateFlag(VEHICLE_UPDATE_FLAG_BROKEN_CAR);
                }
            }
            break;
        case BREAKDOWN_VEHICLE_MALFUNCTION:
            // Choose a random train
            choose_random_train_to_breakdown_safe(ride);
            ride->broken_car = 0;

            // Set flag on broken train, first car
            vehicle = GetEntity<Vehicle>(ride->vehicles[ride->broken_vehicle]);
            if (vehicle != nullptr)
            {
                vehicle->SetUpdateFlag(VEHICLE_UPDATE_FLAG_BROKEN_TRAIN);
            }
            break;
        case BREAKDOWN_BRAKES_FAILURE:
            // Original code generates a random number but does not use it
            // Unsure if this was supposed to choose a random station (or random station with an exit)
            i = ride_get_first_valid_station_exit(ride);
            if (i != STATION_INDEX_NULL)
            {
                ride->inspection_station = i;
            }
            break;
    }
}

/**
 *
 *  rct2: 0x006B74FA
 */
void ride_breakdown_add_news_item(Ride* ride)
{
    if (gConfigNotifications.ride_broken_down)
    {
        Formatter ft;
        ride->FormatNameTo(ft);
        News::AddItemToQueue(News::ItemType::Ride, STR_RIDE_IS_BROKEN_DOWN, ride->id, ft);
    }
}

/**
 *
 *  rct2: 0x006B75C8
 */
static void ride_breakdown_status_update(Ride* ride)
{
    // Warn player if ride hasn't been fixed for ages
    if (ride->lifecycle_flags & RIDE_LIFECYCLE_BROKEN_DOWN)
    {
        ride->not_fixed_timeout++;
        // When there has been a full 255 timeout ticks this
        // will force timeout ticks to keep issuing news every
        // 16 ticks. Note there is no reason to do this.
        if (ride->not_fixed_timeout == 0)
            ride->not_fixed_timeout -= 16;

        if (!(ride->not_fixed_timeout & 15) && ride->mechanic_status != RIDE_MECHANIC_STATUS_FIXING
            && ride->mechanic_status != RIDE_MECHANIC_STATUS_HAS_FIXED_STATION_BRAKES)
        {
            if (gConfigNotifications.ride_warnings)
            {
                Formatter ft;
                ride->FormatNameTo(ft);
                News::AddItemToQueue(News::ItemType::Ride, STR_RIDE_IS_STILL_NOT_FIXED, ride->id, ft);
            }
        }
    }

    ride_mechanic_status_update(ride, ride->mechanic_status);
}

/**
 *
 *  rct2: 0x006B762F
 */
static void ride_mechanic_status_update(Ride* ride, int32_t mechanicStatus)
{
    // Turn a pending breakdown into a breakdown.
    if ((mechanicStatus == RIDE_MECHANIC_STATUS_UNDEFINED || mechanicStatus == RIDE_MECHANIC_STATUS_CALLING
         || mechanicStatus == RIDE_MECHANIC_STATUS_HEADING)
        && (ride->lifecycle_flags & RIDE_LIFECYCLE_BREAKDOWN_PENDING) && !(ride->lifecycle_flags & RIDE_LIFECYCLE_BROKEN_DOWN))
    {
        auto breakdownReason = ride->breakdown_reason_pending;
        if (breakdownReason == BREAKDOWN_SAFETY_CUT_OUT || breakdownReason == BREAKDOWN_BRAKES_FAILURE
            || breakdownReason == BREAKDOWN_CONTROL_FAILURE)
        {
            ride->lifecycle_flags |= RIDE_LIFECYCLE_BROKEN_DOWN;
            ride->window_invalidate_flags |= RIDE_INVALIDATE_RIDE_MAINTENANCE | RIDE_INVALIDATE_RIDE_LIST
                | RIDE_INVALIDATE_RIDE_MAIN;
            ride->breakdown_reason = breakdownReason;
            ride_breakdown_add_news_item(ride);
        }
    }
    switch (mechanicStatus)
    {
        case RIDE_MECHANIC_STATUS_UNDEFINED:
            if (ride->lifecycle_flags & RIDE_LIFECYCLE_BROKEN_DOWN)
            {
                ride->mechanic_status = RIDE_MECHANIC_STATUS_CALLING;
            }
            break;
        case RIDE_MECHANIC_STATUS_CALLING:
            if (ride->GetRideTypeDescriptor().AvailableBreakdowns == 0)
            {
                ride->lifecycle_flags &= ~(
                    RIDE_LIFECYCLE_BREAKDOWN_PENDING | RIDE_LIFECYCLE_BROKEN_DOWN | RIDE_LIFECYCLE_DUE_INSPECTION);
                break;
            }

            ride_call_closest_mechanic(ride);
            break;
        case RIDE_MECHANIC_STATUS_HEADING:
        {
            auto mechanic = ride_get_mechanic(ride);
            bool rideNeedsRepair = (ride->lifecycle_flags & (RIDE_LIFECYCLE_BREAKDOWN_PENDING | RIDE_LIFECYCLE_BROKEN_DOWN));
            if (mechanic == nullptr
                || (mechanic->State != PeepState::HeadingToInspection && mechanic->State != PeepState::Answering)
                || mechanic->CurrentRide != ride->id)
            {
                ride->mechanic_status = RIDE_MECHANIC_STATUS_CALLING;
                ride->window_invalidate_flags |= RIDE_INVALIDATE_RIDE_MAINTENANCE;
                ride_mechanic_status_update(ride, RIDE_MECHANIC_STATUS_CALLING);
            }
            // if the ride is broken down, but a mechanic was heading for an inspection, update orders to fix
            else if (rideNeedsRepair && mechanic->State == PeepState::HeadingToInspection)
            {
                // updates orders for mechanic already heading to inspect ride
                // forInspection == false means start repair (goes to PeepState::Answering)
                ride_call_mechanic(ride, mechanic, false);
            }
            break;
        }
        case RIDE_MECHANIC_STATUS_FIXING:
        {
            auto mechanic = ride_get_mechanic(ride);
            if (mechanic == nullptr
                || (mechanic->State != PeepState::HeadingToInspection && mechanic->State != PeepState::Fixing
                    && mechanic->State != PeepState::Inspecting && mechanic->State != PeepState::Answering))
            {
                ride->mechanic_status = RIDE_MECHANIC_STATUS_CALLING;
                ride->window_invalidate_flags |= RIDE_INVALIDATE_RIDE_MAINTENANCE;
                ride_mechanic_status_update(ride, RIDE_MECHANIC_STATUS_CALLING);
            }
            break;
        }
    }
}

/**
 *
 *  rct2: 0x006B796C
 */
static void ride_call_mechanic(Ride* ride, Peep* mechanic, int32_t forInspection)
{
    mechanic->SetState(forInspection ? PeepState::HeadingToInspection : PeepState::Answering);
    mechanic->SubState = 0;
    ride->mechanic_status = RIDE_MECHANIC_STATUS_HEADING;
    ride->window_invalidate_flags |= RIDE_INVALIDATE_RIDE_MAINTENANCE;
    ride->mechanic = mechanic->sprite_index;
    mechanic->CurrentRide = ride->id;
    mechanic->CurrentRideStation = ride->inspection_station;
}

/**
 *
 *  rct2: 0x006B76AB
 */
static void ride_call_closest_mechanic(Ride* ride)
{
    auto forInspection = (ride->lifecycle_flags & (RIDE_LIFECYCLE_BREAKDOWN_PENDING | RIDE_LIFECYCLE_BROKEN_DOWN)) == 0;
    auto mechanic = ride_find_closest_mechanic(ride, forInspection);
    if (mechanic != nullptr)
        ride_call_mechanic(ride, mechanic, forInspection);
}

Staff* ride_find_closest_mechanic(Ride* ride, int32_t forInspection)
{
    // Get either exit position or entrance position if there is no exit
    auto stationIndex = ride->inspection_station;
    TileCoordsXYZD location = ride_get_exit_location(ride, stationIndex);
    if (location.isNull())
    {
        location = ride_get_entrance_location(ride, stationIndex);
        if (location.isNull())
            return nullptr;
    }

    // Get station start track element and position
    auto mapLocation = location.ToCoordsXYZ();
    TileElement* tileElement = ride_get_station_exit_element(mapLocation);
    if (tileElement == nullptr)
        return nullptr;

    // Set x,y to centre of the station exit for the mechanic search.
    auto centreMapLocation = mapLocation.ToTileCentre();

    return find_closest_mechanic(centreMapLocation, forInspection);
}

/**
 *
 *  rct2: 0x006B774B (forInspection = 0)
 *  rct2: 0x006B78C3 (forInspection = 1)
 */
Staff* find_closest_mechanic(const CoordsXY& entrancePosition, int32_t forInspection)
{
    Staff* closestMechanic = nullptr;
    uint32_t closestDistance = std::numeric_limits<uint32_t>::max();

    for (auto peep : EntityList<Staff>())
    {
        if (!peep->IsMechanic())
            continue;

        if (!forInspection)
        {
            if (peep->State == PeepState::HeadingToInspection)
            {
                if (peep->SubState >= 4)
                    continue;
            }
            else if (peep->State != PeepState::Patrolling)
                continue;

            if (!(peep->StaffOrders & STAFF_ORDERS_FIX_RIDES))
                continue;
        }
        else
        {
            if (peep->State != PeepState::Patrolling || !(peep->StaffOrders & STAFF_ORDERS_INSPECT_RIDES))
                continue;
        }

        auto location = entrancePosition.ToTileStart();
        if (map_is_location_in_park(location))
            if (!peep->IsLocationInPatrol(location))
                continue;

        if (peep->x == LOCATION_NULL)
            continue;

        // Manhattan distance
        uint32_t distance = std::abs(peep->x - entrancePosition.x) + std::abs(peep->y - entrancePosition.y);
        if (distance < closestDistance)
        {
            closestDistance = distance;
            closestMechanic = peep;
        }
    }

    return closestMechanic;
}

Staff* ride_get_mechanic(Ride* ride)
{
    auto staff = GetEntity<Staff>(ride->mechanic);
    if (staff != nullptr && staff->IsMechanic())
    {
        return staff;
    }
    return nullptr;
}

Staff* ride_get_assigned_mechanic(Ride* ride)
{
    if (ride->lifecycle_flags & RIDE_LIFECYCLE_BROKEN_DOWN)
    {
        if (ride->mechanic_status == RIDE_MECHANIC_STATUS_HEADING || ride->mechanic_status == RIDE_MECHANIC_STATUS_FIXING
            || ride->mechanic_status == RIDE_MECHANIC_STATUS_HAS_FIXED_STATION_BRAKES)
        {
            return ride_get_mechanic(ride);
        }
    }

    return nullptr;
}

#pragma endregion

#pragma region Music functions

/**
 *
 *  rct2: 0x006ABE85
 */
static void ride_music_update(Ride* ride)
{
    const auto& rtd = ride->GetRideTypeDescriptor();
    if (!rtd.HasFlag(RIDE_TYPE_FLAG_MUSIC_ON_DEFAULT) && !rtd.HasFlag(RIDE_TYPE_FLAG_ALLOW_MUSIC))
    {
        return;
    }

    if (ride->status != RideStatus::Open || !(ride->lifecycle_flags & RIDE_LIFECYCLE_MUSIC))
    {
        ride->music_tune_id = 255;
        return;
    }

    if (ride->type == RIDE_TYPE_CIRCUS)
    {
        Vehicle* vehicle = GetEntity<Vehicle>(ride->vehicles[0]);
        if (vehicle != nullptr && vehicle->status != Vehicle::Status::DoingCircusShow)
        {
            ride->music_tune_id = 255;
            return;
        }
    }

    // Oscillate parameters for a power cut effect when breaking down
    if (ride->lifecycle_flags & (RIDE_LIFECYCLE_BREAKDOWN_PENDING | RIDE_LIFECYCLE_BROKEN_DOWN))
    {
        if (ride->breakdown_reason_pending == BREAKDOWN_CONTROL_FAILURE)
        {
            if (!(gCurrentTicks & 7))
                if (ride->breakdown_sound_modifier != 255)
                    ride->breakdown_sound_modifier++;
        }
        else
        {
            if ((ride->lifecycle_flags & RIDE_LIFECYCLE_BROKEN_DOWN)
                || ride->breakdown_reason_pending == BREAKDOWN_BRAKES_FAILURE
                || ride->breakdown_reason_pending == BREAKDOWN_CONTROL_FAILURE)
            {
                if (ride->breakdown_sound_modifier != 255)
                    ride->breakdown_sound_modifier++;
            }

            if (ride->breakdown_sound_modifier == 255)
            {
                ride->music_tune_id = 255;
                return;
            }
        }
    }

    // Select random tune from available tunes for a music style (of course only merry-go-rounds have more than one tune)
    if (ride->music_tune_id == 255)
    {
        auto& objManager = GetContext()->GetObjectManager();
        auto musicObj = static_cast<MusicObject*>(objManager.GetLoadedObject(ObjectType::Music, ride->music));
        if (musicObj != nullptr)
        {
            auto numTracks = musicObj->GetTrackCount();
            ride->music_tune_id = static_cast<uint8_t>(util_rand() % numTracks);
            ride->music_position = 0;
        }
        return;
    }

    CoordsXYZ rideCoords = ride->stations[0].GetStart().ToTileCentre();

    int32_t sampleRate = 22050;

    // Alter sample rate for a power cut effect
    if (ride->lifecycle_flags & (RIDE_LIFECYCLE_BREAKDOWN_PENDING | RIDE_LIFECYCLE_BROKEN_DOWN))
    {
        sampleRate = ride->breakdown_sound_modifier * 70;
        if (ride->breakdown_reason_pending != BREAKDOWN_CONTROL_FAILURE)
            sampleRate *= -1;
        sampleRate += 22050;
    }

    OpenRCT2::RideAudio::UpdateMusicInstance(*ride, rideCoords, sampleRate);
}

#pragma endregion

#pragma region Measurement functions

/**
 *
 *  rct2: 0x006B64F2
 */
static void ride_measurement_update(Ride& ride, RideMeasurement& measurement)
{
    if (measurement.vehicle_index >= std::size(ride.vehicles))
        return;

    auto vehicle = GetEntity<Vehicle>(ride.vehicles[measurement.vehicle_index]);
    if (vehicle == nullptr)
        return;

    if (measurement.flags & RIDE_MEASUREMENT_FLAG_UNLOADING)
    {
        if (vehicle->status != Vehicle::Status::Departing && vehicle->status != Vehicle::Status::TravellingCableLift)
            return;

        measurement.flags &= ~RIDE_MEASUREMENT_FLAG_UNLOADING;
        if (measurement.current_station == vehicle->current_station)
            measurement.current_item = 0;
    }

    if (vehicle->status == Vehicle::Status::UnloadingPassengers)
    {
        measurement.flags |= RIDE_MEASUREMENT_FLAG_UNLOADING;
        return;
    }

    auto trackType = vehicle->GetTrackType();
    if (trackType == TrackElemType::BlockBrakes || trackType == TrackElemType::CableLiftHill
        || trackType == TrackElemType::Up25ToFlat || trackType == TrackElemType::Up60ToFlat
        || trackType == TrackElemType::DiagUp25ToFlat || trackType == TrackElemType::DiagUp60ToFlat)
        if (vehicle->velocity == 0)
            return;

    if (measurement.current_item >= RideMeasurement::MAX_ITEMS)
        return;

    if (measurement.flags & RIDE_MEASUREMENT_FLAG_G_FORCES)
    {
        auto gForces = vehicle->GetGForces();
        gForces.VerticalG = std::clamp(gForces.VerticalG / 8, -127, 127);
        gForces.LateralG = std::clamp(gForces.LateralG / 8, -127, 127);

        if (gCurrentTicks & 1)
        {
            gForces.VerticalG = (gForces.VerticalG + measurement.vertical[measurement.current_item]) / 2;
            gForces.LateralG = (gForces.LateralG + measurement.lateral[measurement.current_item]) / 2;
        }

        measurement.vertical[measurement.current_item] = gForces.VerticalG & 0xFF;
        measurement.lateral[measurement.current_item] = gForces.LateralG & 0xFF;
    }

    auto velocity = std::min(std::abs((vehicle->velocity * 5) >> 16), 255);
    auto altitude = std::min(vehicle->z / 8, 255);

    if (gCurrentTicks & 1)
    {
        velocity = (velocity + measurement.velocity[measurement.current_item]) / 2;
        altitude = (altitude + measurement.altitude[measurement.current_item]) / 2;
    }

    measurement.velocity[measurement.current_item] = velocity & 0xFF;
    measurement.altitude[measurement.current_item] = altitude & 0xFF;

    if (gCurrentTicks & 1)
    {
        measurement.current_item++;
        measurement.num_items = std::max(measurement.num_items, measurement.current_item);
    }
}

/**
 *
 *  rct2: 0x006B6456
 */
void ride_measurements_update()
{
    if (gScreenFlags & SCREEN_FLAGS_SCENARIO_EDITOR)
        return;

    // For each ride measurement
    for (auto& ride : GetRideManager())
    {
        auto measurement = ride.measurement.get();
        if (measurement != nullptr && (ride.lifecycle_flags & RIDE_LIFECYCLE_ON_TRACK) && ride.status != RideStatus::Simulating)
        {
            if (measurement->flags & RIDE_MEASUREMENT_FLAG_RUNNING)
            {
                ride_measurement_update(ride, *measurement);
            }
            else
            {
                // For each vehicle
                for (int32_t j = 0; j < ride.num_vehicles; j++)
                {
                    uint16_t vehicleSpriteIdx = ride.vehicles[j];
                    auto vehicle = GetEntity<Vehicle>(vehicleSpriteIdx);
                    if (vehicle != nullptr)
                    {
                        if (vehicle->status == Vehicle::Status::Departing
                            || vehicle->status == Vehicle::Status::TravellingCableLift)
                        {
                            measurement->vehicle_index = j;
                            measurement->current_station = vehicle->current_station;
                            measurement->flags |= RIDE_MEASUREMENT_FLAG_RUNNING;
                            measurement->flags &= ~RIDE_MEASUREMENT_FLAG_UNLOADING;
                            ride_measurement_update(ride, *measurement);
                            break;
                        }
                    }
                }
            }
        }
    }
}

/**
 * If there are more than the threshold of allowed ride measurements, free the non-LRU one.
 */
static void ride_free_old_measurements()
{
    size_t numRideMeasurements;
    do
    {
        Ride* lruRide{};
        numRideMeasurements = 0;
        for (auto& ride : GetRideManager())
        {
            if (ride.measurement != nullptr)
            {
                if (lruRide == nullptr || ride.measurement->last_use_tick > lruRide->measurement->last_use_tick)
                {
                    lruRide = &ride;
                }
                numRideMeasurements++;
            }
        }
        if (numRideMeasurements > MAX_RIDE_MEASUREMENTS && lruRide != nullptr)
        {
            lruRide->measurement = {};
            numRideMeasurements--;
        }
    } while (numRideMeasurements > MAX_RIDE_MEASUREMENTS);
}

std::pair<RideMeasurement*, OpenRCT2String> Ride::GetMeasurement()
{
    const auto& rtd = GetRideTypeDescriptor();

    // Check if ride type supports data logging
    if (!rtd.HasFlag(RIDE_TYPE_FLAG_HAS_DATA_LOGGING))
    {
        return { nullptr, { STR_DATA_LOGGING_NOT_AVAILABLE_FOR_THIS_TYPE_OF_RIDE, {} } };
    }

    // Check if a measurement already exists for this ride
    if (measurement == nullptr)
    {
        measurement = std::make_unique<RideMeasurement>();
        if (rtd.HasFlag(RIDE_TYPE_FLAG_HAS_G_FORCES))
        {
            measurement->flags |= RIDE_MEASUREMENT_FLAG_G_FORCES;
        }
        ride_free_old_measurements();
        assert(measurement != nullptr);
    }

    measurement->last_use_tick = gCurrentTicks;
    if (measurement->flags & 1)
    {
        return { measurement.get(), { STR_EMPTY, {} } };
    }
    else
    {
        auto ft = Formatter();
        ft.Add<rct_string_id>(GetRideComponentName(GetRideTypeDescriptor().NameConvention.vehicle).singular);
        ft.Add<rct_string_id>(GetRideComponentName(GetRideTypeDescriptor().NameConvention.station).singular);
        return { nullptr, { STR_DATA_LOGGING_WILL_START_WHEN_NEXT_LEAVES, ft } };
    }
}

#pragma endregion

#pragma region Colour functions

TrackColour ride_get_track_colour(Ride* ride, int32_t colourScheme)
{
    TrackColour result;
    result.main = ride->track_colour[colourScheme].main;
    result.additional = ride->track_colour[colourScheme].additional;
    result.supports = ride->track_colour[colourScheme].supports;
    return result;
}

vehicle_colour ride_get_vehicle_colour(Ride* ride, int32_t vehicleIndex)
{
    vehicle_colour result;

    // Prevent indexing array out of bounds
    vehicleIndex = std::min<int32_t>(vehicleIndex, MAX_CARS_PER_TRAIN);

    result.main = ride->vehicle_colours[vehicleIndex].Body;
    result.additional_1 = ride->vehicle_colours[vehicleIndex].Trim;
    result.additional_2 = ride->vehicle_colours[vehicleIndex].Ternary;
    return result;
}

static bool ride_does_vehicle_colour_exist(ObjectEntryIndex subType, vehicle_colour* vehicleColour)
{
    for (auto& ride : GetRideManager())
    {
        if (ride.subtype != subType)
            continue;
        if (ride.vehicle_colours[0].Body != vehicleColour->main)
            continue;
        return false;
    }
    return true;
}

int32_t ride_get_unused_preset_vehicle_colour(ObjectEntryIndex subType)
{
    if (subType >= MAX_RIDE_OBJECTS)
    {
        return 0;
    }
    rct_ride_entry* rideEntry = get_ride_entry(subType);
    if (rideEntry == nullptr)
    {
        return 0;
    }
    vehicle_colour_preset_list* presetList = rideEntry->vehicle_preset_list;
    if (presetList->count == 0)
        return 0;
    if (presetList->count == 255)
        return 255;

    for (int32_t attempt = 0; attempt < 200; attempt++)
    {
        uint8_t numColourConfigurations = presetList->count;
        int32_t randomConfigIndex = util_rand() % numColourConfigurations;
        vehicle_colour* preset = &presetList->list[randomConfigIndex];

        if (ride_does_vehicle_colour_exist(subType, preset))
        {
            return randomConfigIndex;
        }
    }
    return 0;
}

/**
 *
 *  rct2: 0x006DE52C
 */
void ride_set_vehicle_colours_to_random_preset(Ride* ride, uint8_t preset_index)
{
    rct_ride_entry* rideEntry = get_ride_entry(ride->subtype);
    vehicle_colour_preset_list* presetList = rideEntry->vehicle_preset_list;

    if (presetList->count != 0 && presetList->count != 255)
    {
        assert(preset_index < presetList->count);

        ride->colour_scheme_type = RIDE_COLOUR_SCHEME_ALL_SAME;
        vehicle_colour* preset = &presetList->list[preset_index];
        ride->vehicle_colours[0].Body = preset->main;
        ride->vehicle_colours[0].Trim = preset->additional_1;
        ride->vehicle_colours[0].Ternary = preset->additional_2;
    }
    else
    {
        ride->colour_scheme_type = RIDE_COLOUR_SCHEME_DIFFERENT_PER_TRAIN;
        uint32_t count = std::min(presetList->count, static_cast<uint8_t>(32));
        for (uint32_t i = 0; i < count; i++)
        {
            vehicle_colour* preset = &presetList->list[i];
            ride->vehicle_colours[i].Body = preset->main;
            ride->vehicle_colours[i].Trim = preset->additional_1;
            ride->vehicle_colours[i].Ternary = preset->additional_2;
        }
    }
}

#pragma endregion

#pragma region Reachability

/**
 *
 *  rct2: 0x006B7A5E
 */
void ride_check_all_reachable()
{
    for (auto& ride : GetRideManager())
    {
        if (ride.connected_message_throttle != 0)
            ride.connected_message_throttle--;
        if (ride.status != RideStatus::Open || ride.connected_message_throttle != 0)
            continue;

        if (ride.GetRideTypeDescriptor().HasFlag(RIDE_TYPE_FLAG_IS_SHOP))
            ride_shop_connected(&ride);
        else
            ride_entrance_exit_connected(&ride);
    }
}

/**
 *
 *  rct2: 0x006B7C59
 * @return true if the coordinate is reachable or has no entrance, false otherwise
 */
static bool ride_entrance_exit_is_reachable(const TileCoordsXYZD& coordinates)
{
    if (coordinates.isNull())
        return true;

    TileCoordsXYZ loc{ coordinates.x, coordinates.y, coordinates.z };
    loc -= TileDirectionDelta[coordinates.direction];

    return map_coord_is_connected(loc, coordinates.direction);
}

static void ride_entrance_exit_connected(Ride* ride)
{
    for (int32_t i = 0; i < MAX_STATIONS; ++i)
    {
        auto station_start = ride->stations[i].Start;
        auto entrance = ride_get_entrance_location(ride, i);
        auto exit = ride_get_exit_location(ride, i);

        if (station_start.isNull())
            continue;
        if (!entrance.isNull() && !ride_entrance_exit_is_reachable(entrance))
        {
            // name of ride is parameter of the format string
            Formatter ft;
            ride->FormatNameTo(ft);
            if (gConfigNotifications.ride_warnings)
            {
                News::AddItemToQueue(News::ItemType::Ride, STR_ENTRANCE_NOT_CONNECTED, ride->id, ft);
            }
            ride->connected_message_throttle = 3;
        }

        if (!exit.isNull() && !ride_entrance_exit_is_reachable(exit))
        {
            // name of ride is parameter of the format string
            Formatter ft;
            ride->FormatNameTo(ft);
            if (gConfigNotifications.ride_warnings)
            {
                News::AddItemToQueue(News::ItemType::Ride, STR_EXIT_NOT_CONNECTED, ride->id, ft);
            }
            ride->connected_message_throttle = 3;
        }
    }
}

static void ride_shop_connected(Ride* ride)
{
    auto shopLoc = TileCoordsXY(ride->stations[0].Start);
    if (shopLoc.isNull())
        return;

    TrackElement* trackElement = nullptr;
    TileElement* tileElement = map_get_first_element_at(shopLoc.ToCoordsXY());
    do
    {
        if (tileElement == nullptr)
            break;
        if (tileElement->GetType() == TILE_ELEMENT_TYPE_TRACK && tileElement->AsTrack()->GetRideIndex() == ride->id)
        {
            trackElement = tileElement->AsTrack();
            break;
        }
    } while (!(tileElement++)->IsLastForTile());

    if (trackElement == nullptr)
        return;

    auto track_type = trackElement->GetTrackType();
    ride = get_ride(trackElement->GetRideIndex());
    if (ride == nullptr)
    {
        return;
    }

    uint8_t entrance_directions = TrackSequenceProperties[track_type][0] & 0xF;
    uint8_t tile_direction = trackElement->GetDirection();
    entrance_directions = rol4(entrance_directions, tile_direction);

    // Now each bit in entrance_directions stands for an entrance direction to check
    if (entrance_directions == 0)
        return;

    for (auto count = 0; entrance_directions != 0; count++)
    {
        if (!(entrance_directions & 1))
        {
            entrance_directions >>= 1;
            continue;
        }
        entrance_directions >>= 1;

        // Flip direction north<->south, east<->west
        uint8_t face_direction = direction_reverse(count);

        int32_t y2 = shopLoc.y - TileDirectionDelta[face_direction].y;
        int32_t x2 = shopLoc.x - TileDirectionDelta[face_direction].x;

        if (map_coord_is_connected({ x2, y2, tileElement->base_height }, face_direction))
            return;
    }

    // Name of ride is parameter of the format string
    if (gConfigNotifications.ride_warnings)
    {
        Formatter ft;
        ride->FormatNameTo(ft);
        News::AddItemToQueue(News::ItemType::Ride, STR_ENTRANCE_NOT_CONNECTED, ride->id, ft);
    }

    ride->connected_message_throttle = 3;
}

#pragma endregion

#pragma region Interface

static void ride_track_set_map_tooltip(TileElement* tileElement)
{
    auto rideIndex = tileElement->AsTrack()->GetRideIndex();
    auto ride = get_ride(rideIndex);
    if (ride != nullptr)
    {
        auto ft = Formatter();
        ft.Add<rct_string_id>(STR_RIDE_MAP_TIP);
        ride->FormatNameTo(ft);
        ride->FormatStatusTo(ft);
        auto intent = Intent(INTENT_ACTION_SET_MAP_TOOLTIP);
        intent.putExtra(INTENT_EXTRA_FORMATTER, &ft);
        context_broadcast_intent(&intent);
    }
}

static void ride_queue_banner_set_map_tooltip(TileElement* tileElement)
{
    auto rideIndex = tileElement->AsPath()->GetRideIndex();
    auto ride = get_ride(rideIndex);
    if (ride != nullptr)
    {
        auto ft = Formatter();
        ft.Add<rct_string_id>(STR_RIDE_MAP_TIP);
        ride->FormatNameTo(ft);
        ride->FormatStatusTo(ft);
        auto intent = Intent(INTENT_ACTION_SET_MAP_TOOLTIP);
        intent.putExtra(INTENT_EXTRA_FORMATTER, &ft);
        context_broadcast_intent(&intent);
    }
}

static void ride_station_set_map_tooltip(TileElement* tileElement)
{
    auto rideIndex = tileElement->AsTrack()->GetRideIndex();
    auto ride = get_ride(rideIndex);
    if (ride != nullptr)
    {
        auto stationIndex = tileElement->AsTrack()->GetStationIndex();
        for (int32_t i = stationIndex; i >= 0; i--)
            if (ride->stations[i].Start.isNull())
                stationIndex--;

        auto ft = Formatter();
        ft.Add<rct_string_id>(STR_RIDE_MAP_TIP);
        ft.Add<rct_string_id>(ride->num_stations <= 1 ? STR_RIDE_STATION : STR_RIDE_STATION_X);
        ride->FormatNameTo(ft);
        ft.Add<rct_string_id>(GetRideComponentName(ride->GetRideTypeDescriptor().NameConvention.station).capitalised);
        ft.Add<uint16_t>(stationIndex + 1);
        ride->FormatStatusTo(ft);
        auto intent = Intent(INTENT_ACTION_SET_MAP_TOOLTIP);
        intent.putExtra(INTENT_EXTRA_FORMATTER, &ft);
        context_broadcast_intent(&intent);
    }
}

static void ride_entrance_set_map_tooltip(TileElement* tileElement)
{
    auto rideIndex = tileElement->AsEntrance()->GetRideIndex();
    auto ride = get_ride(rideIndex);
    if (ride != nullptr)
    {
        // Get the station
        auto stationIndex = tileElement->AsEntrance()->GetStationIndex();
        for (int32_t i = stationIndex; i >= 0; i--)
            if (ride->stations[i].Start.isNull())
                stationIndex--;

        if (tileElement->AsEntrance()->GetEntranceType() == ENTRANCE_TYPE_RIDE_ENTRANCE)
        {
            // Get the queue length
            int32_t queueLength = 0;
            if (!ride_get_entrance_location(ride, stationIndex).isNull())
                queueLength = ride->stations[stationIndex].QueueLength;

            auto ft = Formatter();
            ft.Add<rct_string_id>(STR_RIDE_MAP_TIP);
            ft.Add<rct_string_id>(ride->num_stations <= 1 ? STR_RIDE_ENTRANCE : STR_RIDE_STATION_X_ENTRANCE);
            ride->FormatNameTo(ft);

            // String IDs have an extra pop16 for some reason
            ft.Increment(sizeof(uint16_t));

            ft.Add<uint16_t>(stationIndex + 1);
            if (queueLength == 0)
            {
                ft.Add<rct_string_id>(STR_QUEUE_EMPTY);
            }
            else if (queueLength == 1)
            {
                ft.Add<rct_string_id>(STR_QUEUE_ONE_PERSON);
            }
            else
            {
                ft.Add<rct_string_id>(STR_QUEUE_PEOPLE);
            }
            ft.Add<uint16_t>(queueLength);
            auto intent = Intent(INTENT_ACTION_SET_MAP_TOOLTIP);
            intent.putExtra(INTENT_EXTRA_FORMATTER, &ft);
            context_broadcast_intent(&intent);
        }
        else
        {
            // Get the station
            stationIndex = tileElement->AsEntrance()->GetStationIndex();
            for (int32_t i = stationIndex; i >= 0; i--)
                if (ride->stations[i].Start.isNull())
                    stationIndex--;

            auto ft = Formatter();
            ft.Add<rct_string_id>(ride->num_stations <= 1 ? STR_RIDE_EXIT : STR_RIDE_STATION_X_EXIT);
            ride->FormatNameTo(ft);

            // String IDs have an extra pop16 for some reason
            ft.Increment(sizeof(uint16_t));

            ft.Add<uint16_t>(stationIndex + 1);
            auto intent = Intent(INTENT_ACTION_SET_MAP_TOOLTIP);
            intent.putExtra(INTENT_EXTRA_FORMATTER, &ft);
            context_broadcast_intent(&intent);
        }
    }
}

void ride_set_map_tooltip(TileElement* tileElement)
{
    if (tileElement->GetType() == TILE_ELEMENT_TYPE_ENTRANCE)
    {
        ride_entrance_set_map_tooltip(tileElement);
    }
    else if (tileElement->GetType() == TILE_ELEMENT_TYPE_TRACK)
    {
        if (tileElement->AsTrack()->IsStation())
        {
            ride_station_set_map_tooltip(tileElement);
        }
        else
        {
            ride_track_set_map_tooltip(tileElement);
        }
    }
    else if (tileElement->GetType() == TILE_ELEMENT_TYPE_PATH)
    {
        ride_queue_banner_set_map_tooltip(tileElement);
    }
}

#pragma endregion

/**
 *
 *  rct2: 0x006B4CC1
 */
static StationIndex ride_mode_check_valid_station_numbers(Ride* ride)
{
    uint16_t numStations = 0;
    for (StationIndex stationIndex = 0; stationIndex < MAX_STATIONS; ++stationIndex)
    {
        if (!ride->stations[stationIndex].Start.isNull())
        {
            numStations++;
        }
    }

    switch (ride->mode)
    {
        case RideMode::ReverseInclineLaunchedShuttle:
        case RideMode::PoweredLaunchPasstrough:
        case RideMode::PoweredLaunch:
        case RideMode::LimPoweredLaunch:
            if (numStations <= 1)
                return 1;
            gGameCommandErrorText = STR_UNABLE_TO_OPERATE_WITH_MORE_THAN_ONE_STATION_IN_THIS_MODE;
            return 0;
        case RideMode::Shuttle:
            if (numStations >= 2)
                return 1;
            gGameCommandErrorText = STR_UNABLE_TO_OPERATE_WITH_LESS_THAN_TWO_STATIONS_IN_THIS_MODE;
            return 0;
        default:
        {
            // This is workaround for multiple compilation errors of type "enumeration value ‘RIDE_MODE_*' not handled
            // in switch [-Werror=switch]"
        }
    }

    if (ride->type == RIDE_TYPE_GO_KARTS || ride->type == RIDE_TYPE_MINI_GOLF)
    {
        if (numStations <= 1)
            return 1;
        gGameCommandErrorText = STR_UNABLE_TO_OPERATE_WITH_MORE_THAN_ONE_STATION_IN_THIS_MODE;
        return 0;
    }

    return 1;
}

/**
 * returns stationIndex of first station on success
 * STATION_INDEX_NULL on failure.
 */
static StationIndex ride_mode_check_station_present(Ride* ride)
{
    auto stationIndex = ride_get_first_valid_station_start(ride);

    if (stationIndex == STATION_INDEX_NULL)
    {
        gGameCommandErrorText = STR_NOT_YET_CONSTRUCTED;
        if (ride->GetRideTypeDescriptor().HasFlag(RIDE_TYPE_FLAG_HAS_NO_TRACK))
            return STATION_INDEX_NULL;

        if (ride->type == RIDE_TYPE_MAZE)
            return STATION_INDEX_NULL;

        gGameCommandErrorText = STR_REQUIRES_A_STATION_PLATFORM;
        return STATION_INDEX_NULL;
    }

    return stationIndex;
}

/**
 *
 *  rct2: 0x006B5872
 */
static int32_t ride_check_for_entrance_exit(ride_id_t rideIndex)
{
    auto ride = get_ride(rideIndex);
    if (ride == nullptr)
        return 0;

    if (ride->GetRideTypeDescriptor().HasFlag(RIDE_TYPE_FLAG_IS_SHOP))
        return 1;

    uint8_t entrance = 0;
    uint8_t exit = 0;
    for (int32_t i = 0; i < MAX_STATIONS; i++)
    {
        if (ride->stations[i].Start.isNull())
            continue;

        if (!ride_get_entrance_location(ride, i).isNull())
        {
            entrance = 1;
        }

        if (!ride_get_exit_location(ride, i).isNull())
        {
            exit = 1;
        }

        // If station start and no entrance/exit
        // Sets same error message as no entrance
        if (ride_get_exit_location(ride, i).isNull() && ride_get_entrance_location(ride, i).isNull())
        {
            entrance = 0;
            break;
        }
    }

    if (entrance == 0)
    {
        gGameCommandErrorText = STR_ENTRANCE_NOT_YET_BUILT;
        return 0;
    }

    if (exit == 0)
    {
        gGameCommandErrorText = STR_EXIT_NOT_YET_BUILT;
        return 0;
    }

    return 1;
}

/**
 * Calls footpath_chain_ride_queue for all entrances of the ride
 *  rct2: 0x006B5952
 */
void Ride::ChainQueues() const
{
    for (int32_t i = 0; i < MAX_STATIONS; i++)
    {
        auto location = ride_get_entrance_location(this, i);
        if (location.isNull())
            continue;

        auto mapLocation = location.ToCoordsXYZ();

        // This will fire for every entrance on this x, y and z, regardless whether that actually belongs to
        // the ride or not.
        TileElement* tileElement = map_get_first_element_at(location.ToCoordsXY());
        if (tileElement != nullptr)
        {
            do
            {
                if (tileElement->GetType() != TILE_ELEMENT_TYPE_ENTRANCE)
                    continue;
                if (tileElement->GetBaseZ() != mapLocation.z)
                    continue;

                int32_t direction = tileElement->GetDirection();
                footpath_chain_ride_queue(id, i, mapLocation, tileElement, direction_reverse(direction));
            } while (!(tileElement++)->IsLastForTile());
        }
    }
}

/**
 *
 *  rct2: 0x006D3319
 */
static int32_t ride_check_block_brakes(CoordsXYE* input, CoordsXYE* output)
{
    ride_id_t rideIndex = input->element->AsTrack()->GetRideIndex();
    rct_window* w = window_find_by_class(WC_RIDE_CONSTRUCTION);
    if (w != nullptr && _rideConstructionState != RIDE_CONSTRUCTION_STATE_0 && _currentRideIndex == rideIndex)
        ride_construction_invalidate_current_track();

    track_circuit_iterator it;
    track_circuit_iterator_begin(&it, *input);
    while (track_circuit_iterator_next(&it))
    {
        if (it.current.element->AsTrack()->GetTrackType() == TrackElemType::BlockBrakes)
        {
            auto type = it.last.element->AsTrack()->GetTrackType();
            if (type == TrackElemType::EndStation)
            {
                gGameCommandErrorText = STR_BLOCK_BRAKES_CANNOT_BE_USED_DIRECTLY_AFTER_STATION;
                *output = it.current;
                return 0;
            }
            if (type == TrackElemType::BlockBrakes)
            {
                gGameCommandErrorText = STR_BLOCK_BRAKES_CANNOT_BE_USED_DIRECTLY_AFTER_EACH_OTHER;
                *output = it.current;
                return 0;
            }
            if (it.last.element->AsTrack()->HasChain() && type != TrackElemType::LeftCurvedLiftHill
                && type != TrackElemType::RightCurvedLiftHill)
            {
                gGameCommandErrorText = STR_BLOCK_BRAKES_CANNOT_BE_USED_DIRECTLY_AFTER_THE_TOP_OF_THIS_LIFT_HILL;
                *output = it.current;
                return 0;
            }
        }
    }
    if (!it.looped)
    {
        // Not sure why this is the case...
        gGameCommandErrorText = STR_BLOCK_BRAKES_CANNOT_BE_USED_DIRECTLY_AFTER_STATION;
        *output = it.last;
        return 0;
    }

    return 1;
}

/**
 * Iterates along the track until an inversion (loop, corkscrew, barrel roll etc.) track piece is reached.
 * @param input The start track element and position.
 * @param output The first track element and position which is classified as an inversion.
 * @returns true if an inversion track piece is found, otherwise false.
 *  rct2: 0x006CB149
 */
static bool ride_check_track_contains_inversions(CoordsXYE* input, CoordsXYE* output)
{
    if (input->element == nullptr)
        return false;

    const auto* trackElement = input->element->AsTrack();
    if (trackElement == nullptr)
        return false;

    ride_id_t rideIndex = trackElement->GetRideIndex();
    auto ride = get_ride(rideIndex);
    if (ride != nullptr && ride->type == RIDE_TYPE_MAZE)
        return true;

    rct_window* w = window_find_by_class(WC_RIDE_CONSTRUCTION);
    if (w != nullptr && _rideConstructionState != RIDE_CONSTRUCTION_STATE_0 && rideIndex == _currentRideIndex)
    {
        ride_construction_invalidate_current_track();
    }

    bool moveSlowIt = true;
    track_circuit_iterator it, slowIt;
    track_circuit_iterator_begin(&it, *input);
    slowIt = it;

    while (track_circuit_iterator_next(&it))
    {
        auto trackType = it.current.element->AsTrack()->GetTrackType();
        if (TrackFlags[trackType] & TRACK_ELEM_FLAG_INVERSION_TO_NORMAL)
        {
            *output = it.current;
            return true;
        }

        // Prevents infinite loops
        moveSlowIt = !moveSlowIt;
        if (moveSlowIt)
        {
            track_circuit_iterator_next(&slowIt);
            if (track_circuit_iterators_match(&it, &slowIt))
            {
                return false;
            }
        }
    }
    return false;
}

/**
 * Iterates along the track until a banked track piece is reached.
 * @param input The start track element and position.
 * @param output The first track element and position which is banked.
 * @returns true if a banked track piece is found, otherwise false.
 *  rct2: 0x006CB1D3
 */
static bool ride_check_track_contains_banked(CoordsXYE* input, CoordsXYE* output)
{
    if (input->element == nullptr)
        return false;

    const auto* trackElement = input->element->AsTrack();
    if (trackElement == nullptr)
        return false;

    auto rideIndex = trackElement->GetRideIndex();
    auto ride = get_ride(rideIndex);
    if (ride == nullptr)
        return false;

    if (ride->type == RIDE_TYPE_MAZE)
        return true;

    rct_window* w = window_find_by_class(WC_RIDE_CONSTRUCTION);
    if (w != nullptr && _rideConstructionState != RIDE_CONSTRUCTION_STATE_0 && rideIndex == _currentRideIndex)
    {
        ride_construction_invalidate_current_track();
    }

    bool moveSlowIt = true;
    track_circuit_iterator it, slowIt;
    track_circuit_iterator_begin(&it, *input);
    slowIt = it;

    while (track_circuit_iterator_next(&it))
    {
        auto trackType = output->element->AsTrack()->GetTrackType();
        if (TrackFlags[trackType] & TRACK_ELEM_FLAG_BANKED)
        {
            *output = it.current;
            return true;
        }

        // Prevents infinite loops
        moveSlowIt = !moveSlowIt;
        if (moveSlowIt)
        {
            track_circuit_iterator_next(&slowIt);
            if (track_circuit_iterators_match(&it, &slowIt))
            {
                return false;
            }
        }
    }
    return false;
}

/**
 *
 *  rct2: 0x006CB25D
 */
static int32_t ride_check_station_length(CoordsXYE* input, CoordsXYE* output)
{
    rct_window* w = window_find_by_class(WC_RIDE_CONSTRUCTION);
    if (w != nullptr && _rideConstructionState != RIDE_CONSTRUCTION_STATE_0
        && _currentRideIndex == input->element->AsTrack()->GetRideIndex())
    {
        ride_construction_invalidate_current_track();
    }

    output->x = input->x;
    output->y = input->y;
    output->element = input->element;
    track_begin_end trackBeginEnd;
    while (track_block_get_previous(*output, &trackBeginEnd))
    {
        output->x = trackBeginEnd.begin_x;
        output->y = trackBeginEnd.begin_y;
        output->element = trackBeginEnd.begin_element;
    }

    int32_t num_station_elements = 0;
    CoordsXYE last_good_station = *output;

    do
    {
        if (TrackSequenceProperties[output->element->AsTrack()->GetTrackType()][0] & TRACK_SEQUENCE_FLAG_ORIGIN)
        {
            num_station_elements++;
            last_good_station = *output;
        }
        else
        {
            if (num_station_elements == 0)
                continue;
            if (num_station_elements == 1)
            {
                return 0;
            }
            num_station_elements = 0;
        }
    } while (track_block_get_next(output, output, nullptr, nullptr));

    // Prevent returning a pointer to a map element with no track.
    *output = last_good_station;
    if (num_station_elements == 1)
        return 0;

    return 1;
}

/**
 *
 *  rct2: 0x006CB2DA
 */
static bool ride_check_start_and_end_is_station(CoordsXYE* input)
{
    CoordsXYE trackBack, trackFront;

    ride_id_t rideIndex = input->element->AsTrack()->GetRideIndex();
    auto ride = get_ride(rideIndex);
    if (ride == nullptr)
        return false;

    auto w = window_find_by_class(WC_RIDE_CONSTRUCTION);
    if (w != nullptr && _rideConstructionState != RIDE_CONSTRUCTION_STATE_0 && rideIndex == _currentRideIndex)
    {
        ride_construction_invalidate_current_track();
    }

    // Check back of the track
    track_get_back(input, &trackBack);
    auto trackType = trackBack.element->AsTrack()->GetTrackType();
    if (!(TrackSequenceProperties[trackType][0] & TRACK_SEQUENCE_FLAG_ORIGIN))
    {
        return false;
    }
    ride->ChairliftBullwheelLocation[0] = TileCoordsXYZ{ CoordsXYZ{ trackBack.x, trackBack.y, trackBack.element->GetBaseZ() } };

    // Check front of the track
    track_get_front(input, &trackFront);
    trackType = trackFront.element->AsTrack()->GetTrackType();
    if (!(TrackSequenceProperties[trackType][0] & TRACK_SEQUENCE_FLAG_ORIGIN))
    {
        return false;
    }
    ride->ChairliftBullwheelLocation[1] = TileCoordsXYZ{ CoordsXYZ{ trackFront.x, trackFront.y,
                                                                    trackFront.element->GetBaseZ() } };
    return true;
}

/**
 * Sets the position and direction of the returning point on the track of a boat hire ride. This will either be the end of the
 * station or the last track piece from the end of the direction.
 *  rct2: 0x006B4D39
 */
static void ride_set_boat_hire_return_point(Ride* ride, CoordsXYE* startElement)
{
    int32_t trackType = -1;
    auto returnPos = *startElement;
    int32_t startX = returnPos.x;
    int32_t startY = returnPos.y;
    track_begin_end trackBeginEnd;
    while (track_block_get_previous(returnPos, &trackBeginEnd))
    {
        // If previous track is back to the starting x, y, then break loop (otherwise possible infinite loop)
        if (trackType != -1 && startX == trackBeginEnd.begin_x && startY == trackBeginEnd.begin_y)
            break;

        auto trackCoords = CoordsXYZ{ trackBeginEnd.begin_x, trackBeginEnd.begin_y, trackBeginEnd.begin_z };
        int32_t direction = trackBeginEnd.begin_direction;
        trackType = trackBeginEnd.begin_element->AsTrack()->GetTrackType();
        auto newCoords = sub_6C683D({ trackCoords, static_cast<Direction>(direction) }, trackType, 0, &returnPos.element, 0);
        returnPos = newCoords == std::nullopt ? CoordsXYE{ trackCoords, returnPos.element }
                                              : CoordsXYE{ *newCoords, returnPos.element };
    };

    trackType = returnPos.element->AsTrack()->GetTrackType();
    int32_t elementReturnDirection = TrackCoordinates[trackType].rotation_begin;
    ride->boat_hire_return_direction = returnPos.element->GetDirectionWithOffset(elementReturnDirection);
    ride->boat_hire_return_position = TileCoordsXY{ returnPos };
}

/**
 *
 *  rct2: 0x006B4D39
 */
static void ride_set_maze_entrance_exit_points(Ride* ride)
{
    // Needs room for an entrance and an exit per station, plus one position for the list terminator.
    TileCoordsXYZD positions[(MAX_STATIONS * 2) + 1];

    // Create a list of all the entrance and exit positions
    TileCoordsXYZD* position = positions;
    for (int32_t i = 0; i < MAX_STATIONS; i++)
    {
        const auto entrance = ride_get_entrance_location(ride, i);
        const auto exit = ride_get_exit_location(ride, i);

        if (!entrance.isNull())
        {
            *position++ = entrance;
        }
        if (!exit.isNull())
        {
            *position++ = exit;
        }
    }
    (*position++).setNull();

    // Enumerate entrance and exit positions
    for (position = positions; !(*position).isNull(); position++)
    {
        auto entranceExitMapPos = position->ToCoordsXYZ();

        TileElement* tileElement = map_get_first_element_at(position->ToCoordsXY());
        do
        {
            if (tileElement == nullptr)
                break;
            if (tileElement->GetType() != TILE_ELEMENT_TYPE_ENTRANCE)
                continue;
            if (tileElement->AsEntrance()->GetEntranceType() != ENTRANCE_TYPE_RIDE_ENTRANCE
                && tileElement->AsEntrance()->GetEntranceType() != ENTRANCE_TYPE_RIDE_EXIT)
            {
                continue;
            }
            if (tileElement->GetBaseZ() != entranceExitMapPos.z)
                continue;

            maze_entrance_hedge_removal({ entranceExitMapPos, tileElement });
        } while (!(tileElement++)->IsLastForTile());
    }
}

/**
 * Opens all block brakes of a ride.
 *  rct2: 0x006B4E6B
 */
static void RideOpenBlockBrakes(CoordsXYE* startElement)
{
    CoordsXYE currentElement = *startElement;
    do
    {
        auto trackType = currentElement.element->AsTrack()->GetTrackType();
        switch (trackType)
        {
            case TrackElemType::EndStation:
            case TrackElemType::CableLiftHill:
            case TrackElemType::Up25ToFlat:
            case TrackElemType::Up60ToFlat:
            case TrackElemType::DiagUp25ToFlat:
            case TrackElemType::DiagUp60ToFlat:
            case TrackElemType::BlockBrakes:
                currentElement.element->AsTrack()->SetBlockBrakeClosed(false);
                break;
        }
    } while (track_block_get_next(&currentElement, &currentElement, nullptr, nullptr)
             && currentElement.element != startElement->element);
}

/**
 *
 *  rct2: 0x006B4D26
 */
static void ride_set_start_finish_points(ride_id_t rideIndex, CoordsXYE* startElement)
{
    auto ride = get_ride(rideIndex);
    if (ride == nullptr)
        return;

    switch (ride->type)
    {
        case RIDE_TYPE_BOAT_HIRE:
            ride_set_boat_hire_return_point(ride, startElement);
            break;
        case RIDE_TYPE_MAZE:
            ride_set_maze_entrance_exit_points(ride);
            break;
    }

    if (ride->IsBlockSectioned() && !(ride->lifecycle_flags & RIDE_LIFECYCLE_ON_TRACK))
    {
        RideOpenBlockBrakes(startElement);
    }
}

/**
 *
 *  rct2: 0x0069ED9E
 */
static int32_t count_free_misc_sprite_slots()
{
    int32_t miscSpriteCount = GetMiscEntityCount();
    int32_t remainingSpriteCount = GetNumFreeEntities();
    return std::max(0, miscSpriteCount + remainingSpriteCount - 300);
}

static constexpr const CoordsXY word_9A3AB4[4] = {
    { 0, 0 },
    { 0, -96 },
    { -96, -96 },
    { -96, 0 },
};

// clang-format off
static constexpr const CoordsXY word_9A2A60[] = {
    { 0, 16 },
    { 16, 31 },
    { 31, 16 },
    { 16, 0 },
    { 16, 16 },
    { 64, 64 },
    { 64, -32 },
    { -32, -32 },
    { -32, 64 },
};
// clang-format on

/**
 *
 *  rct2: 0x006DD90D
 */
static Vehicle* vehicle_create_car(
    ride_id_t rideIndex, int32_t vehicleEntryIndex, int32_t carIndex, int32_t vehicleIndex, const CoordsXYZ& carPosition,
    int32_t* remainingDistance, TrackElement* trackElement)
{
    if (trackElement == nullptr)
        return nullptr;

    auto ride = get_ride(rideIndex);
    if (ride == nullptr)
        return nullptr;

    auto rideEntry = ride->GetRideEntry();
    if (rideEntry == nullptr)
        return nullptr;

    auto vehicleEntry = &rideEntry->vehicles[vehicleEntryIndex];
    auto vehicle = CreateEntity<Vehicle>();
    if (vehicle == nullptr)
        return nullptr;

    vehicle->ride = rideIndex;
    vehicle->ride_subtype = ride->subtype;

    vehicle->vehicle_type = vehicleEntryIndex;
    vehicle->SubType = carIndex == 0 ? Vehicle::Type::Head : Vehicle::Type::Tail;
    vehicle->var_44 = ror32(vehicleEntry->spacing, 10) & 0xFFFF;
    auto edx = vehicleEntry->spacing >> 1;
    *remainingDistance -= edx;
    vehicle->remaining_distance = *remainingDistance;
    if (!(vehicleEntry->flags & VEHICLE_ENTRY_FLAG_GO_KART))
    {
        *remainingDistance -= edx;
    }

    // loc_6DD9A5:
    vehicle->sprite_width = vehicleEntry->sprite_width;
    vehicle->sprite_height_negative = vehicleEntry->sprite_height_negative;
    vehicle->sprite_height_positive = vehicleEntry->sprite_height_positive;
    vehicle->mass = vehicleEntry->car_mass;
    vehicle->num_seats = vehicleEntry->num_seats;
    vehicle->speed = vehicleEntry->powered_max_speed;
    vehicle->powered_acceleration = vehicleEntry->powered_acceleration;
    vehicle->velocity = 0;
    vehicle->acceleration = 0;
    vehicle->SwingSprite = 0;
    vehicle->SwingPosition = 0;
    vehicle->SwingSpeed = 0;
    vehicle->restraints_position = 0;
    vehicle->spin_sprite = 0;
    vehicle->spin_speed = 0;
    vehicle->sound2_flags = 0;
    vehicle->sound1_id = OpenRCT2::Audio::SoundId::Null;
    vehicle->sound2_id = OpenRCT2::Audio::SoundId::Null;
    vehicle->next_vehicle_on_train = SPRITE_INDEX_NULL;
    vehicle->var_C4 = 0;
    vehicle->animation_frame = 0;
    vehicle->var_C8 = 0;
    vehicle->scream_sound_id = OpenRCT2::Audio::SoundId::Null;
    vehicle->Pitch = 0;
    vehicle->bank_rotation = 0;
    vehicle->target_seat_rotation = 4;
    vehicle->seat_rotation = 4;
    for (int32_t i = 0; i < 32; i++)
    {
        vehicle->peep[i] = SPRITE_INDEX_NULL;
    }

    if (vehicleEntry->flags & VEHICLE_ENTRY_FLAG_DODGEM_CAR_PLACEMENT)
    {
        // loc_6DDCA4:
        vehicle->TrackSubposition = VehicleTrackSubposition::Default;
        int32_t direction = trackElement->GetDirection();
        auto dodgemPos = carPosition + CoordsXYZ{ word_9A3AB4[direction], 0 };
        vehicle->TrackLocation = dodgemPos;
        vehicle->current_station = trackElement->GetStationIndex();

        dodgemPos.z += ride->GetRideTypeDescriptor().Heights.VehicleZOffset;

        vehicle->SetTrackDirection(0);
        vehicle->SetTrackType(trackElement->GetTrackType());
        vehicle->track_progress = 0;
        vehicle->SetState(Vehicle::Status::MovingToEndOfStation);
        vehicle->update_flags = 0;

        CoordsXY chosenLoc;
        auto numAttempts = 0;
        // loc_6DDD26:
        do
        {
            numAttempts++;
            // This can happen when trying to spawn dozens of cars in a tiny area.
            if (numAttempts > 10000)
                return nullptr;

            vehicle->sprite_direction = scenario_rand() & 0x1E;
            chosenLoc.y = dodgemPos.y + (scenario_rand() & 0xFF);
            chosenLoc.x = dodgemPos.x + (scenario_rand() & 0xFF);
        } while (vehicle->DodgemsCarWouldCollideAt(chosenLoc, nullptr));

        vehicle->MoveTo({ chosenLoc, dodgemPos.z });
    }
    else
    {
        VehicleTrackSubposition subposition = VehicleTrackSubposition::Default;
        if (vehicleEntry->flags & VEHICLE_ENTRY_FLAG_CHAIRLIFT)
        {
            subposition = VehicleTrackSubposition::ChairliftGoingOut;
        }

        if (vehicleEntry->flags & VEHICLE_ENTRY_FLAG_GO_KART)
        {
            // Choose which lane Go Kart should start in
            subposition = VehicleTrackSubposition::GoKartsLeftLane;
            if (vehicleIndex & 1)
            {
                subposition = VehicleTrackSubposition::GoKartsRightLane;
            }
        }
        if (vehicleEntry->flags & VEHICLE_ENTRY_FLAG_MINI_GOLF)
        {
            subposition = VehicleTrackSubposition::MiniGolfStart9;
            vehicle->var_D3 = 0;
            vehicle->mini_golf_current_animation = 0;
            vehicle->mini_golf_flags = 0;
        }
        if (vehicleEntry->flags & VEHICLE_ENTRY_FLAG_REVERSER_BOGIE)
        {
            if (vehicle->IsHead())
            {
                subposition = VehicleTrackSubposition::ReverserRCFrontBogie;
            }
        }
        if (vehicleEntry->flags & VEHICLE_ENTRY_FLAG_REVERSER_PASSENGER_CAR)
        {
            subposition = VehicleTrackSubposition::ReverserRCRearBogie;
        }
        vehicle->TrackSubposition = subposition;

        auto chosenLoc = carPosition;
        vehicle->TrackLocation = chosenLoc;

        int32_t direction = trackElement->GetDirection();
        vehicle->sprite_direction = direction << 3;

        if (ride->type == RIDE_TYPE_SPACE_RINGS)
        {
            direction = 4;
        }
        else
        {
            if (ride->GetRideTypeDescriptor().HasFlag(RIDE_TYPE_FLAG_VEHICLE_IS_INTEGRAL))
            {
                if (ride->GetRideTypeDescriptor().StartTrackPiece != TrackElemType::FlatTrack1x4B)
                {
                    if (ride->GetRideTypeDescriptor().StartTrackPiece != TrackElemType::FlatTrack1x4A)
                    {
                        if (ride->type == RIDE_TYPE_ENTERPRISE)
                        {
                            direction += 5;
                        }
                        else
                        {
                            direction = 4;
                        }
                    }
                }
            }
        }

        chosenLoc += CoordsXYZ{ word_9A2A60[direction], ride->GetRideTypeDescriptor().Heights.VehicleZOffset };

        vehicle->current_station = trackElement->GetStationIndex();

        vehicle->MoveTo(chosenLoc);
        vehicle->SetTrackType(trackElement->GetTrackType());
        vehicle->SetTrackDirection(vehicle->sprite_direction >> 3);
        vehicle->track_progress = 31;
        if (vehicleEntry->flags & VEHICLE_ENTRY_FLAG_MINI_GOLF)
        {
            vehicle->track_progress = 15;
        }
        vehicle->update_flags = VEHICLE_UPDATE_FLAG_COLLISION_DISABLED;
        if (vehicleEntry->flags & VEHICLE_ENTRY_FLAG_HAS_INVERTED_SPRITE_SET)
        {
            if (trackElement->IsInverted())
            {
                vehicle->SetUpdateFlag(VEHICLE_UPDATE_FLAG_USE_INVERTED_SPRITES);
            }
        }
        vehicle->SetState(Vehicle::Status::MovingToEndOfStation);
    }

    // loc_6DDD5E:
    vehicle->num_peeps = 0;
    vehicle->next_free_seat = 0;
    vehicle->BoatLocation.setNull();
    vehicle->IsCrashedVehicle = false;
    return vehicle;
}

/**
 *
 *  rct2: 0x006DD84C
 */
static train_ref vehicle_create_train(
    ride_id_t rideIndex, const CoordsXYZ& trainPos, int32_t vehicleIndex, int32_t* remainingDistance,
    TrackElement* trackElement)
{
    train_ref train = { nullptr, nullptr };
    auto ride = get_ride(rideIndex);
    if (ride != nullptr)
    {
        for (int32_t carIndex = 0; carIndex < ride->num_cars_per_train; carIndex++)
        {
            auto vehicle = ride_entry_get_vehicle_at_position(ride->subtype, ride->num_cars_per_train, carIndex);
            auto car = vehicle_create_car(
                rideIndex, vehicle, carIndex, vehicleIndex, trainPos, remainingDistance, trackElement);
            if (car == nullptr)
                break;

            if (carIndex == 0)
            {
                train.head = car;
            }
            else
            {
                // Link the previous car with this car
                train.tail->next_vehicle_on_train = car->sprite_index;
                train.tail->next_vehicle_on_ride = car->sprite_index;
                car->prev_vehicle_on_ride = train.tail->sprite_index;
            }
            train.tail = car;
        }
    }
    return train;
}

static bool vehicle_create_trains(ride_id_t rideIndex, const CoordsXYZ& trainsPos, TrackElement* trackElement)
{
    auto ride = get_ride(rideIndex);
    if (ride == nullptr)
        return false;

    train_ref firstTrain = {};
    train_ref lastTrain = {};
    int32_t remainingDistance = 0;
    bool allTrainsCreated = true;

    for (int32_t vehicleIndex = 0; vehicleIndex < ride->num_vehicles; vehicleIndex++)
    {
        if (ride->IsBlockSectioned())
        {
            remainingDistance = 0;
        }
        train_ref train = vehicle_create_train(rideIndex, trainsPos, vehicleIndex, &remainingDistance, trackElement);
        if (train.head == nullptr || train.tail == nullptr)
        {
            allTrainsCreated = false;
            continue;
        }

        if (vehicleIndex == 0)
        {
            firstTrain = train;
        }
        else
        {
            // Link the end of the previous train with the front of this train
            lastTrain.tail->next_vehicle_on_ride = train.head->sprite_index;
            train.head->prev_vehicle_on_ride = lastTrain.tail->sprite_index;
        }
        lastTrain = train;

        for (int32_t i = 0; i <= MAX_VEHICLES_PER_RIDE; i++)
        {
            if (ride->vehicles[i] == SPRITE_INDEX_NULL)
            {
                ride->vehicles[i] = train.head->sprite_index;
                break;
            }
        }
    }

    // Link the first train and last train together. Nullptr checks are there to keep Clang happy.
    if (lastTrain.tail != nullptr)
        firstTrain.head->prev_vehicle_on_ride = lastTrain.tail->sprite_index;
    if (firstTrain.head != nullptr)
        lastTrain.tail->next_vehicle_on_ride = firstTrain.head->sprite_index;

    return allTrainsCreated;
}

/**
 *
 *  rct2: 0x006DDE9E
 */
static void ride_create_vehicles_find_first_block(Ride* ride, CoordsXYE* outXYElement)
{
    Vehicle* vehicle = GetEntity<Vehicle>(ride->vehicles[0]);
    if (vehicle == nullptr)
        return;

    auto curTrackPos = vehicle->TrackLocation;
    auto curTrackElement = map_get_track_element_at(curTrackPos);

    assert(curTrackElement != nullptr);

    CoordsXY trackPos = curTrackPos;
    auto trackElement = curTrackElement;
    track_begin_end trackBeginEnd;
    while (track_block_get_previous({ trackPos, reinterpret_cast<TileElement*>(trackElement) }, &trackBeginEnd))
    {
        trackPos = { trackBeginEnd.end_x, trackBeginEnd.end_y };
        trackElement = trackBeginEnd.begin_element->AsTrack();
        if (trackPos == curTrackPos && trackElement == curTrackElement)
        {
            break;
        }

        auto trackType = trackElement->GetTrackType();
        switch (trackType)
        {
            case TrackElemType::Up25ToFlat:
            case TrackElemType::Up60ToFlat:
                if (trackElement->HasChain())
                {
                    *outXYElement = { trackPos, reinterpret_cast<TileElement*>(trackElement) };
                    return;
                }
                break;
            case TrackElemType::DiagUp25ToFlat:
            case TrackElemType::DiagUp60ToFlat:
                if (trackElement->HasChain())
                {
                    TileElement* tileElement = map_get_track_element_at_of_type_seq(
                        { trackBeginEnd.begin_x, trackBeginEnd.begin_y, trackBeginEnd.begin_z }, trackType, 0);

                    if (tileElement != nullptr)
                    {
                        outXYElement->x = trackBeginEnd.begin_x;
                        outXYElement->y = trackBeginEnd.begin_y;
                        outXYElement->element = tileElement;
                        return;
                    }
                }
                break;
            case TrackElemType::EndStation:
            case TrackElemType::CableLiftHill:
            case TrackElemType::BlockBrakes:
                *outXYElement = { trackPos, reinterpret_cast<TileElement*>(trackElement) };
                return;
        }
    }

    outXYElement->x = curTrackPos.x;
    outXYElement->y = curTrackPos.y;
    outXYElement->element = reinterpret_cast<TileElement*>(curTrackElement);
}

/**
 * Create and place the rides vehicles
 *  rct2: 0x006DD84C
 */
bool Ride::CreateVehicles(const CoordsXYE& element, bool isApplying)
{
    UpdateMaxVehicles();
    if (subtype == OBJECT_ENTRY_INDEX_NULL)
    {
        return true;
    }

    // Check if there are enough free sprite slots for all the vehicles
    int32_t totalCars = num_vehicles * num_cars_per_train;
    if (totalCars > count_free_misc_sprite_slots())
    {
        gGameCommandErrorText = STR_UNABLE_TO_CREATE_ENOUGH_VEHICLES;
        return false;
    }

    if (!isApplying)
    {
        return true;
    }

    auto* trackElement = element.element->AsTrack();
    auto vehiclePos = CoordsXYZ{ element, element.element->GetBaseZ() };
    int32_t direction = trackElement->GetDirection();

    //
    if (mode == RideMode::StationToStation)
    {
        vehiclePos -= CoordsXYZ{ CoordsDirectionDelta[direction], 0 };

        trackElement = map_get_track_element_at(vehiclePos);

        vehiclePos.z = trackElement->GetBaseZ();
        direction = trackElement->GetDirection();
    }

    if (!vehicle_create_trains(id, vehiclePos, trackElement))
    {
        // This flag is needed for ride_remove_vehicles()
        lifecycle_flags |= RIDE_LIFECYCLE_ON_TRACK;
        ride_remove_vehicles(this);
        gGameCommandErrorText = STR_UNABLE_TO_CREATE_ENOUGH_VEHICLES;
        return false;
    }
    // return true;

    // Initialise station departs
    // 006DDDD0:
    lifecycle_flags |= RIDE_LIFECYCLE_ON_TRACK;
    for (int32_t i = 0; i < MAX_STATIONS; i++)
    {
        stations[i].Depart = (stations[i].Depart & STATION_DEPART_FLAG) | 1;
    }

    //
    if (type != RIDE_TYPE_SPACE_RINGS && !GetRideTypeDescriptor().HasFlag(RIDE_TYPE_FLAG_VEHICLE_IS_INTEGRAL))
    {
        if (IsBlockSectioned())
        {
            CoordsXYE firstBlock{};
            ride_create_vehicles_find_first_block(this, &firstBlock);
            MoveTrainsToBlockBrakes(firstBlock.element->AsTrack());
        }
        else
        {
            for (int32_t i = 0; i < num_vehicles; i++)
            {
                Vehicle* vehicle = GetEntity<Vehicle>(vehicles[i]);
                if (vehicle == nullptr)
                {
                    continue;
                }

                auto vehicleEntry = vehicle->Entry();

                if (!(vehicleEntry->flags & VEHICLE_ENTRY_FLAG_DODGEM_CAR_PLACEMENT))
                {
                    vehicle->UpdateTrackMotion(nullptr);
                }

                vehicle->EnableCollisionsForTrain();
            }
        }
    }
    ride_update_vehicle_colours(this);
    return true;
}

/**
 * Move all the trains so each one will be placed at the block brake of a different block.
 * The first vehicle will placed into the first block and all other vehicles in the blocks
 * preceding that block.
 *  rct2: 0x006DDF9C
 */
void Ride::MoveTrainsToBlockBrakes(TrackElement* firstBlock)
{
    for (int32_t i = 0; i < num_vehicles; i++)
    {
        auto train = GetEntity<Vehicle>(vehicles[i]);
        if (train == nullptr)
            continue;

        train->UpdateTrackMotion(nullptr);

        if (i == 0)
        {
            train->EnableCollisionsForTrain();
            continue;
        }

        do
        {
            firstBlock->SetBlockBrakeClosed(true);
            for (Vehicle* car = train; car != nullptr; car = GetEntity<Vehicle>(car->next_vehicle_on_train))
            {
                car->velocity = 0;
                car->acceleration = 0;
                car->SwingSprite = 0;
                car->remaining_distance += 13962;
            }
        } while (!(train->UpdateTrackMotion(nullptr) & VEHICLE_UPDATE_MOTION_TRACK_FLAG_VEHICLE_AT_BLOCK_BRAKE));

        firstBlock->SetBlockBrakeClosed(true);
        for (Vehicle* car = train; car != nullptr; car = GetEntity<Vehicle>(car->next_vehicle_on_train))
        {
            car->ClearUpdateFlag(VEHICLE_UPDATE_FLAG_COLLISION_DISABLED);
            car->SetState(Vehicle::Status::Travelling, car->sub_state);
            if ((car->GetTrackType()) == TrackElemType::EndStation)
            {
                car->SetState(Vehicle::Status::MovingToEndOfStation, car->sub_state);
            }
        }
    }
}

/**
 * Checks and initialises the cable lift track returns false if unable to find
 * appropriate track.
 *  rct2: 0x006D31A6
 */
static bool ride_initialise_cable_lift_track(Ride* ride, bool isApplying)
{
    CoordsXYZ location;
    for (StationIndex stationIndex = 0; stationIndex < MAX_STATIONS; stationIndex++)
    {
        location = ride->stations[stationIndex].GetStart();
        if (!location.isNull())
            break;
        if (stationIndex == (MAX_STATIONS - 1))
        {
            gGameCommandErrorText = STR_CABLE_LIFT_HILL_MUST_START_IMMEDIATELY_AFTER_STATION;
            return false;
        }
    }

    bool success = false;
    TileElement* tileElement = map_get_first_element_at(location);
    if (tileElement == nullptr)
        return success;
    do
    {
        if (tileElement->GetType() != TILE_ELEMENT_TYPE_TRACK)
            continue;
        if (tileElement->GetBaseZ() != location.z)
            continue;

        if (!(TrackSequenceProperties[tileElement->AsTrack()->GetTrackType()][0] & TRACK_SEQUENCE_FLAG_ORIGIN))
        {
            continue;
        }
        success = true;
        break;
    } while (!(tileElement++)->IsLastForTile());

    if (!success)
        return false;

    enum
    {
        STATE_FIND_CABLE_LIFT,
        STATE_FIND_STATION,
        STATE_REST_OF_TRACK
    };
    int32_t state = STATE_FIND_CABLE_LIFT;

    track_circuit_iterator it;
    track_circuit_iterator_begin(&it, { location, tileElement });
    while (track_circuit_iterator_previous(&it))
    {
        tileElement = it.current.element;
        auto trackType = tileElement->AsTrack()->GetTrackType();

        uint16_t flags = TRACK_ELEMENT_SET_HAS_CABLE_LIFT_FALSE;
        switch (state)
        {
            case STATE_FIND_CABLE_LIFT:
                // Search for a cable lift hill track element
                if (trackType == TrackElemType::CableLiftHill)
                {
                    flags = TRACK_ELEMENT_SET_HAS_CABLE_LIFT_TRUE;
                    state = STATE_FIND_STATION;
                }
                break;
            case STATE_FIND_STATION:
                // Search for the start of the hill
                switch (trackType)
                {
                    case TrackElemType::Flat:
                    case TrackElemType::Up25:
                    case TrackElemType::Up60:
                    case TrackElemType::FlatToUp25:
                    case TrackElemType::Up25ToFlat:
                    case TrackElemType::Up25ToUp60:
                    case TrackElemType::Up60ToUp25:
                    case TrackElemType::FlatToUp60LongBase:
                        flags = TRACK_ELEMENT_SET_HAS_CABLE_LIFT_TRUE;
                        break;
                    case TrackElemType::EndStation:
                        state = STATE_REST_OF_TRACK;
                        break;
                    default:
                        gGameCommandErrorText = STR_CABLE_LIFT_HILL_MUST_START_IMMEDIATELY_AFTER_STATION;
                        return false;
                }
                break;
        }
        if (isApplying)
        {
            auto tmpLoc = CoordsXYZ{ it.current, tileElement->GetBaseZ() };
            auto direction = tileElement->GetDirection();
            trackType = tileElement->AsTrack()->GetTrackType();
            sub_6C683D({ tmpLoc, direction }, trackType, 0, &tileElement, flags);
        }
    }
    return true;
}

/**
 *
 *  rct2: 0x006DF4D4
 */
static bool ride_create_cable_lift(ride_id_t rideIndex, bool isApplying)
{
    auto ride = get_ride(rideIndex);
    if (ride == nullptr)
        return false;

    if (ride->mode != RideMode::ContinuousCircuitBlockSectioned && ride->mode != RideMode::ContinuousCircuit)
    {
        gGameCommandErrorText = STR_CABLE_LIFT_UNABLE_TO_WORK_IN_THIS_OPERATING_MODE;
        return false;
    }

    if (ride->num_circuits > 1)
    {
        gGameCommandErrorText = STR_MULTICIRCUIT_NOT_POSSIBLE_WITH_CABLE_LIFT_HILL;
        return false;
    }

    if (count_free_misc_sprite_slots() <= 5)
    {
        gGameCommandErrorText = STR_UNABLE_TO_CREATE_ENOUGH_VEHICLES;
        return false;
    }

    if (!ride_initialise_cable_lift_track(ride, isApplying))
    {
        return false;
    }

    if (!isApplying)
    {
        return true;
    }

    auto cableLiftLoc = ride->CableLiftLoc;
    auto tileElement = map_get_track_element_at(cableLiftLoc);
    int32_t direction = tileElement->GetDirection();

    Vehicle* head = nullptr;
    Vehicle* tail = nullptr;
    uint32_t ebx = 0;
    for (int32_t i = 0; i < 5; i++)
    {
        uint32_t edx = ror32(0x15478, 10);
        uint16_t var_44 = edx & 0xFFFF;
        edx = rol32(edx, 10) >> 1;
        ebx -= edx;
        int32_t remaining_distance = ebx;
        ebx -= edx;

        Vehicle* current = cable_lift_segment_create(
            *ride, cableLiftLoc.x, cableLiftLoc.y, cableLiftLoc.z / 8, direction, var_44, remaining_distance, i == 0);
        current->next_vehicle_on_train = SPRITE_INDEX_NULL;
        if (i == 0)
        {
            head = current;
        }
        else
        {
            tail->next_vehicle_on_train = current->sprite_index;
            tail->next_vehicle_on_ride = current->sprite_index;
            current->prev_vehicle_on_ride = tail->sprite_index;
        }
        tail = current;
    }
    head->prev_vehicle_on_ride = tail->sprite_index;
    tail->next_vehicle_on_ride = head->sprite_index;

    ride->lifecycle_flags |= RIDE_LIFECYCLE_CABLE_LIFT;
    head->CableLiftUpdateTrackMotion();
    return true;
}

/**
 * Opens the construction window prompting to construct a missing entrance or exit.
 * This will also the screen to the first station missing the entrance or exit.
 *  rct2: 0x006B51C0
 */
void Ride::ConstructMissingEntranceOrExit() const
{
    rct_window* w = window_get_main();
    if (w == nullptr)
        return;

    int8_t entranceOrExit = -1;
    int32_t i;
    for (i = 0; i < MAX_STATIONS; i++)
    {
        if (stations[i].Start.isNull())
            continue;

        if (ride_get_entrance_location(this, i).isNull())
        {
            entranceOrExit = WC_RIDE_CONSTRUCTION__WIDX_ENTRANCE;
            break;
        }

        if (ride_get_exit_location(this, i).isNull())
        {
            entranceOrExit = WC_RIDE_CONSTRUCTION__WIDX_EXIT;
            break;
        }
    }

    if (entranceOrExit == -1)
        return;

    if (type != RIDE_TYPE_MAZE)
    {
        auto location = stations[i].GetStart();
        window_scroll_to_location(w, location);

        CoordsXYE trackElement;
        ride_try_get_origin_element(this, &trackElement);
        ride_find_track_gap(this, &trackElement, &trackElement);
        int32_t ok = ride_modify(&trackElement);
        if (ok == 0)
        {
            return;
        }

        w = window_find_by_class(WC_RIDE_CONSTRUCTION);
        if (w != nullptr)
            window_event_mouse_up_call(w, entranceOrExit);
    }
}

/**
 *
 *  rct2: 0x006B528A
 */
static void ride_scroll_to_track_error(CoordsXYE* trackElement)
{
    rct_window* w = window_get_main();
    if (w != nullptr)
    {
        window_scroll_to_location(w, { *trackElement, trackElement->element->GetBaseZ() });
        ride_modify(trackElement);
    }
}

/**
 *
 *  rct2: 0x006B4F6B
 */
TrackElement* Ride::GetOriginElement(StationIndex stationIndex) const
{
    auto stationLoc = stations[stationIndex].Start;
    TileElement* tileElement = map_get_first_element_at(stationLoc);
    if (tileElement == nullptr)
        return nullptr;
    do
    {
        if (tileElement->GetType() != TILE_ELEMENT_TYPE_TRACK)
            continue;

        auto* trackElement = tileElement->AsTrack();

        if (!(TrackSequenceProperties[trackElement->GetTrackType()][0] & TRACK_SEQUENCE_FLAG_ORIGIN))
            continue;

        if (trackElement->GetRideIndex() == id)
            return trackElement;
    } while (!(tileElement++)->IsLastForTile());

    return nullptr;
}

bool Ride::Test(RideStatus newStatus, bool isApplying)
{
    CoordsXYE trackElement, problematicTrackElement = {};

    if (type == RIDE_TYPE_NULL)
    {
        log_warning("Invalid ride type for ride %u", id);
        return false;
    }

    if (newStatus != RideStatus::Simulating)
    {
        window_close_by_number(WC_RIDE_CONSTRUCTION, id);
    }

    StationIndex stationIndex = ride_mode_check_station_present(this);
    if (stationIndex == STATION_INDEX_NULL)
        return false;

    if (!ride_mode_check_valid_station_numbers(this))
        return false;

    if (newStatus != RideStatus::Simulating && !ride_check_for_entrance_exit(id))
    {
        ConstructMissingEntranceOrExit();
        return false;
    }

    // z = ride->stations[i].GetBaseZ();
    auto startLoc = stations[stationIndex].Start;
    trackElement.x = startLoc.x;
    trackElement.y = startLoc.y;
    trackElement.element = reinterpret_cast<TileElement*>(GetOriginElement(stationIndex));
    if (trackElement.element == nullptr)
    {
        // Maze is strange, station start is 0... investigation required
        if (type != RIDE_TYPE_MAZE)
            return false;
    }

    if (mode == RideMode::ContinuousCircuit || IsBlockSectioned())
    {
        if (ride_find_track_gap(this, &trackElement, &problematicTrackElement)
            && (newStatus != RideStatus::Simulating || IsBlockSectioned()))
        {
            gGameCommandErrorText = STR_TRACK_IS_NOT_A_COMPLETE_CIRCUIT;
            ride_scroll_to_track_error(&problematicTrackElement);
            return false;
        }
    }

    if (IsBlockSectioned())
    {
        if (!ride_check_block_brakes(&trackElement, &problematicTrackElement))
        {
            ride_scroll_to_track_error(&problematicTrackElement);
            return false;
        }
    }

    if (subtype != OBJECT_ENTRY_INDEX_NULL && !gCheatsEnableAllDrawableTrackPieces)
    {
        rct_ride_entry* rideType = get_ride_entry(subtype);
        if (rideType->flags & RIDE_ENTRY_FLAG_NO_INVERSIONS)
        {
            gGameCommandErrorText = STR_TRACK_UNSUITABLE_FOR_TYPE_OF_TRAIN;
            if (ride_check_track_contains_inversions(&trackElement, &problematicTrackElement))
            {
                ride_scroll_to_track_error(&problematicTrackElement);
                return false;
            }
        }
        if (rideType->flags & RIDE_ENTRY_FLAG_NO_BANKED_TRACK)
        {
            gGameCommandErrorText = STR_TRACK_UNSUITABLE_FOR_TYPE_OF_TRAIN;
            if (ride_check_track_contains_banked(&trackElement, &problematicTrackElement))
            {
                ride_scroll_to_track_error(&problematicTrackElement);
                return false;
            }
        }
    }

    if (mode == RideMode::StationToStation)
    {
        if (!ride_find_track_gap(this, &trackElement, &problematicTrackElement))
        {
            gGameCommandErrorText = STR_RIDE_MUST_START_AND_END_WITH_STATIONS;
            return false;
        }

        gGameCommandErrorText = STR_STATION_NOT_LONG_ENOUGH;
        if (!ride_check_station_length(&trackElement, &problematicTrackElement))
        {
            ride_scroll_to_track_error(&problematicTrackElement);
            return false;
        }

        gGameCommandErrorText = STR_RIDE_MUST_START_AND_END_WITH_STATIONS;
        if (!ride_check_start_and_end_is_station(&trackElement))
        {
            ride_scroll_to_track_error(&problematicTrackElement);
            return false;
        }
    }

    if (isApplying)
        ride_set_start_finish_points(id, &trackElement);

    const auto& rtd = GetRideTypeDescriptor();
    if (!rtd.HasFlag(RIDE_TYPE_FLAG_NO_VEHICLES) && !(lifecycle_flags & RIDE_LIFECYCLE_ON_TRACK))
    {
        if (!CreateVehicles(trackElement, isApplying))
        {
            return false;
        }
    }

    if (rtd.HasFlag(RIDE_TYPE_FLAG_ALLOW_CABLE_LIFT_HILL) && (lifecycle_flags & RIDE_LIFECYCLE_CABLE_LIFT_HILL_COMPONENT_USED)
        && !(lifecycle_flags & RIDE_LIFECYCLE_CABLE_LIFT))
    {
        if (!ride_create_cable_lift(id, isApplying))
            return false;
    }

    return true;
}
/**
 *
 *  rct2: 0x006B4EEA
 */
bool Ride::Open(bool isApplying)
{
    CoordsXYE trackElement, problematicTrackElement = {};

    // Check to see if construction tool is in use. If it is close the construction window
    // to set the track to its final state and clean up ghosts.
    // We can't just call close as it would cause a stack overflow during shop creation
    // with auto open on.
    if (WC_RIDE_CONSTRUCTION == gCurrentToolWidget.window_classification && id == gCurrentToolWidget.window_number
        && (input_test_flag(INPUT_FLAG_TOOL_ACTIVE)))
        window_close_by_number(WC_RIDE_CONSTRUCTION, id);

    StationIndex stationIndex = ride_mode_check_station_present(this);
    if (stationIndex == STATION_INDEX_NULL)
        return false;

    if (!ride_mode_check_valid_station_numbers(this))
        return false;

    if (!ride_check_for_entrance_exit(id))
    {
        ConstructMissingEntranceOrExit();
        return false;
    }

    if (isApplying)
    {
        ChainQueues();
        lifecycle_flags |= RIDE_LIFECYCLE_EVER_BEEN_OPENED;
    }

    // z = ride->stations[i].GetBaseZ();
    auto startLoc = stations[stationIndex].Start;
    trackElement.x = startLoc.x;
    trackElement.y = startLoc.y;
    trackElement.element = reinterpret_cast<TileElement*>(GetOriginElement(stationIndex));
    if (trackElement.element == nullptr)
    {
        // Maze is strange, station start is 0... investigation required
        if (type != RIDE_TYPE_MAZE)
            return false;
    }

    if (mode == RideMode::Race || mode == RideMode::ContinuousCircuit || IsBlockSectioned())
    {
        if (ride_find_track_gap(this, &trackElement, &problematicTrackElement))
        {
            gGameCommandErrorText = STR_TRACK_IS_NOT_A_COMPLETE_CIRCUIT;
            ride_scroll_to_track_error(&problematicTrackElement);
            return false;
        }
    }

    if (IsBlockSectioned())
    {
        if (!ride_check_block_brakes(&trackElement, &problematicTrackElement))
        {
            ride_scroll_to_track_error(&problematicTrackElement);
            return false;
        }
    }

    if (subtype != OBJECT_ENTRY_INDEX_NULL && !gCheatsEnableAllDrawableTrackPieces)
    {
        rct_ride_entry* rideEntry = get_ride_entry(subtype);
        if (rideEntry->flags & RIDE_ENTRY_FLAG_NO_INVERSIONS)
        {
            gGameCommandErrorText = STR_TRACK_UNSUITABLE_FOR_TYPE_OF_TRAIN;
            if (ride_check_track_contains_inversions(&trackElement, &problematicTrackElement))
            {
                ride_scroll_to_track_error(&problematicTrackElement);
                return false;
            }
        }
        if (rideEntry->flags & RIDE_ENTRY_FLAG_NO_BANKED_TRACK)
        {
            gGameCommandErrorText = STR_TRACK_UNSUITABLE_FOR_TYPE_OF_TRAIN;
            if (ride_check_track_contains_banked(&trackElement, &problematicTrackElement))
            {
                ride_scroll_to_track_error(&problematicTrackElement);
                return false;
            }
        }
    }

    if (mode == RideMode::StationToStation)
    {
        if (!ride_find_track_gap(this, &trackElement, &problematicTrackElement))
        {
            gGameCommandErrorText = STR_RIDE_MUST_START_AND_END_WITH_STATIONS;
            return false;
        }

        gGameCommandErrorText = STR_STATION_NOT_LONG_ENOUGH;
        if (!ride_check_station_length(&trackElement, &problematicTrackElement))
        {
            ride_scroll_to_track_error(&problematicTrackElement);
            return false;
        }

        gGameCommandErrorText = STR_RIDE_MUST_START_AND_END_WITH_STATIONS;
        if (!ride_check_start_and_end_is_station(&trackElement))
        {
            ride_scroll_to_track_error(&problematicTrackElement);
            return false;
        }
    }

    if (isApplying)
        ride_set_start_finish_points(id, &trackElement);

    if (!GetRideTypeDescriptor().HasFlag(RIDE_TYPE_FLAG_NO_VEHICLES) && !(lifecycle_flags & RIDE_LIFECYCLE_ON_TRACK))
    {
        if (!CreateVehicles(trackElement, isApplying))
        {
            return false;
        }
    }

    if ((GetRideTypeDescriptor().HasFlag(RIDE_TYPE_FLAG_ALLOW_CABLE_LIFT_HILL))
        && (lifecycle_flags & RIDE_LIFECYCLE_CABLE_LIFT_HILL_COMPONENT_USED) && !(lifecycle_flags & RIDE_LIFECYCLE_CABLE_LIFT))
    {
        if (!ride_create_cable_lift(id, isApplying))
            return false;
    }

    return true;
}

/**
 * Given a track element of the ride, find the start of the track.
 * It has to do this as a backwards loop in case this is an incomplete track.
 */
void ride_get_start_of_track(CoordsXYE* output)
{
    track_begin_end trackBeginEnd;
    CoordsXYE trackElement = *output;
    if (track_block_get_previous(trackElement, &trackBeginEnd))
    {
        TileElement* initial_map = trackElement.element;
        track_begin_end slowIt = trackBeginEnd;
        bool moveSlowIt = true;
        do
        {
            // Because we are working backwards, begin_element is the section at the end of a piece of track, whereas
            // begin_x and begin_y are the coordinates at the start of a piece of track, so we need to pass end_x and
            // end_y
            CoordsXYE lastGood = {
                /* .x = */ trackBeginEnd.end_x,
                /* .y = */ trackBeginEnd.end_y,
                /* .element = */ trackBeginEnd.begin_element,
            };

            if (!track_block_get_previous(
                    { trackBeginEnd.end_x, trackBeginEnd.end_y, trackBeginEnd.begin_element }, &trackBeginEnd))
            {
                trackElement = lastGood;
                break;
            }

            moveSlowIt = !moveSlowIt;
            if (moveSlowIt)
            {
                if (!track_block_get_previous({ slowIt.end_x, slowIt.end_y, slowIt.begin_element }, &slowIt)
                    || slowIt.begin_element == trackBeginEnd.begin_element)
                {
                    break;
                }
            }
        } while (initial_map != trackBeginEnd.begin_element);
    }
    *output = trackElement;
}

/**
 *
 *  rct2: 0x00696707
 */
void Ride::StopGuestsQueuing()
{
    for (auto peep : EntityList<Guest>())
    {
        if (peep->State != PeepState::Queuing)
            continue;
        if (peep->CurrentRide != id)
            continue;

        peep->RemoveFromQueue();
        peep->SetState(PeepState::Falling);
    }
}

RideMode Ride::GetDefaultMode() const
{
    return GetRideTypeDescriptor().DefaultMode;
}

static bool ride_with_colour_config_exists(uint8_t ride_type, const TrackColour* colours)
{
    for (auto& ride : GetRideManager())
    {
        if (ride.type != ride_type)
            continue;
        if (ride.track_colour[0].main != colours->main)
            continue;
        if (ride.track_colour[0].additional != colours->additional)
            continue;
        if (ride.track_colour[0].supports != colours->supports)
            continue;

        return true;
    }
    return false;
}

bool Ride::NameExists(std::string_view name, ride_id_t excludeRideId)
{
    char buffer[256]{};
    for (auto& ride : GetRideManager())
    {
        if (ride.id != excludeRideId)
        {
            Formatter ft;
            ride.FormatNameTo(ft);
            format_string(buffer, 256, STR_STRINGID, ft.Data());
            if (name == buffer && ride_has_any_track_elements(&ride))
            {
                return true;
            }
        }
    }
    return false;
}

/**
 *
 *  Based on rct2: 0x006B4776
 */
int32_t ride_get_random_colour_preset_index(uint8_t ride_type)
{
    if (ride_type >= std::size(RideTypeDescriptors))
    {
        return 0;
    }

    const track_colour_preset_list* colourPresets = &GetRideTypeDescriptor(ride_type).ColourPresets;

    // 200 attempts to find a colour preset that hasn't already been used in the park for this ride type
    for (int32_t i = 0; i < 200; i++)
    {
        int32_t listIndex = util_rand() % colourPresets->count;
        const TrackColour* colours = &colourPresets->list[listIndex];

        if (!ride_with_colour_config_exists(ride_type, colours))
        {
            return listIndex;
        }
    }
    return 0;
}

/**
 *
 *  Based on rct2: 0x006B4776
 */
void Ride::SetColourPreset(uint8_t index)
{
    const track_colour_preset_list* colourPresets = &GetRideTypeDescriptor().ColourPresets;
    TrackColour colours = { COLOUR_BLACK, COLOUR_BLACK, COLOUR_BLACK };
    // Stalls save their default colour in the vehicle settings (since they share a common ride type)
    if (!IsRide())
    {
        auto rideEntry = get_ride_entry(subtype);
        if (rideEntry != nullptr && rideEntry->vehicle_preset_list->count > 0)
        {
            auto list = rideEntry->vehicle_preset_list->list[0];
            colours = { list.main, list.additional_1, list.additional_2 };
        }
    }
    else if (index < colourPresets->count)
    {
        colours = colourPresets->list[index];
    }
    for (int32_t i = 0; i < NUM_COLOUR_SCHEMES; i++)
    {
        track_colour[i].main = colours.main;
        track_colour[i].additional = colours.additional;
        track_colour[i].supports = colours.supports;
    }
    colour_scheme_type = 0;
}

money32 ride_get_common_price(Ride* forRide)
{
    for (const auto& ride : GetRideManager())
    {
        if (ride.type == forRide->type && &ride != forRide)
        {
            return ride.price[0];
        }
    }

    return MONEY32_UNDEFINED;
}

void Ride::SetNameToDefault()
{
    char rideNameBuffer[256]{};

    // Increment default name number until we find a unique name
    custom_name = {};
    default_name_number = 0;
    do
    {
        default_name_number++;
        Formatter ft;
        FormatNameTo(ft);
        format_string(rideNameBuffer, 256, STR_STRINGID, ft.Data());
    } while (Ride::NameExists(rideNameBuffer, id));
}

/**
 * This will return the name of the ride, as seen in the New Ride window.
 */
RideNaming get_ride_naming(const uint8_t rideType, rct_ride_entry* rideEntry)
{
    if (!GetRideTypeDescriptor(rideType).HasFlag(RIDE_TYPE_FLAG_LIST_VEHICLES_SEPARATELY))
    {
        return GetRideTypeDescriptor(rideType).Naming;
    }
    else
    {
        return rideEntry->naming;
    }
}

/*
 * The next eight functions are helpers to access ride data at the offset 10E &
 * 110. Known as the turn counts. There are 3 different types (default, banked, sloped)
 * and there are 4 counts as follows:
 *
 * 1 element turns: low 5 bits
 * 2 element turns: bits 6-8
 * 3 element turns: bits 9-11
 * 4 element or more turns: bits 12-15
 *
 * 4 plus elements only possible on sloped type. Falls back to 3 element
 * if by some miracle you manage 4 element none sloped.
 */

void increment_turn_count_1_element(Ride* ride, uint8_t type)
{
    uint16_t* turn_count;
    switch (type)
    {
        case 0:
            turn_count = &ride->turn_count_default;
            break;
        case 1:
            turn_count = &ride->turn_count_banked;
            break;
        case 2:
            turn_count = &ride->turn_count_sloped;
            break;
        default:
            return;
    }
    uint16_t value = (*turn_count & TURN_MASK_1_ELEMENT) + 1;
    *turn_count &= ~TURN_MASK_1_ELEMENT;

    if (value > TURN_MASK_1_ELEMENT)
        value = TURN_MASK_1_ELEMENT;
    *turn_count |= value;
}

void increment_turn_count_2_elements(Ride* ride, uint8_t type)
{
    uint16_t* turn_count;
    switch (type)
    {
        case 0:
            turn_count = &ride->turn_count_default;
            break;
        case 1:
            turn_count = &ride->turn_count_banked;
            break;
        case 2:
            turn_count = &ride->turn_count_sloped;
            break;
        default:
            return;
    }
    uint16_t value = (*turn_count & TURN_MASK_2_ELEMENTS) + 0x20;
    *turn_count &= ~TURN_MASK_2_ELEMENTS;

    if (value > TURN_MASK_2_ELEMENTS)
        value = TURN_MASK_2_ELEMENTS;
    *turn_count |= value;
}

void increment_turn_count_3_elements(Ride* ride, uint8_t type)
{
    uint16_t* turn_count;
    switch (type)
    {
        case 0:
            turn_count = &ride->turn_count_default;
            break;
        case 1:
            turn_count = &ride->turn_count_banked;
            break;
        case 2:
            turn_count = &ride->turn_count_sloped;
            break;
        default:
            return;
    }
    uint16_t value = (*turn_count & TURN_MASK_3_ELEMENTS) + 0x100;
    *turn_count &= ~TURN_MASK_3_ELEMENTS;

    if (value > TURN_MASK_3_ELEMENTS)
        value = TURN_MASK_3_ELEMENTS;
    *turn_count |= value;
}

void increment_turn_count_4_plus_elements(Ride* ride, uint8_t type)
{
    uint16_t* turn_count;
    switch (type)
    {
        case 0:
        case 1:
            // Just in case fallback to 3 element turn
            increment_turn_count_3_elements(ride, type);
            return;
        case 2:
            turn_count = &ride->turn_count_sloped;
            break;
        default:
            return;
    }
    uint16_t value = (*turn_count & TURN_MASK_4_PLUS_ELEMENTS) + 0x800;
    *turn_count &= ~TURN_MASK_4_PLUS_ELEMENTS;

    if (value > TURN_MASK_4_PLUS_ELEMENTS)
        value = TURN_MASK_4_PLUS_ELEMENTS;
    *turn_count |= value;
}

int32_t get_turn_count_1_element(Ride* ride, uint8_t type)
{
    uint16_t* turn_count;
    switch (type)
    {
        case 0:
            turn_count = &ride->turn_count_default;
            break;
        case 1:
            turn_count = &ride->turn_count_banked;
            break;
        case 2:
            turn_count = &ride->turn_count_sloped;
            break;
        default:
            return 0;
    }

    return (*turn_count) & TURN_MASK_1_ELEMENT;
}

int32_t get_turn_count_2_elements(Ride* ride, uint8_t type)
{
    uint16_t* turn_count;
    switch (type)
    {
        case 0:
            turn_count = &ride->turn_count_default;
            break;
        case 1:
            turn_count = &ride->turn_count_banked;
            break;
        case 2:
            turn_count = &ride->turn_count_sloped;
            break;
        default:
            return 0;
    }

    return ((*turn_count) & TURN_MASK_2_ELEMENTS) >> 5;
}

int32_t get_turn_count_3_elements(Ride* ride, uint8_t type)
{
    uint16_t* turn_count;
    switch (type)
    {
        case 0:
            turn_count = &ride->turn_count_default;
            break;
        case 1:
            turn_count = &ride->turn_count_banked;
            break;
        case 2:
            turn_count = &ride->turn_count_sloped;
            break;
        default:
            return 0;
    }

    return ((*turn_count) & TURN_MASK_3_ELEMENTS) >> 8;
}

int32_t get_turn_count_4_plus_elements(Ride* ride, uint8_t type)
{
    uint16_t* turn_count;
    switch (type)
    {
        case 0:
        case 1:
            return 0;
        case 2:
            turn_count = &ride->turn_count_sloped;
            break;
        default:
            return 0;
    }

    return ((*turn_count) & TURN_MASK_4_PLUS_ELEMENTS) >> 11;
}

bool Ride::HasSpinningTunnel() const
{
    return special_track_elements & RIDE_ELEMENT_TUNNEL_SPLASH_OR_RAPIDS;
}

bool Ride::HasWaterSplash() const
{
    return special_track_elements & RIDE_ELEMENT_TUNNEL_SPLASH_OR_RAPIDS;
}

bool Ride::HasRapids() const
{
    return special_track_elements & RIDE_ELEMENT_TUNNEL_SPLASH_OR_RAPIDS;
}

bool Ride::HasLogReverser() const
{
    return special_track_elements & RIDE_ELEMENT_REVERSER_OR_WATERFALL;
}

bool Ride::HasWaterfall() const
{
    return special_track_elements & RIDE_ELEMENT_REVERSER_OR_WATERFALL;
}

bool Ride::HasWhirlpool() const
{
    return special_track_elements & RIDE_ELEMENT_WHIRLPOOL;
}

uint8_t ride_get_helix_sections(Ride* ride)
{
    // Helix sections stored in the low 5 bits.
    return ride->special_track_elements & 0x1F;
}

bool Ride::IsPoweredLaunched() const
{
    return mode == RideMode::PoweredLaunchPasstrough || mode == RideMode::PoweredLaunch
        || mode == RideMode::PoweredLaunchBlockSectioned;
}

bool Ride::IsBlockSectioned() const
{
    return mode == RideMode::ContinuousCircuitBlockSectioned || mode == RideMode::PoweredLaunchBlockSectioned;
}

bool ride_has_any_track_elements(const Ride* ride)
{
    tile_element_iterator it;

    tile_element_iterator_begin(&it);
    while (tile_element_iterator_next(&it))
    {
        if (it.element->GetType() != TILE_ELEMENT_TYPE_TRACK)
            continue;
        if (it.element->AsTrack()->GetRideIndex() != ride->id)
            continue;
        if (it.element->IsGhost())
            continue;

        return true;
    }

    return false;
}

/**
 *
 *  rct2: 0x006847BA
 */
void set_vehicle_type_image_max_sizes(rct_ride_entry_vehicle* vehicle_type, int32_t num_images)
{
    uint8_t bitmap[200][200] = { 0 };

    rct_drawpixelinfo dpi = {
        /*.bits = */ reinterpret_cast<uint8_t*>(bitmap),
        /*.x = */ -100,
        /*.y = */ -100,
        /*.width = */ 200,
        /*.height = */ 200,
        /*.pitch = */ 0,
        /*.zoom_level = */ 0,
    };

    for (int32_t i = 0; i < num_images; ++i)
    {
        gfx_draw_sprite_software(&dpi, ImageId::FromUInt32(vehicle_type->base_image_id + i), { 0, 0 });
    }
    int32_t al = -1;
    for (int32_t i = 99; i != 0; --i)
    {
        for (int32_t j = 0; j < 200; j++)
        {
            if (bitmap[j][100 - i] != 0)
            {
                al = i;
                break;
            }
        }

        if (al != -1)
            break;

        for (int32_t j = 0; j < 200; j++)
        {
            if (bitmap[j][100 + i] != 0)
            {
                al = i;
                break;
            }
        }

        if (al != -1)
            break;
    }

    al++;
    int32_t bl = -1;

    for (int32_t i = 99; i != 0; --i)
    {
        for (int32_t j = 0; j < 200; j++)
        {
            if (bitmap[100 - i][j] != 0)
            {
                bl = i;
                break;
            }
        }

        if (bl != -1)
            break;
    }
    bl++;

    int32_t bh = -1;

    for (int32_t i = 99; i != 0; --i)
    {
        for (int32_t j = 0; j < 200; j++)
        {
            if (bitmap[100 + i][j] != 0)
            {
                bh = i;
                break;
            }
        }

        if (bh != -1)
            break;
    }
    bh++;

    // Moved from object paint

    if (vehicle_type->flags & VEHICLE_ENTRY_FLAG_SPRITE_BOUNDS_INCLUDE_INVERTED_SET)
    {
        bl += 16;
    }

    vehicle_type->sprite_width = al;
    vehicle_type->sprite_height_negative = bl;
    vehicle_type->sprite_height_positive = bh;
}

/**
 *
 *  rct2: 0x006B59C6
 */
void invalidate_test_results(Ride* ride)
{
    ride->measurement = {};
    ride->excitement = RIDE_RATING_UNDEFINED;
    ride->lifecycle_flags &= ~RIDE_LIFECYCLE_TESTED;
    ride->lifecycle_flags &= ~RIDE_LIFECYCLE_TEST_IN_PROGRESS;
    if (ride->lifecycle_flags & RIDE_LIFECYCLE_ON_TRACK)
    {
        for (int32_t i = 0; i < ride->num_vehicles; i++)
        {
            Vehicle* vehicle = GetEntity<Vehicle>(ride->vehicles[i]);
            if (vehicle != nullptr)
            {
                vehicle->ClearUpdateFlag(VEHICLE_UPDATE_FLAG_TESTING);
            }
        }
    }
    window_invalidate_by_number(WC_RIDE, ride->id);
}

/**
 *
 *  rct2: 0x006B7481
 *
 * @param rideIndex (dl)
 * @param reliabilityIncreaseFactor (ax)
 */
void ride_fix_breakdown(Ride* ride, int32_t reliabilityIncreaseFactor)
{
    ride->lifecycle_flags &= ~RIDE_LIFECYCLE_BREAKDOWN_PENDING;
    ride->lifecycle_flags &= ~RIDE_LIFECYCLE_BROKEN_DOWN;
    ride->lifecycle_flags &= ~RIDE_LIFECYCLE_DUE_INSPECTION;
    ride->window_invalidate_flags |= RIDE_INVALIDATE_RIDE_MAIN | RIDE_INVALIDATE_RIDE_LIST | RIDE_INVALIDATE_RIDE_MAINTENANCE;

    if (ride->lifecycle_flags & RIDE_LIFECYCLE_ON_TRACK)
    {
        for (int32_t i = 0; i < ride->num_vehicles; i++)
        {
            for (Vehicle* vehicle = GetEntity<Vehicle>(ride->vehicles[i]); vehicle != nullptr;
                 vehicle = GetEntity<Vehicle>(vehicle->next_vehicle_on_train))
            {
                vehicle->ClearUpdateFlag(VEHICLE_UPDATE_FLAG_ZERO_VELOCITY);
                vehicle->ClearUpdateFlag(VEHICLE_UPDATE_FLAG_BROKEN_CAR);
                vehicle->ClearUpdateFlag(VEHICLE_UPDATE_FLAG_BROKEN_TRAIN);
            }
        }
    }

    uint8_t unreliability = 100 - ride->reliability_percentage;
    ride->reliability += reliabilityIncreaseFactor * (unreliability / 2);
}

/**
 *
 *  rct2: 0x006DE102
 */
void ride_update_vehicle_colours(Ride* ride)
{
    if (ride->type == RIDE_TYPE_SPACE_RINGS || ride->GetRideTypeDescriptor().HasFlag(RIDE_TYPE_FLAG_VEHICLE_IS_INTEGRAL))
    {
        gfx_invalidate_screen();
    }

    for (int32_t i = 0; i <= MAX_VEHICLES_PER_RIDE; i++)
    {
        int32_t carIndex = 0;
        VehicleColour colours = {};

        for (Vehicle* vehicle = GetEntity<Vehicle>(ride->vehicles[i]); vehicle != nullptr;
             vehicle = GetEntity<Vehicle>(vehicle->next_vehicle_on_train))
        {
            switch (ride->colour_scheme_type & 3)
            {
                case RIDE_COLOUR_SCHEME_ALL_SAME:
                    colours = ride->vehicle_colours[0];
                    colours.Ternary = ride->vehicle_colours[0].Ternary;
                    break;
                case RIDE_COLOUR_SCHEME_DIFFERENT_PER_TRAIN:
                    colours = ride->vehicle_colours[i];
                    colours.Ternary = ride->vehicle_colours[i].Ternary;
                    break;
                case RIDE_COLOUR_SCHEME_DIFFERENT_PER_CAR:
                    colours = ride->vehicle_colours[std::min(carIndex, MAX_CARS_PER_TRAIN - 1)];
                    colours.Ternary = ride->vehicle_colours[std::min(carIndex, MAX_CARS_PER_TRAIN - 1)].Ternary;
                    break;
            }

            vehicle->colours.body_colour = colours.Body;
            vehicle->colours.trim_colour = colours.Trim;
            vehicle->colours_extended = colours.Ternary;
            vehicle->Invalidate();
            carIndex++;
        }
    }
}

/**
 *
 *  rct2: 0x006DE4CD
 * trainLayout: Originally fixed to 0x00F64E38. This no longer postfixes with 255.
 */
void ride_entry_get_train_layout(int32_t rideEntryIndex, int32_t numCarsPerTrain, uint8_t* trainLayout)
{
    for (int32_t i = 0; i < numCarsPerTrain; i++)
    {
        trainLayout[i] = ride_entry_get_vehicle_at_position(rideEntryIndex, numCarsPerTrain, i);
    }
}

uint8_t ride_entry_get_vehicle_at_position(int32_t rideEntryIndex, int32_t numCarsPerTrain, int32_t position)
{
    rct_ride_entry* rideEntry = get_ride_entry(rideEntryIndex);
    if (position == 0 && rideEntry->front_vehicle != 255)
    {
        return rideEntry->front_vehicle;
    }
    else if (position == 1 && rideEntry->second_vehicle != 255)
    {
        return rideEntry->second_vehicle;
    }
    else if (position == 2 && rideEntry->third_vehicle != 255)
    {
        return rideEntry->third_vehicle;
    }
    else if (position == numCarsPerTrain - 1 && rideEntry->rear_vehicle != 255)
    {
        return rideEntry->rear_vehicle;
    }
    else
    {
        return rideEntry->default_vehicle;
    }
}

// Finds track pieces that a given ride entry has sprites for
uint64_t ride_entry_get_supported_track_pieces(const rct_ride_entry* rideEntry)
{
    // clang-format off
    static constexpr uint32_t trackPieceRequiredSprites[TRACK_GROUP_COUNT] =
    {
        VEHICLE_SPRITE_FLAG_FLAT,                                                                                                              // TRACK_FLAT
        VEHICLE_SPRITE_FLAG_FLAT,                                                                                                              // TRACK_STRAIGHT
        VEHICLE_SPRITE_FLAG_FLAT,                                                                                                              // TRACK_STATION_END
        VEHICLE_SPRITE_FLAG_GENTLE_SLOPES,                                                                                                     // TRACK_LIFT_HILL
        VEHICLE_SPRITE_FLAG_GENTLE_SLOPES | VEHICLE_SPRITE_FLAG_STEEP_SLOPES,                                                                  // TRACK_LIFT_HILL_STEEP
        VEHICLE_SPRITE_FLAG_GENTLE_SLOPES,                                                                                                     // TRACK_LIFT_HILL_CURVE
        VEHICLE_SPRITE_FLAG_FLAT_BANKED,                                                                                                       // TRACK_FLAT_ROLL_BANKING
        VEHICLE_SPRITE_FLAG_GENTLE_SLOPES | VEHICLE_SPRITE_FLAG_STEEP_SLOPES | VEHICLE_SPRITE_FLAG_VERTICAL_SLOPES,                            // TRACK_VERTICAL_LOOP
        VEHICLE_SPRITE_FLAG_FLAT | VEHICLE_SPRITE_FLAG_GENTLE_SLOPES,                                                                          // TRACK_SLOPE
        VEHICLE_SPRITE_FLAG_GENTLE_SLOPES | VEHICLE_SPRITE_FLAG_STEEP_SLOPES,                                                                  // TRACK_SLOPE_STEEP
        VEHICLE_SPRITE_FLAG_FLAT | VEHICLE_SPRITE_FLAG_GENTLE_SLOPES | VEHICLE_SPRITE_FLAG_STEEP_SLOPES,                                       // TRACK_SLOPE_LONG
        VEHICLE_SPRITE_FLAG_GENTLE_SLOPES,                                                                                                     // TRACK_SLOPE_CURVE
        VEHICLE_SPRITE_FLAG_STEEP_SLOPES,                                                                                                      // TRACK_SLOPE_CURVE_STEEP
        VEHICLE_SPRITE_FLAG_FLAT,                                                                                                              // TRACK_S_BEND
        VEHICLE_SPRITE_FLAG_FLAT,                                                                                                              // TRACK_CURVE_VERY_SMALL
        VEHICLE_SPRITE_FLAG_FLAT,                                                                                                              // TRACK_CURVE_SMALL
        VEHICLE_SPRITE_FLAG_FLAT,                                                                                                              // TRACK_CURVE
        VEHICLE_SPRITE_FLAG_FLAT | VEHICLE_SPRITE_FLAG_FLAT_BANKED | VEHICLE_SPRITE_FLAG_INLINE_TWISTS,                                        // TRACK_TWIST
        VEHICLE_SPRITE_FLAG_GENTLE_SLOPES | VEHICLE_SPRITE_FLAG_STEEP_SLOPES |  VEHICLE_SPRITE_FLAG_VERTICAL_SLOPES,                           // TRACK_HALF_LOOP
        VEHICLE_SPRITE_FLAG_FLAT | VEHICLE_SPRITE_FLAG_FLAT_TO_GENTLE_SLOPE_BANKED_TRANSITIONS |  VEHICLE_SPRITE_FLAG_CORKSCREWS,              // TRACK_CORKSCREW
        VEHICLE_SPRITE_FLAG_FLAT,                                                                                                              // TRACK_TOWER_BASE
        VEHICLE_SPRITE_FLAG_FLAT_BANKED,                                                                                                       // TRACK_HELIX_SMALL
        VEHICLE_SPRITE_FLAG_FLAT_BANKED,                                                                                                       // TRACK_HELIX_LARGE
        VEHICLE_SPRITE_FLAG_FLAT,                                                                                                              // TRACK_HELIX_LARGE_UNBANKED
        VEHICLE_SPRITE_FLAG_FLAT,                                                                                                              // TRACK_BRAKES
        0,                                                                                                                                     // TRACK_25
        VEHICLE_SPRITE_FLAG_FLAT,                                                                                                              // TRACK_ON_RIDE_PHOTO
        VEHICLE_SPRITE_FLAG_FLAT,                                                                                                              // TRACK_WATER_SPLASH
        VEHICLE_SPRITE_FLAG_STEEP_SLOPES | VEHICLE_SPRITE_FLAG_VERTICAL_SLOPES,                                                                // TRACK_SLOPE_VERTICAL
        VEHICLE_SPRITE_FLAG_FLAT | VEHICLE_SPRITE_FLAG_FLAT_BANKED |  VEHICLE_SPRITE_FLAG_INLINE_TWISTS,                                       // TRACK_BARREL_ROLL
        VEHICLE_SPRITE_FLAG_GENTLE_SLOPES,                                                                                                     // TRACK_POWERED_LIFT
        VEHICLE_SPRITE_FLAG_GENTLE_SLOPES | VEHICLE_SPRITE_FLAG_STEEP_SLOPES |  VEHICLE_SPRITE_FLAG_VERTICAL_SLOPES,                           // TRACK_HALF_LOOP_LARGE
        VEHICLE_SPRITE_FLAG_FLAT_TO_GENTLE_SLOPE_BANKED_TRANSITIONS | VEHICLE_SPRITE_FLAG_GENTLE_SLOPE_BANKED_TURNS,                           // TRACK_SLOPE_CURVE_BANKED
        VEHICLE_SPRITE_FLAG_FLAT,                                                                                                              // TRACK_LOG_FLUME_REVERSER
        VEHICLE_SPRITE_FLAG_FLAT | VEHICLE_SPRITE_FLAG_FLAT_BANKED |  VEHICLE_SPRITE_FLAG_INLINE_TWISTS,                                       // TRACK_HEARTLINE_ROLL
        VEHICLE_SPRITE_FLAG_FLAT,                                                                                                              // TRACK_REVERSER
        VEHICLE_SPRITE_FLAG_FLAT,                                                                                                              // TRACK_REVERSE_FREEFALL
        VEHICLE_SPRITE_FLAG_FLAT | VEHICLE_SPRITE_FLAG_GENTLE_SLOPES | VEHICLE_SPRITE_FLAG_STEEP_SLOPES | VEHICLE_SPRITE_FLAG_VERTICAL_SLOPES, // TRACK_SLOPE_TO_FLAT
        VEHICLE_SPRITE_FLAG_FLAT,                                                                                                              // TRACK_BLOCK_BRAKES
        VEHICLE_SPRITE_FLAG_GENTLE_SLOPE_BANKED_TRANSITIONS,                                                                                   // TRACK_SLOPE_ROLL_BANKING
        VEHICLE_SPRITE_FLAG_FLAT | VEHICLE_SPRITE_FLAG_GENTLE_SLOPES | VEHICLE_SPRITE_FLAG_STEEP_SLOPES,                                       // TRACK_SLOPE_STEEP_LONG
        VEHICLE_SPRITE_FLAG_VERTICAL_SLOPES,                                                                                                   // TRACK_CURVE_VERTICAL
        0,                                                                                                                                     // TRACK_42
        VEHICLE_SPRITE_FLAG_GENTLE_SLOPES,                                                                                                     // TRACK_LIFT_HILL_CABLE
        VEHICLE_SPRITE_FLAG_CURVED_LIFT_HILL,                                                                                                  // TRACK_LIFT_HILL_CURVED
        VEHICLE_SPRITE_FLAG_VERTICAL_SLOPES,                                                                                                   // TRACK_QUARTER_LOOP
        VEHICLE_SPRITE_FLAG_FLAT,                                                                                                              // TRACK_SPINNING_TUNNEL
        VEHICLE_SPRITE_FLAG_FLAT,                                                                                                              // TRACK_ROTATION_CONTROL_TOGGLE
        VEHICLE_SPRITE_FLAG_FLAT | VEHICLE_SPRITE_FLAG_FLAT_BANKED |  VEHICLE_SPRITE_FLAG_INLINE_TWISTS,                                       // TRACK_INLINE_TWIST_UNINVERTED
        VEHICLE_SPRITE_FLAG_FLAT | VEHICLE_SPRITE_FLAG_FLAT_BANKED |  VEHICLE_SPRITE_FLAG_INLINE_TWISTS,                                       // TRACK_INLINE_TWIST_INVERTED
        VEHICLE_SPRITE_FLAG_VERTICAL_SLOPES,                                                                                                   // TRACK_QUARTER_LOOP_UNINVERTED
        VEHICLE_SPRITE_FLAG_VERTICAL_SLOPES,                                                                                                   // TRACK_QUARTER_LOOP_INVERTED
        VEHICLE_SPRITE_FLAG_GENTLE_SLOPES,                                                                                                     // TRACK_RAPIDS
        VEHICLE_SPRITE_FLAG_GENTLE_SLOPES | VEHICLE_SPRITE_FLAG_STEEP_SLOPES |  VEHICLE_SPRITE_FLAG_VERTICAL_SLOPES,                           // TRACK_HALF_LOOP_UNINVERTED
        VEHICLE_SPRITE_FLAG_GENTLE_SLOPES | VEHICLE_SPRITE_FLAG_STEEP_SLOPES |  VEHICLE_SPRITE_FLAG_VERTICAL_SLOPES,                           // TRACK_HALF_LOOP_INVERTED
        VEHICLE_SPRITE_FLAG_FLAT,                                                                                                              // TRACK_WATERFALL
        VEHICLE_SPRITE_FLAG_FLAT,                                                                                                              // TRACK_WHIRLPOOL
        VEHICLE_SPRITE_FLAG_FLAT | VEHICLE_SPRITE_FLAG_GENTLE_SLOPES | VEHICLE_SPRITE_FLAG_STEEP_SLOPES,                                       // TRACK_BRAKE_FOR_DROP
        VEHICLE_SPRITE_FLAG_FLAT | VEHICLE_SPRITE_FLAG_FLAT_TO_GENTLE_SLOPE_BANKED_TRANSITIONS |  VEHICLE_SPRITE_FLAG_CORKSCREWS,              // TRACK_CORKSCREW_UNINVERTED
        VEHICLE_SPRITE_FLAG_FLAT | VEHICLE_SPRITE_FLAG_FLAT_TO_GENTLE_SLOPE_BANKED_TRANSITIONS |  VEHICLE_SPRITE_FLAG_CORKSCREWS,              // TRACK_CORKSCREW_INVERTED
        VEHICLE_SPRITE_FLAG_FLAT | VEHICLE_SPRITE_FLAG_GENTLE_SLOPES,                                                                          // TRACK_HEARTLINE_TRANSFER
        0,                                                                                                                                     // TRACK_MINI_GOLF_HOLE
    };
    // clang-format on

    // Only check default vehicle; it's assumed the others will have correct sprites if this one does (I've yet to find an
    // exception, at least)
    auto supportedPieces = std::numeric_limits<uint64_t>::max();
    auto defaultVehicle = rideEntry->GetDefaultVehicle();
    if (defaultVehicle != nullptr)
    {
        const auto defaultSpriteFlags = defaultVehicle->sprite_flags;
        for (size_t i = 0; i < std::size(trackPieceRequiredSprites); i++)
        {
            if ((defaultSpriteFlags & trackPieceRequiredSprites[i]) != trackPieceRequiredSprites[i])
            {
                supportedPieces &= ~(1ULL << i);
            }
        }
    }
    return supportedPieces;
}

static std::optional<int32_t> ride_get_smallest_station_length(Ride* ride)
{
    std::optional<int32_t> result;
    for (const auto& station : ride->stations)
    {
        if (!station.Start.isNull())
        {
            if (!result.has_value() || station.Length < *result)
            {
                result = station.Length;
            }
        }
    }
    return result;
}

/**
 *
 *  rct2: 0x006CB3AA
 */
static int32_t ride_get_track_length(Ride* ride)
{
    TileElement* tileElement = nullptr;
    track_type_t trackType;
    CoordsXYZ trackStart;
    bool foundTrack = false;

    for (int32_t i = 0; i < MAX_STATIONS && !foundTrack; i++)
    {
        trackStart = ride->stations[i].GetStart();
        if (trackStart.isNull())
            continue;

        tileElement = map_get_first_element_at(trackStart);
        if (tileElement == nullptr)
            continue;
        do
        {
            if (tileElement->GetType() != TILE_ELEMENT_TYPE_TRACK)
                continue;

            trackType = tileElement->AsTrack()->GetTrackType();
            if (!(TrackSequenceProperties[trackType][0] & TRACK_SEQUENCE_FLAG_ORIGIN))
                continue;

            if (tileElement->GetBaseZ() != trackStart.z)
                continue;

            foundTrack = true;
        } while (!foundTrack && !(tileElement++)->IsLastForTile());
    }

    if (!foundTrack)
        return 0;

    ride_id_t rideIndex = tileElement->AsTrack()->GetRideIndex();

    rct_window* w = window_find_by_class(WC_RIDE_CONSTRUCTION);
    if (w != nullptr && _rideConstructionState != RIDE_CONSTRUCTION_STATE_0 && _currentRideIndex == rideIndex)
    {
        ride_construction_invalidate_current_track();
    }

    bool moveSlowIt = true;
    int32_t result = 0;

    track_circuit_iterator it;
    track_circuit_iterator_begin(&it, { trackStart.x, trackStart.y, tileElement });

    track_circuit_iterator slowIt = it;
    while (track_circuit_iterator_next(&it))
    {
        trackType = it.current.element->AsTrack()->GetTrackType();
        result += TrackPieceLengths[trackType];

        moveSlowIt = !moveSlowIt;
        if (moveSlowIt)
        {
            track_circuit_iterator_next(&slowIt);
            if (track_circuit_iterators_match(&it, &slowIt))
            {
                return 0;
            }
        }
    }
    return result;
}

/**
 *
 *  rct2: 0x006DD57D
 */
void Ride::UpdateMaxVehicles()
{
    if (subtype == OBJECT_ENTRY_INDEX_NULL)
        return;

    rct_ride_entry* rideEntry = get_ride_entry(subtype);
    if (rideEntry == nullptr)
    {
        return;
    }
    rct_ride_entry_vehicle* vehicleEntry;
    uint8_t numCarsPerTrain, numVehicles;
    int32_t maxNumTrains;

    if (rideEntry->cars_per_flat_ride == 0xFF)
    {
        int32_t trainLength;
        num_cars_per_train = std::max(rideEntry->min_cars_in_train, num_cars_per_train);
        SetMinCarsPerTrain(rideEntry->min_cars_in_train);
        SetMaxCarsPerTrain(rideEntry->max_cars_in_train);

        // Calculate maximum train length based on smallest station length
        auto stationNumTiles = ride_get_smallest_station_length(this);
        if (!stationNumTiles.has_value())
            return;

        auto stationLength = (*stationNumTiles * 0x44180) - 0x16B2A;
        int32_t maxMass = GetRideTypeDescriptor().MaxMass << 8;
        int32_t maxCarsPerTrain = 1;
        for (int32_t numCars = rideEntry->max_cars_in_train; numCars > 0; numCars--)
        {
            trainLength = 0;
            int32_t totalMass = 0;
            for (int32_t i = 0; i < numCars; i++)
            {
                vehicleEntry = &rideEntry->vehicles[ride_entry_get_vehicle_at_position(subtype, numCars, i)];
                trainLength += vehicleEntry->spacing;
                totalMass += vehicleEntry->car_mass;
            }

            if (trainLength <= stationLength && totalMass <= maxMass)
            {
                maxCarsPerTrain = numCars;
                break;
            }
        }
        int32_t newCarsPerTrain = std::max(proposed_num_cars_per_train, rideEntry->min_cars_in_train);
        maxCarsPerTrain = std::max(maxCarsPerTrain, static_cast<int32_t>(rideEntry->min_cars_in_train));
        if (!gCheatsDisableTrainLengthLimit)
        {
            newCarsPerTrain = std::min(maxCarsPerTrain, newCarsPerTrain);
        }
        SetMaxCarsPerTrain(maxCarsPerTrain);
        SetMinCarsPerTrain(rideEntry->min_cars_in_train);

        switch (mode)
        {
            case RideMode::ContinuousCircuitBlockSectioned:
            case RideMode::PoweredLaunchBlockSectioned:
                maxNumTrains = std::clamp<int32_t>(num_stations + num_block_brakes - 1, 1, MAX_VEHICLES_PER_RIDE);
                break;
            case RideMode::ReverseInclineLaunchedShuttle:
            case RideMode::PoweredLaunchPasstrough:
            case RideMode::Shuttle:
            case RideMode::LimPoweredLaunch:
            case RideMode::PoweredLaunch:
                maxNumTrains = 1;
                break;
            default:
                // Calculate maximum number of trains
                trainLength = 0;
                for (int32_t i = 0; i < newCarsPerTrain; i++)
                {
                    vehicleEntry = &rideEntry->vehicles[ride_entry_get_vehicle_at_position(subtype, newCarsPerTrain, i)];
                    trainLength += vehicleEntry->spacing;
                }

                int32_t totalLength = trainLength / 2;
                if (newCarsPerTrain != 1)
                    totalLength /= 2;

                maxNumTrains = 0;
                do
                {
                    maxNumTrains++;
                    totalLength += trainLength;
                } while (totalLength <= stationLength);

                if ((mode != RideMode::StationToStation && mode != RideMode::ContinuousCircuit)
                    || !(GetRideTypeDescriptor().HasFlag(RIDE_TYPE_FLAG_ALLOW_MORE_VEHICLES_THAN_STATION_FITS)))
                {
                    maxNumTrains = std::min(maxNumTrains, int32_t(MAX_VEHICLES_PER_RIDE));
                }
                else
                {
                    vehicleEntry = &rideEntry->vehicles[ride_entry_get_vehicle_at_position(subtype, newCarsPerTrain, 0)];
                    int32_t poweredMaxSpeed = vehicleEntry->powered_max_speed;

                    int32_t totalSpacing = 0;
                    for (int32_t i = 0; i < newCarsPerTrain; i++)
                    {
                        vehicleEntry = &rideEntry->vehicles[ride_entry_get_vehicle_at_position(subtype, newCarsPerTrain, i)];
                        totalSpacing += vehicleEntry->spacing;
                    }

                    totalSpacing >>= 13;
                    int32_t trackLength = ride_get_track_length(this) / 4;
                    if (poweredMaxSpeed > 10)
                        trackLength = (trackLength * 3) / 4;
                    if (poweredMaxSpeed > 25)
                        trackLength = (trackLength * 3) / 4;
                    if (poweredMaxSpeed > 40)
                        trackLength = (trackLength * 3) / 4;

                    maxNumTrains = 0;
                    int32_t length = 0;
                    do
                    {
                        maxNumTrains++;
                        length += totalSpacing;
                    } while (maxNumTrains < MAX_VEHICLES_PER_RIDE && length < trackLength);
                }
                break;
        }
        max_trains = maxNumTrains;

        numCarsPerTrain = std::min(proposed_num_cars_per_train, static_cast<uint8_t>(newCarsPerTrain));
    }
    else
    {
        max_trains = rideEntry->cars_per_flat_ride;
        SetMinCarsPerTrain(rideEntry->min_cars_in_train);
        SetMaxCarsPerTrain(rideEntry->max_cars_in_train);
        numCarsPerTrain = rideEntry->max_cars_in_train;
        maxNumTrains = rideEntry->cars_per_flat_ride;
    }

    if (gCheatsDisableTrainLengthLimit)
    {
        maxNumTrains = MAX_VEHICLES_PER_RIDE;
    }
    numVehicles = std::min(proposed_num_vehicles, static_cast<uint8_t>(maxNumTrains));

    // Refresh new current num vehicles / num cars per vehicle
    if (numVehicles != num_vehicles || numCarsPerTrain != num_cars_per_train)
    {
        num_cars_per_train = numCarsPerTrain;
        num_vehicles = numVehicles;
        window_invalidate_by_number(WC_RIDE, id);
    }
}

void Ride::UpdateNumberOfCircuits()
{
    if (!CanHaveMultipleCircuits())
    {
        num_circuits = 1;
    }
}

void Ride::SetRideEntry(int32_t rideEntry)
{
    auto colour = ride_get_unused_preset_vehicle_colour(rideEntry);
    auto rideSetVehicleAction = RideSetVehicleAction(id, RideSetVehicleType::RideEntry, rideEntry, colour);
    GameActions::Execute(&rideSetVehicleAction);
}

void Ride::SetNumVehicles(int32_t numVehicles)
{
    auto rideSetVehicleAction = RideSetVehicleAction(id, RideSetVehicleType::NumTrains, numVehicles);
    GameActions::Execute(&rideSetVehicleAction);
}

void Ride::SetNumCarsPerVehicle(int32_t numCarsPerVehicle)
{
    auto rideSetVehicleAction = RideSetVehicleAction(id, RideSetVehicleType::NumCarsPerTrain, numCarsPerVehicle);
    GameActions::Execute(&rideSetVehicleAction);
}

void Ride::SetToDefaultInspectionInterval()
{
    uint8_t defaultInspectionInterval = gConfigGeneral.default_inspection_interval;
    if (inspection_interval != defaultInspectionInterval)
    {
        if (defaultInspectionInterval <= RIDE_INSPECTION_NEVER)
        {
            set_operating_setting(id, RideSetSetting::InspectionInterval, defaultInspectionInterval);
        }
    }
}

/**
 *
 *  rct2: 0x006B752C
 */
void Ride::Crash(uint8_t vehicleIndex)
{
    Vehicle* vehicle = GetEntity<Vehicle>(vehicles[vehicleIndex]);

    if (!(gScreenFlags & SCREEN_FLAGS_TITLE_DEMO) && vehicle != nullptr)
    {
        // Open ride window for crashed vehicle
        auto intent = Intent(WD_VEHICLE);
        intent.putExtra(INTENT_EXTRA_VEHICLE, vehicle);
        rct_window* w = context_open_intent(&intent);

        rct_viewport* viewport = window_get_viewport(w);
        if (w != nullptr && viewport != nullptr)
        {
            viewport->flags |= VIEWPORT_FLAG_SOUND_ON;
        }
    }

    if (gConfigNotifications.ride_crashed)
    {
        Formatter ft;
        FormatNameTo(ft);
        News::AddItemToQueue(News::ItemType::Ride, STR_RIDE_HAS_CRASHED, id, ft);
    }
}

void ride_reset_all_names()
{
    for (auto& ride : GetRideManager())
    {
        ride.SetNameToDefault();
    }
}

// Gets the approximate value of customers per hour for this ride. Multiplies ride_customers_in_last_5_minutes() by 12.
uint32_t ride_customers_per_hour(const Ride* ride)
{
    return ride_customers_in_last_5_minutes(ride) * 12;
}

// Calculates the number of customers for this ride in the last 5 minutes (or more correctly 9600 game ticks)
uint32_t ride_customers_in_last_5_minutes(const Ride* ride)
{
    uint32_t sum = 0;

    for (int32_t i = 0; i < CUSTOMER_HISTORY_SIZE; i++)
    {
        sum += ride->num_customers[i];
    }

    return sum;
}

Vehicle* ride_get_broken_vehicle(const Ride* ride)
{
    uint16_t vehicleIndex = ride->vehicles[ride->broken_vehicle];
    Vehicle* vehicle = GetEntity<Vehicle>(vehicleIndex);
    if (vehicle != nullptr)
    {
        return vehicle->GetCar(ride->broken_car);
    }
    return nullptr;
}

/**
 *
 *  rct2: 0x006D235B
 */
void Ride::Delete()
{
    custom_name = {};
    measurement = {};
    type = RIDE_TYPE_NULL;
}

void Ride::Renew()
{
    // Set build date to current date (so the ride is brand new)
    build_date = gDateMonthsElapsed;
    reliability = RIDE_INITIAL_RELIABILITY;
}

RideClassification Ride::GetClassification() const
{
    switch (type)
    {
        case RIDE_TYPE_FOOD_STALL:
        case RIDE_TYPE_1D:
        case RIDE_TYPE_DRINK_STALL:
        case RIDE_TYPE_1F:
        case RIDE_TYPE_SHOP:
        case RIDE_TYPE_22:
        case RIDE_TYPE_50:
        case RIDE_TYPE_52:
        case RIDE_TYPE_53:
        case RIDE_TYPE_54:
            return RideClassification::ShopOrStall;
        case RIDE_TYPE_INFORMATION_KIOSK:
        case RIDE_TYPE_TOILETS:
        case RIDE_TYPE_CASH_MACHINE:
        case RIDE_TYPE_FIRST_AID:
            return RideClassification::KioskOrFacility;
        default:
            return RideClassification::Ride;
    }
}

bool Ride::IsRide() const
{
    return GetClassification() == RideClassification::Ride;
}

money16 ride_get_price(const Ride* ride)
{
    if (gParkFlags & PARK_FLAGS_NO_MONEY)
        return 0;
    if (ride->IsRide())
    {
        if (!park_ride_prices_unlocked())
        {
            return 0;
        }
    }
    return ride->price[0];
}

/**
 * Return the tile_element of an adjacent station at x,y,z(+-2).
 * Returns nullptr if no suitable tile_element is found.
 */
TileElement* get_station_platform(const CoordsXYRangedZ& coords)
{
    bool foundTileElement = false;
    TileElement* tileElement = map_get_first_element_at(coords);
    if (tileElement != nullptr)
    {
        do
        {
            if (tileElement->GetType() != TILE_ELEMENT_TYPE_TRACK)
                continue;
            /* Check if tileElement is a station platform. */
            if (!tileElement->AsTrack()->IsStation())
                continue;

            if (coords.baseZ > tileElement->GetBaseZ() || coords.clearanceZ < tileElement->GetBaseZ())
            {
                /* The base height if tileElement is not within
                 * the z tolerance. */
                continue;
            }

            foundTileElement = true;
            break;
        } while (!(tileElement++)->IsLastForTile());
    }
    if (!foundTileElement)
    {
        return nullptr;
    }

    return tileElement;
}

/**
 * Check for an adjacent station to x,y,z in direction.
 */
static bool check_for_adjacent_station(const CoordsXYZ& stationCoords, uint8_t direction)
{
    bool found = false;
    int32_t adjX = stationCoords.x;
    int32_t adjY = stationCoords.y;
    for (uint32_t i = 0; i <= RIDE_ADJACENCY_CHECK_DISTANCE; i++)
    {
        adjX += CoordsDirectionDelta[direction].x;
        adjY += CoordsDirectionDelta[direction].y;
        TileElement* stationElement = get_station_platform(
            { { adjX, adjY, stationCoords.z }, stationCoords.z + 2 * COORDS_Z_STEP });
        if (stationElement != nullptr)
        {
            auto rideIndex = stationElement->AsTrack()->GetRideIndex();
            auto ride = get_ride(rideIndex);
            if (ride != nullptr && (ride->depart_flags & RIDE_DEPART_SYNCHRONISE_WITH_ADJACENT_STATIONS))
            {
                found = true;
            }
        }
    }
    return found;
}

/**
 * Return whether ride has at least one adjacent station to it.
 */
bool ride_has_adjacent_station(Ride* ride)
{
    bool found = false;

    /* Loop through all of the ride stations, checking for an
     * adjacent station on either side. */
    for (StationIndex stationNum = 0; stationNum < MAX_STATIONS; stationNum++)
    {
        auto stationStart = ride->stations[stationNum].GetStart();
        if (!stationStart.isNull())
        {
            /* Get the map element for the station start. */
            TileElement* stationElement = get_station_platform({ stationStart, stationStart.z + 0 });
            if (stationElement == nullptr)
            {
                continue;
            }
            /* Check the first side of the station */
            int32_t direction = stationElement->GetDirectionWithOffset(1);
            found = check_for_adjacent_station(stationStart, direction);
            if (found)
                break;
            /* Check the other side of the station */
            direction = direction_reverse(direction);
            found = check_for_adjacent_station(stationStart, direction);
            if (found)
                break;
        }
    }
    return found;
}

bool ride_has_station_shelter(Ride* ride)
{
    auto stationObj = ride_get_station_object(ride);
    if (network_get_mode() != NETWORK_MODE_NONE)
    {
        // The server might run in headless mode so no images will be loaded, only check for stations.
        return stationObj != nullptr;
    }
    return stationObj != nullptr && stationObj->BaseImageId != 0;
}

bool ride_has_ratings(const Ride* ride)
{
    return ride->excitement != RIDE_RATING_UNDEFINED;
}

/**
 *  Searches for a non-null ride type in a ride entry.
 *  If none is found, it will still return RIDE_TYPE_NULL.
 */
uint8_t ride_entry_get_first_non_null_ride_type(const rct_ride_entry* rideEntry)
{
    for (uint8_t i = 0; i < MAX_RIDE_TYPES_PER_RIDE_ENTRY; i++)
    {
        if (rideEntry->ride_type[i] != RIDE_TYPE_NULL)
        {
            return rideEntry->ride_type[i];
        }
    }
    return RIDE_TYPE_NULL;
}

int32_t get_booster_speed(uint8_t rideType, int32_t rawSpeed)
{
    int8_t shiftFactor = GetRideTypeDescriptor(rideType).OperatingSettings.BoosterSpeedFactor;
    if (shiftFactor == 0)
    {
        return rawSpeed;
    }
    else if (shiftFactor > 0)
    {
        return (rawSpeed << shiftFactor);
    }
    else
    {
        // Workaround for an issue with older compilers (GCC 6, Clang 4) which would fail the build
        int8_t shiftFactorAbs = std::abs(shiftFactor);
        return (rawSpeed >> shiftFactorAbs);
    }
}

void fix_invalid_vehicle_sprite_sizes()
{
    for (const auto& ride : GetRideManager())
    {
        for (auto entityIndex : ride.vehicles)
        {
            for (Vehicle* vehicle = TryGetEntity<Vehicle>(entityIndex); vehicle != nullptr;
                 vehicle = TryGetEntity<Vehicle>(vehicle->next_vehicle_on_train))
            {
                auto vehicleEntry = vehicle->Entry();
                if (vehicleEntry == nullptr)
                {
                    break;
                }

                if (vehicle->sprite_width == 0)
                {
                    vehicle->sprite_width = vehicleEntry->sprite_width;
                }
                if (vehicle->sprite_height_negative == 0)
                {
                    vehicle->sprite_height_negative = vehicleEntry->sprite_height_negative;
                }
                if (vehicle->sprite_height_positive == 0)
                {
                    vehicle->sprite_height_positive = vehicleEntry->sprite_height_positive;
                }
            }
        }
    }
}

bool ride_entry_has_category(const rct_ride_entry* rideEntry, uint8_t category)
{
    auto rideType = ride_entry_get_first_non_null_ride_type(rideEntry);
    return GetRideTypeDescriptor(rideType).Category == category;
}

int32_t ride_get_entry_index(int32_t rideType, int32_t rideSubType)
{
    int32_t subType = rideSubType;

    if (subType == OBJECT_ENTRY_INDEX_NULL)
    {
        auto& objManager = GetContext()->GetObjectManager();
        auto& rideEntries = objManager.GetAllRideEntries(rideType);
        if (rideEntries.size() > 0)
        {
            subType = rideEntries[0];
            for (auto rideEntryIndex : rideEntries)
            {
                auto rideEntry = get_ride_entry(rideEntryIndex);
                if (rideEntry == nullptr)
                {
                    return OBJECT_ENTRY_INDEX_NULL;
                }

                // Can happen in select-by-track-type mode
                if (!ride_entry_is_invented(rideEntryIndex) && !gCheatsIgnoreResearchStatus)
                {
                    continue;
                }

                if (!GetRideTypeDescriptor(rideType).HasFlag(RIDE_TYPE_FLAG_LIST_VEHICLES_SEPARATELY))
                {
                    subType = rideEntryIndex;
                    break;
                }
            }
        }
    }

    return subType;
}

StationObject* ride_get_station_object(const Ride* ride)
{
    auto& objManager = GetContext()->GetObjectManager();
    return static_cast<StationObject*>(objManager.GetLoadedObject(ObjectType::Station, ride->entrance_style));
}

// Normally, a station has at most one entrance and one exit, which are at the same height
// as the station. But in hacked parks, neither can be taken for granted. This code ensures
// that the ride->entrances and ride->exits arrays will point to one of them. There is
// an ever-so-slight chance two entrances/exits for the same station reside on the same tile.
// In cases like this, the one at station height will be considered the "true" one.
// If none exists at that height, newer and higher placed ones take precedence.
void determine_ride_entrance_and_exit_locations()
{
    log_verbose("Inspecting ride entrance / exit locations");

    for (auto& ride : GetRideManager())
    {
        for (StationIndex stationIndex = 0; stationIndex < MAX_STATIONS; stationIndex++)
        {
            TileCoordsXYZD entranceLoc = ride.stations[stationIndex].Entrance;
            TileCoordsXYZD exitLoc = ride.stations[stationIndex].Exit;
            bool fixEntrance = false;
            bool fixExit = false;

            // Skip if the station has no entrance
            if (!entranceLoc.isNull())
            {
                const EntranceElement* entranceElement = map_get_ride_entrance_element_at(entranceLoc.ToCoordsXYZD(), false);

                if (entranceElement == nullptr || entranceElement->GetRideIndex() != ride.id
                    || entranceElement->GetStationIndex() != stationIndex)
                {
                    fixEntrance = true;
                }
                else
                {
                    ride.stations[stationIndex].Entrance.direction = static_cast<uint8_t>(entranceElement->GetDirection());
                }
            }

            if (!exitLoc.isNull())
            {
                const EntranceElement* entranceElement = map_get_ride_exit_element_at(exitLoc.ToCoordsXYZD(), false);

                if (entranceElement == nullptr || entranceElement->GetRideIndex() != ride.id
                    || entranceElement->GetStationIndex() != stationIndex)
                {
                    fixExit = true;
                }
                else
                {
                    ride.stations[stationIndex].Exit.direction = static_cast<uint8_t>(entranceElement->GetDirection());
                }
            }

            if (!fixEntrance && !fixExit)
            {
                continue;
            }

            // At this point, we know we have a disconnected entrance or exit.
            // Search the map to find it. Skip the outer ring of invisible tiles.
            bool alreadyFoundEntrance = false;
            bool alreadyFoundExit = false;
            for (int32_t x = 1; x < MAXIMUM_MAP_SIZE_TECHNICAL - 1; x++)
            {
                for (int32_t y = 1; y < MAXIMUM_MAP_SIZE_TECHNICAL - 1; y++)
                {
                    TileElement* tileElement = map_get_first_element_at(TileCoordsXY{ x, y }.ToCoordsXY());

                    if (tileElement != nullptr)
                    {
                        do
                        {
                            if (tileElement->GetType() != TILE_ELEMENT_TYPE_ENTRANCE)
                            {
                                continue;
                            }
                            const EntranceElement* entranceElement = tileElement->AsEntrance();
                            if (entranceElement->GetRideIndex() != ride.id)
                            {
                                continue;
                            }
                            if (entranceElement->GetStationIndex() != stationIndex)
                            {
                                continue;
                            }

                            // The expected height is where entrances and exit reside in non-hacked parks.
                            const uint8_t expectedHeight = ride.stations[stationIndex].Height;

                            if (fixEntrance && entranceElement->GetEntranceType() == ENTRANCE_TYPE_RIDE_ENTRANCE)
                            {
                                if (alreadyFoundEntrance)
                                {
                                    if (ride.stations[stationIndex].Entrance.z == expectedHeight)
                                        continue;
                                    if (ride.stations[stationIndex].Entrance.z > entranceElement->base_height)
                                        continue;
                                }

                                // Found our entrance
                                TileCoordsXYZD newEntranceLoc = {
                                    x,
                                    y,
                                    entranceElement->base_height,
                                    static_cast<uint8_t>(entranceElement->GetDirection()),
                                };
                                ride_set_entrance_location(&ride, stationIndex, newEntranceLoc);
                                alreadyFoundEntrance = true;

                                log_verbose(
                                    "Fixed disconnected entrance of ride %d, station %d to x = %d, y = %d and z = %d.", ride.id,
                                    stationIndex, x, y, entranceElement->base_height);
                            }
                            else if (fixExit && entranceElement->GetEntranceType() == ENTRANCE_TYPE_RIDE_EXIT)
                            {
                                if (alreadyFoundExit)
                                {
                                    if (ride.stations[stationIndex].Exit.z == expectedHeight)
                                        continue;
                                    if (ride.stations[stationIndex].Exit.z > entranceElement->base_height)
                                        continue;
                                }

                                // Found our exit
                                ride_set_exit_location(
                                    &ride, stationIndex,
                                    { x, y, entranceElement->base_height,
                                      static_cast<uint8_t>(entranceElement->GetDirection()) });
                                alreadyFoundExit = true;

                                log_verbose(
                                    "Fixed disconnected exit of ride %d, station %d to x = %d, y = %d and z = %d.", ride.id,
                                    stationIndex, x, y, entranceElement->base_height);
                            }
                        } while (!(tileElement++)->IsLastForTile());
                    }
                }
            }

            if (fixEntrance && !alreadyFoundEntrance)
            {
                ride_clear_entrance_location(&ride, stationIndex);
                log_verbose("Cleared disconnected entrance of ride %d, station %d.", ride.id, stationIndex);
            }
            if (fixExit && !alreadyFoundExit)
            {
                ride_clear_exit_location(&ride, stationIndex);
                log_verbose("Cleared disconnected exit of ride %d, station %d.", ride.id, stationIndex);
            }
        }
    }
}

void ride_clear_leftover_entrances(Ride* ride)
{
    tile_element_iterator it;

    tile_element_iterator_begin(&it);
    while (tile_element_iterator_next(&it))
    {
        if (it.element->GetType() == TILE_ELEMENT_TYPE_ENTRANCE
            && it.element->AsEntrance()->GetEntranceType() != ENTRANCE_TYPE_PARK_ENTRANCE
            && it.element->AsEntrance()->GetRideIndex() == ride->id)
        {
            tile_element_remove(it.element);
            tile_element_iterator_restart_for_tile(&it);
        }
    }
}

std::string Ride::GetName() const
{
    Formatter ft;
    FormatNameTo(ft);
    return format_string(STR_STRINGID, ft.Data());
}

void Ride::FormatNameTo(Formatter& ft) const
{
    if (!custom_name.empty())
    {
        auto str = custom_name.c_str();
        ft.Add<rct_string_id>(STR_STRING);
        ft.Add<const char*>(str);
    }
    else
    {
        auto rideTypeName = GetRideTypeDescriptor().Naming.Name;
        if (GetRideTypeDescriptor().HasFlag(RIDE_TYPE_FLAG_LIST_VEHICLES_SEPARATELY))
        {
            auto rideEntry = GetRideEntry();
            if (rideEntry != nullptr)
            {
                rideTypeName = rideEntry->naming.Name;
            }
        }
        ft.Add<rct_string_id>(1).Add<rct_string_id>(rideTypeName).Add<uint16_t>(default_name_number);
    }
}

uint64_t Ride::GetAvailableModes() const
{
    if (gCheatsShowAllOperatingModes)
        return AllRideModesAvailable;

    return GetRideTypeDescriptor().RideModes;
}

const RideTypeDescriptor& Ride::GetRideTypeDescriptor() const
{
    return ::GetRideTypeDescriptor(type);
}

uint8_t Ride::GetMinCarsPerTrain() const
{
    return min_max_cars_per_train >> 4;
}

uint8_t Ride::GetMaxCarsPerTrain() const
{
    return min_max_cars_per_train & 0xF;
}

void Ride::SetMinCarsPerTrain(uint8_t newValue)
{
    min_max_cars_per_train &= ~0xF0;
    min_max_cars_per_train |= (newValue << 4);
}

void Ride::SetMaxCarsPerTrain(uint8_t newValue)
{
    min_max_cars_per_train &= ~0x0F;
    min_max_cars_per_train |= newValue & 0x0F;
}

uint8_t Ride::GetNumShelteredSections() const
{
    return num_sheltered_sections & ShelteredSectionsBits::NumShelteredSectionsMask;
}

void Ride::IncreaseNumShelteredSections()
{
    auto newNumShelteredSections = GetNumShelteredSections();
    if (newNumShelteredSections != 0x1F)
        newNumShelteredSections++;
    num_sheltered_sections &= ~ShelteredSectionsBits::NumShelteredSectionsMask;
    num_sheltered_sections |= newNumShelteredSections;
}

std::vector<ride_id_t> GetTracklessRides()
{
    // Iterate map and build list of seen ride IDs
    std::vector<bool> seen;
    seen.resize(256);
    tile_element_iterator it;
    tile_element_iterator_begin(&it);
    while (tile_element_iterator_next(&it))
    {
        auto trackEl = it.element->AsTrack();
        if (trackEl != nullptr && !trackEl->IsGhost())
        {
            auto rideId = trackEl->GetRideIndex();
            if (rideId >= seen.size())
            {
                seen.resize(rideId + 1);
            }
            seen[rideId] = true;
        }
    }

    // Get all rides that did not get seen during map iteration
    const auto& rideManager = GetRideManager();
    std::vector<ride_id_t> result;
    for (const auto& ride : rideManager)
    {
        if (seen.size() <= ride.id || !seen[ride.id])
        {
            result.push_back(ride.id);
        }
    }
    return result;
}<|MERGE_RESOLUTION|>--- conflicted
+++ resolved
@@ -85,52 +85,6 @@
 
 static std::vector<Ride> _rides;
 
-<<<<<<< HEAD
-bool gGotoStartPlacementMode = false;
-
-money16 gTotalRideValueForMoney;
-
-money32 _currentTrackPrice;
-
-uint16_t _numCurrentPossibleRideConfigurations;
-uint16_t _numCurrentPossibleSpecialTrackPieces;
-
-uint32_t _currentTrackCurve;
-uint8_t _rideConstructionState;
-ride_id_t _currentRideIndex;
-
-CoordsXYZ _currentTrackBegin;
-
-uint8_t _currentTrackPieceDirection;
-track_type_t _currentTrackPieceType;
-uint8_t _currentTrackSelectionFlags;
-uint32_t _rideConstructionNextArrowPulse = 0;
-uint8_t _currentTrackSlopeEnd;
-uint8_t _currentTrackBankEnd;
-uint8_t _currentTrackLiftHill;
-uint8_t _currentTrackAlternative;
-track_type_t _selectedTrackType;
-
-uint8_t _previousTrackBankEnd;
-uint8_t _previousTrackSlopeEnd;
-
-CoordsXYZ _previousTrackPiece;
-
-uint8_t _currentBrakeSpeed2;
-uint8_t _currentSeatRotationAngle;
-
-CoordsXYZD _unkF440C5;
-
-uint8_t gRideEntranceExitPlaceType;
-ride_id_t gRideEntranceExitPlaceRideIndex;
-StationIndex gRideEntranceExitPlaceStationIndex;
-uint8_t gRideEntranceExitPlacePreviousRideConstructionState;
-Direction gRideEntranceExitPlaceDirection;
-
-ObjectEntryIndex gLastEntranceStyle;
-
-=======
->>>>>>> afc4cd7c
 // Static function declarations
 Staff* find_closest_mechanic(const CoordsXY& entrancePosition, int32_t forInspection);
 static void ride_breakdown_status_update(Ride* ride);
@@ -958,7 +912,7 @@
     // Remove all rides if scenario editor
     if (gScreenFlags & SCREEN_FLAGS_SCENARIO_EDITOR)
     {
-        switch (gS6Info.editor_step)
+        switch (gEditorStep)
         {
             case EditorStep::ObjectSelection:
             case EditorStep::LandscapeEditor:
@@ -983,23 +937,7 @@
     for (auto& ride : GetRideManager())
         ride.Update();
 
-<<<<<<< HEAD
-        for (size_t i = 0; i < MAX_STATIONS; i++)
-            ride->stations[i].TrainAtStation = RideStation::NO_TRAIN;
-
-        // Also clean up orphaned vehicles for good measure.
-        for (auto* vehicle : TrainManager::View())
-        {
-            if (vehicle->ride == ride->id)
-            {
-                vehicle->Invalidate();
-                sprite_remove(vehicle);
-            }
-        }
-    }
-=======
     OpenRCT2::RideAudio::UpdateMusicChannels();
->>>>>>> afc4cd7c
 }
 
 std::unique_ptr<TrackDesign> Ride::SaveToTrackDesign() const
@@ -1078,8 +1016,12 @@
 
     // Various things include news messages
     if (lifecycle_flags & (RIDE_LIFECYCLE_BREAKDOWN_PENDING | RIDE_LIFECYCLE_BROKEN_DOWN | RIDE_LIFECYCLE_DUE_INSPECTION))
-        if (((gCurrentTicks >> 1) & 255) == static_cast<uint32_t>(id))
+    {
+        // Breakdown updates are distributed, only one ride can update the breakdown status per tick.
+        const auto updatingRideId = (gCurrentTicks / 2) % MAX_RIDES;
+        if (updatingRideId == id)
             ride_breakdown_status_update(this);
+    }
 
     ride_inspection_update(this);
 
@@ -1137,896 +1079,6 @@
     ride->satisfaction_time_out++;
     if (ride->satisfaction_time_out >= 20)
     {
-<<<<<<< HEAD
-        CoordsXY cur = { retCoordsXYZ };
-        offsets = { trackBlock[i].x, trackBlock[i].y };
-        cur += offsets.Rotate(mapDirection);
-        int32_t cur_z = start_z + trackBlock[i].z;
-
-        map_invalidate_tile_full(cur);
-
-        trackElement = map_get_track_element_at_of_type_seq(
-            { cur, cur_z, static_cast<Direction>(location.direction) }, type, trackBlock[i].index);
-        if (trackElement == nullptr)
-        {
-            return std::nullopt;
-        }
-        if (i == 0 && output_element != nullptr)
-        {
-            *output_element = reinterpret_cast<TileElement*>(trackElement);
-        }
-        if (flags & TRACK_ELEMENT_SET_HIGHLIGHT_FALSE)
-        {
-            trackElement->SetHighlight(false);
-        }
-        if (flags & TRACK_ELEMENT_SET_HIGHLIGHT_TRUE)
-        {
-            trackElement->SetHighlight(true);
-        }
-        if (flags & TRACK_ELEMENT_SET_COLOUR_SCHEME)
-        {
-            trackElement->SetColourScheme(static_cast<uint8_t>(extra_params & 0xFF));
-        }
-        if (flags & TRACK_ELEMENT_SET_SEAT_ROTATION)
-        {
-            trackElement->SetSeatRotation(static_cast<uint8_t>(extra_params & 0xFF));
-        }
-        if (flags & TRACK_ELEMENT_SET_HAS_CABLE_LIFT_TRUE)
-        {
-            trackElement->SetHasCableLift(true);
-        }
-        if (flags & TRACK_ELEMENT_SET_HAS_CABLE_LIFT_FALSE)
-        {
-            trackElement->SetHasCableLift(false);
-        }
-    }
-    return retCoordsXYZ;
-}
-
-void ride_restore_provisional_track_piece()
-{
-    if (_currentTrackSelectionFlags & TRACK_SELECTION_FLAG_TRACK)
-    {
-        ride_id_t rideIndex;
-        int32_t direction, type, liftHillAndAlternativeState;
-        CoordsXYZ trackPos;
-        if (window_ride_construction_update_state(
-                &type, &direction, &rideIndex, &liftHillAndAlternativeState, &trackPos, nullptr))
-        {
-            ride_construction_remove_ghosts();
-        }
-        else
-        {
-            _currentTrackPrice = place_provisional_track_piece(
-                rideIndex, type, direction, liftHillAndAlternativeState, trackPos);
-            window_ride_construction_update_active_elements();
-        }
-    }
-}
-
-void ride_remove_provisional_track_piece()
-{
-    auto rideIndex = _currentRideIndex;
-    auto ride = get_ride(rideIndex);
-    if (ride == nullptr || !(_currentTrackSelectionFlags & TRACK_SELECTION_FLAG_TRACK))
-    {
-        return;
-    }
-
-    int32_t x = _unkF440C5.x;
-    int32_t y = _unkF440C5.y;
-    int32_t z = _unkF440C5.z;
-    if (ride->type == RIDE_TYPE_MAZE)
-    {
-        int32_t flags = GAME_COMMAND_FLAG_APPLY | GAME_COMMAND_FLAG_ALLOW_DURING_PAUSED | GAME_COMMAND_FLAG_NO_SPEND
-            | GAME_COMMAND_FLAG_GHOST;
-        maze_set_track(x, y, z, flags, false, 0, rideIndex, GC_SET_MAZE_TRACK_FILL);
-        maze_set_track(x, y + 16, z, flags, false, 1, rideIndex, GC_SET_MAZE_TRACK_FILL);
-        maze_set_track(x + 16, y + 16, z, flags, false, 2, rideIndex, GC_SET_MAZE_TRACK_FILL);
-        maze_set_track(x + 16, y, z, flags, false, 3, rideIndex, GC_SET_MAZE_TRACK_FILL);
-    }
-    else
-    {
-        int32_t direction = _unkF440C5.direction;
-        if (!(direction & 4))
-        {
-            x -= CoordsDirectionDelta[direction].x;
-            y -= CoordsDirectionDelta[direction].y;
-        }
-        CoordsXYE next_track;
-        if (track_block_get_next_from_zero({ x, y, z }, ride, direction, &next_track, &z, &direction, true))
-        {
-            auto trackType = next_track.element->AsTrack()->GetTrackType();
-            int32_t trackSequence = next_track.element->AsTrack()->GetSequenceIndex();
-            auto trackRemoveAction = TrackRemoveAction{ trackType,
-                                                        trackSequence,
-                                                        { next_track.x, next_track.y, z, static_cast<Direction>(direction) } };
-            trackRemoveAction.SetFlags(
-                GAME_COMMAND_FLAG_ALLOW_DURING_PAUSED | GAME_COMMAND_FLAG_NO_SPEND | GAME_COMMAND_FLAG_GHOST);
-            GameActions::Execute(&trackRemoveAction);
-        }
-    }
-}
-
-/**
- *
- *  rct2: 0x006C96C0
- */
-void ride_construction_remove_ghosts()
-{
-    if (_currentTrackSelectionFlags & TRACK_SELECTION_FLAG_ENTRANCE_OR_EXIT)
-    {
-        ride_entrance_exit_remove_ghost();
-        _currentTrackSelectionFlags &= ~TRACK_SELECTION_FLAG_ENTRANCE_OR_EXIT;
-    }
-    if (_currentTrackSelectionFlags & TRACK_SELECTION_FLAG_TRACK)
-    {
-        ride_remove_provisional_track_piece();
-        _currentTrackSelectionFlags &= ~TRACK_SELECTION_FLAG_TRACK;
-    }
-}
-
-/*
- *  rct2: 0x006C9627
- */
-void ride_construction_invalidate_current_track()
-{
-    switch (_rideConstructionState)
-    {
-        case RIDE_CONSTRUCTION_STATE_SELECTED:
-            sub_6C683D(
-                { _currentTrackBegin, static_cast<Direction>(_currentTrackPieceDirection & 3) }, _currentTrackPieceType, 0,
-                nullptr, TRACK_ELEMENT_SET_HIGHLIGHT_FALSE);
-            break;
-        case RIDE_CONSTRUCTION_STATE_MAZE_BUILD:
-        case RIDE_CONSTRUCTION_STATE_MAZE_MOVE:
-        case RIDE_CONSTRUCTION_STATE_MAZE_FILL:
-        case RIDE_CONSTRUCTION_STATE_FRONT:
-        case RIDE_CONSTRUCTION_STATE_BACK:
-            if (_currentTrackSelectionFlags & TRACK_SELECTION_FLAG_ARROW)
-            {
-                map_invalidate_tile_full(_currentTrackBegin.ToTileStart());
-            }
-            ride_construction_remove_ghosts();
-            break;
-        case RIDE_CONSTRUCTION_STATE_PLACE:
-        case RIDE_CONSTRUCTION_STATE_ENTRANCE_EXIT:
-        default:
-            if (_currentTrackSelectionFlags & TRACK_SELECTION_FLAG_ARROW)
-            {
-                _currentTrackSelectionFlags &= ~TRACK_SELECTION_FLAG_ARROW;
-                gMapSelectFlags &= ~MAP_SELECT_FLAG_ENABLE_ARROW;
-                map_invalidate_tile_full(_currentTrackBegin);
-            }
-            ride_construction_remove_ghosts();
-            break;
-    }
-}
-
-/**
- *
- *  rct2: 0x006C9B19
- */
-static void ride_construction_reset_current_piece()
-{
-    auto ride = get_ride(_currentRideIndex);
-    if (ride == nullptr)
-        return;
-
-    const auto& rtd = ride->GetRideTypeDescriptor();
-
-    if (!rtd.HasFlag(RIDE_TYPE_FLAG_HAS_NO_TRACK) || ride->num_stations == 0)
-    {
-        _currentTrackCurve = rtd.StartTrackPiece | RideConstructionSpecialPieceSelected;
-        _currentTrackSlopeEnd = 0;
-        _currentTrackBankEnd = 0;
-        _currentTrackLiftHill = 0;
-        _currentTrackAlternative = RIDE_TYPE_NO_ALTERNATIVES;
-        if (rtd.HasFlag(RIDE_TYPE_FLAG_START_CONSTRUCTION_INVERTED))
-        {
-            _currentTrackAlternative |= RIDE_TYPE_ALTERNATIVE_TRACK_TYPE;
-        }
-        _previousTrackSlopeEnd = 0;
-        _previousTrackBankEnd = 0;
-    }
-    else
-    {
-        _currentTrackCurve = TrackElemType::None;
-        _rideConstructionState = RIDE_CONSTRUCTION_STATE_0;
-    }
-}
-
-/**
- *
- *  rct2: 0x006C9800
- */
-void ride_construction_set_default_next_piece()
-{
-    auto rideIndex = _currentRideIndex;
-    auto ride = get_ride(rideIndex);
-    if (ride == nullptr)
-        return;
-
-    const auto& rtd = ride->GetRideTypeDescriptor();
-
-    int32_t z, direction, trackType, curve, bank, slope;
-    track_begin_end trackBeginEnd;
-    CoordsXYE xyElement;
-    TileElement* tileElement;
-    _currentTrackPrice = MONEY32_UNDEFINED;
-    switch (_rideConstructionState)
-    {
-        case RIDE_CONSTRUCTION_STATE_FRONT:
-            direction = _currentTrackPieceDirection;
-            if (!track_block_get_previous_from_zero(_currentTrackBegin, ride, direction, &trackBeginEnd))
-            {
-                ride_construction_reset_current_piece();
-                return;
-            }
-            tileElement = trackBeginEnd.begin_element;
-            trackType = tileElement->AsTrack()->GetTrackType();
-
-            if (ride->GetRideTypeDescriptor().HasFlag(RIDE_TYPE_FLAG_HAS_NO_TRACK))
-            {
-                ride_construction_reset_current_piece();
-                return;
-            }
-
-            // Set whether track is covered
-            _currentTrackAlternative &= ~RIDE_TYPE_ALTERNATIVE_TRACK_TYPE;
-            if (rtd.HasFlag(RIDE_TYPE_FLAG_HAS_ALTERNATIVE_TRACK_TYPE))
-            {
-                if (tileElement->AsTrack()->IsInverted())
-                {
-                    _currentTrackAlternative |= RIDE_TYPE_ALTERNATIVE_TRACK_TYPE;
-                }
-            }
-
-            curve = gTrackCurveChain[trackType].next;
-            bank = TrackDefinitions[trackType].bank_end;
-            slope = TrackDefinitions[trackType].vangle_end;
-
-            // Set track curve
-            _currentTrackCurve = curve;
-
-            // Set track banking
-            if (rtd.HasFlag(RIDE_TYPE_FLAG_HAS_ALTERNATIVE_TRACK_TYPE))
-            {
-                if (bank == TRACK_BANK_UPSIDE_DOWN)
-                {
-                    bank = TRACK_BANK_NONE;
-                    _currentTrackAlternative ^= RIDE_TYPE_ALTERNATIVE_TRACK_TYPE;
-                }
-            }
-            _currentTrackBankEnd = bank;
-            _previousTrackBankEnd = bank;
-
-            // Set track slope and lift hill
-            _currentTrackSlopeEnd = slope;
-            _previousTrackSlopeEnd = slope;
-            _currentTrackLiftHill = tileElement->AsTrack()->HasChain() && slope != TRACK_SLOPE_DOWN_25
-                && slope != TRACK_SLOPE_DOWN_60;
-            break;
-        case RIDE_CONSTRUCTION_STATE_BACK:
-            direction = direction_reverse(_currentTrackPieceDirection);
-            if (!track_block_get_next_from_zero(_currentTrackBegin, ride, direction, &xyElement, &z, &direction, false))
-            {
-                ride_construction_reset_current_piece();
-                return;
-            }
-            tileElement = xyElement.element;
-            trackType = tileElement->AsTrack()->GetTrackType();
-
-            // Set whether track is covered
-            _currentTrackAlternative &= ~RIDE_TYPE_ALTERNATIVE_TRACK_TYPE;
-            if (rtd.HasFlag(RIDE_TYPE_FLAG_HAS_ALTERNATIVE_TRACK_TYPE))
-            {
-                if (tileElement->AsTrack()->IsInverted())
-                {
-                    _currentTrackAlternative |= RIDE_TYPE_ALTERNATIVE_TRACK_TYPE;
-                }
-            }
-
-            curve = gTrackCurveChain[trackType].previous;
-            bank = TrackDefinitions[trackType].bank_start;
-            slope = TrackDefinitions[trackType].vangle_start;
-
-            // Set track curve
-            _currentTrackCurve = curve;
-
-            // Set track banking
-            if (rtd.HasFlag(RIDE_TYPE_FLAG_HAS_ALTERNATIVE_TRACK_TYPE))
-            {
-                if (bank == TRACK_BANK_UPSIDE_DOWN)
-                {
-                    bank = TRACK_BANK_NONE;
-                    _currentTrackAlternative ^= RIDE_TYPE_ALTERNATIVE_TRACK_TYPE;
-                }
-            }
-            _currentTrackBankEnd = bank;
-            _previousTrackBankEnd = bank;
-
-            // Set track slope and lift hill
-            _currentTrackSlopeEnd = slope;
-            _previousTrackSlopeEnd = slope;
-            if (!gCheatsEnableChainLiftOnAllTrack)
-            {
-                _currentTrackLiftHill = tileElement->AsTrack()->HasChain();
-            }
-            break;
-    }
-}
-
-/**
- *
- *  rct2: 0x006C9296
- */
-void ride_select_next_section()
-{
-    if (_rideConstructionState == RIDE_CONSTRUCTION_STATE_SELECTED)
-    {
-        ride_construction_invalidate_current_track();
-        int32_t direction = _currentTrackPieceDirection;
-        int32_t type = _currentTrackPieceType;
-        TileElement* tileElement;
-        auto newCoords = sub_6C683D({ _currentTrackBegin, static_cast<Direction>(direction & 3) }, type, 0, &tileElement, 0);
-        if (newCoords == std::nullopt)
-        {
-            _rideConstructionState = RIDE_CONSTRUCTION_STATE_0;
-            window_ride_construction_update_active_elements();
-            return;
-        }
-
-        // Invalidate previous track piece (we may not be changing height!)
-        virtual_floor_invalidate();
-
-        CoordsXYE inputElement, outputElement;
-        inputElement.x = newCoords->x;
-        inputElement.y = newCoords->y;
-        inputElement.element = tileElement;
-        if (track_block_get_next(&inputElement, &outputElement, &newCoords->z, &direction))
-        {
-            newCoords->x = outputElement.x;
-            newCoords->y = outputElement.y;
-            tileElement = outputElement.element;
-            if (!scenery_tool_is_active())
-            {
-                // Set next element's height.
-                virtual_floor_set_height(tileElement->GetBaseZ());
-            }
-
-            _currentTrackBegin = *newCoords;
-            _currentTrackPieceDirection = tileElement->GetDirection();
-            _currentTrackPieceType = tileElement->AsTrack()->GetTrackType();
-            _currentTrackSelectionFlags = 0;
-            window_ride_construction_update_active_elements();
-        }
-        else
-        {
-            _rideConstructionState = RIDE_CONSTRUCTION_STATE_FRONT;
-            _currentTrackBegin = { outputElement, newCoords->z };
-            _currentTrackPieceDirection = direction;
-            _currentTrackPieceType = tileElement->AsTrack()->GetTrackType();
-            _currentTrackSelectionFlags = 0;
-            ride_construction_set_default_next_piece();
-            window_ride_construction_update_active_elements();
-        }
-    }
-    else if (_rideConstructionState == RIDE_CONSTRUCTION_STATE_BACK)
-    {
-        gMapSelectFlags &= ~MAP_SELECT_FLAG_ENABLE_ARROW;
-
-        if (ride_select_forwards_from_back())
-        {
-            window_ride_construction_update_active_elements();
-        }
-    }
-}
-
-/**
- *
- *  rct2: 0x006C93B8
- */
-void ride_select_previous_section()
-{
-    if (_rideConstructionState == RIDE_CONSTRUCTION_STATE_SELECTED)
-    {
-        ride_construction_invalidate_current_track();
-        int32_t direction = _currentTrackPieceDirection;
-        int32_t type = _currentTrackPieceType;
-        TileElement* tileElement;
-        auto newCoords = sub_6C683D({ _currentTrackBegin, static_cast<Direction>(direction & 3) }, type, 0, &tileElement, 0);
-        if (newCoords == std::nullopt)
-        {
-            _rideConstructionState = RIDE_CONSTRUCTION_STATE_0;
-            window_ride_construction_update_active_elements();
-            return;
-        }
-
-        // Invalidate previous track piece (we may not be changing height!)
-        virtual_floor_invalidate();
-
-        track_begin_end trackBeginEnd;
-        if (track_block_get_previous({ *newCoords, tileElement }, &trackBeginEnd))
-        {
-            _currentTrackBegin.x = trackBeginEnd.begin_x;
-            _currentTrackBegin.y = trackBeginEnd.begin_y;
-            _currentTrackBegin.z = trackBeginEnd.begin_z;
-            _currentTrackPieceDirection = trackBeginEnd.begin_direction;
-            _currentTrackPieceType = trackBeginEnd.begin_element->AsTrack()->GetTrackType();
-            _currentTrackSelectionFlags = 0;
-            if (!scenery_tool_is_active())
-            {
-                // Set previous element's height.
-                virtual_floor_set_height(trackBeginEnd.begin_element->GetBaseZ());
-            }
-            window_ride_construction_update_active_elements();
-        }
-        else
-        {
-            _rideConstructionState = RIDE_CONSTRUCTION_STATE_BACK;
-            _currentTrackBegin.x = trackBeginEnd.end_x;
-            _currentTrackBegin.y = trackBeginEnd.end_y;
-            _currentTrackBegin.z = trackBeginEnd.begin_z;
-            _currentTrackPieceDirection = trackBeginEnd.end_direction;
-            _currentTrackPieceType = tileElement->AsTrack()->GetTrackType();
-            _currentTrackSelectionFlags = 0;
-            ride_construction_set_default_next_piece();
-            window_ride_construction_update_active_elements();
-        }
-    }
-    else if (_rideConstructionState == RIDE_CONSTRUCTION_STATE_FRONT)
-    {
-        gMapSelectFlags &= ~MAP_SELECT_FLAG_ENABLE_ARROW;
-
-        if (ride_select_backwards_from_front())
-        {
-            window_ride_construction_update_active_elements();
-        }
-    }
-}
-
-/**
- *
- *  rct2: 0x006CC2CA
- */
-static bool ride_modify_entrance_or_exit(const CoordsXYE& tileElement)
-{
-    if (tileElement.element == nullptr)
-        return false;
-
-    auto entranceElement = tileElement.element->AsEntrance();
-    if (entranceElement == nullptr)
-        return false;
-
-    auto rideIndex = entranceElement->GetRideIndex();
-    auto ride = get_ride(rideIndex);
-    if (ride == nullptr)
-        return false;
-
-    auto entranceType = entranceElement->GetEntranceType();
-    if (entranceType != ENTRANCE_TYPE_RIDE_ENTRANCE && entranceType != ENTRANCE_TYPE_RIDE_EXIT)
-        return false;
-
-    auto stationIndex = entranceElement->GetStationIndex();
-
-    // Get or create construction window for ride
-    auto constructionWindow = window_find_by_class(WC_RIDE_CONSTRUCTION);
-    if (constructionWindow == nullptr)
-    {
-        if (!ride_initialise_construction_window(ride))
-            return false;
-
-        constructionWindow = window_find_by_class(WC_RIDE_CONSTRUCTION);
-        if (constructionWindow == nullptr)
-            return false;
-    }
-
-    ride_construction_invalidate_current_track();
-    if (_rideConstructionState != RIDE_CONSTRUCTION_STATE_ENTRANCE_EXIT || !(input_test_flag(INPUT_FLAG_TOOL_ACTIVE))
-        || gCurrentToolWidget.window_classification != WC_RIDE_CONSTRUCTION)
-    {
-        // Replace entrance / exit
-        tool_set(
-            constructionWindow,
-            entranceType == ENTRANCE_TYPE_RIDE_ENTRANCE ? WC_RIDE_CONSTRUCTION__WIDX_ENTRANCE : WC_RIDE_CONSTRUCTION__WIDX_EXIT,
-            Tool::Crosshair);
-        gRideEntranceExitPlaceType = entranceType;
-        gRideEntranceExitPlaceRideIndex = rideIndex;
-        gRideEntranceExitPlaceStationIndex = stationIndex;
-        input_set_flag(INPUT_FLAG_6, true);
-        if (_rideConstructionState != RIDE_CONSTRUCTION_STATE_ENTRANCE_EXIT)
-        {
-            gRideEntranceExitPlacePreviousRideConstructionState = _rideConstructionState;
-            _rideConstructionState = RIDE_CONSTRUCTION_STATE_ENTRANCE_EXIT;
-        }
-
-        window_ride_construction_update_active_elements();
-        gMapSelectFlags &= ~MAP_SELECT_FLAG_ENABLE_CONSTRUCT;
-    }
-    else
-    {
-        // Remove entrance / exit
-        auto rideEntranceExitRemove = RideEntranceExitRemoveAction(
-            { tileElement.x, tileElement.y }, rideIndex, stationIndex, entranceType == ENTRANCE_TYPE_RIDE_EXIT);
-
-        rideEntranceExitRemove.SetCallback([=](const GameAction* ga, const GameActions::Result* result) {
-            gCurrentToolWidget.widget_index = entranceType == ENTRANCE_TYPE_RIDE_ENTRANCE ? WC_RIDE_CONSTRUCTION__WIDX_ENTRANCE
-                                                                                          : WC_RIDE_CONSTRUCTION__WIDX_EXIT;
-            gRideEntranceExitPlaceType = entranceType;
-            window_invalidate_by_class(WC_RIDE_CONSTRUCTION);
-        });
-
-        GameActions::Execute(&rideEntranceExitRemove);
-    }
-
-    window_invalidate_by_class(WC_RIDE_CONSTRUCTION);
-    return true;
-}
-
-/**
- *
- *  rct2: 0x006CC287
- */
-static bool ride_modify_maze(const CoordsXYE& tileElement)
-{
-    if (tileElement.element != nullptr)
-    {
-        auto trackElement = tileElement.element->AsTrack();
-        if (trackElement != nullptr)
-        {
-            _currentRideIndex = trackElement->GetRideIndex();
-            _rideConstructionState = RIDE_CONSTRUCTION_STATE_MAZE_BUILD;
-            _currentTrackBegin.x = tileElement.x;
-            _currentTrackBegin.y = tileElement.y;
-            _currentTrackBegin.z = trackElement->GetBaseZ();
-            _currentTrackSelectionFlags = 0;
-            _rideConstructionNextArrowPulse = 0;
-            gMapSelectFlags &= ~MAP_SELECT_FLAG_ENABLE_ARROW;
-
-            auto intent = Intent(INTENT_ACTION_UPDATE_MAZE_CONSTRUCTION);
-            context_broadcast_intent(&intent);
-            return true;
-        }
-    }
-    return false;
-}
-
-/**
- *
- *  rct2: 0x006CC056
- */
-bool ride_modify(CoordsXYE* input)
-{
-    auto tileElement = *input;
-    if (tileElement.element == nullptr)
-        return false;
-
-    auto rideIndex = tileElement.element->GetRideIndex();
-    auto ride = get_ride(rideIndex);
-    if (ride == nullptr)
-    {
-        return false;
-    }
-
-    auto rideEntry = ride->GetRideEntry();
-    if (rideEntry == nullptr || !ride_check_if_construction_allowed(ride))
-        return false;
-
-    if (ride->lifecycle_flags & RIDE_LIFECYCLE_INDESTRUCTIBLE)
-    {
-        Formatter ft;
-        ft.Increment(6);
-        ride->FormatNameTo(ft);
-        context_show_error(
-            STR_CANT_START_CONSTRUCTION_ON, STR_LOCAL_AUTHORITY_FORBIDS_DEMOLITION_OR_MODIFICATIONS_TO_THIS_RIDE, ft);
-        return false;
-    }
-
-    // Stop the ride again to clear all vehicles and peeps (compatible with network games)
-    if (ride->status != RideStatus::Simulating)
-    {
-        ride_set_status(ride, RideStatus::Closed);
-    }
-
-    // Check if element is a station entrance or exit
-    if (tileElement.element->GetType() == TILE_ELEMENT_TYPE_ENTRANCE)
-        return ride_modify_entrance_or_exit(tileElement);
-
-    ride_create_or_find_construction_window(rideIndex);
-
-    if (ride->type == RIDE_TYPE_MAZE)
-    {
-        return ride_modify_maze(tileElement);
-    }
-
-    if (ride->GetRideTypeDescriptor().HasFlag(RIDE_TYPE_FLAG_CANNOT_HAVE_GAPS))
-    {
-        CoordsXYE endOfTrackElement{};
-        if (ride_find_track_gap(ride, &tileElement, &endOfTrackElement))
-            tileElement = endOfTrackElement;
-    }
-
-    if (tileElement.element == nullptr || tileElement.element->GetType() != TILE_ELEMENT_TYPE_TRACK)
-        return false;
-
-    auto tileCoords = CoordsXYZ{ tileElement, tileElement.element->GetBaseZ() };
-    auto direction = tileElement.element->GetDirection();
-    auto type = tileElement.element->AsTrack()->GetTrackType();
-    auto newCoords = sub_6C683D({ tileCoords, direction }, type, 0, nullptr, 0);
-    if (newCoords == std::nullopt)
-        return false;
-
-    _currentRideIndex = rideIndex;
-    _rideConstructionState = RIDE_CONSTRUCTION_STATE_SELECTED;
-    _currentTrackBegin = *newCoords;
-    _currentTrackPieceDirection = direction;
-    _currentTrackPieceType = type;
-    _currentTrackSelectionFlags = 0;
-    _rideConstructionNextArrowPulse = 0;
-    gMapSelectFlags &= ~MAP_SELECT_FLAG_ENABLE_ARROW;
-
-    if (ride->GetRideTypeDescriptor().HasFlag(RIDE_TYPE_FLAG_HAS_NO_TRACK))
-    {
-        window_ride_construction_update_active_elements();
-        return true;
-    }
-
-    ride_select_next_section();
-    if (_rideConstructionState == RIDE_CONSTRUCTION_STATE_FRONT)
-    {
-        window_ride_construction_update_active_elements();
-        return true;
-    }
-
-    _rideConstructionState = RIDE_CONSTRUCTION_STATE_SELECTED;
-    _currentTrackBegin = *newCoords;
-    _currentTrackPieceDirection = direction;
-    _currentTrackPieceType = type;
-    _currentTrackSelectionFlags = 0;
-
-    ride_select_previous_section();
-
-    if (_rideConstructionState != RIDE_CONSTRUCTION_STATE_BACK)
-    {
-        _rideConstructionState = RIDE_CONSTRUCTION_STATE_SELECTED;
-        _currentTrackBegin = *newCoords;
-        _currentTrackPieceDirection = direction;
-        _currentTrackPieceType = type;
-        _currentTrackSelectionFlags = 0;
-    }
-
-    window_ride_construction_update_active_elements();
-    return true;
-}
-
-/**
- *
- *  rct2: 0x006CC3FB
- */
-int32_t ride_initialise_construction_window(Ride* ride)
-{
-    rct_window* w;
-
-    tool_cancel();
-
-    if (!ride_check_if_construction_allowed(ride))
-        return 0;
-
-    ride_clear_for_construction(ride);
-    ride_remove_peeps(ride);
-
-    w = ride_create_or_find_construction_window(ride->id);
-
-    tool_set(w, WC_RIDE_CONSTRUCTION__WIDX_CONSTRUCT, Tool::Crosshair);
-    input_set_flag(INPUT_FLAG_6, true);
-
-    ride = get_ride(_currentRideIndex);
-    if (ride == nullptr)
-        return 0;
-
-    _currentTrackCurve = ride->GetRideTypeDescriptor().StartTrackPiece | RideConstructionSpecialPieceSelected;
-    _currentTrackSlopeEnd = 0;
-    _currentTrackBankEnd = 0;
-    _currentTrackLiftHill = 0;
-    _currentTrackAlternative = RIDE_TYPE_NO_ALTERNATIVES;
-
-    if (ride->GetRideTypeDescriptor().HasFlag(RIDE_TYPE_FLAG_START_CONSTRUCTION_INVERTED))
-        _currentTrackAlternative |= RIDE_TYPE_ALTERNATIVE_TRACK_TYPE;
-
-    _previousTrackBankEnd = 0;
-    _previousTrackSlopeEnd = 0;
-
-    _currentTrackPieceDirection = 0;
-    _rideConstructionState = RIDE_CONSTRUCTION_STATE_PLACE;
-    _currentTrackSelectionFlags = 0;
-
-    window_ride_construction_update_active_elements();
-    return 1;
-}
-
-#pragma endregion
-
-#pragma region Update functions
-
-/**
- *
- *  rct2: 0x006ABE4C
- */
-void Ride::UpdateAll()
-{
-    // Remove all rides if scenario editor
-    if (gScreenFlags & SCREEN_FLAGS_SCENARIO_EDITOR)
-    {
-        switch (gEditorStep)
-        {
-            case EditorStep::ObjectSelection:
-            case EditorStep::LandscapeEditor:
-            case EditorStep::InventionsListSetUp:
-                for (auto& ride : GetRideManager())
-                    ride.Delete();
-                break;
-            case EditorStep::OptionsSelection:
-            case EditorStep::ObjectiveSelection:
-            case EditorStep::SaveScenario:
-            case EditorStep::RollercoasterDesigner:
-            case EditorStep::DesignsManager:
-            case EditorStep::Invalid:
-                break;
-        }
-        return;
-    }
-
-    window_update_viewport_ride_music();
-
-    // Update rides
-    for (auto& ride : GetRideManager())
-        ride.Update();
-
-    OpenRCT2::RideAudio::UpdateMusicChannels();
-}
-
-std::unique_ptr<TrackDesign> Ride::SaveToTrackDesign() const
-{
-    if (!(lifecycle_flags & RIDE_LIFECYCLE_TESTED))
-    {
-        context_show_error(STR_CANT_SAVE_TRACK_DESIGN, STR_NONE, {});
-        return nullptr;
-    }
-
-    if (!ride_has_ratings(this))
-    {
-        context_show_error(STR_CANT_SAVE_TRACK_DESIGN, STR_NONE, {});
-        return nullptr;
-    }
-
-    auto td = std::make_unique<TrackDesign>();
-    auto errMessage = td->CreateTrackDesign(*this);
-    if (errMessage != STR_NONE)
-    {
-        context_show_error(STR_CANT_SAVE_TRACK_DESIGN, errMessage, {});
-        return nullptr;
-    }
-
-    return td;
-}
-
-/**
- *
- *  rct2: 0x006ABE73
- */
-void Ride::Update()
-{
-    if (vehicle_change_timeout != 0)
-        vehicle_change_timeout--;
-
-    ride_music_update(this);
-
-    // Update stations
-    if (type != RIDE_TYPE_MAZE)
-        for (int32_t i = 0; i < MAX_STATIONS; i++)
-            ride_update_station(this, i);
-
-    // Update financial statistics
-    num_customers_timeout++;
-
-    if (num_customers_timeout >= 960)
-    {
-        // This is meant to update about every 30 seconds
-        num_customers_timeout = 0;
-
-        // Shift number of customers history, start of the array is the most recent one
-        for (int32_t i = CUSTOMER_HISTORY_SIZE - 1; i > 0; i--)
-        {
-            num_customers[i] = num_customers[i - 1];
-        }
-        num_customers[0] = cur_num_customers;
-
-        cur_num_customers = 0;
-        window_invalidate_flags |= RIDE_INVALIDATE_RIDE_CUSTOMER;
-
-        income_per_hour = CalculateIncomePerHour();
-        window_invalidate_flags |= RIDE_INVALIDATE_RIDE_INCOME;
-
-        if (upkeep_cost != MONEY16_UNDEFINED)
-            profit = (income_per_hour - (static_cast<money32>(upkeep_cost * 16)));
-    }
-
-    // Ride specific updates
-    if (type == RIDE_TYPE_CHAIRLIFT)
-        UpdateChairlift();
-    else if (type == RIDE_TYPE_SPIRAL_SLIDE)
-        UpdateSpiralSlide();
-
-    ride_breakdown_update(this);
-
-    // Various things include news messages
-    if (lifecycle_flags & (RIDE_LIFECYCLE_BREAKDOWN_PENDING | RIDE_LIFECYCLE_BROKEN_DOWN | RIDE_LIFECYCLE_DUE_INSPECTION))
-    {
-        // Breakdown updates are distributed, only one ride can update the breakdown status per tick.
-        const auto updatingRideId = (gCurrentTicks / 2) % MAX_RIDES;
-        if (updatingRideId == id)
-            ride_breakdown_status_update(this);
-    }
-
-    ride_inspection_update(this);
-
-    // If ride is simulating but crashed, reset the vehicles
-    if (status == RideStatus::Simulating && (lifecycle_flags & RIDE_LIFECYCLE_CRASHED))
-    {
-        if (mode == RideMode::ContinuousCircuitBlockSectioned || mode == RideMode::PoweredLaunchBlockSectioned)
-        {
-            // We require this to execute right away during the simulation, always ignore network and queue.
-            RideSetStatusAction gameAction = RideSetStatusAction(id, RideStatus::Closed);
-            GameActions::ExecuteNested(&gameAction);
-        }
-        else
-        {
-            // We require this to execute right away during the simulation, always ignore network and queue.
-            RideSetStatusAction gameAction = RideSetStatusAction(id, RideStatus::Simulating);
-            GameActions::ExecuteNested(&gameAction);
-        }
-    }
-}
-
-/**
- *
- *  rct2: 0x006AC489
- */
-void Ride::UpdateChairlift()
-{
-    if (!(lifecycle_flags & RIDE_LIFECYCLE_ON_TRACK))
-        return;
-    if ((lifecycle_flags & (RIDE_LIFECYCLE_BREAKDOWN_PENDING | RIDE_LIFECYCLE_BROKEN_DOWN | RIDE_LIFECYCLE_CRASHED))
-        && breakdown_reason_pending == 0)
-        return;
-
-    uint16_t old_chairlift_bullwheel_rotation = chairlift_bullwheel_rotation >> 14;
-    chairlift_bullwheel_rotation += speed * 2048;
-    if (old_chairlift_bullwheel_rotation == speed / 8)
-        return;
-
-    auto bullwheelLoc = ChairliftBullwheelLocation[0].ToCoordsXYZ();
-    map_invalidate_tile_zoom1({ bullwheelLoc, bullwheelLoc.z, bullwheelLoc.z + (4 * COORDS_Z_STEP) });
-
-    bullwheelLoc = ChairliftBullwheelLocation[1].ToCoordsXYZ();
-    map_invalidate_tile_zoom1({ bullwheelLoc, bullwheelLoc.z, bullwheelLoc.z + (4 * COORDS_Z_STEP) });
-}
-
-/**
- *
- *  rct2: 0x0069A3A2
- * edi: ride (in code as bytes offset from start of rides list)
- * bl: happiness
- */
-void ride_update_satisfaction(Ride* ride, uint8_t happiness)
-{
-    ride->satisfaction_next += happiness;
-    ride->satisfaction_time_out++;
-    if (ride->satisfaction_time_out >= 20)
-    {
-=======
->>>>>>> afc4cd7c
         ride->satisfaction = ride->satisfaction_next >> 2;
         ride->satisfaction_next = 0;
         ride->satisfaction_time_out = 0;
