/*****************************************************************************
 * Copyright (c) 2014-2020 OpenRCT2 developers
 *
 * For a complete list of all authors, please refer to contributors.md
 * Interested in contributing? Visit https://github.com/OpenRCT2/OpenRCT2
 *
 * OpenRCT2 is licensed under the GNU General Public License version 3.
 *****************************************************************************/

#include "../../interface/Viewport.h"
#include "../../localisation/Localisation.h"
#include "../../paint/Paint.h"
#include "../../paint/Supports.h"
#include "../../sprites.h"
#include "../../world/Entity.h"
#include "../../world/Map.h"
#include "../RideData.h"
#include "../TrackData.h"
#include "../TrackPaint.h"
#include "../Vehicle.h"

#include <iterator>

/** rct2: 0x014280BC */
static int16_t TopSpinSeatHeightOffset[] = {
    -10, -10, -9, -7, -4, -1, 2,  6,  11, 16, 21, 26, 31, 37, 42, 47, 52, 57, 61, 64, 67, 70, 72, 73,
    73,  73,  72, 70, 67, 64, 61, 57, 52, 47, 42, 37, 31, 26, 21, 16, 11, 6,  2,  -1, -4, -7, -9, -10,
};

/**
 *
 *  rct2: 0x0142811C
 * Can be calculated as Rounddown(34*sin(x)+0.5)
 * where x is in 7.5 deg segments.
 */
static int8_t TopSpinSeatPositionOffset[] = {
    0, 4,  9,  13,  17,  21,  24,  27,  29,  31,  33,  34,  34,  34,  33,  31,  29,  27,  24,  21,  17,  13,  9,  4,
    0, -3, -8, -12, -16, -20, -23, -26, -28, -30, -32, -33, -33, -33, -32, -30, -28, -26, -23, -20, -16, -12, -8, -3,
};

/**
 *
 *  rct2: 0x0076750D
 */
static void top_spin_paint_vehicle(
<<<<<<< HEAD
    paint_session* session, int32_t al, int32_t cl, const Ride* ride, uint8_t direction, int32_t height,
    const TileElement* tileElement)
=======
    paint_session* session, int8_t al, int8_t cl, const Ride* ride, uint8_t direction, int32_t height,
    const TrackElement& trackElement)
>>>>>>> d6ad9b67
{
    if (ride == nullptr)
        return;

<<<<<<< HEAD
    int32_t boundBoxOffsetX, boundBoxOffsetY, boundBoxOffsetZ;
    // As we will be drawing a vehicle we need to backup the tileElement that
=======
    uint16_t boundBoxOffsetX, boundBoxOffsetY, boundBoxOffsetZ;
    // As we will be drawing a vehicle we need to backup the trackElement that
>>>>>>> d6ad9b67
    // is assigned to the drawings.
    const TileElement* curTileElement = static_cast<const TileElement*>(session->CurrentlyDrawnItem);

    height += 3;

    rct_ride_entry* rideEntry = get_ride_entry(ride->subtype);

    uint8_t seatRotation = 0;
    int8_t armRotation = 0;
    Vehicle* vehicle = GetEntity<Vehicle>(ride->vehicles[0]);
    if (ride->lifecycle_flags & RIDE_LIFECYCLE_ON_TRACK && vehicle != nullptr)
    {
        session->InteractionType = ViewportInteractionItem::Entity;
        session->CurrentlyDrawnItem = vehicle;

        armRotation = vehicle->Pitch;
        seatRotation = vehicle->bank_rotation;
    }

    boundBoxOffsetX = al + 16;
    boundBoxOffsetY = cl + 16;
    boundBoxOffsetZ = height;

    auto lengthX = 24;
    auto lengthY = 24;

    uint32_t image_id = session->TrackColours[SCHEME_MISC];
    if (image_id == IMAGE_TYPE_REMAP)
    {
        image_id = SPRITE_ID_PALETTE_COLOUR_2(ride->track_colour[0].main, ride->track_colour[0].supports);
    }

    image_id += (direction & 1) << 1;
    image_id += rideEntry->vehicles[0].base_image_id;
    // Left back bottom support
    image_id += 572;
    PaintAddImageAsParent(
        session, image_id, { al, cl, height }, { lengthX, lengthY, 90 }, { boundBoxOffsetX, boundBoxOffsetY, boundBoxOffsetZ });

    image_id = session->TrackColours[SCHEME_MISC];
    if (image_id == IMAGE_TYPE_REMAP)
    {
        image_id = SPRITE_ID_PALETTE_COLOUR_2(ride->track_colour[0].main, ride->track_colour[0].additional);
    }

    int32_t var_1F = armRotation;
    if (direction & 2)
    {
        var_1F = -var_1F;
        if (var_1F != 0)
            var_1F += 48;
    }
    image_id += var_1F;
    image_id += (direction & 1) * 48;
    image_id += rideEntry->vehicles[0].base_image_id;
    // Left hand arm
    image_id += 380;

    PaintAddImageAsChild(
        session, image_id, al, cl, lengthX, lengthY, 90, height, boundBoxOffsetX, boundBoxOffsetY, boundBoxOffsetZ);

    uint32_t seatImageId;

    if (vehicle != nullptr && vehicle->restraints_position >= 64)
    {
        // Open Restraints
        image_id = (vehicle->restraints_position - 64) >> 6;
        image_id += direction * 3;
        image_id += rideEntry->vehicles[0].base_image_id;
        image_id += 64;
        seatImageId = image_id;
    }
    else
    {
        image_id = direction * 16;
        // Var_20 Rotation of seats
        image_id += seatRotation;
        image_id += rideEntry->vehicles[0].base_image_id;
        seatImageId = image_id;
    }

    image_id = session->TrackColours[SCHEME_MISC];
    if (image_id == IMAGE_TYPE_REMAP)
    {
        image_id = SPRITE_ID_PALETTE_COLOUR_2(ride->vehicle_colours[0].Body, ride->vehicle_colours[0].Trim);
    }
    image_id += seatImageId;

    CoordsXYZ seatCoords(al, cl, height);

    if (armRotation >= static_cast<int8_t>(std::size(TopSpinSeatHeightOffset)))
    {
        return;
    }
    seatCoords.z += TopSpinSeatHeightOffset[armRotation];

    switch (direction)
    {
        case 0:
            seatCoords.x -= TopSpinSeatPositionOffset[armRotation];
            break;
        case 1:
            seatCoords.y += TopSpinSeatPositionOffset[armRotation];
            break;
        case 2:
            seatCoords.x += TopSpinSeatPositionOffset[armRotation];
            break;
        case 3:
            seatCoords.y -= TopSpinSeatPositionOffset[armRotation];
            break;
    }

    PaintAddImageAsChild(
        session, image_id, static_cast<int8_t>(seatCoords.x), static_cast<int8_t>(seatCoords.y), lengthX, lengthY, 90,
        seatCoords.z, boundBoxOffsetX, boundBoxOffsetY, boundBoxOffsetZ);

    rct_drawpixelinfo* dpi = &session->DPI;
    if (dpi->zoom_level < 2 && vehicle != nullptr && vehicle->num_peeps != 0)
    {
        image_id = (seatImageId + (1 * 76))
            | SPRITE_ID_PALETTE_COLOUR_2(vehicle->peep_tshirt_colours[0], vehicle->peep_tshirt_colours[1]);

        PaintAddImageAsChild(
            session, image_id, static_cast<int8_t>(seatCoords.x), static_cast<int8_t>(seatCoords.y), lengthX, lengthY, 90,
            seatCoords.z, boundBoxOffsetX, boundBoxOffsetY, boundBoxOffsetZ);

        if (vehicle->num_peeps > 2)
        {
            image_id = (seatImageId + (2 * 76))
                | SPRITE_ID_PALETTE_COLOUR_2(vehicle->peep_tshirt_colours[2], vehicle->peep_tshirt_colours[3]);

            PaintAddImageAsChild(
                session, image_id, static_cast<int8_t>(seatCoords.x), static_cast<int8_t>(seatCoords.y), lengthX, lengthY, 90,
                seatCoords.z, boundBoxOffsetX, boundBoxOffsetY, boundBoxOffsetZ);
        }

        if (vehicle->num_peeps > 4)
        {
            image_id = (seatImageId + (3 * 76))
                | SPRITE_ID_PALETTE_COLOUR_2(vehicle->peep_tshirt_colours[4], vehicle->peep_tshirt_colours[5]);

            PaintAddImageAsChild(
                session, image_id, static_cast<int8_t>(seatCoords.x), static_cast<int8_t>(seatCoords.y), lengthX, lengthY, 90,
                seatCoords.z, boundBoxOffsetX, boundBoxOffsetY, boundBoxOffsetZ);
        }

        if (vehicle->num_peeps > 6)
        {
            image_id = (seatImageId + (4 * 76))
                | SPRITE_ID_PALETTE_COLOUR_2(vehicle->peep_tshirt_colours[6], vehicle->peep_tshirt_colours[7]);

            PaintAddImageAsChild(
                session, image_id, static_cast<int8_t>(seatCoords.x), static_cast<int8_t>(seatCoords.y), lengthX, lengthY, 90,
                seatCoords.z, boundBoxOffsetX, boundBoxOffsetY, boundBoxOffsetZ);
        }
    }

    image_id = session->TrackColours[SCHEME_MISC];
    if (image_id == IMAGE_TYPE_REMAP)
    {
        image_id = SPRITE_ID_PALETTE_COLOUR_2(ride->track_colour[0].main, ride->track_colour[0].additional);
    }

    image_id += var_1F;
    image_id += (direction & 1) * 48;
    image_id += rideEntry->vehicles[0].base_image_id;
    // Right hand arm
    image_id += 476;

    PaintAddImageAsChild(
        session, image_id, al, cl, lengthX, lengthY, 90, height, boundBoxOffsetX, boundBoxOffsetY, boundBoxOffsetZ);

    image_id = session->TrackColours[SCHEME_MISC];
    if (image_id == IMAGE_TYPE_REMAP)
    {
        image_id = SPRITE_ID_PALETTE_COLOUR_2(ride->track_colour[0].main, ride->track_colour[0].supports);
    }

    image_id += (direction & 1) << 1;
    image_id += rideEntry->vehicles[0].base_image_id;
    // Right back bottom support
    image_id += 573;

    PaintAddImageAsChild(
        session, image_id, al, cl, lengthX, lengthY, 90, height, boundBoxOffsetX, boundBoxOffsetY, boundBoxOffsetZ);

    session->CurrentlyDrawnItem = curTileElement;
    session->InteractionType = ViewportInteractionItem::Ride;
}

/**
 * rct2: 0x0076679C
 */
static void paint_top_spin(
    paint_session* session, const Ride* ride, uint8_t trackSequence, uint8_t direction, int32_t height,
    const TrackElement& trackElement)
{
    trackSequence = track_map_3x3[direction][trackSequence];

    int32_t edges = edges_3x3[trackSequence];

    wooden_a_supports_paint_setup(session, direction & 1, 0, height, session->TrackColours[SCHEME_MISC], nullptr);

    StationObject* stationObject = nullptr;
    if (ride != nullptr)
        stationObject = ride_get_station_object(ride);

    track_paint_util_paint_floor(session, edges, session->TrackColours[SCHEME_TRACK], height, floorSpritesCork, stationObject);

    if (ride != nullptr)
    {
        track_paint_util_paint_fences(
            session, edges, session->MapPosition, trackElement, ride, session->TrackColours[SCHEME_MISC], height,
            fenceSpritesRope, session->CurrentRotation);
    }

    switch (trackSequence)
    {
        case 1:
            top_spin_paint_vehicle(session, 32, 32, ride, direction, height, trackElement);
            break;
        case 3:
            top_spin_paint_vehicle(session, 32, -32, ride, direction, height, trackElement);
            break;
        case 5:
            top_spin_paint_vehicle(session, 0, -32, ride, direction, height, trackElement);
            break;
        case 6:
            top_spin_paint_vehicle(session, -32, 32, ride, direction, height, trackElement);
            break;
        case 7:
            top_spin_paint_vehicle(session, -32, -32, ride, direction, height, trackElement);
            break;
        case 8:
            top_spin_paint_vehicle(session, -32, 0, ride, direction, height, trackElement);
            break;
    }

    int32_t cornerSegments = 0;
    switch (trackSequence)
    {
        case 1:
            // top
            cornerSegments = SEGMENT_B4 | SEGMENT_C8 | SEGMENT_CC;
            break;
        case 3:
            // right
            cornerSegments = SEGMENT_CC | SEGMENT_BC | SEGMENT_D4;
            break;
        case 6:
            // left
            cornerSegments = SEGMENT_C8 | SEGMENT_B8 | SEGMENT_D0;
            break;
        case 7:
            // bottom
            cornerSegments = SEGMENT_D0 | SEGMENT_C0 | SEGMENT_D4;
            break;
    }

    paint_util_set_segment_support_height(session, cornerSegments, height + 2, 0x20);
    paint_util_set_segment_support_height(session, SEGMENTS_ALL & ~cornerSegments, 0xFFFF, 0);
    paint_util_set_general_support_height(session, height + 112, 0x20);
}

/* 0x0076659C */
TRACK_PAINT_FUNCTION get_track_paint_function_topspin(int32_t trackType)
{
    if (trackType != TrackElemType::FlatTrack3x3)
    {
        return nullptr;
    }

    return paint_top_spin;
}<|MERGE_RESOLUTION|>--- conflicted
+++ resolved
@@ -43,24 +43,14 @@
  *  rct2: 0x0076750D
  */
 static void top_spin_paint_vehicle(
-<<<<<<< HEAD
     paint_session* session, int32_t al, int32_t cl, const Ride* ride, uint8_t direction, int32_t height,
-    const TileElement* tileElement)
-=======
-    paint_session* session, int8_t al, int8_t cl, const Ride* ride, uint8_t direction, int32_t height,
     const TrackElement& trackElement)
->>>>>>> d6ad9b67
 {
     if (ride == nullptr)
         return;
 
-<<<<<<< HEAD
     int32_t boundBoxOffsetX, boundBoxOffsetY, boundBoxOffsetZ;
-    // As we will be drawing a vehicle we need to backup the tileElement that
-=======
-    uint16_t boundBoxOffsetX, boundBoxOffsetY, boundBoxOffsetZ;
     // As we will be drawing a vehicle we need to backup the trackElement that
->>>>>>> d6ad9b67
     // is assigned to the drawings.
     const TileElement* curTileElement = static_cast<const TileElement*>(session->CurrentlyDrawnItem);
 
