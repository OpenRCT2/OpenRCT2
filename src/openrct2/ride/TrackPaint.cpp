/*****************************************************************************
 * Copyright (c) 2014-2025 OpenRCT2 developers
 *
 * For a complete list of all authors, please refer to contributors.md
 * Interested in contributing? Visit https://github.com/OpenRCT2/OpenRCT2
 *
 * OpenRCT2 is licensed under the GNU General Public License version 3.
 *****************************************************************************/

#include "TrackPaint.h"

#include "../Diagnostic.h"
#include "../Game.h"
#include "../GameState.h"
#include "../SpriteIds.h"
#include "../config/Config.h"
#include "../drawing/Drawing.h"
#include "../drawing/LightFX.h"
#include "../interface/Viewport.h"
#include "../object/StationObject.h"
#include "../paint/Paint.SessionFlags.h"
#include "../paint/Paint.h"
#include "../paint/support/MetalSupports.h"
#include "../paint/support/WoodenSupports.h"
#include "../paint/tile_element/Paint.TileElement.h"
#include "../paint/tile_element/Segment.h"
#include "../paint/track/Segment.h"
#include "../paint/track/Support.h"
#include "../scenario/Scenario.h"
#include "../world/Map.h"
#include "../world/tile_element/TrackElement.h"
#include "RideData.h"
#include "Station.h"
#include "TrackData.h"
#include "TrackDesign.h"
#include "TrackStyle.h"

using namespace OpenRCT2;
using namespace OpenRCT2::Drawing;
using namespace OpenRCT2::TrackMetaData;

/* rct2: 0x007667AC */
static constexpr TileCoordsXY EntranceOffsetEdgeNE[] = {
    { -1, 0 },
    { 0, -1 },
    { 1, 0 },
    { 0, 1 },
};

/* rct2: 0x007667AE */
static constexpr TileCoordsXY EntranceOffsetEdgeNW[] = {
    { 0, -1 },
    { 1, 0 },
    { 0, 1 },
    { -1, 0 },
};

static constexpr uint32_t trackSpritesGhostTrainSpinningTunnel[2][2][4] = {
    {
        {
            SPR_GHOST_TRAIN_SPINNING_TUNNEL_BACK_SW_NE_FRAME_0,
            SPR_GHOST_TRAIN_SPINNING_TUNNEL_BACK_SW_NE_FRAME_1,
            SPR_GHOST_TRAIN_SPINNING_TUNNEL_BACK_SW_NE_FRAME_2,
            SPR_GHOST_TRAIN_SPINNING_TUNNEL_BACK_SW_NE_FRAME_3,
        },
        {
            SPR_GHOST_TRAIN_SPINNING_TUNNEL_FRONT_SW_NE_FRAME_0,
            SPR_GHOST_TRAIN_SPINNING_TUNNEL_FRONT_SW_NE_FRAME_1,
            SPR_GHOST_TRAIN_SPINNING_TUNNEL_FRONT_SW_NE_FRAME_2,
            SPR_GHOST_TRAIN_SPINNING_TUNNEL_FRONT_SW_NE_FRAME_3,
        },
    },
    {
        {
            SPR_GHOST_TRAIN_SPINNING_TUNNEL_BACK_NW_SE_FRAME_0,
            SPR_GHOST_TRAIN_SPINNING_TUNNEL_BACK_NW_SE_FRAME_1,
            SPR_GHOST_TRAIN_SPINNING_TUNNEL_BACK_NW_SE_FRAME_2,
            SPR_GHOST_TRAIN_SPINNING_TUNNEL_BACK_NW_SE_FRAME_3,
        },
        {
            SPR_GHOST_TRAIN_SPINNING_TUNNEL_FRONT_NW_SE_FRAME_0,
            SPR_GHOST_TRAIN_SPINNING_TUNNEL_FRONT_NW_SE_FRAME_1,
            SPR_GHOST_TRAIN_SPINNING_TUNNEL_FRONT_NW_SE_FRAME_2,
            SPR_GHOST_TRAIN_SPINNING_TUNNEL_FRONT_NW_SE_FRAME_3,
        },
    },
};

enum
{
    SPR_STATION_COVER_OFFSET_NE_SW_BACK_0 = 0,
    SPR_STATION_COVER_OFFSET_NE_SW_BACK_1,
    SPR_STATION_COVER_OFFSET_NE_SW_FRONT,
    SPR_STATION_COVER_OFFSET_SE_NW_BACK_0,
    SPR_STATION_COVER_OFFSET_SE_NW_BACK_1,
    SPR_STATION_COVER_OFFSET_SE_NW_FRONT,
    SPR_STATION_COVER_OFFSET_TALL
};

bool TrackPaintUtilHasFence(
    enum edge_t edge, const CoordsXY& position, const TrackElement& trackElement, const Ride& ride, uint8_t rotation)
{
    const auto* stationObject = ride.GetStationObject();
    if (stationObject != nullptr && stationObject->Flags & STATION_OBJECT_FLAGS::NO_PLATFORMS)
        return false;

    TileCoordsXY offset;
    switch (edge)
    {
        case EDGE_NE:
            offset = EntranceOffsetEdgeNE[rotation];
            break;
        case EDGE_SE:
            offset = EntranceOffsetEdgeNW[(rotation + 2) & 3];
            break;
        case EDGE_SW:
            offset = EntranceOffsetEdgeNE[(rotation + 2) & 3];
            break;
        case EDGE_NW:
            offset = EntranceOffsetEdgeNW[rotation];
            break;
    }

    auto entranceLoc = TileCoordsXY(position) + offset;
    auto entranceId = trackElement.GetStationIndex();
    const auto& station = ride.GetStation(entranceId);

    return (entranceLoc != station.Entrance && entranceLoc != station.Exit);
}

void TrackPaintUtilPaintFloor(
    PaintSession& session, uint8_t edges, ImageId colourFlags, uint16_t height, const uint32_t floorSprites[4],
    const StationObject* stationStyle)
{
    if (stationStyle != nullptr && stationStyle->Flags & STATION_OBJECT_FLAGS::NO_PLATFORMS)
        return;

    uint32_t imageId;

    if (edges & EDGE_SW && edges & EDGE_SE)
    {
        imageId = floorSprites[0];
    }
    else if (edges & EDGE_SW)
    {
        imageId = floorSprites[1];
    }
    else if (edges & EDGE_SE)
    {
        imageId = floorSprites[2];
    }
    else
    {
        imageId = floorSprites[3];
    }

    PaintAddImageAsParent(session, colourFlags.WithIndex(imageId), { 0, 0, height }, { { 0, 0, height }, { 32, 32, 1 } });
}

void TrackPaintUtilPaintFences(
    PaintSession& session, uint8_t edges, const CoordsXY& position, const TrackElement& trackElement, const Ride& ride,
    const ImageId colourFlags, uint16_t height, const uint32_t fenceSprites[4], uint8_t rotation)
{
    if (edges & EDGE_NW && TrackPaintUtilHasFence(EDGE_NW, position, trackElement, ride, rotation))
    {
        PaintAddImageAsChild(
            session, colourFlags.WithIndex(fenceSprites[3]), { 0, 0, height }, { { 0, 2, height + 2 }, { 32, 1, 7 } });
    }
    if (edges & EDGE_NE && TrackPaintUtilHasFence(EDGE_NE, position, trackElement, ride, rotation))
    {
        PaintAddImageAsChild(
            session, colourFlags.WithIndex(fenceSprites[0]), { 0, 0, height }, { { 2, 0, height + 2 }, { 1, 32, 7 } });
    }
    if (edges & EDGE_SE && TrackPaintUtilHasFence(EDGE_SE, position, trackElement, ride, rotation))
    {
        PaintAddImageAsParent(
            session, colourFlags.WithIndex(fenceSprites[1]), { 0, 0, height }, { { 0, 30, height + 2 }, { 32, 1, 7 } });
    }
    if (edges & EDGE_SW && TrackPaintUtilHasFence(EDGE_SW, position, trackElement, ride, rotation))
    {
        PaintAddImageAsParent(
            session, colourFlags.WithIndex(fenceSprites[2]), { 0, 0, height }, { { 30, 0, height + 2 }, { 1, 32, 7 } });
    }
}

/* Supports are only placed every 2 tiles for flat pieces*/
bool TrackPaintUtilShouldPaintSupports(const CoordsXY& position)
{
    if ((position.x & (1 << 5)) == (position.y & (1 << 5)))
        return true;

    if ((!(position.x & (1 << 5))) && (!(position.y & (1 << 5))))
        return true;

    return false;
}

static void TrackPaintUtilDrawStationImpl(
    PaintSession& session, const Ride& ride, Direction direction, uint16_t height, uint16_t coverHeight,
    const TrackElement& trackElement, int32_t fenceOffsetA, int32_t fenceOffsetB);

void TrackPaintUtilDrawStation(
    PaintSession& session, const Ride& ride, Direction direction, uint16_t height, const TrackElement& trackElement)
{
    TrackPaintUtilDrawStationImpl(session, ride, direction, height, height, trackElement, 5, 7);
}

void TrackPaintUtilDrawStation2(
    PaintSession& session, const Ride& ride, Direction direction, uint16_t height, const TrackElement& trackElement,
    int32_t fenceOffsetA, int32_t fenceOffsetB)
{
    TrackPaintUtilDrawStationImpl(session, ride, direction, height, height, trackElement, fenceOffsetA, fenceOffsetB);
}

void TrackPaintUtilDrawStation3(
    PaintSession& session, const Ride& ride, Direction direction, uint16_t height, uint16_t coverHeight,
    const TrackElement& trackElement)
{
    TrackPaintUtilDrawStationImpl(session, ride, direction, height, coverHeight, trackElement, 5, 7);
}

static void TrackPaintUtilDrawStationImpl(
    PaintSession& session, const Ride& ride, Direction direction, uint16_t height, uint16_t coverHeight,
    const TrackElement& trackElement, int32_t fenceOffsetA, int32_t fenceOffsetB)
{
    CoordsXY position = session.MapPosition;
    const auto* stationObj = ride.GetStationObject();
    const bool hasGreenLight = trackElement.HasGreenLight();

    if (stationObj != nullptr && stationObj->Flags & STATION_OBJECT_FLAGS::NO_PLATFORMS)
        return;

    bool hasFence;
    ImageId imageId;

    if (direction == 0 || direction == 2)
    {
        // height += 5 (height + 5);
        hasFence = TrackPaintUtilHasFence(EDGE_NW, position, trackElement, ride, session.CurrentRotation);

        if (trackElement.GetTrackType() == TrackElemType::EndStation && direction == 0)
        {
            if (hasGreenLight)
            {
                imageId = session.SupportColours.WithIndex(
                    hasFence ? SPR_STATION_PLATFORM_FENCED_END_GREEN_LIGHT_SW_NE : SPR_STATION_PLATFORM_END_GREEN_LIGHT_SW_NE);
            }
            else
            {
                imageId = session.SupportColours.WithIndex(
                    hasFence ? SPR_STATION_PLATFORM_FENCED_END_RED_LIGHT_SW_NE : SPR_STATION_PLATFORM_END_RED_LIGHT_SW_NE);
            }
        }
        else if (trackElement.GetTrackType() == TrackElemType::BeginStation && direction == 2)
        {
            imageId = session.SupportColours.WithIndex(
                (hasFence ? SPR_STATION_PLATFORM_BEGIN_FENCED_SW_NE : SPR_STATION_PLATFORM_BEGIN_SW_NE));
        }
        else
        {
            imageId = session.SupportColours.WithIndex(
                (hasFence ? SPR_STATION_PLATFORM_FENCED_SW_NE : SPR_STATION_PLATFORM_SW_NE));
        }
        PaintAddImageAsParent(session, imageId, { 0, 0, height + fenceOffsetA }, { 32, 8, 1 });
        // height -= 5 (height)
        TrackPaintUtilDrawStationCovers(
            session, EDGE_NW, hasFence, stationObj, coverHeight, GetStationColourScheme(session, trackElement));
        // height += 5 (height + 5)

        if (trackElement.GetTrackType() == TrackElemType::EndStation && direction == 0)
        {
            imageId = session.SupportColours.WithIndex(
                (hasGreenLight ? SPR_STATION_PLATFORM_END_GREEN_LIGHT_SW_NE : SPR_STATION_PLATFORM_END_RED_LIGHT_SW_NE));
        }
        else if (trackElement.GetTrackType() == TrackElemType::BeginStation && direction == 2)
        {
            imageId = session.SupportColours.WithIndex(SPR_STATION_PLATFORM_BEGIN_SW_NE);
        }
        else
        {
            imageId = session.SupportColours.WithIndex(SPR_STATION_PLATFORM_SW_NE);
        }
        PaintAddImageAsParent(session, imageId, { 0, 24, height + fenceOffsetA }, { 32, 8, 1 });
        // height += 2 (height + 7)

        hasFence = TrackPaintUtilHasFence(EDGE_SE, position, trackElement, ride, session.CurrentRotation);
        if (hasFence)
        {
            if (trackElement.GetTrackType() == TrackElemType::BeginStation && direction == 0)
            {
                imageId = session.SupportColours.WithIndex(SPR_STATION_BEGIN_ANGLE_FENCE_SW_NE);
            }
            else if (trackElement.GetTrackType() == TrackElemType::EndStation && direction == 2)
            {
                imageId = session.SupportColours.WithIndex(SPR_STATION_LIGHT_BACK_ANGLE_FENCED_NE_SW);
            }
            else
            {
                imageId = session.SupportColours.WithIndex(SPR_STATION_FENCE_SW_NE);
            }
            PaintAddImageAsParent(session, imageId, { 0, 31, height + fenceOffsetB }, { 32, 1, 7 });
        }
        else if (trackElement.GetTrackType() == TrackElemType::BeginStation && direction == 0)
        {
            // Addition: draw only small fence if there is an entrance/exit at the beginning
            imageId = session.SupportColours.WithIndex(SPR_STATION_FENCE_SMALL_NW_SE);
            PaintAddImageAsParent(session, imageId, { 31, 23, height + fenceOffsetB }, { 1, 8, 7 });
        }
        else if (trackElement.GetTrackType() == TrackElemType::EndStation && direction == 2)
        {
            // Addition: draw only small fence if there is an entrance/exit at the end
            imageId = session.SupportColours.WithIndex(SPR_STATION_LIGHT_BACK_NE_SW);
            PaintAddImageAsParent(session, imageId, { 31, 23, height + fenceOffsetB }, { 1, 8, 7 });
        }
        // height -= 7 (height)
        TrackPaintUtilDrawStationCovers(
            session, EDGE_SE, hasFence, stationObj, coverHeight, GetStationColourScheme(session, trackElement));
        // height += 7 (height + 7)

        if (trackElement.GetTrackType() == TrackElemType::BeginStation && direction == 0)
        {
            imageId = session.SupportColours.WithIndex(SPR_STATION_FENCE_SMALL_NW_SE);
            PaintAddImageAsParent(session, imageId, { 31, 0, height + fenceOffsetB }, { 1, 8, 7 });
        }
        else if (trackElement.GetTrackType() == TrackElemType::EndStation && direction == 2)
        {
            imageId = session.SupportColours.WithIndex(SPR_STATION_LIGHT_BACK_NE_SW);
            PaintAddImageAsParent(session, imageId, { 31, 0, height + fenceOffsetB }, { 1, 8, 7 });
        }
    }
    else if (direction == 1 || direction == 3)
    {
        // height += 5 (height + 5);
        hasFence = TrackPaintUtilHasFence(EDGE_NE, position, trackElement, ride, session.CurrentRotation);

        if (trackElement.GetTrackType() == TrackElemType::EndStation && direction == 3)
        {
            if (hasGreenLight)
            {
                imageId = session.SupportColours.WithIndex(
                    hasFence ? SPR_STATION_PLATFORM_FENCED_END_GREEN_LIGHT_NW_SE : SPR_STATION_PLATFORM_END_GREEN_LIGHT_NW_SE);
            }
            else
            {
                imageId = session.SupportColours.WithIndex(
                    hasFence ? SPR_STATION_PLATFORM_FENCED_END_RED_LIGHT_NW_SE : SPR_STATION_PLATFORM_END_RED_LIGHT_NW_SE);
            }
        }
        else if (trackElement.GetTrackType() == TrackElemType::BeginStation && direction == 1)
        {
            imageId = session.SupportColours.WithIndex(
                (hasFence ? SPR_STATION_PLATFORM_BEGIN_FENCED_NW_SE : SPR_STATION_PLATFORM_BEGIN_NW_SE));
        }
        else
        {
            imageId = session.SupportColours.WithIndex(
                (hasFence ? SPR_STATION_PLATFORM_FENCED_NW_SE : SPR_STATION_PLATFORM_NW_SE));
        }
        PaintAddImageAsParent(session, imageId, { 0, 0, height + fenceOffsetA }, { 8, 32, 1 });
        // height -= 5 (height)
        TrackPaintUtilDrawStationCovers(
            session, EDGE_NE, hasFence, stationObj, coverHeight, GetStationColourScheme(session, trackElement));
        // height += 5 (height + 5)

        if (trackElement.GetTrackType() == TrackElemType::EndStation && direction == 3)
        {
            imageId = session.SupportColours.WithIndex(
                (hasGreenLight ? SPR_STATION_PLATFORM_END_GREEN_LIGHT_NW_SE : SPR_STATION_PLATFORM_END_RED_LIGHT_NW_SE));
        }
        else if (trackElement.GetTrackType() == TrackElemType::BeginStation && direction == 1)
        {
            imageId = session.SupportColours.WithIndex(SPR_STATION_PLATFORM_BEGIN_NW_SE);
        }
        else
        {
            imageId = session.SupportColours.WithIndex(SPR_STATION_PLATFORM_NW_SE);
        }
        PaintAddImageAsParent(session, imageId, { 24, 0, height + fenceOffsetA }, { 8, 32, 1 });
        // height += 2 (height + 7)

        hasFence = TrackPaintUtilHasFence(EDGE_SW, position, trackElement, ride, session.CurrentRotation);
        if (hasFence)
        {
            if (trackElement.GetTrackType() == TrackElemType::BeginStation && direction == 3)
            {
                imageId = session.SupportColours.WithIndex(SPR_STATION_BEGIN_ANGLE_FENCE_NW_SE);
            }
            else if (trackElement.GetTrackType() == TrackElemType::EndStation && direction == 1)
            {
                imageId = session.SupportColours.WithIndex(SPR_STATION_LIGHT_BACK_ANGLE_FENCED_NW_SE);
            }
            else
            {
                imageId = session.SupportColours.WithIndex(SPR_STATION_FENCE_NW_SE);
            }
            PaintAddImageAsParent(session, imageId, { 31, 0, height + fenceOffsetB }, { 1, 32, 7 });
        }
        else if (trackElement.GetTrackType() == TrackElemType::BeginStation && direction == 3)
        {
            // Addition: draw only small fence if there is an entrance/exit at the beginning
            imageId = session.SupportColours.WithIndex(SPR_STATION_FENCE_SMALL_SW_NE);
            PaintAddImageAsParent(session, imageId, { 23, 31, height + fenceOffsetB }, { 8, 1, 7 });
        }
        else if (trackElement.GetTrackType() == TrackElemType::EndStation && direction == 1)
        {
            // Addition: draw only small fence if there is an entrance/exit at the end
            imageId = session.SupportColours.WithIndex(SPR_STATION_LIGHT_BACK_NW_SE);
            PaintAddImageAsParent(session, imageId, { 23, 31, height + fenceOffsetB }, { 8, 1, 7 });
        }

        // height -= 7 (height)
        TrackPaintUtilDrawStationCovers(
            session, EDGE_SW, hasFence, stationObj, coverHeight, GetStationColourScheme(session, trackElement));
        // height += 7 (height + 7)

        if (trackElement.GetTrackType() == TrackElemType::BeginStation && direction == 3)
        {
            imageId = session.SupportColours.WithIndex(SPR_STATION_FENCE_SMALL_SW_NE);
            PaintAddImageAsParent(session, imageId, { 0, 31, height + fenceOffsetB }, { 8, 1, 7 });
        }
        else if (trackElement.GetTrackType() == TrackElemType::EndStation && direction == 1)
        {
            imageId = session.SupportColours.WithIndex(SPR_STATION_LIGHT_BACK_NW_SE);
            PaintAddImageAsParent(session, imageId, { 0, 31, height + fenceOffsetB }, { 8, 1, 7 });
        }
    }
}

void TrackPaintUtilDrawStationInverted(
    PaintSession& session, const Ride& ride, Direction direction, int32_t height, const TrackElement& trackElement,
    uint8_t stationVariant)
{
    CoordsXY position = session.MapPosition;
    const auto* stationObj = ride.GetStationObject();
    const bool hasGreenLight = trackElement.HasGreenLight();

    if (stationObj != nullptr && stationObj->Flags & STATION_OBJECT_FLAGS::NO_PLATFORMS)
        return;

    auto colour = GetStationColourScheme(session, trackElement);
    bool hasFence;
    ImageId imageId;

    if (direction == 0 || direction == 2)
    {
        // height += 5 (height + 5);
        hasFence = TrackPaintUtilHasFence(EDGE_NW, position, trackElement, ride, session.CurrentRotation);

        if (trackElement.GetTrackType() == TrackElemType::EndStation && direction == 0)
        {
            if (hasGreenLight)
            {
                imageId = session.SupportColours.WithIndex(
                    hasFence ? SPR_STATION_PLATFORM_FENCED_END_GREEN_LIGHT_SW_NE : SPR_STATION_PLATFORM_END_GREEN_LIGHT_SW_NE);
            }
            else
            {
                imageId = session.SupportColours.WithIndex(
                    hasFence ? SPR_STATION_PLATFORM_FENCED_END_RED_LIGHT_SW_NE : SPR_STATION_PLATFORM_END_RED_LIGHT_SW_NE);
            }
        }
        else if (trackElement.GetTrackType() == TrackElemType::BeginStation && direction == 2)
        {
            imageId = session.SupportColours.WithIndex(
                (hasFence ? SPR_STATION_PLATFORM_BEGIN_FENCED_SW_NE : SPR_STATION_PLATFORM_BEGIN_SW_NE));
        }
        else
        {
            imageId = session.SupportColours.WithIndex(
                (hasFence ? SPR_STATION_PLATFORM_FENCED_SW_NE : SPR_STATION_PLATFORM_SW_NE));
        }
        PaintAddImageAsParent(session, imageId, { 0, 0, height + 6 }, { 32, 8, 1 });
        // height -= 5 (height)
        TrackPaintUtilDrawStationCovers2(session, EDGE_NW, hasFence, stationObj, height, stationVariant, colour);
        // height += 5 (height + 5)

        if (trackElement.GetTrackType() == TrackElemType::EndStation && direction == 0)
        {
            imageId = session.SupportColours.WithIndex(
                (hasGreenLight ? SPR_STATION_PLATFORM_END_GREEN_LIGHT_SW_NE : SPR_STATION_PLATFORM_END_RED_LIGHT_SW_NE));
        }
        else if (trackElement.GetTrackType() == TrackElemType::BeginStation && direction == 2)
        {
            imageId = session.SupportColours.WithIndex(SPR_STATION_PLATFORM_BEGIN_SW_NE);
        }
        else
        {
            imageId = session.SupportColours.WithIndex(SPR_STATION_PLATFORM_SW_NE);
        }
        PaintAddImageAsParent(session, imageId, { 0, 24, height + 6 }, { 32, 8, 1 });
        // height += 2 (height + 7)

        hasFence = TrackPaintUtilHasFence(EDGE_SE, position, trackElement, ride, session.CurrentRotation);
        if (hasFence)
        {
            if (trackElement.GetTrackType() == TrackElemType::BeginStation && direction == 0)
            {
                imageId = session.SupportColours.WithIndex(SPR_STATION_INVERTED_BEGIN_ANGLE_FENCE_SW_NE);
            }
            else if (trackElement.GetTrackType() == TrackElemType::EndStation && direction == 2)
            {
                imageId = session.SupportColours.WithIndex(SPR_STATION_INVERTED_LIGHT_BACK_ANGLE_FENCED_NE_SW);
            }
            else
            {
                imageId = session.SupportColours.WithIndex(SPR_STATION_INVERTED_FENCE_SW_NE);
            }
            PaintAddImageAsParent(session, imageId, { 0, 31, height + 8 }, { 32, 1, 7 });
        }
        else if (trackElement.GetTrackType() == TrackElemType::BeginStation && direction == 0)
        {
            // Addition: draw only small fence if there is an entrance/exit at the beginning
            imageId = session.SupportColours.WithIndex(SPR_STATION_FENCE_SMALL_NW_SE);
            PaintAddImageAsParent(session, imageId, { 31, 23, height + 8 }, { 1, 8, 7 });
        }
        else if (trackElement.GetTrackType() == TrackElemType::EndStation && direction == 2)
        {
            // Addition: draw only small fence if there is an entrance/exit at the end
            imageId = session.SupportColours.WithIndex(SPR_STATION_LIGHT_BACK_NE_SW);
            PaintAddImageAsParent(session, imageId, { 31, 23, height + 8 }, { 1, 8, 7 });
        }
        // height -= 7 (height)
        TrackPaintUtilDrawStationCovers2(session, EDGE_SE, hasFence, stationObj, height, stationVariant, colour);
        // height += 7 (height + 7)

        if (trackElement.GetTrackType() == TrackElemType::BeginStation && direction == 0)
        {
            imageId = session.SupportColours.WithIndex(SPR_STATION_FENCE_SMALL_NW_SE);
            PaintAddImageAsParent(session, imageId, { 31, 0, height + 8 }, { 1, 8, 7 });
        }
        else if (trackElement.GetTrackType() == TrackElemType::EndStation && direction == 2)
        {
            imageId = session.SupportColours.WithIndex(SPR_STATION_LIGHT_BACK_NE_SW);
            PaintAddImageAsParent(session, imageId, { 31, 0, height + 8 }, { 1, 8, 7 });
        }
    }
    else if (direction == 1 || direction == 3)
    {
        // height += 5 (height + 5);
        hasFence = TrackPaintUtilHasFence(EDGE_NE, position, trackElement, ride, session.CurrentRotation);

        if (trackElement.GetTrackType() == TrackElemType::EndStation && direction == 3)
        {
            if (hasGreenLight)
            {
                imageId = session.SupportColours.WithIndex(
                    hasFence ? SPR_STATION_PLATFORM_FENCED_END_GREEN_LIGHT_NW_SE : SPR_STATION_PLATFORM_END_GREEN_LIGHT_NW_SE);
            }
            else
            {
                imageId = session.SupportColours.WithIndex(
                    hasFence ? SPR_STATION_PLATFORM_FENCED_END_RED_LIGHT_NW_SE : SPR_STATION_PLATFORM_END_RED_LIGHT_NW_SE);
            }
        }
        else if (trackElement.GetTrackType() == TrackElemType::BeginStation && direction == 1)
        {
            imageId = session.SupportColours.WithIndex(
                (hasFence ? SPR_STATION_PLATFORM_BEGIN_FENCED_NW_SE : SPR_STATION_PLATFORM_BEGIN_NW_SE));
        }
        else
        {
            imageId = session.SupportColours.WithIndex(
                (hasFence ? SPR_STATION_PLATFORM_FENCED_NW_SE : SPR_STATION_PLATFORM_NW_SE));
        }
        PaintAddImageAsParent(session, imageId, { 0, 0, height + 6 }, { 8, 32, 1 });
        // height -= 5 (height)
        TrackPaintUtilDrawStationCovers2(session, EDGE_NE, hasFence, stationObj, height, stationVariant, colour);
        // height += 5 (height + 5)

        if (trackElement.GetTrackType() == TrackElemType::EndStation && direction == 3)
        {
            imageId = session.SupportColours.WithIndex(
                (hasGreenLight ? SPR_STATION_PLATFORM_END_GREEN_LIGHT_NW_SE : SPR_STATION_PLATFORM_END_RED_LIGHT_NW_SE));
        }
        else if (trackElement.GetTrackType() == TrackElemType::BeginStation && direction == 1)
        {
            imageId = session.SupportColours.WithIndex(SPR_STATION_PLATFORM_BEGIN_NW_SE);
        }
        else
        {
            imageId = session.SupportColours.WithIndex(SPR_STATION_PLATFORM_NW_SE);
        }
        PaintAddImageAsParent(session, imageId, { 24, 0, height + 6 }, { 8, 32, 1 });
        // height += 2 (height + 7)

        hasFence = TrackPaintUtilHasFence(EDGE_SW, position, trackElement, ride, session.CurrentRotation);
        if (hasFence)
        {
            if (trackElement.GetTrackType() == TrackElemType::BeginStation && direction == 3)
            {
                imageId = session.SupportColours.WithIndex(SPR_STATION_INVERTED_BEGIN_ANGLE_FENCE_NW_SE);
            }
            else if (trackElement.GetTrackType() == TrackElemType::EndStation && direction == 1)
            {
                imageId = session.SupportColours.WithIndex(SPR_STATION_INVERTED_LIGHT_BACK_ANGLE_FENCED_NW_SE);
            }
            else
            {
                imageId = session.SupportColours.WithIndex(SPR_STATION_INVERTED_FENCE_NW_SE);
            }
            PaintAddImageAsParent(session, imageId, { 31, 0, height + 8 }, { 1, 32, 7 });
        }
        else if (trackElement.GetTrackType() == TrackElemType::BeginStation && direction == 3)
        {
            // Addition: draw only small fence if there is an entrance/exit at the beginning
            imageId = session.SupportColours.WithIndex(SPR_STATION_FENCE_SMALL_SW_NE);
            PaintAddImageAsParent(session, imageId, { 23, 31, height + 8 }, { 8, 1, 7 });
        }
        else if (trackElement.GetTrackType() == TrackElemType::EndStation && direction == 1)
        {
            // Addition: draw only small fence if there is an entrance/exit at the end
            imageId = session.SupportColours.WithIndex(SPR_STATION_LIGHT_BACK_NW_SE);
            PaintAddImageAsParent(session, imageId, { 23, 31, height + 8 }, { 8, 1, 7 });
        }

        // height -= 7 (height)
        TrackPaintUtilDrawStationCovers2(session, EDGE_SW, hasFence, stationObj, height, stationVariant, colour);
        // height += 7 (height + 7)

        if (trackElement.GetTrackType() == TrackElemType::BeginStation && direction == 3)
        {
            imageId = session.SupportColours.WithIndex(SPR_STATION_FENCE_SMALL_SW_NE);
            PaintAddImageAsParent(session, imageId, { 0, 31, height + 8 }, { 8, 1, 7 });
        }
        else if (trackElement.GetTrackType() == TrackElemType::EndStation && direction == 1)
        {
            imageId = session.SupportColours.WithIndex(SPR_STATION_LIGHT_BACK_NW_SE);
            PaintAddImageAsParent(session, imageId, { 0, 31, height + 8 }, { 8, 1, 7 });
        }
    }
}

bool TrackPaintUtilDrawStationCovers(
    PaintSession& session, enum edge_t edge, bool hasFence, const StationObject* stationObject, uint16_t height, ImageId colour)
{
    return TrackPaintUtilDrawStationCovers2(session, edge, hasFence, stationObject, height, STATION_VARIANT_BASIC, colour);
}

bool TrackPaintUtilDrawStationCovers2(
    PaintSession& session, enum edge_t edge, bool hasFence, const StationObject* stationObject, uint16_t height,
    uint8_t stationVariant, ImageId colour)
{
    if (stationObject == nullptr)
    {
        return false;
    }

    if (!(session.Flags & (PaintSessionFlags::PassedSurface | PaintSessionFlags::IsTrackPiecePreview)))
    {
        return false;
    }

    auto baseImageIndex = stationObject->ShelterImageId;
    if (baseImageIndex == kImageIndexUndefined)
        return false;

    static constexpr int16_t heights[][2] = {
        { 22, 0 },
        { 30, 0 },
        { 46, 0 },
    };

    int32_t imageOffset = 0;
    BoundBoxXYZ boundBox;
    CoordsXYZ offset = CoordsXYZ(0, 0, height);
    switch (edge)
    {
        case EDGE_NE:
            boundBox = { { 0, 1, height + 1 }, { 1, 30, heights[stationVariant][0] } };
            imageOffset = hasFence ? SPR_STATION_COVER_OFFSET_SE_NW_BACK_1 : SPR_STATION_COVER_OFFSET_SE_NW_BACK_0;
            break;
        case EDGE_SE:
            boundBox = { { 0, 0, height + 1 + heights[stationVariant][0] }, { 32, 32, 0 } };
            imageOffset = SPR_STATION_COVER_OFFSET_NE_SW_FRONT;
            break;
        case EDGE_SW:
            boundBox = { { 0, 0, height + 1 + heights[stationVariant][0] }, { 32, 32, 0 } };
            imageOffset = SPR_STATION_COVER_OFFSET_SE_NW_FRONT;
            break;
        case EDGE_NW:
            boundBox = { { 1, 0, height + 1 }, { 30, 1, heights[stationVariant][0] } };
            imageOffset = hasFence ? SPR_STATION_COVER_OFFSET_NE_SW_BACK_1 : SPR_STATION_COVER_OFFSET_NE_SW_BACK_0;
            break;
    }

    if (stationVariant == STATION_VARIANT_TALL)
    {
        imageOffset += SPR_STATION_COVER_OFFSET_TALL;
    }

    auto imageTemplate = session.TrackColours;
    auto imageId = imageTemplate.WithIndex(baseImageIndex + imageOffset);
    PaintAddImageAsParent(session, imageId, offset, boundBox);

    // Glass
    if (colour == TrackStationColour && (stationObject->Flags & STATION_OBJECT_FLAGS::IS_TRANSPARENT))
    {
        imageId = ImageId(baseImageIndex + imageOffset + 12).WithTransparency(imageTemplate.GetPrimary());
        PaintAddImageAsChild(session, imageId, offset, boundBox);
    }
    return true;
}

void TrackPaintUtilDrawNarrowStationPlatform(
    PaintSession& session, const Ride& ride, Direction direction, int32_t height, int32_t zOffset,
    const TrackElement& trackElement)
{
    CoordsXY position = session.MapPosition;
    const auto* stationObj = ride.GetStationObject();
    if (stationObj != nullptr && stationObj->Flags & STATION_OBJECT_FLAGS::NO_PLATFORMS)
        return;
    auto colour = GetStationColourScheme(session, trackElement);
    if (direction & 1)
    {
        bool hasFence = TrackPaintUtilHasFence(EDGE_NE, position, trackElement, ride, session.CurrentRotation);
        ImageId imageId = session.SupportColours.WithIndex(
            (hasFence ? SPR_STATION_NARROW_EDGE_FENCED_NE : SPR_STATION_NARROW_EDGE_NE));
        PaintAddImageAsParent(session, imageId, { 0, 0, height + zOffset }, { 8, 32, 1 });
        TrackPaintUtilDrawStationCovers(session, EDGE_NE, hasFence, stationObj, height, colour);

        imageId = session.SupportColours.WithIndex(SPR_STATION_NARROW_EDGE_SW);
        PaintAddImageAsParent(session, imageId, { 24, 0, height + zOffset }, { 8, 32, 1 });

        hasFence = TrackPaintUtilHasFence(EDGE_SW, position, trackElement, ride, session.CurrentRotation);
        if (hasFence)
        {
            imageId = session.SupportColours.WithIndex(SPR_STATION_FENCE_NW_SE);
            PaintAddImageAsParent(session, imageId, { 31, 0, height + zOffset + 2 }, { 1, 32, 7 });
        }
        TrackPaintUtilDrawStationCovers(session, EDGE_SW, hasFence, stationObj, height, colour);
    }
    else
    {
        bool hasFence = TrackPaintUtilHasFence(EDGE_NW, position, trackElement, ride, session.CurrentRotation);
        ImageId imageId = session.SupportColours.WithIndex(
            (hasFence ? SPR_STATION_NARROW_EDGE_FENCED_NW : SPR_STATION_NARROW_EDGE_NW));
        PaintAddImageAsParent(session, imageId, { 0, 0, height + zOffset }, { 32, 8, 1 });
        TrackPaintUtilDrawStationCovers(session, EDGE_NW, hasFence, stationObj, height, colour);

        imageId = session.SupportColours.WithIndex(SPR_STATION_NARROW_EDGE_SE);
        PaintAddImageAsParent(session, imageId, { 0, 24, height + zOffset }, { 32, 8, 1 });

        hasFence = TrackPaintUtilHasFence(EDGE_SE, position, trackElement, ride, session.CurrentRotation);
        if (hasFence)
        {
            imageId = session.SupportColours.WithIndex(SPR_STATION_FENCE_SW_NE);
            PaintAddImageAsParent(session, imageId, { 0, 31, height + zOffset + 2 }, { 32, 1, 7 });
        }
        TrackPaintUtilDrawStationCovers(session, EDGE_SE, hasFence, stationObj, height, colour);
    }
}

void TrackPaintUtilDrawPier(
    PaintSession& session, const Ride& ride, const StationObject* stationObj, const CoordsXY& position, Direction direction,
    int32_t height, const TrackElement& trackElement, uint8_t rotation)
{
    if (stationObj != nullptr && stationObj->Flags & STATION_OBJECT_FLAGS::NO_PLATFORMS)
        return;
    auto colour = GetStationColourScheme(session, trackElement);
    bool hasFence;
    ImageId imageId;

    if (direction & 1)
    {
        hasFence = TrackPaintUtilHasFence(EDGE_NE, position, trackElement, ride, session.CurrentRotation);
        imageId = session.SupportColours.WithIndex((hasFence ? SPR_STATION_PIER_EDGE_NE_FENCED : SPR_STATION_PIER_EDGE_NE));
        PaintAddImageAsParent(session, imageId, { 0, 0, height }, { { 2, 0, height }, { 6, 32, 1 } });
        TrackPaintUtilDrawStationCovers(session, EDGE_NE, hasFence, stationObj, height, colour);

        imageId = session.SupportColours.WithIndex(SPR_STATION_PIER_EDGE_SW);
        PaintAddImageAsParent(session, imageId, { 24, 0, height }, { 8, 32, 1 });

        hasFence = TrackPaintUtilHasFence(EDGE_SW, position, trackElement, ride, session.CurrentRotation);
        if (hasFence)
        {
            imageId = session.SupportColours.WithIndex(SPR_STATION_PIER_FENCE_SW);
            PaintAddImageAsParent(session, imageId, { 31, 0, height + 2 }, { 1, 32, 7 });
        }
        TrackPaintUtilDrawStationCovers(session, EDGE_SW, hasFence, stationObj, height, colour);
    }
    else
    {
        hasFence = TrackPaintUtilHasFence(EDGE_NW, position, trackElement, ride, rotation);
        imageId = session.SupportColours.WithIndex((hasFence ? SPR_STATION_PIER_EDGE_NW_FENCED : SPR_STATION_PIER_EDGE_NW));
        PaintAddImageAsParent(session, imageId, { 0, 0, height }, { { 0, 2, height }, { 32, 6, 1 } });
        TrackPaintUtilDrawStationCovers(session, EDGE_NW, hasFence, stationObj, height, colour);

        imageId = session.SupportColours.WithIndex(SPR_STATION_PIER_EDGE_SE);
        PaintAddImageAsParent(session, imageId, { 0, 24, height }, { 32, 8, 1 });

        hasFence = TrackPaintUtilHasFence(EDGE_SE, position, trackElement, ride, rotation);
        if (hasFence)
        {
            imageId = session.SupportColours.WithIndex(SPR_STATION_PIER_FENCE_SE);
            PaintAddImageAsParent(session, imageId, { 0, 31, height + 2 }, { 32, 1, 7 });
        }
        TrackPaintUtilDrawStationCovers(session, EDGE_SE, hasFence, stationObj, height, colour);
    }
}

constexpr CoordsXY defaultRightHelixUpSmallQuarterBoundLengths[4][3][2] = {
    {
        { { 32, 20 }, { 0, 0 } },
        { { 16, 16 }, { 0, 0 } },
        { { 20, 32 }, { 0, 0 } },
    },
    {
        { { 20, 32 }, { 0, 0 } },
        { { 16, 16 }, { 0, 0 } },
        { { 32, 20 }, { 32, 1 } },
    },
    {
        { { 0, 0 }, { 32, 1 } },
        { { 16, 16 }, { 0, 0 } },
        { { 0, 0 }, { 1, 32 } },
    },
    {
        { { 20, 32 }, { 1, 32 } },
        { { 16, 16 }, { 0, 0 } },
        { { 32, 20 }, { 0, 0 } },
    },
};

constexpr CoordsXYZ defaultRightHelixUpSmallQuarterBoundOffsets[4][3][2] = {
    {
        { { 0, 6, 0 }, { 0, 0, 0 } },
        { { 16, 16, 0 }, { 0, 0, 0 } },
        { { 6, 0, 0 }, { 0, 0, 0 } },
    },
    {
        { { 6, 0, 0 }, { 0, 0, 0 } },
        { { 16, 0, 0 }, { 0, 0, 0 } },
        { { 0, 6, 0 }, { 0, 27, 0 } },
    },
    {
        { { 0, 0, 0 }, { 0, 27, 0 } },
        { { 0, 0, 27 }, { 0, 0, 0 } },
        { { 0, 0, 0 }, { 27, 0, 0 } },
    },
    {
        { { 6, 0, 0 }, { 27, 0, 0 } },
        { { 0, 16, 0 }, { 0, 0, 0 } },
        { { 0, 6, 0 }, { 0, 0, 0 } },
    },
};

static constexpr int8_t right_helix_up_small_quarter_tiles_sprite_map[] = {
    0,
    -1,
    1,
    2,
};

void TrackPaintUtilRightHelixUpSmallQuarterTilesPaint(
    PaintSession& session, const int8_t thickness[2], int16_t height, Direction direction, uint8_t trackSequence,
    const ImageId colourFlags, const uint32_t sprites[4][3][2], const CoordsXY offsets[4][3][2],
    const CoordsXY boundsLengths[4][3][2], const CoordsXYZ boundsOffsets[4][3][2])
{
    int32_t index = right_helix_up_small_quarter_tiles_sprite_map[trackSequence];
    if (index < 0)
    {
        return;
    }

    if (sprites[direction][index][0] != 0)
    {
        auto imageId = colourFlags.WithIndex(sprites[direction][index][0]);
        CoordsXY offset = (offsets == nullptr ? CoordsXY() : offsets[direction][index][0]);
        CoordsXY boundsLength = boundsLengths[direction][index][0];
        CoordsXYZ boundsOffset = (boundsOffsets == nullptr ? CoordsXYZ(offset, 0) : boundsOffsets[direction][index][0]);

        PaintAddImageAsParent(
            session, imageId, { offset, height },
            { { boundsOffset.x, boundsOffset.y, height + boundsOffset.z }, { boundsLength, thickness[0] } });
    }
    if (sprites[direction][index][1] != 0)
    {
        auto imageId = colourFlags.WithIndex(sprites[direction][index][1]);
        CoordsXY offset = (offsets == nullptr ? CoordsXY() : offsets[direction][index][1]);
        CoordsXY boundsLength = boundsLengths[direction][index][1];
        CoordsXYZ boundsOffset = (boundsOffsets == nullptr ? CoordsXYZ(offset, 0) : boundsOffsets[direction][index][1]);

        PaintAddImageAsParent(
            session, imageId, { offset, height },
            { { boundsOffset.x, boundsOffset.y, height + boundsOffset.z }, { boundsLength, thickness[1] } });
    }
}

constexpr CoordsXYZ defaultRightHelixUpLargeQuarterBoundOffsets[4][5][2] = {
    {
        { { 0, 6, 0 }, { 0, 0, 0 } },
        { { 0, 16, 0 }, { 0, 0, 0 } },
        { { 0, 0, 0 }, { 0, 0, 0 } },
        { { 16, 0, 0 }, { 0, 0, 0 } },
        { { 6, 0, 0 }, { 0, 0, 0 } },
    },
    {
        { { 6, 0, 0 }, { 0, 0, 0 } },
        { { 16, 0, 0 }, { 0, 0, 0 } },
        { { 0, 16, 0 }, { 0, 0, 0 } },
        { { 0, 0, 0 }, { 0, 0, 0 } },
        { { 0, 6, 0 }, { 0, 27, 0 } },
    },
    {
        { { 0, 0, 0 }, { 0, 27, 0 } },
        { { 0, 0, 27 }, { 0, 0, 0 } },
        { { 16, 16, 27 }, { 0, 0, 0 } },
        { { 0, 0, 27 }, { 0, 0, 0 } },
        { { 0, 0, 0 }, { 27, 0, 0 } },
    },
    {
        { { 6, 0, 0 }, { 27, 0, 0 } },
        { { 0, 0, 0 }, { 0, 0, 0 } },
        { { 16, 0, 0 }, { 0, 0, 0 } },
        { { 0, 16, 0 }, { 0, 0, 0 } },
        { { 0, 6, 0 }, { 0, 0, 0 } },
    },
};

constexpr CoordsXY defaultRightHelixUpLargeQuarterBoundLengths[4][5][2] = {
    {
        { { 32, 20 }, { 0, 0 } },
        { { 32, 16 }, { 0, 0 } },
        { { 16, 16 }, { 0, 0 } },
        { { 16, 32 }, { 0, 0 } },
        { { 20, 32 }, { 0, 0 } },
    },
    {
        { { 20, 32 }, { 0, 0 } },
        { { 16, 32 }, { 0, 0 } },
        { { 16, 16 }, { 0, 0 } },
        { { 32, 16 }, { 0, 0 } },
        { { 32, 20 }, { 32, 1 } },
    },
    {
        { { 0, 0 }, { 32, 1 } },
        { { 32, 16 }, { 0, 0 } },
        { { 16, 16 }, { 0, 0 } },
        { { 16, 32 }, { 0, 0 } },
        { { 0, 0 }, { 1, 32 } },
    },
    {
        { { 20, 32 }, { 1, 32 } },
        { { 16, 32 }, { 0, 0 } },
        { { 16, 16 }, { 0, 0 } },
        { { 32, 16 }, { 0, 0 } },
        { { 32, 20 }, { 0, 0 } },
    },
};

static constexpr int8_t right_helix_up_large_quarter_sprite_map[] = {
    0, -1, 1, 2, -1, 3, 4,
};
void TrackPaintUtilRightHelixUpLargeQuarterTilesPaint(
    PaintSession& session, const int8_t thickness[2], int16_t height, Direction direction, uint8_t trackSequence,
    const ImageId colourFlags, const uint32_t sprites[4][5][2], const CoordsXY offsets[4][5][2],
    const CoordsXY boundsLengths[4][5][2], const CoordsXYZ boundsOffsets[4][5][2])
{
    int32_t index = right_helix_up_large_quarter_sprite_map[trackSequence];
    if (index < 0)
    {
        return;
    }

    if (sprites[direction][index][0] != 0)
    {
        auto imageId = colourFlags.WithIndex(sprites[direction][index][0]);
        CoordsXY offset = (offsets == nullptr ? CoordsXY() : offsets[direction][index][0]);
        CoordsXY boundsLength = boundsLengths[direction][index][0];
        CoordsXYZ boundsOffset = (boundsOffsets == nullptr ? CoordsXYZ(offset, 0) : boundsOffsets[direction][index][0]);

        PaintAddImageAsParent(
            session, imageId, { offset, height },
            { { boundsOffset.x, boundsOffset.y, height + boundsOffset.z }, { boundsLength, thickness[0] } });
    }
    if (sprites[direction][index][1] != 0)
    {
        auto imageId = colourFlags.WithIndex(sprites[direction][index][1]);
        CoordsXY offset = (offsets == nullptr ? CoordsXY() : offsets[direction][index][1]);
        CoordsXY boundsLength = boundsLengths[direction][index][1];
        CoordsXYZ boundsOffset = (boundsOffsets == nullptr ? CoordsXYZ(offset, 0) : boundsOffsets[direction][index][1]);

        PaintAddImageAsParent(
            session, imageId, { offset, height },
            { { boundsOffset.x, boundsOffset.y, height + boundsOffset.z }, { boundsLength, thickness[1] } });
    }
}

constexpr CoordsXY defaultLeftEighthToDiagBoundLengths[4][4] = {
    {
        { 32, 20 },
        { 32, 16 },
        { 16, 16 },
        { 16, 16 },
    },
    {
        { 20, 32 },
        { 16, 34 },
        { 16, 16 },
        { 18, 16 },
    },
    {
        { 32, 20 },
        { 32, 16 },
        { 16, 16 },
        { 16, 16 },
    },
    {
        { 20, 32 },
        { 16, 32 },
        { 16, 16 },
        { 16, 16 },
    },
};

constexpr CoordsXYZ defaultLeftEighthToDiagBoundOffsets[4][4] = {
    {
        { 0, 6, 0 },
        { 0, 0, 0 },
        { 0, 16, 0 },
        { 16, 16, 0 },
    },
    {
        { 6, 0, 0 },
        { 0, 0, 0 },
        { 16, 16, 0 },
        { 16, 0, 0 },
    },
    {
        { 0, 6, 0 },
        { 0, 16, 0 },
        { 16, 0, 0 },
        { 0, 0, 0 },
    },
    {
        { 6, 0, 0 },
        { 16, 0, 0 },
        { 0, 0, 0 },
        { 0, 16, 0 },
    },
};

constexpr CoordsXY defaultRightEighthToDiagBoundLengths[4][4] = {
    {
        { 32, 20 },
        { 32, 16 },
        { 16, 16 },
        { 16, 16 },
    },
    {
        { 20, 32 },
        { 16, 32 },
        { 16, 16 },
        { 16, 16 },
    },
    {
        { 32, 20 },
        { 34, 16 },
        { 16, 16 },
        { 16, 18 },
    },
    {
        { 20, 32 },
        { 16, 32 },
        { 16, 16 },
        { 16, 16 },
    },
};

constexpr CoordsXYZ defaultRightEighthToDiagBoundOffsets[4][4] = {
    {
        { 0, 6, 0 },
        { 0, 16, 0 },
        { 0, 0, 0 },
        { 16, 0, 0 },
    },
    {
        { 6, 0, 0 },
        { 16, 0, 0 },
        { 0, 16, 0 },
        { 0, 0, 0 },
    },
    {
        { 0, 6, 0 },
        { 0, 0, 0 },
        { 16, 16, 0 },
        { 0, 16, 0 },
    },
    {
        { 6, 0, 0 },
        { 0, 0, 0 },
        { 16, 0, 0 },
        { 16, 16, 0 },
    },
};

const int8_t defaultEighthToDiagThickness[4][4] = {
    {
        1,
        1,
        1,
        1,
    },
    {
        1,
        1,
        1,
        1,
    },
    {
        1,
        1,
        1,
        1,
    },
    {
        1,
        1,
        1,
        1,
    },
};

const uint8_t mapLeftEighthTurnToOrthogonal[] = {
    4, 2, 3, 1, 0,
};

static constexpr int8_t eighth_to_diag_sprite_map[] = {
    0, 1, 2, -1, 3,
};
void TrackPaintUtilEighthToDiagTilesPaint(
    PaintSession& session, const int8_t thickness[4][4], int16_t height, Direction direction, uint8_t trackSequence,
    const ImageId colourFlags, const uint32_t sprites[4][4], const CoordsXY offsets[4][4], const CoordsXY boundsLengths[4][4],
    const CoordsXYZ boundsOffsets[4][4])
{
    int32_t index = eighth_to_diag_sprite_map[trackSequence];
    if (index < 0)
    {
        return;
    }

    auto imageId = colourFlags.WithIndex(sprites[direction][index]);
    CoordsXY offset = (offsets == nullptr ? CoordsXY() : offsets[direction][index]);
    CoordsXY boundsLength = boundsLengths[direction][index];
    CoordsXYZ boundsOffset = (boundsOffsets == nullptr ? CoordsXYZ(offset, 0) : boundsOffsets[direction][index]);

    PaintAddImageAsParent(
        session, imageId, { offset.x, offset.y, height },
        { { boundsOffset.x, boundsOffset.y, height + boundsOffset.z },
          { boundsLength.x, boundsLength.y, thickness[direction][index] } });
}

constexpr CoordsXY defaultDiagTileOffsets[4] = {
    { -16, -16 },
    { -16, -16 },
    { -16, -16 },
    { -16, -16 },
};

constexpr CoordsXY defaultDiagBoundLengths[4] = {
    { 32, 32 },
    { 32, 32 },
    { 32, 32 },
    { 32, 32 },
};

void TrackPaintUtilDiagTilesPaint(
    PaintSession& session, int8_t thickness, int16_t height, Direction direction, uint8_t trackSequence,
    const uint32_t sprites[4], const CoordsXY offsets[4], const CoordsXY boundsLengths[4], const CoordsXYZ boundsOffsets[4],
    int8_t additionalBoundsHeight, const ImageId colourFlags)
{
    auto shouldDraw = kDiagSpriteMap[direction][trackSequence];
    if (!shouldDraw)
    {
        return;
    }

    auto imageId = colourFlags.WithIndex(sprites[direction]);
    CoordsXY offset = (offsets == nullptr ? CoordsXY() : offsets[direction]);
    CoordsXY boundsLength = boundsLengths[direction];
    CoordsXYZ boundsOffset = (boundsOffsets == nullptr ? CoordsXYZ(offset, additionalBoundsHeight) : boundsOffsets[direction]);

    PaintAddImageAsParent(
        session, imageId, { offset, height },
        { { boundsOffset.x, boundsOffset.y, height + boundsOffset.z }, { boundsLength, thickness } });
}

void TrackPaintUtilDiagTilesPaintExtra(
    PaintSession& session, int8_t thickness, int16_t height, Direction direction, uint8_t trackSequence,
    const uint32_t sprites[4], MetalSupportType supportType)
{
    TrackPaintUtilDiagTilesPaint(
        session, thickness, height, direction, trackSequence, sprites, defaultDiagTileOffsets, defaultDiagBoundLengths,
        nullptr);

    if (SupportedSequences::kDiagStraightFlat[trackSequence] != MetalSupportPlace::None)
    {
        MetalASupportsPaintSetupRotated(
            session, supportType, SupportedSequences::kDiagStraightFlat[trackSequence], direction, 0, height,
            session.SupportColours);
    }

    PaintUtilSetSegmentSupportHeight(
        session, PaintUtilRotateSegments(BlockedSegments::kDiagStraightFlat[trackSequence], direction), 0xFFFF, 0);
    PaintUtilSetGeneralSupportHeight(session, height + kDefaultGeneralSupportHeight);
}

const uint8_t kMapLeftQuarterTurn5TilesToRightQuarterTurn5Tiles[] = {
    6, 4, 5, 3, 1, 2, 0,
};

const uint8_t kMapReversedDiagonalStraight[4] = {
    3,
    2,
    1,
    0,
};

constexpr CoordsXY kDefaultRightQuarterTurn5TilesOffsets[4][5] = {
    {
        { 0, 6 },
        { 0, 16 },
        { 0, 0 },
        { 16, 0 },
        { 6, 0 },
    },
    {
        { 6, 0 },
        { 16, 0 },
        { 0, 16 },
        { 0, 0 },
        { 0, 6 },
    },
    {
        { 0, 6 },
        { 0, 0 },
        { 16, 16 },
        { 0, 0 },
        { 6, 0 },
    },
    {
        { 6, 0 },
        { 0, 0 },
        { 16, 0 },
        { 0, 16 },
        { 0, 6 },
    },
};

constexpr CoordsXYZ kDefaultRightQuarterTurn5TilesBoundOffsets[4][5] = {
    {
        { 0, 6, 0 },
        { 0, 16, 0 },
        { 0, 0, 0 },
        { 16, 0, 0 },
        { 6, 0, 0 },
    },
    {
        { 6, 0, 0 },
        { 16, 0, 0 },
        { 0, 16, 0 },
        { 0, 0, 0 },
        { 0, 6, 0 },
    },
    {
        { 0, 6, 0 },
        { 0, 0, 0 },
        { 16, 16, 0 },
        { 0, 0, 0 },
        { 6, 0, 0 },
    },
    {
        { 6, 0, 0 },
        { 0, 0, 0 },
        { 16, 0, 0 },
        { 0, 16, 0 },
        { 0, 6, 0 },
    },
};

constexpr CoordsXY kDefaultRightQuarterTurn5TilesBoundLengths[4][5] = {
    {
        { 32, 20 },
        { 32, 16 },
        { 16, 16 },
        { 16, 32 },
        { 20, 32 },
    },
    {
        { 20, 32 },
        { 16, 32 },
        { 16, 16 },
        { 32, 16 },
        { 32, 20 },
    },
    {
        { 32, 20 },
        { 32, 16 },
        { 16, 16 },
        { 16, 32 },
        { 20, 32 },
    },
    {
        { 20, 32 },
        { 16, 32 },
        { 16, 16 },
        { 32, 16 },
        { 32, 20 },
    },
};

static constexpr int8_t right_quarter_turn_5_tiles_sprite_map[] = {
    0, -1, 1, 2, -1, 3, 4,
};

void TrackPaintUtilRightQuarterTurn5TilesPaint(
    PaintSession& session, int8_t thickness, int16_t height, Direction direction, uint8_t trackSequence,
    const ImageId colourFlags, const uint32_t sprites[4][5], const CoordsXY offsets[4][5], const CoordsXY boundsLengths[4][5],
    const CoordsXYZ boundsOffsets[4][5])
{
    int32_t index = right_quarter_turn_5_tiles_sprite_map[trackSequence];
    if (index < 0)
    {
        return;
    }

    auto imageId = colourFlags.WithIndex(sprites[direction][index]);
    CoordsXY offset = (offsets == nullptr ? CoordsXY() : offsets[direction][index]);
    CoordsXY boundsLength = boundsLengths[direction][index];
    CoordsXYZ boundsOffset = (boundsOffsets == nullptr ? CoordsXYZ(offset, 0) : boundsOffsets[direction][index]);

    PaintAddImageAsParent(
        session, imageId, { static_cast<int8_t>(offset.x), static_cast<int8_t>(offset.y), height },
        { { boundsOffset.x, boundsOffset.y, height + boundsOffset.z }, { boundsLength.x, boundsLength.y, thickness } });
}

void TrackPaintUtilRightQuarterTurn5TilesPaint2(
    PaintSession& session, int16_t height, Direction direction, uint8_t trackSequence, const ImageId colourFlags,
    const SpriteBb sprites[][5])
{
    int8_t sprite = right_quarter_turn_5_tiles_sprite_map[trackSequence];
    if (sprite < 0)
    {
        return;
    }

    const SpriteBb* spriteBB = &sprites[direction][sprite];
    const auto imageId = colourFlags.WithIndex(spriteBB->sprite_id);
    const auto& offset = spriteBB->offset;
    const auto& bbOffset = spriteBB->bb_offset;
    PaintAddImageAsParent(
        session, imageId, { offset.x, offset.y, height + offset.z },
        { { bbOffset.x, bbOffset.y, height + bbOffset.z }, spriteBB->bb_size });
}

void TrackPaintUtilRightQuarterTurn5TilesPaint3(
    PaintSession& session, int16_t height, Direction direction, uint8_t trackSequence, const ImageId colourFlags,
    const SpriteBb sprites[][5])
{
    int8_t sprite = right_quarter_turn_5_tiles_sprite_map[trackSequence];
    if (sprite < 0)
    {
        return;
    }

    const SpriteBb* spriteBB = &sprites[direction][sprite];
    const auto imageId = colourFlags.WithIndex(spriteBB->sprite_id);
    const auto& offset = spriteBB->offset;
    PaintAddImageAsParent(session, imageId, { offset.x, offset.y, height + offset.z }, spriteBB->bb_size);
}

const uint8_t kMapLeftQuarterTurn3TilesToRightQuarterTurn3Tiles[] = {
    3,
    1,
    2,
    0,
};

constexpr CoordsXY defaultRightQuarterTurn3TilesOffsets[4][3] = {
    {
        { 0, 6 },
        { 16, 16 },
        { 6, 0 },
    },
    {
        { 6, 0 },
        { 16, 0 },
        { 0, 6 },
    },
    {
        { 0, 6 },
        { 0, 0 },
        { 6, 0 },
    },
    {
        { 6, 0 },
        { 0, 16 },
        { 0, 6 },
    },
};

constexpr CoordsXYZ defaultRightQuarterTurn3TilesBoundOffsets[4][3] = {
    {
        { 0, 6, 0 },
        { 16, 16, 0 },
        { 6, 0, 0 },
    },
    {
        { 6, 0, 0 },
        { 16, 0, 0 },
        { 0, 6, 0 },
    },
    {
        { 0, 6, 0 },
        { 0, 0, 0 },
        { 6, 0, 0 },
    },
    {
        { 6, 0, 0 },
        { 0, 16, 0 },
        { 0, 6, 0 },
    },
};

constexpr CoordsXY defaultRightQuarterTurn3TilesBoundLengths[4][3] = {
    {
        { 32, 20 },
        { 16, 16 },
        { 20, 32 },
    },
    {
        { 20, 32 },
        { 16, 16 },
        { 32, 20 },
    },
    {
        { 32, 20 },
        { 16, 16 },
        { 20, 32 },
    },
    {
        { 20, 32 },
        { 16, 16 },
        { 32, 20 },
    },
};

void TrackPaintUtilRightQuarterTurn3TilesPaint(
    PaintSession& session, int8_t thickness, int16_t height, Direction direction, uint8_t trackSequence,
    const ImageId colourFlags, const uint32_t sprites[4][3], const CoordsXY offsets[4][3], const CoordsXY boundsLengths[4][3],
    const CoordsXYZ boundsOffsets[4][3])
{
    int32_t index = kRightQuarterTurn3TilesSpriteMap[trackSequence];
    if (index < 0)
    {
        return;
    }

    auto imageId = colourFlags.WithIndex(sprites[direction][index]);
    CoordsXY offset = (offsets == nullptr ? CoordsXY() : offsets[direction][index]);
    CoordsXY boundsLength = boundsLengths[direction][index];
    CoordsXYZ boundsOffset = (boundsOffsets == nullptr ? CoordsXYZ(offset, 0) : boundsOffsets[direction][index]);

    PaintAddImageAsParent(
        session, imageId, { offset, height },
        { { boundsOffset.x, boundsOffset.y, height + boundsOffset.z }, { boundsLength.x, boundsLength.y, thickness } });
}

void TrackPaintUtilRightQuarterTurn3TilesPaint2(
    PaintSession& session, int8_t thickness, int16_t height, Direction direction, uint8_t trackSequence,
    const ImageId colourFlags, const uint32_t sprites[4][3])
{
    TrackPaintUtilRightQuarterTurn3TilesPaint2WithHeightOffset(
        session, thickness, height, direction, trackSequence, colourFlags, sprites, 0);
}

void TrackPaintUtilRightQuarterTurn3TilesPaint2WithHeightOffset(
    PaintSession& session, int8_t thickness, int16_t height, Direction direction, uint8_t trackSequence,
    const ImageId colourFlags, const uint32_t sprites[4][3], int32_t heightOffset)
{
    int8_t sprite = kRightQuarterTurn3TilesSpriteMap[trackSequence];
    if (sprite < 0)
    {
        return;
    }

    auto imageId = colourFlags.WithIndex(sprites[(direction + 1) % 4][sprite]);

    switch (direction)
    {
        case 0:
            switch (trackSequence)
            {
                case 0:
                    PaintAddImageAsParent(
                        session, imageId, { 0, 0, height }, { { 0, 6, height + heightOffset }, { 32, 20, thickness } });
                    break;
                case 2:
                    PaintAddImageAsParent(
                        session, imageId, { 0, 0, height }, { { 16, 16, height + heightOffset }, { 16, 16, thickness } });
                    break;
                case 3:
                    PaintAddImageAsParent(
                        session, imageId, { 0, 0, height }, { { 6, 0, height + heightOffset }, { 20, 32, thickness } });
                    break;
            }
            break;

        case 1:
            switch (trackSequence)
            {
                case 0:
                    PaintAddImageAsParent(
                        session, imageId, { 0, 0, height }, { { 6, 0, height + heightOffset }, { 20, 32, thickness } });
                    break;
                case 2:
                    PaintAddImageAsParent(
                        session, imageId, { 0, 0, height }, { { 16, 0, height + heightOffset }, { 16, 16, thickness } });
                    break;
                case 3:
                    PaintAddImageAsParent(
                        session, imageId, { 0, 0, height }, { { 0, 6, height + heightOffset }, { 32, 20, thickness } });
                    break;
            }
            break;

        case 2:
            switch (trackSequence)
            {
                case 0:
                    PaintAddImageAsParent(
                        session, imageId, { 0, 0, height }, { { 0, 6, height + heightOffset }, { 32, 20, thickness } });
                    break;
                case 2:
                    PaintAddImageAsParent(
                        session, imageId, { 0, 0, height }, { { 0, 0, height + heightOffset }, { 16, 16, thickness } });
                    break;
                case 3:
                    PaintAddImageAsParent(
                        session, imageId, { 0, 0, height }, { { 6, 0, height + heightOffset }, { 20, 32, thickness } });
                    break;
            }
            break;

        case 3:
            switch (trackSequence)
            {
                case 0:
                    PaintAddImageAsParent(
                        session, imageId, { 0, 0, height }, { { 6, 0, height + heightOffset }, { 20, 32, thickness } });
                    break;
                case 2:
                    PaintAddImageAsParent(
                        session, imageId, { 0, 0, height }, { { 0, 16, height + heightOffset }, { 16, 16, thickness } });
                    break;
                case 3:
                    PaintAddImageAsParent(
                        session, imageId, { 0, 0, height }, { { 0, 6, height + heightOffset }, { 32, 20, thickness } });
                    break;
            }
            break;
    }
}

void TrackPaintUtilRightQuarterTurn3TilesPaint3(
    PaintSession& session, int16_t height, Direction direction, uint8_t trackSequence, const ImageId colourFlags,
    const SpriteBb sprites[4][3])
{
    int8_t sprite = kRightQuarterTurn3TilesSpriteMap[trackSequence];
    if (sprite < 0)
    {
        return;
    }
    const SpriteBb* spriteBB = &sprites[direction][sprite];
    const auto& offset = spriteBB->offset;
    const auto& bbOffset = spriteBB->bb_offset;
    PaintAddImageAsParent(
        session, colourFlags.WithIndex(spriteBB->sprite_id), { offset.x, offset.y, offset.z + height },
        { { bbOffset.x, bbOffset.y, height + bbOffset.z }, spriteBB->bb_size });
}

void TrackPaintUtilRightQuarterTurn3TilesPaint4(
    PaintSession& session, int16_t height, Direction direction, uint8_t trackSequence, const ImageId colourFlags,
    const SpriteBb sprites[4][3])
{
    int8_t sprite = kRightQuarterTurn3TilesSpriteMap[trackSequence];
    if (sprite < 0)
    {
        return;
    }

    const SpriteBb* spriteBB = &sprites[direction][sprite];
    const auto imageId = colourFlags.WithIndex(spriteBB->sprite_id);
    const auto& offset = spriteBB->offset;
    PaintAddImageAsParent(session, imageId, { offset.x, offset.y, height + offset.z }, spriteBB->bb_size);
}

static constexpr int8_t left_quarter_turn_3_tiles_sprite_map[] = {
    2,
    -1,
    1,
    0,
};

void TrackPaintUtilLeftQuarterTurn3TilesPaint(
    PaintSession& session, int8_t thickness, int16_t height, Direction direction, uint8_t trackSequence,
    const ImageId colourFlags, const uint32_t sprites[4][3])
{
    TrackPaintUtilLeftQuarterTurn3TilesPaintWithHeightOffset(
        session, thickness, height, direction, trackSequence, colourFlags, sprites, 0);
}

void TrackPaintUtilLeftQuarterTurn3TilesPaintWithHeightOffset(
    PaintSession& session, int8_t thickness, int16_t height, Direction direction, uint8_t trackSequence,
    const ImageId colourFlags, const uint32_t sprites[4][3], int32_t heightOffset)
{
    int8_t sprite = left_quarter_turn_3_tiles_sprite_map[trackSequence];
    if (sprite < 0)
    {
        return;
    }

    auto imageId = colourFlags.WithIndex(sprites[(direction + 1) % 4][sprite]);

    switch (direction)
    {
        case 0:
            switch (trackSequence)
            {
                case 0:
                    PaintAddImageAsParent(
                        session, imageId, { 0, 0, height }, { { 0, 6, height + heightOffset }, { 32, 20, thickness } });
                    break;
                case 2:
                    PaintAddImageAsParent(
                        session, imageId, { 0, 0, height }, { { 16, 0, height + heightOffset }, { 16, 16, thickness } });
                    break;
                case 3:
                    PaintAddImageAsParent(
                        session, imageId, { 0, 0, height }, { { 6, 0, height + heightOffset }, { 20, 32, thickness } });
                    break;
            }
            break;

        case 1:
            switch (trackSequence)
            {
                case 0:
                    PaintAddImageAsParent(
                        session, imageId, { 0, 0, height }, { { 6, 0, height + heightOffset }, { 20, 32, thickness } });
                    break;
                case 2:
                    PaintAddImageAsParent(
                        session, imageId, { 0, 0, height }, { { 0, 0, height + heightOffset }, { 16, 16, thickness } });
                    break;
                case 3:
                    PaintAddImageAsParent(
                        session, imageId, { 0, 0, height }, { { 0, 6, height + heightOffset }, { 32, 20, thickness } });
                    break;
            }
            break;

        case 2:
            switch (trackSequence)
            {
                case 0:
                    PaintAddImageAsParent(
                        session, imageId, { 0, 0, height }, { { 0, 6, height + heightOffset }, { 32, 20, thickness } });
                    break;
                case 2:
                    PaintAddImageAsParent(
                        session, imageId, { 0, 0, height }, { { 0, 16, height + heightOffset }, { 16, 16, thickness } });
                    break;
                case 3:
                    PaintAddImageAsParent(
                        session, imageId, { 0, 0, height }, { { 6, 0, height + heightOffset }, { 20, 32, thickness } });
                    break;
            }
            break;

        case 3:
            switch (trackSequence)
            {
                case 0:
                    PaintAddImageAsParent(
                        session, imageId, { 0, 0, height }, { { 6, 0, height + heightOffset }, { 20, 32, thickness } });
                    break;
                case 2:
                    PaintAddImageAsParent(
                        session, imageId, { 0, 0, height }, { { 16, 16, height + heightOffset }, { 16, 16, thickness } });
                    break;
                case 3:
                    PaintAddImageAsParent(
                        session, imageId, { 0, 0, height }, { { 0, 6, height + heightOffset }, { 32, 20, thickness } });
                    break;
            }
            break;
    }
}

void TrackPaintUtilLeftQuarterTurn1TilePaint(
    PaintSession& session, int8_t thickness, int16_t height, int16_t boundBoxZOffset, Direction direction,
    const ImageId colourFlags, const uint32_t* sprites)
{
    auto imageId = colourFlags.WithIndex(sprites[direction]);

    switch (direction)
    {
        case 0:
            PaintAddImageAsParent(
                session, imageId, { 0, 0, height }, { { 6, 2, height + boundBoxZOffset }, { 26, 24, thickness } });
            break;
        case 1:
            PaintAddImageAsParent(
                session, imageId, { 0, 0, height }, { { 0, 0, height + boundBoxZOffset }, { 26, 26, thickness } });
            break;
        case 2:
            PaintAddImageAsParent(
                session, imageId, { 0, 0, height }, { { 2, 6, height + boundBoxZOffset }, { 24, 26, thickness } });
            break;
        case 3:
            PaintAddImageAsParent(
                session, imageId, { 0, 0, height }, { { 6, 6, height + boundBoxZOffset }, { 24, 24, thickness } });
            break;
    }
}

void TrackPaintUtilSpinningTunnelPaint(PaintSession& session, int8_t thickness, int16_t height, Direction direction)
{
    int32_t frame = (GetGameState().CurrentTicks >> 2) & 3;
    auto colourFlags = session.SupportColours;

    auto colourFlags2 = session.TrackColours;
    if (colourFlags2.HasSecondary())
    {
        colourFlags = colourFlags.WithSecondary(colourFlags2.GetSecondary());
    }

    auto imageId = colourFlags.WithIndex(trackSpritesGhostTrainSpinningTunnel[direction & 1][0][frame]);
    if (direction == 0 || direction == 2)
    {
        PaintAddImageAsChild(session, imageId, { 0, 0, height }, { { 2, 6, height }, { 28, 20, thickness } });
    }
    else
    {
        PaintAddImageAsChild(session, imageId, { 0, 0, height }, { { 6, 2, height }, { 20, 28, thickness } });
    }

    imageId = colourFlags.WithIndex(trackSpritesGhostTrainSpinningTunnel[direction & 1][1][frame]);
    if (direction == 0 || direction == 2)
    {
        PaintAddImageAsParent(session, imageId, { 0, 0, height }, { { 2, 28, height }, { 28, 1, 23 } });
    }
    else
    {
        PaintAddImageAsParent(session, imageId, { 0, 0, height }, { { 28, 2, height }, { 1, 28, 23 } });
    }
}

void TrackPaintUtilOnridePhotoPlatformPaint(
    PaintSession& session, Direction direction, int32_t height, MetalSupportType supportType)
{
    PaintAddImageAsParent(session, ImageId(SPR_STATION_BASE_D, COLOUR_BLACK), { 0, 0, height }, { 32, 32, 1 });
    DrawSupportsSideBySide(session, direction, height, session.SupportColours, supportType);
}

void TrackPaintUtilOnridePhotoSmallPaint(
    PaintSession& session, Direction direction, int32_t height, const TrackElement& trackElement)
{
    static constexpr uint32_t imageIds[4][3] = {
        { SPR_ON_RIDE_PHOTO_SIGN_SMALL_SW_NE, SPR_ON_RIDE_PHOTO_CAMERA_SMALL_S, SPR_ON_RIDE_PHOTO_CAMERA_FLASH_SMALL_S },
        { SPR_ON_RIDE_PHOTO_SIGN_SMALL_NW_SE, SPR_ON_RIDE_PHOTO_CAMERA_SMALL_W, SPR_ON_RIDE_PHOTO_CAMERA_FLASH_SMALL_W },
        { SPR_ON_RIDE_PHOTO_SIGN_SMALL_NE_SW, SPR_ON_RIDE_PHOTO_CAMERA_SMALL_N, SPR_ON_RIDE_PHOTO_CAMERA_FLASH_SMALL_N },
        { SPR_ON_RIDE_PHOTO_SIGN_SMALL_SE_NW, SPR_ON_RIDE_PHOTO_CAMERA_SMALL_E, SPR_ON_RIDE_PHOTO_CAMERA_FLASH_SMALL_E },
    };

    bool takingPhoto = trackElement.IsTakingPhoto();
    ImageId imageId = GetStationColourScheme(session, trackElement).WithIndex(imageIds[direction][0]);
    ImageId flashImageId = GetStationColourScheme(session, trackElement).WithIndex(imageIds[direction][takingPhoto ? 2 : 1]);
    switch (direction)
    {
        case 0:
            PaintAddImageAsParent(session, imageId, { 26, 0, height }, { 1, 1, 19 });
            PaintAddImageAsParent(session, imageId, { 26, 28, height - 3 }, { 1, 1, 19 });
            PaintAddImageAsParent(session, flashImageId, { 6, 0, height }, { 1, 1, 19 });
            break;
        case 1:
            PaintAddImageAsParent(session, imageId, { 0, 6, height }, { 1, 1, 19 });
            PaintAddImageAsParent(session, imageId, { 28, 6, height - 3 }, { 1, 1, 19 });
            PaintAddImageAsParent(session, flashImageId, { 0, 26, height }, { 1, 1, 19 });
            break;
        case 2:
            PaintAddImageAsParent(session, imageId, { 6, 0, height }, { 1, 1, 19 });
            PaintAddImageAsParent(session, imageId, { 6, 28, height - 3 }, { 1, 1, 19 });
            PaintAddImageAsParent(session, flashImageId, { 26, 28, height - 3 }, { 1, 1, 19 });
            break;
        case 3:
            PaintAddImageAsParent(session, imageId, { 0, 26, height }, { 1, 1, 19 });
            PaintAddImageAsParent(session, imageId, { 28, 26, height - 3 }, { 1, 1, 19 });
            PaintAddImageAsParent(session, flashImageId, { 28, 6, height - 3 }, { 1, 1, 19 });
            break;
    }
}

void TrackPaintUtilOnridePhotoPaint(
    PaintSession& session, Direction direction, int32_t height, const TrackElement& trackElement)
{
    static constexpr uint32_t imageIds[4][3] = {
        { SPR_ON_RIDE_PHOTO_SIGN_SW_NE, SPR_ON_RIDE_PHOTO_CAMERA_S, SPR_ON_RIDE_PHOTO_CAMERA_FLASH_S },
        { SPR_ON_RIDE_PHOTO_SIGN_NW_SE, SPR_ON_RIDE_PHOTO_CAMERA_W, SPR_ON_RIDE_PHOTO_CAMERA_FLASH_W },
        { SPR_ON_RIDE_PHOTO_SIGN_NE_SW, SPR_ON_RIDE_PHOTO_CAMERA_N, SPR_ON_RIDE_PHOTO_CAMERA_FLASH_N },
        { SPR_ON_RIDE_PHOTO_SIGN_SE_NW, SPR_ON_RIDE_PHOTO_CAMERA_E, SPR_ON_RIDE_PHOTO_CAMERA_FLASH_E },
    };

    bool takingPhoto = trackElement.IsTakingPhoto();
    ImageId imageId = GetStationColourScheme(session, trackElement).WithIndex(imageIds[direction][0]);
    ImageId flashImageId = GetStationColourScheme(session, trackElement).WithIndex(imageIds[direction][takingPhoto ? 2 : 1]);
    switch (direction)
    {
        case 0:
            PaintAddImageAsParent(session, imageId, { 26, 0, height }, { 1, 1, 19 });
            PaintAddImageAsParent(session, imageId, { 26, 28, height - 3 }, { 1, 1, 19 });
            PaintAddImageAsParent(session, flashImageId, { 6, 0, height }, { 1, 1, 19 });
            break;
        case 1:
            PaintAddImageAsParent(session, imageId, { 0, 6, height }, { 1, 1, 19 });
            PaintAddImageAsParent(session, imageId, { 28, 6, height - 3 }, { 1, 1, 19 });
            PaintAddImageAsParent(session, flashImageId, { 0, 26, height }, { 1, 1, 19 });
            break;
        case 2:
            PaintAddImageAsParent(session, imageId, { 6, 0, height }, { 1, 1, 19 });
            PaintAddImageAsParent(session, imageId, { 6, 28, height - 3 }, { 1, 1, 19 });
            PaintAddImageAsParent(session, flashImageId, { 26, 28, height - 3 }, { 1, 1, 19 });
            break;
        case 3:
            PaintAddImageAsParent(session, imageId, { 0, 26, height }, { 1, 1, 19 });
            PaintAddImageAsParent(session, imageId, { 28, 26, height - 3 }, { 1, 1, 19 });
            PaintAddImageAsParent(session, flashImageId, { 28, 6, height - 3 }, { 1, 1, 19 });
            break;
    }
}

static constexpr uint16_t RightVerticalLoopSegments[] = {
    EnumsToFlags(
        PaintSegment::rightCorner, PaintSegment::bottomCorner, PaintSegment::centre, PaintSegment::topRightSide,
        PaintSegment::bottomLeftSide, PaintSegment::bottomRightSide),
    EnumsToFlags(
        PaintSegment::rightCorner, PaintSegment::bottomCorner, PaintSegment::centre, PaintSegment::topRightSide,
        PaintSegment::bottomLeftSide, PaintSegment::bottomRightSide),
    EnumsToFlags(PaintSegment::bottomCorner, PaintSegment::centre, PaintSegment::bottomLeftSide, PaintSegment::bottomRightSide),
    EnumsToFlags(
        PaintSegment::rightCorner, PaintSegment::bottomCorner, PaintSegment::centre, PaintSegment::topRightSide,
        PaintSegment::bottomLeftSide, PaintSegment::bottomRightSide),
    0,
    0,
    EnumsToFlags(
        PaintSegment::topCorner, PaintSegment::leftCorner, PaintSegment::centre, PaintSegment::topLeftSide,
        PaintSegment::topRightSide, PaintSegment::bottomLeftSide),
    EnumsToFlags(PaintSegment::topCorner, PaintSegment::centre, PaintSegment::topLeftSide, PaintSegment::topRightSide),
    EnumsToFlags(
        PaintSegment::topCorner, PaintSegment::leftCorner, PaintSegment::centre, PaintSegment::topLeftSide,
        PaintSegment::topRightSide, PaintSegment::bottomLeftSide),
    EnumsToFlags(
        PaintSegment::topCorner, PaintSegment::leftCorner, PaintSegment::centre, PaintSegment::topLeftSide,
        PaintSegment::topRightSide, PaintSegment::bottomLeftSide),
};

void TrackPaintUtilRightVerticalLoopSegments(PaintSession& session, Direction direction, uint8_t trackSequence)
{
    if (trackSequence > 9)
    {
        // P
        return;
    }

    PaintUtilSetSegmentSupportHeight(
        session, PaintUtilRotateSegments(RightVerticalLoopSegments[trackSequence], direction), 0xFFFF, 0);
}

void TrackPaintUtilLeftCorkscrewUpSupports(PaintSession& session, Direction direction, uint16_t height)
{
    // TODO: Figure out which of these looks best, and use one to keep a consistent world
    if (direction == 2)
    {
        PaintUtilSetSegmentSupportHeight(
            session,
            PaintUtilRotateSegments(
                EnumsToFlags(
                    PaintSegment::topCorner, PaintSegment::centre, PaintSegment::topLeftSide, PaintSegment::topRightSide,
                    PaintSegment::bottomLeftSide),
                direction),
            0xFFFF, 0);
    }
    MetalASupportsPaintSetupRotated(
        session, MetalSupportType::Tubes, MetalSupportPlace::Centre, direction, 0, height, session.SupportColours);
    if (direction != 2)
    {
        PaintUtilSetSegmentSupportHeight(
            session,
            PaintUtilRotateSegments(
                EnumsToFlags(
                    PaintSegment::topCorner, PaintSegment::centre, PaintSegment::topLeftSide, PaintSegment::topRightSide,
                    PaintSegment::bottomLeftSide),
                direction),
            0xFFFF, 0);
    }
}

ImageId GetStationColourScheme(PaintSession& session, const TrackElement& trackElement)
{
    if (trackElement.IsGhost())
    {
        return ConstructionMarker;
    }
    if (trackElement.IsHighlighted() || session.SelectedElement == reinterpret_cast<const TileElement*>(&trackElement))
    {
        return HighlightMarker;
    }
    return TrackStationColour;
}

ImageId GetShopSupportColourScheme(PaintSession& session, const TrackElement& trackElement)
{
    if (trackElement.IsGhost())
    {
        return ConstructionMarker;
    }
    if (trackElement.IsHighlighted() || session.SelectedElement == reinterpret_cast<const TileElement*>(&trackElement))
    {
        return HighlightMarker;
    }
    return ShopSupportColour;
}

/**
 *
 *  rct2: 0x006C4794
 */
void PaintTrack(PaintSession& session, Direction direction, int32_t height, const TrackElement& trackElement)
{
    RideId rideIndex = trackElement.GetRideIndex();
    auto ride = GetRide(rideIndex);
    if (ride == nullptr)
    {
        LOG_ERROR("Attempted to paint invalid ride: %d", rideIndex);
        return;
    }

    if ((!gTrackDesignSaveMode || rideIndex == gTrackDesignSaveRideIndex)
        && !(session.ViewFlags & VIEWPORT_FLAG_HIGHLIGHT_PATH_ISSUES))
    {
        auto trackType = trackElement.GetTrackType();
        int32_t trackSequence = trackElement.GetSequenceIndex();
        int32_t trackColourScheme = trackElement.GetColourScheme();

        if (PaintShouldShowHeightMarkers(session, VIEWPORT_FLAG_TRACK_HEIGHTS))
        {
            session.InteractionType = ViewportInteractionItem::None;
            const auto& ted = GetTrackElementDescriptor(trackType);
            if (ted.heightMarkerPositions & (1 << trackSequence))
            {
                uint16_t ax = ride->GetRideTypeDescriptor().Heights.VehicleZOffset;
                // 0x1689 represents 0 height there are -127 to 128 heights above and below it
                // There are 3 arrays of 256 heights (units, m, ft) chosen with the GetHeightMarkerOffset()
                auto heightNum = (height + 8) / 16 - kMapBaseZ;
                auto imageId = ImageId(SPR_HEIGHT_MARKER_BASE + GetHeightMarkerOffset() + heightNum, COLOUR_LIGHT_BLUE);

                PaintAddImageAsParent(session, imageId, { 16, 16, height + ax + 3 }, { { 1000, 1000, 2047 }, { 1, 1, 0 } });
            }
        }

        if (LightFx::IsAvailable())
        {
            uint8_t zOffset = 16;
            const auto& rtd = ride->GetRideTypeDescriptor();
            if (rtd.specialType == RtdSpecialType::toilet || rtd.specialType == RtdSpecialType::firstAid
                || rtd.specialType == RtdSpecialType::cashMachine)
                zOffset = 23;

            const auto* originElement = ride->GetOriginElement(StationIndex::FromUnderlying(0));
            if (originElement != nullptr && originElement->GetTrackType() == TrackElemType::FlatTrack1x1B)
                LightFx::AddKioskLights(session.MapPosition, height, zOffset);
<<<<<<< HEAD
            else if (rtd.HasFlag(RtdFlag::isShopOrFacility))
=======
            else if (kRideTypeDescriptors[ride->type].HasFlag(RtdFlag::isShopOrFacility))
>>>>>>> e42238de
                LightFx::AddShopLights(session.MapPosition, trackElement.GetDirection(), height, zOffset);
        }

        session.InteractionType = ViewportInteractionItem::Ride;
        session.TrackColours = ImageId(
            0, ride->track_colour[trackColourScheme].main, ride->track_colour[trackColourScheme].additional);
        session.SupportColours = ImageId(
            0, ride->track_colour[trackColourScheme].supports, ride->track_colour[trackColourScheme].additional);
        if (trackElement.IsHighlighted() || session.SelectedElement == reinterpret_cast<const TileElement*>(&trackElement))
        {
            session.TrackColours = HighlightMarker;
            session.SupportColours = HighlightMarker;
        }
        if (trackElement.IsGhost())
        {
            session.InteractionType = ViewportInteractionItem::None;
            session.TrackColours = ConstructionMarker;
            session.SupportColours = ConstructionMarker;
        }

        const auto& rtd = GetRideTypeDescriptor(trackElement.GetRideType());
        bool isInverted = trackElement.IsInverted() && rtd.HasFlag(RtdFlag::hasInvertedVariant);
        const auto trackDrawerEntry = getTrackDrawerEntry(rtd, isInverted, TrackElementIsCovered(trackType));

        trackType = UncoverTrackElement(trackType);
        TrackPaintFunction paintFunction = GetTrackPaintFunction(trackDrawerEntry.trackStyle, trackType);
        paintFunction(session, *ride, trackSequence, direction, height, trackElement, trackDrawerEntry.supportType);
    }
}

void TrackPaintUtilOnridePhotoPaint2(
    PaintSession& session, Direction direction, const TrackElement& trackElement, int32_t height,
    int32_t supportsAboveHeightOffset, int32_t trackHeightOffset)
{
    TrackPaintUtilOnridePhotoPaint(session, direction, height + trackHeightOffset, trackElement);
    PaintUtilPushTunnelRotated(session, direction, height, TunnelGroup::Square, TunnelSubType::Flat);
    PaintUtilSetSegmentSupportHeight(session, kSegmentsAll, 0xFFFF, 0);
    PaintUtilSetGeneralSupportHeight(session, height + supportsAboveHeightOffset);
}

void DrawSBendLeftSupports(
    PaintSession& session, MetalSupportType supportType, uint8_t sequence, Direction direction, int32_t height,
    int32_t specialA, int32_t specialB)
{
    switch (sequence)
    {
        case 0:
            MetalASupportsPaintSetupRotated(
                session, supportType, MetalSupportPlace::Centre, direction, specialA, height, session.SupportColours);
            break;
        case 1:
            if (direction == 0)
                MetalASupportsPaintSetupRotated(
                    session, supportType, MetalSupportPlace::TopLeftSide, direction, specialA, height, session.SupportColours);
            if (direction == 1)
                MetalASupportsPaintSetupRotated(
                    session, supportType, MetalSupportPlace::TopLeftSide, direction, specialB, height, session.SupportColours);
            break;
        case 2:
            if (direction == 2)
                MetalASupportsPaintSetupRotated(
                    session, supportType, MetalSupportPlace::BottomRightSide, direction, specialA, height,
                    session.SupportColours);
            if (direction == 3)
                MetalASupportsPaintSetupRotated(
                    session, supportType, MetalSupportPlace::BottomRightSide, direction, specialB, height,
                    session.SupportColours);
            break;
        case 3:
            MetalASupportsPaintSetup(session, supportType, MetalSupportPlace::Centre, specialA, height, session.SupportColours);
            break;
    }
}

void DrawSBendRightSupports(
    PaintSession& session, MetalSupportType supportType, uint8_t sequence, Direction direction, int32_t height,
    int32_t specialA, int32_t specialB)
{
    switch (sequence)
    {
        case 0:
            MetalASupportsPaintSetupRotated(
                session, supportType, MetalSupportPlace::Centre, direction, specialA, height, session.SupportColours);
            break;
        case 1:
            if (direction == 0)
                MetalASupportsPaintSetupRotated(
                    session, supportType, MetalSupportPlace::BottomRightSide, direction, specialA, height,
                    session.SupportColours);
            if (direction == 1)
                MetalASupportsPaintSetupRotated(
                    session, supportType, MetalSupportPlace::BottomRightSide, direction, specialB, height,
                    session.SupportColours);
            break;
        case 2:
            if (direction == 2)
                MetalASupportsPaintSetupRotated(
                    session, supportType, MetalSupportPlace::TopLeftSide, direction, specialA, height, session.SupportColours);
            if (direction == 3)
                MetalASupportsPaintSetupRotated(
                    session, supportType, MetalSupportPlace::TopLeftSide, direction, specialB, height, session.SupportColours);
            break;
        case 3:
            MetalASupportsPaintSetupRotated(
                session, supportType, MetalSupportPlace::Centre, direction, specialA, height, session.SupportColours);
            break;
    }
}

void TrackPaintFunctionDummy(
    PaintSession& session, const Ride& ride, uint8_t trackSequence, uint8_t direction, int32_t height,
    const TrackElement& trackElement, SupportType supportType)
{
}<|MERGE_RESOLUTION|>--- conflicted
+++ resolved
@@ -1980,11 +1980,7 @@
             const auto* originElement = ride->GetOriginElement(StationIndex::FromUnderlying(0));
             if (originElement != nullptr && originElement->GetTrackType() == TrackElemType::FlatTrack1x1B)
                 LightFx::AddKioskLights(session.MapPosition, height, zOffset);
-<<<<<<< HEAD
-            else if (rtd.HasFlag(RtdFlag::isShopOrFacility))
-=======
             else if (kRideTypeDescriptors[ride->type].HasFlag(RtdFlag::isShopOrFacility))
->>>>>>> e42238de
                 LightFx::AddShopLights(session.MapPosition, trackElement.GetDirection(), height, zOffset);
         }
 
