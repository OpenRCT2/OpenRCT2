/*****************************************************************************
 * Copyright (c) 2014-2022 OpenRCT2 developers
 *
 * For a complete list of all authors, please refer to contributors.md
 * Interested in contributing? Visit https://github.com/OpenRCT2/OpenRCT2
 *
 * OpenRCT2 is licensed under the GNU General Public License version 3.
 *****************************************************************************/

#include "../../Game.h"
#include "../../config/Config.h"
#include "../../interface/Viewport.h"
#include "../../paint/Paint.h"
#include "../../paint/Supports.h"
#include "../../scenario/Scenario.h"
#include "../../world/Map.h"
#include "../Track.h"
#include "../TrackPaint.h"
#include "../Vehicle.h"
#include "../VehiclePaint.h"

#ifndef NO_VEHICLES
// 0x0099279E:
static constexpr const vehicle_boundbox _riverRapidsBoundbox[] = {
    { -13, -13, 1, 26, 26, 13 }, { -13, -13, 1, 26, 26, 13 }, { -13, -13, 1, 26, 26, 13 },
    { -13, -13, 1, 26, 26, 13 }, { -13, -13, 1, 26, 26, 13 }, { -13, -13, 1, 26, 26, 13 },
    { -13, -13, 1, 26, 26, 13 }, { -13, -13, 1, 26, 26, 13 }, { -13, -13, 1, 26, 26, 13 },
};
#endif

enum
{
    SPR_RIVER_RAPIDS_FLAT_SW_NE = 21132,
    SPR_RIVER_RAPIDS_FLAT_NW_SE = 21133,
    SPR_RIVER_RAPIDS_FLAT_NE_SW = 21134,
    SPR_RIVER_RAPIDS_FLAT_SE_NW = 21135,
    SPR_RIVER_RAPIDS_FLAT_FRONT_SW_NE = 21136,
    SPR_RIVER_RAPIDS_FLAT_FRONT_NW_SE = 21137,
    SPR_RIVER_RAPIDS_FLAT_FRONT_NE_SW = 21138,
    SPR_RIVER_RAPIDS_FLAT_FRONT_SE_NW = 21139,
    SPR_RIVER_RAPIDS_FLAT_TO_25_DEG_UP_SW_NE = 21140,
    SPR_RIVER_RAPIDS_FLAT_TO_25_DEG_UP_NW_SE = 21141,
    SPR_RIVER_RAPIDS_FLAT_TO_25_DEG_UP_NE_SW = 21142,
    SPR_RIVER_RAPIDS_FLAT_TO_25_DEG_UP_SE_NW = 21143,
    SPR_RIVER_RAPIDS_FLAT_TO_25_DEG_UP_FRONT_SW_NE = 21144,
    SPR_RIVER_RAPIDS_FLAT_TO_25_DEG_UP_FRONT_NW_SE = 21145,
    SPR_RIVER_RAPIDS_FLAT_TO_25_DEG_UP_FRONT_NE_SW = 21146,
    SPR_RIVER_RAPIDS_FLAT_TO_25_DEG_UP_FRONT_SE_NW = 21147,
    SPR_RIVER_RAPIDS_25_DEG_UP_TO_FLAT_SW_NE = 21148,
    SPR_RIVER_RAPIDS_25_DEG_UP_TO_FLAT_NW_SE = 21149,
    SPR_RIVER_RAPIDS_25_DEG_UP_TO_FLAT_NE_SW = 21150,
    SPR_RIVER_RAPIDS_25_DEG_UP_TO_FLAT_SE_NW = 21151,
    SPR_RIVER_RAPIDS_25_DEG_UP_TO_FLAT_FRONT_SW_NE = 21152,
    SPR_RIVER_RAPIDS_25_DEG_UP_TO_FLAT_FRONT_NW_SE = 21153,
    SPR_RIVER_RAPIDS_25_DEG_UP_TO_FLAT_FRONT_NE_SW = 21154,
    SPR_RIVER_RAPIDS_25_DEG_UP_TO_FLAT_FRONT_SE_NW = 21155,
    SPR_RIVER_RAPIDS_25_DEG_UP_SW_NE = 21156,
    SPR_RIVER_RAPIDS_25_DEG_UP_NW_SE = 21157,
    SPR_RIVER_RAPIDS_25_DEG_UP_NE_SW = 21158,
    SPR_RIVER_RAPIDS_25_DEG_UP_SE_NW = 21159,
    SPR_RIVER_RAPIDS_25_DEG_UP_FRONT_SW_NE = 21160,
    SPR_RIVER_RAPIDS_25_DEG_UP_FRONT_NW_SE = 21161,
    SPR_RIVER_RAPIDS_25_DEG_UP_FRONT_NE_SW = 21162,
    SPR_RIVER_RAPIDS_25_DEG_UP_FRONT_SE_NW = 21163,
    SPR_RIVER_RAPIDS_25_DEG_DOWN_TO_FLAT_SW_NE = 21164,
    SPR_RIVER_RAPIDS_25_DEG_DOWN_TO_FLAT_NW_SE = 21165,
    SPR_RIVER_RAPIDS_25_DEG_DOWN_TO_FLAT_NE_SW = 21166,
    SPR_RIVER_RAPIDS_25_DEG_DOWN_TO_FLAT_SE_NW = 21167,
    SPR_RIVER_RAPIDS_25_DEG_DOWN_TO_FLAT_FRONT_SW_NE = 21168,
    SPR_RIVER_RAPIDS_25_DEG_DOWN_TO_FLAT_FRONT_NW_SE = 21169,
    SPR_RIVER_RAPIDS_25_DEG_DOWN_TO_FLAT_FRONT_NE_SW = 21170,
    SPR_RIVER_RAPIDS_25_DEG_DOWN_TO_FLAT_FRONT_SE_NW = 21171,
    SPR_RIVER_RAPIDS_FLAT_TO_25_DEG_DOWN_SW_NE = 21172,
    SPR_RIVER_RAPIDS_FLAT_TO_25_DEG_DOWN_NW_SE = 21173,
    SPR_RIVER_RAPIDS_FLAT_TO_25_DEG_DOWN_NE_SW = 21174,
    SPR_RIVER_RAPIDS_FLAT_TO_25_DEG_DOWN_SE_NW = 21175,
    SPR_RIVER_RAPIDS_FLAT_TO_25_DEG_DOWN_FRONT_SW_NE = 21176,
    SPR_RIVER_RAPIDS_FLAT_TO_25_DEG_DOWN_FRONT_NW_SE = 21177,
    SPR_RIVER_RAPIDS_FLAT_TO_25_DEG_DOWN_FRONT_NE_SW = 21178,
    SPR_RIVER_RAPIDS_FLAT_TO_25_DEG_DOWN_FRONT_SE_NW = 21179,
    SPR_RIVER_RAPIDS_25_DEG_DOWN_SW_NE = 21180,
    SPR_RIVER_RAPIDS_25_DEG_DOWN_NW_SE = 21181,
    SPR_RIVER_RAPIDS_25_DEG_DOWN_NE_SW = 21182,
    SPR_RIVER_RAPIDS_25_DEG_DOWN_SE_NW = 21183,
    SPR_RIVER_RAPIDS_25_DEG_DOWN_FRONT_SW_NE = 21184,
    SPR_RIVER_RAPIDS_25_DEG_DOWN_FRONT_NW_SE = 21185,
    SPR_RIVER_RAPIDS_25_DEG_DOWN_FRONT_NE_SW = 21186,
    SPR_RIVER_RAPIDS_25_DEG_DOWN_FRONT_SE_NW = 21187,
    SPR_RIVER_RAPIDS_RIGHT_QUARTER_TURN_1_TILE_SW_SE = 21188,
    SPR_RIVER_RAPIDS_RIGHT_QUARTER_TURN_1_TILE_SE_NE = 21189,
    SPR_RIVER_RAPIDS_RIGHT_QUARTER_TURN_1_TILE_NE_NW = 21190,
    SPR_RIVER_RAPIDS_RIGHT_QUARTER_TURN_1_TILE_NW_SW = 21191,
    SPR_RIVER_RAPIDS_LEFT_QUARTER_TURN_1_TILE_SE_SW = 21192,
    SPR_RIVER_RAPIDS_LEFT_QUARTER_TURN_1_TILE_SW_NW = 21193,
    SPR_RIVER_RAPIDS_LEFT_QUARTER_TURN_1_TILE_NW_NE = 21194,
    SPR_RIVER_RAPIDS_LEFT_QUARTER_TURN_1_TILE_NE_SE = 21195,
    SPR_RIVER_RAPIDS_RIGHT_QUARTER_TURN_1_TILE_FRONT_SW_SE = 21196,
    SPR_RIVER_RAPIDS_RIGHT_QUARTER_TURN_1_TILE_FRONT_SE_NE = 21197,
    SPR_RIVER_RAPIDS_QUARTER_TURN_1_TILE_FRONT_LEFT_NW_NE = 21198,
    SPR_RIVER_RAPIDS_RIGHT_QUARTER_TURN_1_TILE_FRONT_NW_SW = 21199,
    SPR_RIVER_RAPIDS_LEFT_QUARTER_TURN_1_TILE_FRONT_SE_SW = 21200,
    SPR_RIVER_RAPIDS_LEFT_QUARTER_TURN_1_TILE_FRONT_SW_NW = 21201,
    SPR_RIVER_RAPIDS_QUARTER_TURN_1_TILE_FRONT_RIGHT_NW_NE = 21202,
    SPR_RIVER_RAPIDS_LEFT_QUARTER_TURN_1_TILE_FRONT_NE_SE = 21203,
    SPR_RIVER_RAPIDS_WATERFALL_SW_NE = 21204,
    SPR_RIVER_RAPIDS_WATERFALL_NW_SE = 21205,
    SPR_RIVER_RAPIDS_WATERFALL_NE_SW = 21206,
    SPR_RIVER_RAPIDS_WATERFALL_SE_NW = 21207,
    SPR_RIVER_RAPIDS_WATERFALL_FRONT_SW_NE = 21208,
    SPR_RIVER_RAPIDS_WATERFALL_FRONT_NW_SE = 21209,
    SPR_RIVER_RAPIDS_WATERFALL_FRONT_NE_SW = 21210,
    SPR_RIVER_RAPIDS_WATERFALL_FRONT_SE_NW = 21211,
    SPR_RIVER_RAPIDS_WATERFALL_BASE_NW_FRAME_0 = 21212,

    SPR_RIVER_RAPIDS_WATERFALL_BASE_NE_FRAME_0 = 21220,

    SPR_RIVER_RAPIDS_WATERFALL_SIDE_SE_FRAME_0 = 21228,

    SPR_RIVER_RAPIDS_WATERFALL_SIDE_SW_FRAME_0 = 21236,

    SPR_RIVER_RAPIDS_WATERFALL_TOP_NW_FRAME_0 = 21244,

    SPR_RIVER_RAPIDS_WATERFALL_TOP_NE_FRAME_0 = 21252,

    SPR_RIVER_RAPIDS_RAPIDS_SW_NE_FRAME_0 = 21260,

    SPR_RIVER_RAPIDS_RAPIDS_FRONT_SW_NE = 21268,
    SPR_RIVER_RAPIDS_RAPIDS_NW_SE_FRAME_0 = 21269,

    SPR_RIVER_RAPIDS_RAPIDS_FRONT_NW_SE = 21277,
    SPR_RIVER_RAPIDS_RAPIDS_WHIRLPOOL_FRAME_0 = 21278,
};

static constexpr const uint32_t river_rapids_track_pieces_25_deg_up[][2] = {
    { SPR_RIVER_RAPIDS_25_DEG_UP_SW_NE, SPR_RIVER_RAPIDS_25_DEG_UP_FRONT_SW_NE },
    { SPR_RIVER_RAPIDS_25_DEG_UP_NW_SE, SPR_RIVER_RAPIDS_25_DEG_UP_FRONT_NW_SE },
    { SPR_RIVER_RAPIDS_25_DEG_UP_NE_SW, SPR_RIVER_RAPIDS_25_DEG_UP_FRONT_NE_SW },
    { SPR_RIVER_RAPIDS_25_DEG_UP_SE_NW, SPR_RIVER_RAPIDS_25_DEG_UP_FRONT_SE_NW },
};
static constexpr const uint32_t river_rapids_track_pieces_flat_to_25_deg_up[][2] = {
    { SPR_RIVER_RAPIDS_FLAT_TO_25_DEG_UP_SW_NE, SPR_RIVER_RAPIDS_FLAT_TO_25_DEG_UP_FRONT_SW_NE },
    { SPR_RIVER_RAPIDS_FLAT_TO_25_DEG_UP_NW_SE, SPR_RIVER_RAPIDS_FLAT_TO_25_DEG_UP_FRONT_NW_SE },
    { SPR_RIVER_RAPIDS_FLAT_TO_25_DEG_UP_NE_SW, SPR_RIVER_RAPIDS_FLAT_TO_25_DEG_UP_FRONT_NE_SW },
    { SPR_RIVER_RAPIDS_FLAT_TO_25_DEG_UP_SE_NW, SPR_RIVER_RAPIDS_FLAT_TO_25_DEG_UP_FRONT_SE_NW },
};

static constexpr const uint32_t river_rapids_track_pieces_25_deg_up_to_flat[][2] = {
    { SPR_RIVER_RAPIDS_25_DEG_UP_TO_FLAT_SW_NE, SPR_RIVER_RAPIDS_25_DEG_UP_TO_FLAT_FRONT_SW_NE },
    { SPR_RIVER_RAPIDS_25_DEG_UP_TO_FLAT_NW_SE, SPR_RIVER_RAPIDS_25_DEG_UP_TO_FLAT_FRONT_NW_SE },
    { SPR_RIVER_RAPIDS_25_DEG_UP_TO_FLAT_NE_SW, SPR_RIVER_RAPIDS_25_DEG_UP_TO_FLAT_FRONT_NE_SW },
    { SPR_RIVER_RAPIDS_25_DEG_UP_TO_FLAT_SE_NW, SPR_RIVER_RAPIDS_25_DEG_UP_TO_FLAT_FRONT_SE_NW },
};

static constexpr const uint32_t river_rapids_track_pieces_25_deg_down[][2] = {
    { SPR_RIVER_RAPIDS_25_DEG_DOWN_SW_NE, SPR_RIVER_RAPIDS_25_DEG_DOWN_FRONT_SW_NE },
    { SPR_RIVER_RAPIDS_25_DEG_DOWN_NW_SE, SPR_RIVER_RAPIDS_25_DEG_DOWN_FRONT_NW_SE },
    { SPR_RIVER_RAPIDS_25_DEG_DOWN_NE_SW, SPR_RIVER_RAPIDS_25_DEG_DOWN_FRONT_NE_SW },
    { SPR_RIVER_RAPIDS_25_DEG_DOWN_SE_NW, SPR_RIVER_RAPIDS_25_DEG_DOWN_FRONT_SE_NW },
};

static constexpr const uint32_t river_rapids_track_pieces_flat_to_25_deg_down[][2] = {
    { SPR_RIVER_RAPIDS_FLAT_TO_25_DEG_DOWN_SW_NE, SPR_RIVER_RAPIDS_FLAT_TO_25_DEG_DOWN_FRONT_SW_NE },
    { SPR_RIVER_RAPIDS_FLAT_TO_25_DEG_DOWN_NW_SE, SPR_RIVER_RAPIDS_FLAT_TO_25_DEG_DOWN_FRONT_NW_SE },
    { SPR_RIVER_RAPIDS_FLAT_TO_25_DEG_DOWN_NE_SW, SPR_RIVER_RAPIDS_FLAT_TO_25_DEG_DOWN_FRONT_NE_SW },
    { SPR_RIVER_RAPIDS_FLAT_TO_25_DEG_DOWN_SE_NW, SPR_RIVER_RAPIDS_FLAT_TO_25_DEG_DOWN_FRONT_SE_NW },
};

static constexpr const uint32_t river_rapids_track_pieces_25_deg_down_to_flat[][2] = {
    { SPR_RIVER_RAPIDS_25_DEG_DOWN_TO_FLAT_SW_NE, SPR_RIVER_RAPIDS_25_DEG_DOWN_TO_FLAT_FRONT_SW_NE },
    { SPR_RIVER_RAPIDS_25_DEG_DOWN_TO_FLAT_NW_SE, SPR_RIVER_RAPIDS_25_DEG_DOWN_TO_FLAT_FRONT_NW_SE },
    { SPR_RIVER_RAPIDS_25_DEG_DOWN_TO_FLAT_NE_SW, SPR_RIVER_RAPIDS_25_DEG_DOWN_TO_FLAT_FRONT_NE_SW },
    { SPR_RIVER_RAPIDS_25_DEG_DOWN_TO_FLAT_SE_NW, SPR_RIVER_RAPIDS_25_DEG_DOWN_TO_FLAT_FRONT_SE_NW },
};

#ifndef NO_VEHICLES
/**
 *
 *  rct2: 0x006D5889
 */
void vehicle_visual_river_rapids(
    paint_session& session, int32_t x, int32_t imageDirection, int32_t y, int32_t z, const Vehicle* vehicle,
    const CarEntry* carEntry)
{
    imageDirection = OpenRCT2::Entity::Yaw::YawTo32(imageDirection);

    ImageId image_id;
    int32_t baseImage_id = imageDirection;
    uint32_t rotation = session.CurrentRotation;
    int32_t ecx = ((vehicle->spin_sprite / 8) + (rotation * 8)) & 31;
    int32_t j = 0;
    if (vehicle->Pitch == 0)
    {
        baseImage_id = ecx & 7;
    }
    else
    {
        if (vehicle->Pitch == 1 || vehicle->Pitch == 5)
        {
            if (vehicle->Pitch == 5)
            {
                baseImage_id = imageDirection ^ 16;
            }
            baseImage_id &= 24;
            j = (baseImage_id / 8) + 1;
            baseImage_id += (ecx & 7);
            baseImage_id += 8;
        }
        else if (vehicle->Pitch == 2 || vehicle->Pitch == 6)
        {
            if (vehicle->Pitch == 6)
            {
                baseImage_id = imageDirection ^ 16;
            }
            baseImage_id &= 24;
            j = (baseImage_id / 8) + 5;
            baseImage_id += (ecx & 7);
            baseImage_id += 40;
        }
        else
        {
            baseImage_id = ecx & 7;
        }
    }
    baseImage_id += carEntry->base_image_id;

    const vehicle_boundbox* bb = &_riverRapidsBoundbox[j];
    image_id = ImageId(baseImage_id, vehicle->colours.Body, vehicle->colours.Trim);
    if (vehicle->IsGhost())
    {
        image_id = ConstructionMarker.WithIndex(image_id.GetIndex());
    }
    PaintAddImageAsParent(
        session, image_id, { 0, 0, z }, { bb->length_x, bb->length_y, bb->length_z },
        { bb->offset_x, bb->offset_y, bb->offset_z + z });

    if (session.DPI.zoom_level < ZoomLevel{ 2 } && vehicle->num_peeps > 0 && !vehicle->IsGhost())
    {
        // Draw peeps: (this particular vehicle doesn't sort them back to front like others so the back ones sometimes clip, but
        // that's how the original does it...)
        int32_t peeps = ((ecx / 8) + 0) & 3;
        image_id = ImageId(baseImage_id + ((peeps + 1) * 72), vehicle->peep_tshirt_colours[0], vehicle->peep_tshirt_colours[1]);
        PaintAddImageAsChild(
            session, image_id, { 0, 0, z }, { bb->length_x, bb->length_y, bb->length_z },
            { bb->offset_x, bb->offset_y, bb->offset_z + z });
        if (vehicle->num_peeps > 2)
        {
            peeps = ((ecx / 8) + 2) & 3;
            image_id = ImageId(
                baseImage_id + ((peeps + 1) * 72), vehicle->peep_tshirt_colours[2], vehicle->peep_tshirt_colours[3]);
            PaintAddImageAsChild(
                session, image_id, { 0, 0, z }, { bb->length_x, bb->length_y, bb->length_z },
                { bb->offset_x, bb->offset_y, bb->offset_z + z });
        }
        if (vehicle->num_peeps > 4)
        {
            peeps = ((ecx / 8) + 1) & 3;
            image_id = ImageId(
                baseImage_id + ((peeps + 1) * 72), vehicle->peep_tshirt_colours[4], vehicle->peep_tshirt_colours[5]);
            PaintAddImageAsChild(
                session, image_id, { 0, 0, z }, { bb->length_x, bb->length_y, bb->length_z },
                { bb->offset_x, bb->offset_y, bb->offset_z + z });
        }
        if (vehicle->num_peeps > 6)
        {
            peeps = ((ecx / 8) + 3) & 3;
            image_id = ImageId(
                baseImage_id + ((peeps + 1) * 72), vehicle->peep_tshirt_colours[6], vehicle->peep_tshirt_colours[7]);
            PaintAddImageAsChild(
                session, image_id, { 0, 0, z }, { bb->length_x, bb->length_y, bb->length_z },
                { bb->offset_x, bb->offset_y, bb->offset_z + z });
        }
    }

    vehicle_visual_splash_effect(session, z, vehicle, carEntry);
}
#endif

/** rct2: 0x00757650 */
static void paint_river_rapids_track_flat(
    paint_session& session, const Ride& ride, uint8_t trackSequence, uint8_t direction, int32_t height,
    const TrackElement& trackElement)
{
    ImageId imageId;

    if (direction & 1)
    {
        imageId = session.TrackColours[SCHEME_TRACK].WithIndex(
            (direction == 1 ? SPR_RIVER_RAPIDS_FLAT_NW_SE : SPR_RIVER_RAPIDS_FLAT_SE_NW));
        PaintAddImageAsParent(session, imageId, { 0, 0, height }, { 24, 32, 11 }, { 4, 0, height });

        imageId = session.TrackColours[SCHEME_TRACK].WithIndex(
            (direction == 1 ? SPR_RIVER_RAPIDS_FLAT_FRONT_NW_SE : SPR_RIVER_RAPIDS_FLAT_FRONT_SE_NW));
        PaintAddImageAsParent(session, imageId, { 0, 0, height }, { 1, 2, 5 }, { 10, 10, height });
    }
    else
    {
        imageId = session.TrackColours[SCHEME_TRACK].WithIndex(
            (direction == 0 ? SPR_RIVER_RAPIDS_FLAT_SW_NE : SPR_RIVER_RAPIDS_FLAT_NE_SW));
        PaintAddImageAsParent(session, imageId, { 0, 0, height }, { 32, 24, 11 }, { 0, 4, height });

        imageId = session.TrackColours[SCHEME_TRACK].WithIndex(
            (direction == 0 ? SPR_RIVER_RAPIDS_FLAT_FRONT_SW_NE : SPR_RIVER_RAPIDS_FLAT_FRONT_NE_SW));
        PaintAddImageAsParent(session, imageId, { 0, 0, height }, { 1, 2, 5 }, { 10, 10, height });
    }

    WoodenASupportsPaintSetup(session, (direction & 1), 0, height, session.TrackColours[SCHEME_SUPPORTS]);

    if (direction & 1)
    {
        PaintUtilPushTunnelRight(session, height, TUNNEL_SQUARE_FLAT);
    }
    else
    {
        PaintUtilPushTunnelLeft(session, height, TUNNEL_SQUARE_FLAT);
    }

    PaintUtilSetSegmentSupportHeight(session, SEGMENTS_ALL, 0xFFFF, 0);
    PaintUtilSetGeneralSupportHeight(session, height + 32, 0x20);
}

/** rct2: 0x007576C0 */
static void paint_river_rapids_station(
    paint_session& session, const Ride& ride, uint8_t trackSequence, uint8_t direction, int32_t height,
    const TrackElement& trackElement)
{
    paint_river_rapids_track_flat(session, ride, trackSequence, direction, height, trackElement);
    track_paint_util_draw_narrow_station_platform(session, ride, direction, height, 12, trackElement);
    PaintUtilSetGeneralSupportHeight(session, height + 32, 0x20);
}

static void paint_river_rapids_track_25_deg(
    paint_session& session, uint8_t direction, int32_t height, const uint32_t sprites[4][2])
{
    ImageId imageId;
    paint_struct* ps;

    switch (direction)
    {
        case 0:
            imageId = session.TrackColours[SCHEME_TRACK].WithIndex(sprites[direction][0]);
            PaintAddImageAsParent(session, imageId, { 0, 0, height }, { 32, 24, 4 }, { 0, 4, height });

            imageId = session.TrackColours[SCHEME_TRACK].WithIndex(sprites[direction][1]);
            PaintAddImageAsParent(session, imageId, { 0, 0, height }, { 32, 1, 34 }, { 0, 27, height + 16 });

            WoodenASupportsPaintSetup(session, 0, 9, height, session.TrackColours[SCHEME_SUPPORTS]);
            PaintUtilPushTunnelLeft(session, height - 8, TUNNEL_SQUARE_7);
            break;

        case 1:
            imageId = session.TrackColours[SCHEME_TRACK].WithIndex(sprites[direction][0]);
            ps = PaintAddImageAsParent(session, imageId, { 0, 0, height }, { 24, 32, 4 }, { 4, 0, height });
            session.WoodenSupportsPrependTo = ps;

            imageId = session.TrackColours[SCHEME_TRACK].WithIndex(sprites[direction][1]);
            PaintAddImageAsParent(session, imageId, { 0, 0, height }, { 1, 32, 34 }, { 27, 0, height + 16 });

            WoodenASupportsPaintSetup(session, 1, 10, height, session.TrackColours[SCHEME_SUPPORTS]);
            PaintUtilPushTunnelRight(session, height + 8, TUNNEL_SQUARE_8);
            break;

        case 2:
            imageId = session.TrackColours[SCHEME_TRACK].WithIndex(sprites[direction][0]);
            ps = PaintAddImageAsParent(session, imageId, { 0, 0, height }, { 32, 24, 4 }, { 0, 4, height });
            session.WoodenSupportsPrependTo = ps;

            imageId = session.TrackColours[SCHEME_TRACK].WithIndex(sprites[direction][1]);
            PaintAddImageAsParent(session, imageId, { 0, 0, height }, { 32, 1, 34 }, { 0, 27, height + 16 });

            WoodenASupportsPaintSetup(session, 0, 11, height, session.TrackColours[SCHEME_SUPPORTS]);
            PaintUtilPushTunnelLeft(session, height + 8, TUNNEL_SQUARE_8);
            break;

        case 3:
            imageId = session.TrackColours[SCHEME_TRACK].WithIndex(sprites[direction][0]);
            PaintAddImageAsParent(session, imageId, { 0, 0, height }, { 24, 32, 4 }, { 4, 0, height });

            imageId = session.TrackColours[SCHEME_TRACK].WithIndex(sprites[direction][1]);
            PaintAddImageAsParent(session, imageId, { 0, 0, height }, { 1, 32, 34 }, { 27, 0, height + 16 });

            WoodenASupportsPaintSetup(session, 1, 12, height, session.TrackColours[SCHEME_SUPPORTS]);
            PaintUtilPushTunnelRight(session, height - 8, TUNNEL_SQUARE_7);
            break;
    }

    PaintUtilSetSegmentSupportHeight(session, SEGMENTS_ALL, 0xFFFF, 0);
    PaintUtilSetGeneralSupportHeight(session, height + 56, 0x20);
}

static void paint_river_rapids_track_25_deg_to_flat_a(
    paint_session& session, uint8_t direction, int32_t height, const uint32_t sprites[4][2])
{
    ImageId imageId;
    paint_struct* ps;

    switch (direction)
    {
        case 0:
            imageId = session.TrackColours[SCHEME_TRACK].WithIndex(sprites[direction][0]);
            PaintAddImageAsParent(session, imageId, { 0, 0, height }, { 32, 24, 4 }, { 0, 4, height });

            imageId = session.TrackColours[SCHEME_TRACK].WithIndex(sprites[direction][1]);
            PaintAddImageAsParent(session, imageId, { 0, 0, height }, { 32, 1, 18 }, { 0, 27, height + 16 });

            WoodenASupportsPaintSetup(session, 0, 5, height, session.TrackColours[SCHEME_SUPPORTS]);
            PaintUtilPushTunnelLeft(session, height - 8, TUNNEL_SQUARE_FLAT);
            break;

        case 1:
            imageId = session.TrackColours[SCHEME_TRACK].WithIndex(sprites[direction][0]);
            ps = PaintAddImageAsParent(session, imageId, { 0, 0, height }, { 24, 32, 4 }, { 4, 0, height });
            session.WoodenSupportsPrependTo = ps;

            imageId = session.TrackColours[SCHEME_TRACK].WithIndex(sprites[direction][1]);
            PaintAddImageAsParent(session, imageId, { 0, 0, height }, { 1, 32, 18 }, { 27, 0, height + 16 });

            WoodenASupportsPaintSetup(session, 1, 6, height, session.TrackColours[SCHEME_SUPPORTS]);
            PaintUtilPushTunnelRight(session, height + 8, TUNNEL_14);
            break;

        case 2:
            imageId = session.TrackColours[SCHEME_TRACK].WithIndex(sprites[direction][0]);
            ps = PaintAddImageAsParent(session, imageId, { 0, 0, height }, { 32, 24, 4 }, { 0, 4, height });
            session.WoodenSupportsPrependTo = ps;

            imageId = session.TrackColours[SCHEME_TRACK].WithIndex(sprites[direction][1]);
<<<<<<< HEAD
            PaintAddImageAsParent(session, imageId, { 0, 0, height }, { 32, 1, 18 }, { 0, 27, height });
            wooden_a_supports_paint_setup(session, 0, 7, height, session.TrackColours[SCHEME_SUPPORTS]);

=======
            PaintAddImageAsParent(session, imageId, { 0, 0, height }, { 32, 1, 18 }, { 0, 27, height + 16 });

            WoodenASupportsPaintSetup(session, 0, 7, height, session.TrackColours[SCHEME_SUPPORTS]);
>>>>>>> 7be8f475
            PaintUtilPushTunnelLeft(session, height + 8, TUNNEL_14);
            break;

        case 3:
            imageId = session.TrackColours[SCHEME_TRACK].WithIndex(sprites[direction][0]);
            PaintAddImageAsParent(session, imageId, { 0, 0, height }, { 24, 32, 4 }, { 4, 0, height });

            imageId = session.TrackColours[SCHEME_TRACK].WithIndex(sprites[direction][1]);
            PaintAddImageAsParent(session, imageId, { 0, 0, height }, { 1, 32, 18 }, { 27, 0, height + 16 });

            WoodenASupportsPaintSetup(session, 1, 8, height, session.TrackColours[SCHEME_SUPPORTS]);
            PaintUtilPushTunnelRight(session, height - 8, TUNNEL_SQUARE_FLAT);
            break;
    }

    PaintUtilSetSegmentSupportHeight(session, SEGMENTS_ALL, 0xFFFF, 0);
    PaintUtilSetGeneralSupportHeight(session, height + 40, 0x20);
}

static void paint_river_rapids_track_25_deg_to_flat_b(
    paint_session& session, uint8_t direction, int32_t height, const uint32_t sprites[4][2])
{
    ImageId imageId;
    paint_struct* ps;

    switch (direction)
    {
        case 0:
            imageId = session.TrackColours[SCHEME_TRACK].WithIndex(sprites[direction][0]);
            PaintAddImageAsParent(session, imageId, { 0, 0, height }, { 32, 24, 11 }, { 0, 4, height });

            imageId = session.TrackColours[SCHEME_TRACK].WithIndex(sprites[direction][1]);
            PaintAddImageAsParent(session, imageId, { 0, 0, height }, { 32, 1, 26 }, { 0, 27, height + 16 });

            WoodenASupportsPaintSetup(session, 0, 1, height, session.TrackColours[SCHEME_SUPPORTS]);
            PaintUtilPushTunnelLeft(session, height, TUNNEL_SQUARE_FLAT);
            break;

        case 1:
            imageId = session.TrackColours[SCHEME_TRACK].WithIndex(sprites[direction][0]);
            ps = PaintAddImageAsParent(session, imageId, { 0, 0, height }, { 24, 32, 11 }, { 4, 0, height });
            session.WoodenSupportsPrependTo = ps;

            imageId = session.TrackColours[SCHEME_TRACK].WithIndex(sprites[direction][1]);
            PaintAddImageAsParent(session, imageId, { 0, 0, height }, { 1, 32, 26 }, { 27, 0, height + 16 });

            WoodenASupportsPaintSetup(session, 1, 2, height, session.TrackColours[SCHEME_SUPPORTS]);
            PaintUtilPushTunnelRight(session, height, TUNNEL_SQUARE_8);
            break;

        case 2:
            imageId = session.TrackColours[SCHEME_TRACK].WithIndex(sprites[direction][0]);
            ps = PaintAddImageAsParent(session, imageId, { 0, 0, height }, { 32, 24, 11 }, { 0, 4, height });
            session.WoodenSupportsPrependTo = ps;

            imageId = session.TrackColours[SCHEME_TRACK].WithIndex(sprites[direction][1]);
            PaintAddImageAsParent(session, imageId, { 0, 0, height }, { 32, 1, 26 }, { 0, 27, height + 16 });

            WoodenASupportsPaintSetup(session, 0, 3, height, session.TrackColours[SCHEME_SUPPORTS]);
            PaintUtilPushTunnelLeft(session, height, TUNNEL_SQUARE_8);
            break;

        case 3:
            imageId = session.TrackColours[SCHEME_TRACK].WithIndex(sprites[direction][0]);
            PaintAddImageAsParent(session, imageId, { 0, 0, height }, { 24, 32, 11 }, { 4, 0, height });

            imageId = session.TrackColours[SCHEME_TRACK].WithIndex(sprites[direction][1]);
            PaintAddImageAsParent(session, imageId, { 0, 0, height }, { 1, 32, 26 }, { 27, 0, height + 16 });

            WoodenASupportsPaintSetup(session, 1, 4, height, session.TrackColours[SCHEME_SUPPORTS]);
            PaintUtilPushTunnelRight(session, height, TUNNEL_SQUARE_FLAT);
            break;
    }

    PaintUtilSetSegmentSupportHeight(session, SEGMENTS_ALL, 0xFFFF, 0);
    PaintUtilSetGeneralSupportHeight(session, height + 48, 0x20);
}

/** rct2: 0x00757660 */
static void paint_river_rapids_track_25_deg_up(
    paint_session& session, const Ride& ride, uint8_t trackSequence, uint8_t direction, int32_t height,
    const TrackElement& trackElement)
{
    paint_river_rapids_track_25_deg(session, direction, height, river_rapids_track_pieces_25_deg_up);
}

/** rct2: 0x00757670 */
static void paint_river_rapids_track_flat_to_25_deg_up(
    paint_session& session, const Ride& ride, uint8_t trackSequence, uint8_t direction, int32_t height,
    const TrackElement& trackElement)
{
    paint_river_rapids_track_25_deg_to_flat_b(session, direction, height, river_rapids_track_pieces_flat_to_25_deg_up);
}

/** rct2: 0x00757680 */
static void paint_river_rapids_track_25_deg_up_to_flat(
    paint_session& session, const Ride& ride, uint8_t trackSequence, uint8_t direction, int32_t height,
    const TrackElement& trackElement)
{
    paint_river_rapids_track_25_deg_to_flat_a(session, direction, height, river_rapids_track_pieces_25_deg_up_to_flat);
}

/** rct2: 0x00757690 */
static void paint_river_rapids_track_25_deg_down(
    paint_session& session, const Ride& ride, uint8_t trackSequence, uint8_t direction, int32_t height,
    const TrackElement& trackElement)
{
    paint_river_rapids_track_25_deg(session, (direction + 2) % 4, height, river_rapids_track_pieces_25_deg_down);
}

/** rct2: 0x007576A0 */
static void paint_river_rapids_track_flat_to_25_deg_down(
    paint_session& session, const Ride& ride, uint8_t trackSequence, uint8_t direction, int32_t height,
    const TrackElement& trackElement)
{
    paint_river_rapids_track_25_deg_to_flat_a(
        session, (direction + 2) % 4, height, river_rapids_track_pieces_flat_to_25_deg_down);
}

/** rct2: 0x007576B0 */
static void paint_river_rapids_track_25_deg_down_to_flat(
    paint_session& session, const Ride& ride, uint8_t trackSequence, uint8_t direction, int32_t height,
    const TrackElement& trackElement)
{
    paint_river_rapids_track_25_deg_to_flat_b(
        session, (direction + 2) % 4, height, river_rapids_track_pieces_25_deg_down_to_flat);
}

/** rct2: 0x007576F0 */
static void paint_river_rapids_track_left_quarter_turn_1_tile(
    paint_session& session, const Ride& ride, uint8_t trackSequence, uint8_t direction, int32_t height,
    const TrackElement& trackElement)
{
    ImageId imageId;
    switch (direction)
    {
        case 0:
            imageId = session.TrackColours[SCHEME_TRACK].WithIndex(SPR_RIVER_RAPIDS_LEFT_QUARTER_TURN_1_TILE_SW_NW);
            PaintAddImageAsParent(session, imageId, { 0, 0, height }, { 28, 26, 11 }, { 4, 2, height });

            imageId = session.TrackColours[SCHEME_TRACK].WithIndex(SPR_RIVER_RAPIDS_LEFT_QUARTER_TURN_1_TILE_FRONT_SW_NW);
            PaintAddImageAsParent(session, imageId, { 0, 0, height }, { 2, 1, 7 }, { 28, 27, height });

            PaintUtilPushTunnelLeft(session, height, TUNNEL_SQUARE_FLAT);
            break;

        case 1:
            imageId = session.TrackColours[SCHEME_TRACK].WithIndex(SPR_RIVER_RAPIDS_LEFT_QUARTER_TURN_1_TILE_NW_NE);
            PaintAddImageAsParent(session, imageId, { 0, 0, height }, { 25, 25, 5 }, { 0, 0, height });

            imageId = session.TrackColours[SCHEME_TRACK].WithIndex(SPR_RIVER_RAPIDS_QUARTER_TURN_1_TILE_FRONT_LEFT_NW_NE);
            PaintAddImageAsParent(session, imageId, { 0, 0, height }, { 1, 30, 7 }, { 27, 1, height });

            imageId = session.TrackColours[SCHEME_TRACK].WithIndex(SPR_RIVER_RAPIDS_QUARTER_TURN_1_TILE_FRONT_RIGHT_NW_NE);
            PaintAddImageAsParent(session, imageId, { 0, 0, height }, { 30, 1, 7 }, { 1, 27, height });
            break;

        case 2:
            imageId = session.TrackColours[SCHEME_TRACK].WithIndex(SPR_RIVER_RAPIDS_LEFT_QUARTER_TURN_1_TILE_NE_SE);
            PaintAddImageAsParent(session, imageId, { 0, 0, height }, { 26, 28, 11 }, { 2, 4, height });

            imageId = session.TrackColours[SCHEME_TRACK].WithIndex(SPR_RIVER_RAPIDS_LEFT_QUARTER_TURN_1_TILE_FRONT_NE_SE);
            PaintAddImageAsParent(session, imageId, { 0, 0, height }, { 1, 2, 5 }, { 10, 10, height });

            PaintUtilPushTunnelRight(session, height, TUNNEL_SQUARE_FLAT);
            break;

        case 3:
            imageId = session.TrackColours[SCHEME_TRACK].WithIndex(SPR_RIVER_RAPIDS_LEFT_QUARTER_TURN_1_TILE_SE_SW);
            PaintAddImageAsParent(session, imageId, { 0, 0, height }, { 28, 28, 11 }, { 4, 4, height });

            imageId = session.TrackColours[SCHEME_TRACK].WithIndex(SPR_RIVER_RAPIDS_LEFT_QUARTER_TURN_1_TILE_FRONT_SE_SW);
            PaintAddImageAsParent(session, imageId, { 0, 0, height }, { 1, 1, 7 }, { 28, 28, height });

            PaintUtilPushTunnelLeft(session, height, TUNNEL_SQUARE_FLAT);
            PaintUtilPushTunnelRight(session, height, TUNNEL_SQUARE_FLAT);
            break;
    }

    WoodenASupportsPaintSetup(session, (direction & 1), 0, height, session.TrackColours[SCHEME_SUPPORTS]);
    PaintUtilSetSegmentSupportHeight(session, SEGMENTS_ALL, 0xFFFF, 0);
    PaintUtilSetGeneralSupportHeight(session, height + 32, 0x20);
}

/** rct2: 0x00757700 */
static void paint_river_rapids_track_right_quarter_turn_1_tile(
    paint_session& session, const Ride& ride, uint8_t trackSequence, uint8_t direction, int32_t height,
    const TrackElement& trackElement)
{
    ImageId imageId;

    switch (direction)
    {
        case 0:
            imageId = session.TrackColours[SCHEME_TRACK].WithIndex(SPR_RIVER_RAPIDS_RIGHT_QUARTER_TURN_1_TILE_SW_SE);
            PaintAddImageAsParent(session, imageId, { 0, 0, height }, { 28, 28, 11 }, { 4, 4, height });

            imageId = session.TrackColours[SCHEME_TRACK].WithIndex(SPR_RIVER_RAPIDS_RIGHT_QUARTER_TURN_1_TILE_FRONT_SW_SE);
            PaintAddImageAsParent(session, imageId, { 0, 0, height }, { 1, 1, 7 }, { 28, 28, height + 2 });

            PaintUtilPushTunnelLeft(session, height, TUNNEL_SQUARE_FLAT);
            PaintUtilPushTunnelRight(session, height, TUNNEL_SQUARE_FLAT);
            break;

        case 1:
            imageId = session.TrackColours[SCHEME_TRACK].WithIndex(SPR_RIVER_RAPIDS_RIGHT_QUARTER_TURN_1_TILE_SE_NE);
            PaintAddImageAsParent(session, imageId, { 0, 0, height }, { 28, 26, 11 }, { 4, 2, height });

            imageId = session.TrackColours[SCHEME_TRACK].WithIndex(SPR_RIVER_RAPIDS_RIGHT_QUARTER_TURN_1_TILE_FRONT_SE_NE);
            PaintAddImageAsParent(session, imageId, { 0, 0, height }, { 2, 1, 7 }, { 28, 27, height });

            PaintUtilPushTunnelLeft(session, height, TUNNEL_SQUARE_FLAT);
            break;

        case 2:
            imageId = session.TrackColours[SCHEME_TRACK].WithIndex(SPR_RIVER_RAPIDS_RIGHT_QUARTER_TURN_1_TILE_NE_NW);
            PaintAddImageAsParent(session, imageId, { 0, 0, height }, { 28, 28, 11 }, { 0, 0, height });

            imageId = session.TrackColours[SCHEME_TRACK].WithIndex(SPR_RIVER_RAPIDS_QUARTER_TURN_1_TILE_FRONT_LEFT_NW_NE);
            PaintAddImageAsParent(session, imageId, { 0, 0, height }, { 1, 30, 7 }, { 27, 1, height });

            imageId = session.TrackColours[SCHEME_TRACK].WithIndex(SPR_RIVER_RAPIDS_QUARTER_TURN_1_TILE_FRONT_RIGHT_NW_NE);
            PaintAddImageAsParent(session, imageId, { 0, 0, height }, { 30, 1, 7 }, { 1, 27, height });
            break;

        case 3:
            imageId = session.TrackColours[SCHEME_TRACK].WithIndex(SPR_RIVER_RAPIDS_RIGHT_QUARTER_TURN_1_TILE_NW_SW);
            PaintAddImageAsParent(session, imageId, { 0, 0, height }, { 26, 28, 11 }, { 2, 4, height });

            imageId = session.TrackColours[SCHEME_TRACK].WithIndex(SPR_RIVER_RAPIDS_RIGHT_QUARTER_TURN_1_TILE_FRONT_NW_SW);
            PaintAddImageAsParent(session, imageId, { 0, 0, height }, { 1, 28, 7 }, { 27, 2, height });

            PaintUtilPushTunnelRight(session, height, TUNNEL_SQUARE_FLAT);
            break;
    }

    WoodenASupportsPaintSetup(session, 1 - (direction & 1), 0, height, session.TrackColours[SCHEME_SUPPORTS]);
    PaintUtilSetSegmentSupportHeight(session, SEGMENTS_ALL, 0xFFFF, 0);
    PaintUtilSetGeneralSupportHeight(session, height + 32, 0x20);
}

/** rct2: 0x00757710 */
static void paint_river_rapids_track_waterfall(
    paint_session& session, const Ride& ride, uint8_t trackSequence, uint8_t direction, int32_t height,
    const TrackElement& trackElement)
{
    ImageId imageId;

    uint16_t frameNum = (gCurrentTicks / 2) & 7;

    if (direction & 1)
    {
        imageId = session.TrackColours[SCHEME_TRACK].WithIndex(
            (direction == 1 ? SPR_RIVER_RAPIDS_WATERFALL_NW_SE : SPR_RIVER_RAPIDS_WATERFALL_SE_NW));
        PaintAddImageAsParent(session, imageId, { 0, 0, height }, { 24, 32, 11 }, { 4, 0, height });

        imageId = session.TrackColours[SCHEME_TRACK].WithIndex((SPR_RIVER_RAPIDS_WATERFALL_BASE_NE_FRAME_0 + frameNum));
        PaintAddImageAsChild(session, imageId, { 0, 0, height }, { 24, 32, 11 }, { 4, 0, height });

        imageId = session.TrackColours[SCHEME_TRACK].WithIndex((SPR_RIVER_RAPIDS_WATERFALL_TOP_NE_FRAME_0 + frameNum));
        PaintAddImageAsParent(session, imageId, { 0, 0, height }, { 1, 32, 27 }, { 4, 0, height + 17 });

        imageId = session.TrackColours[SCHEME_TRACK].WithIndex(
            (direction == 1 ? SPR_RIVER_RAPIDS_WATERFALL_FRONT_NW_SE : SPR_RIVER_RAPIDS_WATERFALL_FRONT_SE_NW));
        PaintAddImageAsParent(session, imageId, { 0, 0, height }, { 1, 32, 27 }, { 27, 0, height + 17 });

        imageId = session.TrackColours[SCHEME_TRACK].WithIndex((SPR_RIVER_RAPIDS_WATERFALL_SIDE_SW_FRAME_0 + frameNum));
        PaintAddImageAsChild(session, imageId, { 0, 0, height }, { 1, 32, 27 }, { 27, 0, height + 17 });
    }
    else
    {
        imageId = session.TrackColours[SCHEME_TRACK].WithIndex(
            (direction == 0 ? SPR_RIVER_RAPIDS_WATERFALL_SW_NE : SPR_RIVER_RAPIDS_WATERFALL_NE_SW));
        PaintAddImageAsParent(session, imageId, { 0, 0, height }, { 32, 24, 11 }, { 0, 4, height });

        imageId = session.TrackColours[SCHEME_TRACK].WithIndex((SPR_RIVER_RAPIDS_WATERFALL_BASE_NW_FRAME_0 + frameNum));
        PaintAddImageAsChild(session, imageId, { 0, 0, height }, { 32, 24, 11 }, { 0, 4, height });

        imageId = session.TrackColours[SCHEME_TRACK].WithIndex((SPR_RIVER_RAPIDS_WATERFALL_TOP_NW_FRAME_0 + frameNum));
        PaintAddImageAsParent(session, imageId, { 0, 0, height }, { 32, 1, 27 }, { 0, 4, height + 17 });

        imageId = session.TrackColours[SCHEME_TRACK].WithIndex(
            (direction == 0 ? SPR_RIVER_RAPIDS_WATERFALL_FRONT_SW_NE : SPR_RIVER_RAPIDS_WATERFALL_FRONT_NE_SW));
        PaintAddImageAsParent(session, imageId, { 0, 0, height }, { 32, 1, 27 }, { 0, 27, height + 17 });

        imageId = session.TrackColours[SCHEME_TRACK].WithIndex((SPR_RIVER_RAPIDS_WATERFALL_SIDE_SE_FRAME_0 + frameNum));
        PaintAddImageAsChild(session, imageId, { 0, 0, height }, { 32, 1, 27 }, { 0, 27, height + 17 });
    }

    WoodenASupportsPaintSetup(session, (direction & 1), 0, height, session.TrackColours[SCHEME_SUPPORTS]);

    if (direction & 1)
    {
        PaintUtilPushTunnelRight(session, height, TUNNEL_SQUARE_INVERTED_9);
    }
    else
    {
        PaintUtilPushTunnelLeft(session, height, TUNNEL_SQUARE_INVERTED_9);
    }

    PaintUtilSetSegmentSupportHeight(session, SEGMENTS_ALL, 0xFFFF, 0);
    PaintUtilSetGeneralSupportHeight(session, height + 48, 0x20);
}

/** rct2: 0x00757720 */
static void paint_river_rapids_track_rapids(
    paint_session& session, const Ride& ride, uint8_t trackSequence, uint8_t direction, int32_t height,
    const TrackElement& trackElement)
{
    ImageId imageId;

    uint16_t frameNum = (gCurrentTicks / 2) & 7;

    if (direction & 1)
    {
        imageId = session.TrackColours[SCHEME_TRACK].WithIndex((SPR_RIVER_RAPIDS_RAPIDS_NW_SE_FRAME_0 + frameNum));
        PaintAddImageAsParent(session, imageId, { 0, 0, height }, { 24, 32, 11 }, { 4, 0, height });

        imageId = session.TrackColours[SCHEME_TRACK].WithIndex(SPR_RIVER_RAPIDS_RAPIDS_FRONT_NW_SE);
        PaintAddImageAsParent(session, imageId, { 0, 0, height }, { 1, 32, 11 }, { 27, 0, height + 17 });
    }
    else
    {
        imageId = session.TrackColours[SCHEME_TRACK].WithIndex((SPR_RIVER_RAPIDS_RAPIDS_SW_NE_FRAME_0 + frameNum));
        PaintAddImageAsParent(session, imageId, { 0, 0, height }, { 32, 24, 11 }, { 0, 4, height });

        imageId = session.TrackColours[SCHEME_TRACK].WithIndex(SPR_RIVER_RAPIDS_RAPIDS_FRONT_SW_NE);
        PaintAddImageAsParent(session, imageId, { 0, 0, height }, { 32, 1, 11 }, { 0, 27, height + 17 });
    }

    WoodenASupportsPaintSetup(session, (direction & 1), 0, height, session.TrackColours[SCHEME_SUPPORTS]);

    if (direction & 1)
    {
        PaintUtilPushTunnelRight(session, height, TUNNEL_SQUARE_FLAT);
    }
    else
    {
        PaintUtilPushTunnelLeft(session, height, TUNNEL_SQUARE_FLAT);
    }

    PaintUtilSetSegmentSupportHeight(session, SEGMENTS_ALL, 0xFFFF, 0);
    PaintUtilSetGeneralSupportHeight(session, height + 32, 0x20);
}

/** rct2: 0x00757740 */
static void paint_river_rapids_track_on_ride_photo(
    paint_session& session, const Ride& ride, uint8_t trackSequence, uint8_t direction, int32_t height,
    const TrackElement& trackElement)
{
    paint_river_rapids_track_flat(session, ride, trackSequence, direction, height, trackElement);
    track_paint_util_onride_photo_paint(session, direction, height + 13, trackElement);
    PaintUtilSetGeneralSupportHeight(session, height + 48, 0x20);
}

/** rct2: 0x */
static void paint_river_rapids_track_whirlpool(
    paint_session& session, const Ride& ride, uint8_t trackSequence, uint8_t direction, int32_t height,
    const TrackElement& trackElement)
{
    ImageId imageId;

    uint8_t frameNum = (gCurrentTicks / 4) % 16;

    if (direction & 1)
    {
        imageId = session.TrackColours[SCHEME_TRACK].WithIndex(
            (direction == 1 ? SPR_RIVER_RAPIDS_FLAT_NW_SE : SPR_RIVER_RAPIDS_FLAT_SE_NW));
        PaintAddImageAsParent(session, imageId, { 0, 0, height }, { 24, 32, 11 }, { 4, 0, height });

        imageId = session.TrackColours[SCHEME_TRACK].WithIndex((SPR_RIVER_RAPIDS_RAPIDS_WHIRLPOOL_FRAME_0 + frameNum));
        PaintAddImageAsChild(session, imageId, { 0, 0, height }, { 24, 32, 11 }, { 4, 0, height });

        imageId = session.TrackColours[SCHEME_TRACK].WithIndex(
            (direction == 1 ? SPR_RIVER_RAPIDS_FLAT_FRONT_NW_SE : SPR_RIVER_RAPIDS_FLAT_FRONT_SE_NW));
        PaintAddImageAsParent(session, imageId, { 0, 0, height }, { 1, 2, 5 }, { 10, 10, height });
    }
    else
    {
        imageId = session.TrackColours[SCHEME_TRACK].WithIndex(
            (direction == 0 ? SPR_RIVER_RAPIDS_FLAT_SW_NE : SPR_RIVER_RAPIDS_FLAT_NE_SW));
        PaintAddImageAsParent(session, imageId, { 0, 0, height }, { 32, 24, 11 }, { 0, 4, height });

        imageId = session.TrackColours[SCHEME_TRACK].WithIndex((SPR_RIVER_RAPIDS_RAPIDS_WHIRLPOOL_FRAME_0 + frameNum));
        PaintAddImageAsChild(session, imageId, { 0, 0, height }, { 32, 24, 11 }, { 0, 4, height });

        imageId = session.TrackColours[SCHEME_TRACK].WithIndex(
            (direction == 0 ? SPR_RIVER_RAPIDS_FLAT_FRONT_SW_NE : SPR_RIVER_RAPIDS_FLAT_FRONT_NE_SW));
        PaintAddImageAsParent(session, imageId, { 0, 0, height }, { 1, 2, 5 }, { 10, 10, height });
    }

    WoodenASupportsPaintSetup(session, (direction & 1), 0, height, session.TrackColours[SCHEME_SUPPORTS]);

    if (direction & 1)
    {
        PaintUtilPushTunnelRight(session, height, TUNNEL_SQUARE_FLAT);
    }
    else
    {
        PaintUtilPushTunnelLeft(session, height, TUNNEL_SQUARE_FLAT);
    }

    PaintUtilSetSegmentSupportHeight(session, SEGMENTS_ALL, 0xFFFF, 0);
    PaintUtilSetGeneralSupportHeight(session, height + 32, 0x20);
}

/**
 * rct2: 0x0075745C
 **/
TRACK_PAINT_FUNCTION get_track_paint_function_river_rapids(int32_t trackType)
{
    switch (trackType)
    {
        case TrackElemType::Flat:
            return paint_river_rapids_track_flat;

        case TrackElemType::EndStation:
        case TrackElemType::BeginStation:
        case TrackElemType::MiddleStation:
            return paint_river_rapids_station;

        case TrackElemType::Up25:
            return paint_river_rapids_track_25_deg_up;
        case TrackElemType::FlatToUp25:
            return paint_river_rapids_track_flat_to_25_deg_up;
        case TrackElemType::Up25ToFlat:
            return paint_river_rapids_track_25_deg_up_to_flat;

        case TrackElemType::Down25:
            return paint_river_rapids_track_25_deg_down;
        case TrackElemType::FlatToDown25:
            return paint_river_rapids_track_flat_to_25_deg_down;
        case TrackElemType::Down25ToFlat:
            return paint_river_rapids_track_25_deg_down_to_flat;

        case TrackElemType::LeftQuarterTurn1Tile:
            return paint_river_rapids_track_left_quarter_turn_1_tile;
        case TrackElemType::RightQuarterTurn1Tile:
            return paint_river_rapids_track_right_quarter_turn_1_tile;

        case TrackElemType::Waterfall:
            return paint_river_rapids_track_waterfall;

        case TrackElemType::Rapids:
            return paint_river_rapids_track_rapids;

        case TrackElemType::OnRidePhoto:
            return paint_river_rapids_track_on_ride_photo;

        case TrackElemType::Whirlpool:
            return paint_river_rapids_track_whirlpool;
    }

    return nullptr;
}<|MERGE_RESOLUTION|>--- conflicted
+++ resolved
@@ -424,15 +424,10 @@
             session.WoodenSupportsPrependTo = ps;
 
             imageId = session.TrackColours[SCHEME_TRACK].WithIndex(sprites[direction][1]);
-<<<<<<< HEAD
+
             PaintAddImageAsParent(session, imageId, { 0, 0, height }, { 32, 1, 18 }, { 0, 27, height });
-            wooden_a_supports_paint_setup(session, 0, 7, height, session.TrackColours[SCHEME_SUPPORTS]);
-
-=======
-            PaintAddImageAsParent(session, imageId, { 0, 0, height }, { 32, 1, 18 }, { 0, 27, height + 16 });
 
             WoodenASupportsPaintSetup(session, 0, 7, height, session.TrackColours[SCHEME_SUPPORTS]);
->>>>>>> 7be8f475
             PaintUtilPushTunnelLeft(session, height + 8, TUNNEL_14);
             break;
 
