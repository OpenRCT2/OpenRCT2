--- conflicted
+++ resolved
@@ -36,25 +36,14 @@
 // The max number of different types of vehicle.
 // Examples of vehicles here are the locomotive, tender and carriage of the Miniature Railway.
 #define MAX_VEHICLES_PER_RIDE_ENTRY 4
-<<<<<<< HEAD
 constexpr const uint8_t MAX_VEHICLES_PER_RIDE = 255; // Note: that 255 represents No Train (null) hence why this is not 256
-=======
-constexpr const uint8_t MAX_VEHICLES_PER_RIDE = 31;
-constexpr const uint8_t MAX_CARS_PER_TRAIN = 255;
-constexpr const uint8_t MAX_VEHICLE_COLOURS = std::max(MAX_CARS_PER_TRAIN, MAX_VEHICLES_PER_RIDE);
->>>>>>> 1aec3205
 #define NUM_COLOUR_SCHEMES 4
 #define MAX_CATEGORIES_PER_RIDE 2
 #define DOWNTIME_HISTORY_SIZE 8
 #define CUSTOMER_HISTORY_SIZE 10
-<<<<<<< HEAD
 #define MAX_CARS_PER_TRAIN 255
 #define MAX_STATIONS 255
 constexpr const uint16_t MAX_RIDES = 1000;
-=======
-#define MAX_STATIONS 4
-#define MAX_RIDES 255
->>>>>>> 1aec3205
 #define RIDE_TYPE_NULL 255
 #define RIDE_ADJACENCY_CHECK_DISTANCE 5
 
@@ -226,11 +215,7 @@
     ObjectEntryIndex subtype;
     RideMode mode;
     uint8_t colour_scheme_type;
-<<<<<<< HEAD
     VehicleColour vehicle_colours[MAX_VEHICLES_PER_RIDE + 1];
-=======
-    VehicleColour vehicle_colours[MAX_VEHICLE_COLOURS];
->>>>>>> 1aec3205
     // 0 = closed, 1 = open, 2 = test
     uint8_t status;
     std::string custom_name;
