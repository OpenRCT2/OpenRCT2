/*****************************************************************************
 * Copyright (c) 2014-2025 OpenRCT2 developers
 *
 * For a complete list of all authors, please refer to contributors.md
 * Interested in contributing? Visit https://github.com/OpenRCT2/OpenRCT2
 *
 * OpenRCT2 is licensed under the GNU General Public License version 3.
 *****************************************************************************/

#pragma once

#include "../Limits.h"
#include "../actions/ResultWithMessage.h"
#include "../core/BitSet.hpp"
#include "../core/FixedPoint.hpp"
#include "../core/FlagHolder.hpp"
#include "../localisation/Formatter.h"
#include "../object/MusicObject.h"
#include "../rct2/DATLimits.h"
#include "../rct2/Limits.h"
#include "../world/Map.h"
#include "RideColour.h"
#include "RideEntry.h"
#include "RideRatings.h"
#include "RideTypes.h"
#include "Track.h"
#include "VehicleColour.h"

#include <array>
#include <limits>
#include <memory>
#include <span>
#include <string_view>

struct IObjectManager;
class Formatter;
class StationObject;
struct Ride;
struct RideTypeDescriptor;
struct Guest;
struct Staff;
struct Vehicle;
struct RideObjectEntry;
struct ResultWithMessage;
struct TileElement;
struct TrackElement;

constexpr uint8_t kRideAdjacencyCheckDistance = 5;

constexpr uint8_t kTuneIDNull = 0xFF;

constexpr uint16_t kMaxStationLocations = OpenRCT2::Limits::kMaxStationsPerRide * 2; // Entrance and exit per station

constexpr uint16_t kMazeClearanceHeight = 4 * kCoordsZStep;

constexpr uint8_t kRideMaxDropsCount = 63;
constexpr uint8_t kRideNumDropsMask = 0b00111111;
constexpr uint8_t kRideMaxNumPoweredLiftsCount = 3;
constexpr uint8_t kRideNumPoweredLiftsMask = 0b11000000;

constexpr money64 kRideMinPrice = 0.00_GBP;
constexpr money64 kRideMaxPrice = 20.00_GBP;

extern const StringId kRideInspectionIntervalNames[];

enum class RideTestingFlag : uint8_t
{
    sheltered,
    turnLeft,
    turnRight,
    turnBanked,
    turnSloped,
    dropDown,
    poweredLift,
    dropUp,
};
using RideTestingFlags = FlagHolder<uint32_t, RideTestingFlag>;

struct RideStation
{
    static constexpr uint8_t kNoTrain = std::numeric_limits<uint8_t>::max();

    CoordsXY Start;
    uint8_t Height{};
    uint8_t Length{};
    uint8_t Depart{};
    uint8_t TrainAtStation{ kNoTrain };
    TileCoordsXYZD Entrance;
    TileCoordsXYZD Exit;
    int32_t SegmentLength{}; // Length of track between this station and the next.
    uint16_t SegmentTime{};  // Time for train to reach the next station from this station.
    uint8_t QueueTime{};
    uint16_t QueueLength{};
    EntityId LastPeepInQueue{ EntityId::GetNull() };

    int32_t GetBaseZ() const;
    void SetBaseZ(int32_t newZ);
    CoordsXYZ GetStart() const;
};

struct RideMeasurement
{
    static constexpr size_t kMaxItems = 4800;

    uint8_t flags{};
    uint32_t last_use_tick{};
    uint16_t num_items{};
    uint16_t current_item{};
    uint8_t vehicle_index{};
    StationIndex current_station{};
    int8_t vertical[kMaxItems]{};
    int8_t lateral[kMaxItems]{};
    uint8_t velocity[kMaxItems]{};
    uint8_t altitude[kMaxItems]{};
};

enum class RideClassification
{
    ride,
    shopOrStall,
    kioskOrFacility
};

namespace OpenRCT2::ShelteredSectionsBits
{
    constexpr uint8_t kNumShelteredSectionsMask = 0b00011111;
    constexpr uint8_t kRotatingWhileSheltered = 0b00100000;
    constexpr uint8_t kBankingWhileSheltered = 0b01000000;
}; // namespace OpenRCT2::ShelteredSectionsBits

struct TrackDesign;
struct TrackDesignState;
enum class RideMode : uint8_t;
enum class RideStatus : uint8_t;

/**
 * Ride structure.
 *
 * This is based on RCT2's ride structure.
 * Padding and no longer used fields have been removed.
 */
struct Ride
{
    RideId id{ RideId::GetNull() };
    ride_type_t type{ kRideTypeNull };
    // pointer to static info. for example, wild mouse type is 0x36, subtype is
    // 0x4c.
    ObjectEntryIndex subtype{ kObjectEntryIndexNull };
    RideMode mode{};
    VehicleColourSettings vehicleColourSettings{};
    VehicleColour vehicleColours[OpenRCT2::Limits::kMaxVehicleColours]{};
    // 0 = closed, 1 = open, 2 = test
    RideStatus status{};
    std::string customName;
    uint16_t defaultNameNumber{};
    CoordsXY overallView;
    EntityId vehicles[OpenRCT2::Limits::kMaxTrainsPerRide + 1]{}; // Points to the first car in the train
    uint8_t departFlags{};
    uint8_t numStations{};
    uint8_t numTrains{};
    uint8_t numCarsPerTrain{};
    uint8_t proposedNumTrains{};
    uint8_t proposedNumCarsPerTrain{};
    uint8_t maxTrains{};
    uint8_t minCarsPerTrain{};
    uint8_t maxCarsPerTrain{};
    uint8_t minWaitingTime{};
    uint8_t maxWaitingTime{};
    union
    {
        uint8_t operationOption;
        uint8_t timeLimit;
        uint8_t numLaps;
        uint8_t launchSpeed;
        uint8_t speed;
        uint8_t rotations{};
    };

    uint8_t boatHireReturnDirection{};
    TileCoordsXY boatHireReturnPosition;
    // bits 0 through 4 are the number of helix sections
    // bit 5: spinning tunnel, water splash, or rapids
    // bit 6: log reverser, waterfall
    // bit 7: whirlpool
    uint8_t specialTrackElements{};
    // Use ToHumanReadableSpeed if converting to display
    int32_t maxSpeed{};
    int32_t averageSpeed{};
    uint8_t currentTestSegment{};
    uint8_t averageSpeedTestTimeout{};
    fixed16_2dp maxPositiveVerticalG{};
    fixed16_2dp maxNegativeVerticalG{};
    fixed16_2dp maxLateralG{};
    fixed16_2dp previousVerticalG{};
    fixed16_2dp previousLateralG{};
    RideTestingFlags testingFlags{};
    // x y z map location of the current track piece during a test
    // this is to prevent counting special tracks multiple times
    TileCoordsXYZ curTestTrackLocation;
    // Next 3 variables are related (XXXX XYYY ZZZa aaaa)
    uint16_t turnCountDefault{}; // X = current turn count
    uint16_t turnCountBanked{};
    uint16_t turnCountSloped{}; // X = number turns > 3 elements
    // Y is number of powered lifts, X is drops
    uint8_t dropsPoweredLifts{}; // (YYXX XXXX)
    uint8_t startDropHeight{};
    uint8_t highestDropHeight{};
    int32_t shelteredLength{};
    // Unused always 0? Should affect nausea
    uint16_t var11C{};
    uint8_t numShelteredSections{}; // (?abY YYYY)
    // Customer counter in the current 960 game tick (about 30 seconds) interval
    uint16_t curNumCustomers{};
    // Counts ticks to update customer intervals, resets each 960 game ticks.
    uint16_t numCustomersTimeout{};
    // Customer count in the last 10 * 960 game ticks (sliding window)
    uint16_t numCustomers[OpenRCT2::Limits::kCustomerHistorySize]{};
    money64 price[OpenRCT2::RCT2::ObjectLimits::kMaxShopItemsPerRideEntry]{};
    TileCoordsXYZ chairliftBullwheelLocation[2];
    RatingTuple ratings{};
    money64 value{};
    uint16_t chairliftBullwheelRotation{};
    uint8_t satisfaction{};
    uint8_t satisfactionTimeout{};
    uint8_t satisfactionNext{};
    // Various flags stating whether a window needs to be refreshed
    uint8_t windowInvalidateFlags{};
    uint32_t totalCustomers{};
    money64 totalProfit{};
    uint8_t popularity{};
    uint8_t popularityTimeout{}; // Updated every purchase and ?possibly by time?
    uint8_t popularityNext{};    // When timeout reached this will be the next popularity
    uint16_t numRiders{};
    uint8_t musicTuneId{};
    uint8_t slideInUse{};
    union
    {
        EntityId slidePeep;
        uint16_t mazeTiles{};
    };
    uint8_t slidePeepTShirtColour{};
    uint8_t spiralSlideProgress{};
    int32_t buildDate{};
    money64 upkeepCost{};
    EntityId raceWinner{};
    uint32_t musicPosition{};
    uint8_t breakdownReasonPending{};
    uint8_t mechanicStatus{};
    EntityId mechanic{ EntityId::GetNull() };
    StationIndex inspectionStation{ StationIndex::GetNull() };
    uint8_t brokenTrain{};
    uint8_t brokenCar{};
    uint8_t breakdownReason{};
    union
    {
        struct
        {
            uint8_t reliabilitySubvalue;   // 0 - 255, acts like the decimals for reliabilityPercentage
            uint8_t reliabilityPercentage; // Starts at 100 and decreases from there.
        };
        uint16_t reliability{};
    };
    // Small constant used to increase the unreliability as the game continues,
    // making breakdowns more and more likely.
    uint8_t unreliabilityFactor{};
    // Range from [0, 100]
    uint8_t downtime{};
<<<<<<< HEAD
    uint8_t inspection_interval{};
    uint8_t last_inspection{};
    uint8_t downtime_history[OpenRCT2::Limits::kDowntimeHistorySize]{};
    uint32_t no_primary_items_sold{};
    uint32_t no_secondary_items_sold{};
    // Used to oscillate the sound when ride breaks down. 0 = no change, 255 = max change
    uint8_t breakdown_sound_modifier{};
    uint8_t not_fixed_timeout{};
    uint8_t last_crash_type{};
    uint8_t connected_message_throttle{};
    money64 income_per_hour{};
=======
    uint8_t inspectionInterval{};
    uint8_t lastInspection{};
    uint8_t downtimeHistory[OpenRCT2::Limits::kDowntimeHistorySize]{};
    uint32_t numPrimaryItemsSold{};
    uint32_t numSecondaryItemsSold{};
    uint8_t breakdownSoundModifier{};
    // Used to oscillate the sound when ride breaks down.
    // 0 = no change, 255 = max change
    uint8_t notFixedTimeout{};
    uint8_t lastCrashType{};
    uint8_t connectedMessageThrottle{};
    money64 incomePerHour{};
>>>>>>> d5de6c2b
    money64 profit{};
    TrackColour trackColours[kNumRideColourSchemes]{};
    ObjectEntryIndex music{ kObjectEntryIndexNull };
    ObjectEntryIndex entranceStyle{ kObjectEntryIndexNull };
    uint16_t vehicleChangeTimeout{};
    uint8_t numBlockBrakes{};
    uint8_t liftHillSpeed{};
    uint32_t guestsFavourite{};
    uint32_t lifecycleFlags{};
    uint16_t totalAirTime{};
    StationIndex currentTestStation{ StationIndex::GetNull() };
    uint8_t numCircuits{};
    CoordsXYZ cableLiftLoc{};
    EntityId cableLift{ EntityId::GetNull() };

    // These two fields are used to warn users about issues.
    // Such issue can be hacked rides with incompatible options set.
    // They don't require export/import.
    uint8_t currentIssues{};
    uint32_t lastIssueTime{};

    // TO-DO: those friend functions are temporary, find a way to not access the private fields
    friend void updateSpiralSlide(Ride& ride);
    friend void updateChairlift(Ride& ride);

private:
    std::array<RideStation, OpenRCT2::Limits::kMaxStationsPerRide> stations{};

public:
    RideStation& getStation(StationIndex stationIndex = StationIndex::FromUnderlying(0));
    const RideStation& getStation(StationIndex stationIndex = StationIndex::FromUnderlying(0)) const;
    std::span<RideStation> getStations();
    std::span<const RideStation> getStations() const;
    StationIndex getStationIndex(const RideStation* station) const;

    // Returns the logical station number from the given station. Index 0 = station 1, index 1 = station 2. It accounts for gaps
    // in the station array. e.g. if only slot 0 and 2 are in use, index 2 returns 2 instead of 3.
    StationIndex::UnderlyingType getStationNumber(StationIndex in) const;

public:
    uint16_t inversions{};
    uint16_t holes{};
    uint8_t shelteredEighths{};

    std::unique_ptr<RideMeasurement> measurement;

private:
    void update();
    void updateQueueLength(StationIndex stationIndex);
    ResultWithMessage createVehicles(const CoordsXYE& element, bool isApplying);
    void moveTrainsToBlockBrakes(const CoordsXYZ& firstBlockPosition, TrackElement& firstBlock);
    money64 calculateIncomePerHour() const;
    void chainQueues() const;
    void constructMissingEntranceOrExit() const;

    ResultWithMessage changeStatusDoStationChecks(StationIndex& stationIndex);
    ResultWithMessage changeStatusGetStartElement(StationIndex stationIndex, CoordsXYE& trackElement);
    ResultWithMessage changeStatusCheckCompleteCircuit(const CoordsXYE& trackElement);
    ResultWithMessage changeStatusCheckTrackValidity(const CoordsXYE& trackElement);
    ResultWithMessage changeStatusCreateVehicles(bool isApplying, const CoordsXYE& trackElement);

public:
    bool canBreakDown() const;
    RideClassification getClassification() const;
    bool isRide() const;
    void renew();
    void remove();
    void crash(uint8_t vehicleIndex);
    void setToDefaultInspectionInterval();
    void setRideEntry(ObjectEntryIndex entryIndex);

    void setNumTrains(int32_t newNumTrains);
    void setNumCarsPerTrain(int32_t numCarsPerVehicle);
    void setReversedTrains(bool reversedTrains);
    void updateMaxVehicles();
    void updateNumberOfCircuits();

    bool hasSpinningTunnel() const;
    bool hasWaterSplash() const;
    bool hasRapids() const;
    bool hasLogReverser() const;
    bool hasWaterfall() const;
    bool hasWhirlpool() const;

    bool isPoweredLaunched() const;
    bool isBlockSectioned() const;
    bool canHaveMultipleCircuits() const;
    bool supportsStatus(RideStatus s) const;

    void stopGuestsQueuing();
    void validateStations();

    ResultWithMessage open(bool isApplying);
    ResultWithMessage test(bool isApplying);
    ResultWithMessage simulate(bool isApplying);

    RideMode getDefaultMode() const;

    void setColourPreset(uint8_t index);

    const RideObjectEntry* getRideEntry() const;

    size_t getNumPrices() const;
    int32_t getAge() const;
    int32_t getTotalQueueLength() const;
    int32_t getMaxQueueTime() const;

    void queueInsertGuestAtFront(StationIndex stationIndex, Guest* peep);
    Guest* getQueueHeadGuest(StationIndex stationIndex) const;

    void setNameToDefault();
    std::string getName() const;
    void formatNameTo(Formatter&) const;
    void formatStatusTo(Formatter&) const;

    static void updateAll();
    static bool nameExists(std::string_view name, RideId excludeRideId = RideId::GetNull());

    [[nodiscard]] std::unique_ptr<TrackDesign> saveToTrackDesign(TrackDesignState& tds) const;

    uint64_t getAvailableModes() const;
    const RideTypeDescriptor& getRideTypeDescriptor() const;
    TrackElement* getOriginElement(StationIndex stationIndex) const;

    std::pair<RideMeasurement*, OpenRCT2String> getMeasurement();

    uint8_t getNumShelteredSections() const;
    void increaseNumShelteredSections();

    void removeVehicles();
    /**
     * Updates all pieces of the ride to match the internal ride type. (Track pieces can have different ride types from the ride
     * they belong to, to enable “merging”.)
     */
    void updateRideTypeForAllPieces();

    void updateSatisfaction(const uint8_t happiness);
    void updatePopularity(const uint8_t pop_amount);
    void removePeeps();

    int32_t getTotalLength() const;
    int32_t getTotalTime() const;

    const StationObject* getStationObject() const;
    const MusicObject* getMusicObject() const;

    bool hasLifecycleFlag(uint32_t flag) const;
    void setLifecycleFlag(uint32_t flag, bool on);

    bool hasRecolourableShopItems() const;
    bool hasStation() const;

    bool findTrackGap(const CoordsXYE& input, CoordsXYE* output) const;

    uint8_t getNumDrops() const;
    void setNumDrops(uint8_t newValue);

    uint8_t getNumPoweredLifts() const;
    void setPoweredLifts(uint8_t newValue);
};
void updateSpiralSlide(Ride& ride);
void updateChairlift(Ride& ride);

#pragma pack(push, 1)

struct TrackBeginEnd
{
    int32_t begin_x;
    int32_t begin_y;
    int32_t begin_z;
    int32_t begin_direction;
    TileElement* begin_element;
    int32_t end_x;
    int32_t end_y;
    int32_t end_direction;
    TileElement* end_element;
};
#ifdef PLATFORM_32BIT
static_assert(sizeof(TrackBeginEnd) == 36);
#endif

#pragma pack(pop)

// Constants used by the lifecycleFlags property at 0x1D0
enum
{
    RIDE_LIFECYCLE_ON_TRACK = 1 << 0,
    RIDE_LIFECYCLE_TESTED = 1 << 1,
    RIDE_LIFECYCLE_TEST_IN_PROGRESS = 1 << 2,
    RIDE_LIFECYCLE_NO_RAW_STATS = 1 << 3,
    RIDE_LIFECYCLE_PASS_STATION_NO_STOPPING = 1 << 4,
    RIDE_LIFECYCLE_ON_RIDE_PHOTO = 1 << 5,
    RIDE_LIFECYCLE_BREAKDOWN_PENDING = 1 << 6,
    RIDE_LIFECYCLE_BROKEN_DOWN = 1 << 7,
    RIDE_LIFECYCLE_DUE_INSPECTION = 1 << 8,
    RIDE_LIFECYCLE_QUEUE_FULL = 1 << 9,
    RIDE_LIFECYCLE_CRASHED = 1 << 10,
    RIDE_LIFECYCLE_HAS_STALLED_VEHICLE = 1 << 11,
    RIDE_LIFECYCLE_EVER_BEEN_OPENED = 1 << 12,
    RIDE_LIFECYCLE_MUSIC = 1 << 13,
    RIDE_LIFECYCLE_INDESTRUCTIBLE = 1 << 14,
    RIDE_LIFECYCLE_INDESTRUCTIBLE_TRACK = 1 << 15,
    RIDE_LIFECYCLE_CABLE_LIFT_HILL_COMPONENT_USED = 1 << 16,
    RIDE_LIFECYCLE_CABLE_LIFT = 1 << 17,
    RIDE_LIFECYCLE_NOT_CUSTOM_DESIGN = 1 << 18,    // Used for the Award for Best Custom-designed Rides
    RIDE_LIFECYCLE_SIX_FLAGS_DEPRECATED = 1 << 19, // Not used anymore
    RIDE_LIFECYCLE_FIXED_RATINGS = 1 << 20,        // When set, the ratings will not be updated (useful for hacked rides).
    RIDE_LIFECYCLE_RANDOM_SHOP_COLOURS = 1 << 21,
    RIDE_LIFECYCLE_REVERSED_TRAINS = 1 << 22,
};

// Constants used by the ride_type->flags property at 0x008
enum
{
    RIDE_ENTRY_FLAG_VEHICLE_TAB_SCALE_HALF = 1 << 0,
    RIDE_ENTRY_FLAG_NO_INVERSIONS = 1 << 1,
    RIDE_ENTRY_FLAG_NO_BANKED_TRACK = 1 << 2,
    RIDE_ENTRY_FLAG_PLAY_DEPART_SOUND = 1 << 3,
    RIDE_ENTRY_FLAG_ALTERNATIVE_SWING_MODE_1 = 1 << 4,
    // Twist type rotation ride
    RIDE_ENTRY_FLAG_ALTERNATIVE_ROTATION_MODE_1 = 1 << 5,
    // Lifting arm rotation ride (enterprise)
    RIDE_ENTRY_FLAG_ALTERNATIVE_ROTATION_MODE_2 = 1 << 6,
    RIDE_ENTRY_FLAG_DISABLE_WANDERING_DEPRECATED = 1 << 7,
    RIDE_ENTRY_FLAG_PLAY_SPLASH_SOUND = 1 << 8,
    RIDE_ENTRY_FLAG_PLAY_SPLASH_SOUND_SLIDE = 1 << 9,
    RIDE_ENTRY_FLAG_COVERED_RIDE = 1 << 10,
    RIDE_ENTRY_FLAG_LIMIT_AIRTIME_BONUS = 1 << 11,
    RIDE_ENTRY_FLAG_SEPARATE_RIDE_NAME_DEPRECATED = 1 << 12, // Always set with SEPARATE_RIDE, and deprecated in favour of it.
    RIDE_ENTRY_FLAG_SEPARATE_RIDE_DEPRECATED = 1 << 13,      // Made redundant by ride groups
    RIDE_ENTRY_FLAG_CANNOT_BREAK_DOWN = 1 << 14,
    RIDE_ENTRY_DISABLE_LAST_OPERATING_MODE_DEPRECATED = 1 << 15,
    RIDE_ENTRY_FLAG_DISABLE_DOOR_CONSTRUCTION_DEPRECATED = 1 << 16,
    RIDE_ENTRY_DISABLE_FIRST_TWO_OPERATING_MODES_DEPRECATED = 1 << 17,
    RIDE_ENTRY_FLAG_DISABLE_COLLISION_CRASHES = 1 << 18,
    RIDE_ENTRY_FLAG_DISABLE_COLOUR_TAB = 1 << 19,
    // Must be set with swing mode 1 as well.
    RIDE_ENTRY_FLAG_ALTERNATIVE_SWING_MODE_2 = 1 << 20,
    RIDE_ENTRY_FLAG_RIDER_CONTROLS_SPEED = 1 << 21,
    RIDE_ENTRY_FLAG_HIDE_EMPTY_TRAINS = 1 << 22,
};

enum
{
    RIDE_TYPE_SPIRAL_ROLLER_COASTER = 0,
    RIDE_TYPE_STAND_UP_ROLLER_COASTER,
    RIDE_TYPE_SUSPENDED_SWINGING_COASTER,
    RIDE_TYPE_INVERTED_ROLLER_COASTER,
    RIDE_TYPE_JUNIOR_ROLLER_COASTER,
    RIDE_TYPE_MINIATURE_RAILWAY,
    RIDE_TYPE_MONORAIL,
    RIDE_TYPE_MINI_SUSPENDED_COASTER,
    RIDE_TYPE_BOAT_HIRE,
    RIDE_TYPE_WOODEN_WILD_MOUSE,
    RIDE_TYPE_STEEPLECHASE = 10,
    RIDE_TYPE_CAR_RIDE,
    RIDE_TYPE_LAUNCHED_FREEFALL,
    RIDE_TYPE_BOBSLEIGH_COASTER,
    RIDE_TYPE_OBSERVATION_TOWER,
    RIDE_TYPE_LOOPING_ROLLER_COASTER,
    RIDE_TYPE_DINGHY_SLIDE,
    RIDE_TYPE_MINE_TRAIN_COASTER,
    RIDE_TYPE_CHAIRLIFT,
    RIDE_TYPE_CORKSCREW_ROLLER_COASTER,
    RIDE_TYPE_MAZE = 20,
    RIDE_TYPE_SPIRAL_SLIDE,
    RIDE_TYPE_GO_KARTS,
    RIDE_TYPE_LOG_FLUME,
    RIDE_TYPE_RIVER_RAPIDS,
    RIDE_TYPE_DODGEMS,
    RIDE_TYPE_SWINGING_SHIP,
    RIDE_TYPE_SWINGING_INVERTER_SHIP,
    RIDE_TYPE_FOOD_STALL,
    RIDE_TYPE_1D,
    RIDE_TYPE_DRINK_STALL = 30,
    RIDE_TYPE_1F,
    RIDE_TYPE_SHOP,
    RIDE_TYPE_MERRY_GO_ROUND,
    RIDE_TYPE_22,
    RIDE_TYPE_INFORMATION_KIOSK,
    RIDE_TYPE_TOILETS,
    RIDE_TYPE_FERRIS_WHEEL,
    RIDE_TYPE_MOTION_SIMULATOR,
    RIDE_TYPE_3D_CINEMA,
    RIDE_TYPE_TOP_SPIN = 40,
    RIDE_TYPE_SPACE_RINGS,
    RIDE_TYPE_REVERSE_FREEFALL_COASTER,
    RIDE_TYPE_LIFT,
    RIDE_TYPE_VERTICAL_DROP_ROLLER_COASTER,
    RIDE_TYPE_CASH_MACHINE,
    RIDE_TYPE_TWIST,
    RIDE_TYPE_HAUNTED_HOUSE,
    RIDE_TYPE_FIRST_AID,
    RIDE_TYPE_CIRCUS,
    RIDE_TYPE_GHOST_TRAIN = 50,
    RIDE_TYPE_TWISTER_ROLLER_COASTER,
    RIDE_TYPE_WOODEN_ROLLER_COASTER,
    RIDE_TYPE_SIDE_FRICTION_ROLLER_COASTER,
    RIDE_TYPE_STEEL_WILD_MOUSE,
    RIDE_TYPE_MULTI_DIMENSION_ROLLER_COASTER,
    RIDE_TYPE_MULTI_DIMENSION_ROLLER_COASTER_ALT,
    RIDE_TYPE_FLYING_ROLLER_COASTER,
    RIDE_TYPE_FLYING_ROLLER_COASTER_ALT,
    RIDE_TYPE_VIRGINIA_REEL,
    RIDE_TYPE_SPLASH_BOATS = 60,
    RIDE_TYPE_MINI_HELICOPTERS,
    RIDE_TYPE_LAY_DOWN_ROLLER_COASTER,
    RIDE_TYPE_SUSPENDED_MONORAIL,
    RIDE_TYPE_LAY_DOWN_ROLLER_COASTER_ALT,
    RIDE_TYPE_REVERSER_ROLLER_COASTER,
    RIDE_TYPE_HEARTLINE_TWISTER_COASTER,
    RIDE_TYPE_MINI_GOLF,
    RIDE_TYPE_GIGA_COASTER,
    RIDE_TYPE_ROTO_DROP,
    RIDE_TYPE_FLYING_SAUCERS = 70,
    RIDE_TYPE_CROOKED_HOUSE,
    RIDE_TYPE_MONORAIL_CYCLES,
    RIDE_TYPE_COMPACT_INVERTED_COASTER,
    RIDE_TYPE_WATER_COASTER,
    RIDE_TYPE_AIR_POWERED_VERTICAL_COASTER,
    RIDE_TYPE_INVERTED_HAIRPIN_COASTER,
    RIDE_TYPE_MAGIC_CARPET,
    RIDE_TYPE_SUBMARINE_RIDE,
    RIDE_TYPE_RIVER_RAFTS,
    RIDE_TYPE_50 = 80,
    RIDE_TYPE_ENTERPRISE,
    RIDE_TYPE_52,
    RIDE_TYPE_53,
    RIDE_TYPE_54,
    RIDE_TYPE_55,
    RIDE_TYPE_INVERTED_IMPULSE_COASTER,
    RIDE_TYPE_MINI_ROLLER_COASTER,
    RIDE_TYPE_MINE_RIDE,
    RIDE_TYPE_59,
    RIDE_TYPE_LIM_LAUNCHED_ROLLER_COASTER = 90,
    RIDE_TYPE_HYPERCOASTER,
    RIDE_TYPE_HYPER_TWISTER,
    RIDE_TYPE_MONSTER_TRUCKS,
    RIDE_TYPE_SPINNING_WILD_MOUSE,
    RIDE_TYPE_CLASSIC_MINI_ROLLER_COASTER,
    RIDE_TYPE_HYBRID_COASTER,
    RIDE_TYPE_SINGLE_RAIL_ROLLER_COASTER,
    RIDE_TYPE_ALPINE_COASTER,
    RIDE_TYPE_CLASSIC_WOODEN_ROLLER_COASTER,
    RIDE_TYPE_CLASSIC_STAND_UP_ROLLER_COASTER,
    RIDE_TYPE_LSM_LAUNCHED_ROLLER_COASTER,
    RIDE_TYPE_CLASSIC_WOODEN_TWISTER_ROLLER_COASTER,

    RIDE_TYPE_COUNT
};

enum class RideStatus : uint8_t
{
    closed,
    open,
    testing,
    simulating,
    count,
};

enum class RideMode : uint8_t
{
    normal,
    continuousCircuit,
    reverseInclineLaunchedShuttle,
    poweredLaunchPasstrough, // RCT2 style, pass through station
    shuttle,
    boatHire,
    upwardLaunch,
    rotatingLift,
    stationToStation,
    singleRidePerAdmission,
    unlimitedRidesPerAdmission = 10,
    maze,
    race,
    dodgems,
    swing,
    shopStall,
    rotation,
    forwardRotation,
    backwardRotation,
    filmAvengingAviators,
    mouseTails3DFilm = 20,
    spaceRings,
    beginners,
    limPoweredLaunch,
    filmThrillRiders,
    stormChasers3DFilm,
    spaceRaiders3DFilm,
    intense,
    berserk,
    hauntedHouse,
    circus = 30,
    downwardLaunch,
    crookedHouse,
    freefallDrop,
    continuousCircuitBlockSectioned,
    poweredLaunch, // RCT1 style, don't pass through station
    poweredLaunchBlockSectioned,

    count,
    nullMode = 255,
};

RideMode& operator++(RideMode& d, int);

enum class RideCategory : uint8_t
{
    transport,
    gentle,
    rollerCoaster,
    thrill,
    water,
    shop,

    none = 255,
};

enum
{
    MUSIC_STYLE_DODGEMS_BEAT,
    MUSIC_STYLE_FAIRGROUND_ORGAN,
    MUSIC_STYLE_ROMAN_FANFARE,
    MUSIC_STYLE_ORIENTAL,
    MUSIC_STYLE_MARTIAN,
    MUSIC_STYLE_JUNGLE_DRUMS,
    MUSIC_STYLE_EGYPTIAN,
    MUSIC_STYLE_TOYLAND,
    MUSIC_STYLE_CIRCUS_SHOW,
    MUSIC_STYLE_SPACE,
    MUSIC_STYLE_HORROR,
    MUSIC_STYLE_TECHNO,
    MUSIC_STYLE_GENTLE,
    MUSIC_STYLE_SUMMER,
    MUSIC_STYLE_WATER,
    MUSIC_STYLE_WILD_WEST,
    MUSIC_STYLE_JURASSIC,
    MUSIC_STYLE_ROCK,
    MUSIC_STYLE_RAGTIME,
    MUSIC_STYLE_FANTASY,
    MUSIC_STYLE_ROCK_STYLE_2,
    MUSIC_STYLE_ICE,
    MUSIC_STYLE_SNOW,
    MUSIC_STYLE_CUSTOM_MUSIC_1,
    MUSIC_STYLE_CUSTOM_MUSIC_2,
    MUSIC_STYLE_MEDIEVAL,
    MUSIC_STYLE_URBAN,
    MUSIC_STYLE_ORGAN,
    MUSIC_STYLE_MECHANICAL,
    MUSIC_STYLE_MODERN,
    MUSIC_STYLE_PIRATES,
    MUSIC_STYLE_ROCK_STYLE_3,
    MUSIC_STYLE_CANDY_STYLE,
    MUSIC_STYLE_COUNT
};

enum
{
    BREAKDOWN_NONE = 255,
    BREAKDOWN_SAFETY_CUT_OUT = 0,
    BREAKDOWN_RESTRAINTS_STUCK_CLOSED,
    BREAKDOWN_RESTRAINTS_STUCK_OPEN,
    BREAKDOWN_DOORS_STUCK_CLOSED,
    BREAKDOWN_DOORS_STUCK_OPEN,
    BREAKDOWN_VEHICLE_MALFUNCTION,
    BREAKDOWN_BRAKES_FAILURE,
    BREAKDOWN_CONTROL_FAILURE,

    BREAKDOWN_COUNT
};

enum
{
    RIDE_MECHANIC_STATUS_UNDEFINED,
    RIDE_MECHANIC_STATUS_CALLING,
    RIDE_MECHANIC_STATUS_HEADING,
    RIDE_MECHANIC_STATUS_FIXING,
    RIDE_MECHANIC_STATUS_HAS_FIXED_STATION_BRAKES
};

enum
{
    RIDE_DEPART_WAIT_FOR_LOAD_MASK = 7,
    RIDE_DEPART_WAIT_FOR_LOAD = 1 << 3,
    RIDE_DEPART_LEAVE_WHEN_ANOTHER_ARRIVES = 1 << 4,
    RIDE_DEPART_SYNCHRONISE_WITH_ADJACENT_STATIONS = 1 << 5,
    RIDE_DEPART_WAIT_FOR_MINIMUM_LENGTH = 1 << 6,
    RIDE_DEPART_WAIT_FOR_MAXIMUM_LENGTH = 1 << 7
};

enum
{
    WAIT_FOR_LOAD_QUARTER,
    WAIT_FOR_LOAD_HALF,
    WAIT_FOR_LOAD_THREE_QUARTER,
    WAIT_FOR_LOAD_FULL,
    WAIT_FOR_LOAD_ANY,

    WAIT_FOR_LOAD_COUNT,
};

enum
{
    RIDE_INSPECTION_EVERY_10_MINUTES,
    RIDE_INSPECTION_EVERY_20_MINUTES,
    RIDE_INSPECTION_EVERY_30_MINUTES,
    RIDE_INSPECTION_EVERY_45_MINUTES,
    RIDE_INSPECTION_EVERY_HOUR,
    RIDE_INSPECTION_EVERY_2_HOURS,
    RIDE_INSPECTION_NEVER
};

// Flags used by ride->windowInvalidateFlags
enum
{
    RIDE_INVALIDATE_RIDE_CUSTOMER = 1,
    RIDE_INVALIDATE_RIDE_INCOME = 1 << 1,
    RIDE_INVALIDATE_RIDE_MAIN = 1 << 2,
    RIDE_INVALIDATE_RIDE_LIST = 1 << 3,
    RIDE_INVALIDATE_RIDE_OPERATING = 1 << 4,
    RIDE_INVALIDATE_RIDE_MAINTENANCE = 1 << 5,
    RIDE_INVALIDATE_RIDE_MUSIC = 1 << 6,
};

enum
{
    RIDE_MEASUREMENT_FLAG_RUNNING = 1 << 0,
    RIDE_MEASUREMENT_FLAG_UNLOADING = 1 << 1,
    RIDE_MEASUREMENT_FLAG_G_FORCES = 1 << 2
};

// Constants for ride->specialTrackElements
enum
{
    RIDE_ELEMENT_TUNNEL_SPLASH_OR_RAPIDS = 1 << 5,
    RIDE_ELEMENT_REVERSER_OR_WATERFALL = 1 << 6,
    RIDE_ELEMENT_WHIRLPOOL = 1 << 7
};

enum
{
    RIDE_CRASH_TYPE_NONE = 0,
    RIDE_CRASH_TYPE_NO_FATALITIES = 2,
    RIDE_CRASH_TYPE_FATALITIES = 8
};

enum MazeWallType : uint8_t
{
    brick,
    hedges,
    ice,
    wooden,
};

enum
{
    RIDE_ISSUE_NONE = 0,
    RIDE_ISSUE_GUESTS_STUCK = (1 << 0),
};

constexpr uint8_t kMaxRideMeasurements = 8;
constexpr money64 kRideValueUndefined = kMoney64Undefined;
constexpr uint16_t kRideInitialReliability = ((100 << 8) | 0xFF); // Upper byte is percentage, lower byte is "decimal".

constexpr uint8_t kStationDepartFlag = (1 << 7);
constexpr uint8_t kStationDepartMask = static_cast<uint8_t>(~kStationDepartFlag);

constexpr uint16_t kCurrentTurnCountMask = 0xF800;
constexpr uint16_t kTurnMask1Element = 0x001F;
constexpr uint16_t kTurnMask2Elements = 0x00E0;
constexpr uint16_t kTurnMask3Elements = 0x0700;
constexpr uint16_t kTurnMask4PlusElements = 0xF800;

Ride* GetRide(RideId index);

RideId GetNextFreeRideId();
Ride* RideAllocateAtIndex(RideId index);
Ride& RideGetTemporaryForPreview();
void RideDelete(RideId id);

const RideObjectEntry* GetRideEntryByIndex(ObjectEntryIndex index);
std::string_view GetRideEntryName(ObjectEntryIndex index);

int32_t RideGetCount();
void RideInitAll();
void ResetAllRideBuildDates();
void RideUpdateFavouritedStat();
void RideCheckAllReachable();

bool RideTryGetOriginElement(const Ride& ride, CoordsXYE* output);
void RideClearBlockedTiles(const Ride& ride);
Staff* RideGetMechanic(const Ride& ride);
Staff* RideGetAssignedMechanic(const Ride& ride);
VehicleColour RideGetVehicleColour(const Ride& ride, int32_t vehicleIndex);
int32_t RideGetUnusedPresetVehicleColour(ObjectEntryIndex subType);
void RideSetVehicleColoursToRandomPreset(Ride& ride, uint8_t preset_index);
void RideMeasurementsUpdate();
void RideBreakdownAddNewsItem(const Ride& ride);
Staff* RideFindClosestMechanic(const Ride& ride, int32_t forInspection);
int32_t RideInitialiseConstructionWindow(Ride& ride);
void RideSetMapTooltip(const TileElement& tileElement);
void RidePrepareBreakdown(Ride& ride, int32_t breakdownReason);
TileElement* RideGetStationStartTrackElement(const Ride& ride, StationIndex stationIndex);
TileElement* RideGetStationExitElement(const CoordsXYZ& elementPos);
money64 RideGetRefundPrice(const Ride& ride);
int32_t RideGetRandomColourPresetIndex(ride_type_t rideType);
money64 RideGetCommonPrice(const Ride& forRide);

void RideClearForConstruction(Ride& ride);
void InvalidateTestResults(Ride& ride);

void IncrementTurnCount1Element(Ride& ride, uint8_t type);
void IncrementTurnCount2Elements(Ride& ride, uint8_t type);
void IncrementTurnCount3Elements(Ride& ride, uint8_t type);
void IncrementTurnCount4PlusElements(Ride& ride, uint8_t type);
int32_t GetTurnCount1Element(const Ride& ride, uint8_t type);
int32_t GetTurnCount2Elements(const Ride& ride, uint8_t type);
int32_t GetTurnCount3Elements(const Ride& ride, uint8_t type);
int32_t GetTurnCount4PlusElements(const Ride& ride, uint8_t type);

uint8_t RideGetHelixSections(const Ride& ride);

bool RideHasAnyTrackElements(const Ride& ride);

bool TrackBlockGetNext(CoordsXYE* input, CoordsXYE* output, int32_t* z, int32_t* direction);
bool TrackBlockGetNextFromZero(
    const CoordsXYZ& startPos, const Ride& ride, uint8_t direction_start, CoordsXYE* output, int32_t* z, int32_t* direction,
    bool isGhost);

bool TrackBlockGetPrevious(const CoordsXYE& trackPos, TrackBeginEnd* outTrackBeginEnd);
bool TrackBlockGetPreviousFromZero(
    const CoordsXYZ& startPos, const Ride& ride, uint8_t direction, TrackBeginEnd* outTrackBeginEnd);

void RideGetStartOfTrack(CoordsXYE* output);

money64 RideEntranceExitPlaceGhost(
    const Ride& ride, const CoordsXY& entranceExitCoords, Direction direction, int32_t placeType, StationIndex stationNum);

ResultWithMessage RideAreAllPossibleEntrancesAndExitsBuilt(const Ride& ride);
void RideFixBreakdown(Ride& ride, int32_t reliabilityIncreaseFactor);

void BlockBrakeSetLinkedBrakesClosed(const CoordsXYZ& vehicleTrackLocation, TrackElement& tileElement, bool isOpen);

uint8_t RideEntryGetVehicleAtPosition(int32_t rideEntryIndex, int32_t numCarsPerTrain, int32_t position);
void RideUpdateVehicleColours(const Ride& ride);

OpenRCT2::BitSet<EnumValue(TrackGroup::count)> RideEntryGetSupportedTrackPieces(const RideObjectEntry& rideEntry);

enum class RideSetSetting : uint8_t;
money64 SetOperatingSetting(RideId rideId, RideSetSetting setting, uint8_t value);
money64 SetOperatingSettingNested(RideId rideId, RideSetSetting setting, uint8_t value, uint8_t flags);

uint32_t RideCustomersPerHour(const Ride& ride);
uint32_t RideCustomersInLast5Minutes(const Ride& ride);

Vehicle* RideGetBrokenVehicle(const Ride& ride);

money64 RideGetPrice(const Ride& ride);

TileElement* GetStationPlatform(const CoordsXYRangedZ& coords);
bool RideHasAdjacentStation(const Ride& ride);
bool RideHasStationShelter(const Ride& ride);
bool RideHasRatings(const Ride& ride);

int32_t GetUnifiedBoosterSpeed(ride_type_t rideType, int32_t relativeSpeed);
void FixInvalidVehicleSpriteSizes();
bool RideEntryHasCategory(const RideObjectEntry& rideEntry, RideCategory category);

ObjectEntryIndex RideGetEntryIndex(ride_type_t rideType, ObjectEntryIndex rideSubType);

void DetermineRideEntranceAndExitLocations();
void RideClearLeftoverEntrances(const Ride& ride);

void SetBrakeClosedMultiTile(TrackElement& trackElement, const CoordsXY& trackLocation, bool isClosed);

std::vector<RideId> GetTracklessRides();

void CircusMusicUpdate(Ride& ride);
void DefaultMusicUpdate(Ride& ride);<|MERGE_RESOLUTION|>--- conflicted
+++ resolved
@@ -265,32 +265,17 @@
     uint8_t unreliabilityFactor{};
     // Range from [0, 100]
     uint8_t downtime{};
-<<<<<<< HEAD
-    uint8_t inspection_interval{};
-    uint8_t last_inspection{};
-    uint8_t downtime_history[OpenRCT2::Limits::kDowntimeHistorySize]{};
-    uint32_t no_primary_items_sold{};
-    uint32_t no_secondary_items_sold{};
-    // Used to oscillate the sound when ride breaks down. 0 = no change, 255 = max change
-    uint8_t breakdown_sound_modifier{};
-    uint8_t not_fixed_timeout{};
-    uint8_t last_crash_type{};
-    uint8_t connected_message_throttle{};
-    money64 income_per_hour{};
-=======
     uint8_t inspectionInterval{};
     uint8_t lastInspection{};
     uint8_t downtimeHistory[OpenRCT2::Limits::kDowntimeHistorySize]{};
     uint32_t numPrimaryItemsSold{};
     uint32_t numSecondaryItemsSold{};
+    // Used to oscillate the sound when ride breaks down. 0 = no change, 255 = max change
     uint8_t breakdownSoundModifier{};
-    // Used to oscillate the sound when ride breaks down.
-    // 0 = no change, 255 = max change
     uint8_t notFixedTimeout{};
     uint8_t lastCrashType{};
     uint8_t connectedMessageThrottle{};
     money64 incomePerHour{};
->>>>>>> d5de6c2b
     money64 profit{};
     TrackColour trackColours[kNumRideColourSchemes]{};
     ObjectEntryIndex music{ kObjectEntryIndexNull };
