/*****************************************************************************
 * Copyright (c) 2014-2019 OpenRCT2 developers
 *
 * For a complete list of all authors, please refer to contributors.md
 * Interested in contributing? Visit https://github.com/OpenRCT2/OpenRCT2
 *
 * OpenRCT2 is licensed under the GNU General Public License version 3.
 *****************************************************************************/

#include "Vehicle.h"

#include "../Context.h"
#include "../Editor.h"
#include "../Game.h"
#include "../OpenRCT2.h"
#include "../actions/RideSetStatus.hpp"
#include "../audio/AudioMixer.h"
#include "../audio/audio.h"
#include "../config/Config.h"
#include "../core/Memory.hpp"
#include "../interface/Viewport.h"
#include "../localisation/Localisation.h"
#include "../management/NewsItem.h"
#include "../platform/platform.h"
#include "../rct12/RCT12.h"
#include "../scenario/Scenario.h"
#include "../util/Util.h"
#include "../windows/Intent.h"
#include "../world/MapAnimation.h"
#include "../world/Park.h"
#include "../world/Scenery.h"
#include "../world/SmallScenery.h"
#include "../world/Sprite.h"
#include "../world/Surface.h"
#include "../world/Wall.h"
#include "CableLift.h"
#include "Ride.h"
#include "RideData.h"
#include "Station.h"
#include "Track.h"
#include "TrackData.h"
#include "VehicleData.h"
#include "VehicleSubpositionData.h"

#include <algorithm>
#include <iterator>

static void vehicle_update_crossings(const Vehicle* vehicle);
static void vehicle_claxon(const Vehicle* vehicle);

static void vehicle_update_showing_film(Vehicle* vehicle);
static void vehicle_update_doing_circus_show(Vehicle* vehicle);
static void vehicle_update_moving_to_end_of_station(Vehicle* vehicle);
static void vehicle_update_waiting_for_passengers(Vehicle* vehicle);
static void vehicle_update_waiting_to_depart(Vehicle* vehicle);
static void vehicle_update_departing(Vehicle* vehicle);
static void vehicle_finish_departing(Vehicle* vehicle);
static void vehicle_update_travelling(Vehicle* vehicle);
static void vehicle_update_ferris_wheel_rotating(Vehicle* vehicle);
static void vehicle_update_rotating(Vehicle* vehicle);
static void vehicle_update_space_rings_operating(Vehicle* vehicle);
static void vehicle_update_haunted_house_operating(Vehicle* vehicle);
static void vehicle_update_crooked_house_operating(Vehicle* vehicle);
static void vehicle_update_dodgems_mode(Vehicle* vehicle);
static void vehicle_update_swinging(Vehicle* vehicle);
static void vehicle_update_simulator_operating(Vehicle* vehicle);
static void vehicle_update_top_spin_operating(Vehicle* vehicle);
static void vehicle_update_crash(Vehicle* vehicle);
static void vehicle_update_travelling_boat(Vehicle* vehicle);
static void vehicle_update_motion_boat_hire(Vehicle* vehicle);
static void vehicle_update_boat_location(Vehicle* vehicle);
static bool vehicle_boat_is_location_accessible(const CoordsXYZ& location);
static void vehicle_update_arriving(Vehicle* vehicle);
static void vehicle_update_unloading_passengers(Vehicle* vehicle);
static void vehicle_update_waiting_for_cable_lift(Vehicle* vehicle);
static void vehicle_update_travelling_cable_lift(Vehicle* vehicle);
static void vehicle_update_crash_setup(Vehicle* vehicle);
static void vehicle_update_collision_setup(Vehicle* vehicle);
static int32_t vehicle_update_motion_dodgems(Vehicle* vehicle);
static void vehicle_update_additional_animation(Vehicle* vehicle);
static bool vehicle_update_motion_collision_detection(
    Vehicle* vehicle, int16_t x, int16_t y, int16_t z, uint16_t* otherVehicleIndex);
static void vehicle_update_sound(Vehicle* vehicle);
static SoundId vehicle_update_scream_sound(Vehicle* vehicle);

static void vehicle_kill_all_passengers(Vehicle* vehicle);
static bool vehicle_can_depart_synchronised(Vehicle* vehicle);

constexpr int16_t VEHICLE_MAX_SPIN_SPEED = 1536;
constexpr int16_t VEHICLE_MIN_SPIN_SPEED = -VEHICLE_MAX_SPIN_SPEED;
constexpr int16_t VEHICLE_MAX_SPIN_SPEED_FOR_STOPPING = 700;
constexpr int16_t VEHICLE_MAX_SPIN_SPEED_WATER_RIDE = 512;
constexpr int16_t VEHICLE_MIN_SPIN_SPEED_WATER_RIDE = -VEHICLE_MAX_SPIN_SPEED_WATER_RIDE;
constexpr int16_t VEHICLE_STOPPING_SPIN_SPEED = 600;

Vehicle* gCurrentVehicle;

static uint8_t _vehicleBreakdown;
StationIndex _vehicleStationIndex;
uint32_t _vehicleMotionTrackFlags;
int32_t _vehicleVelocityF64E08;
int32_t _vehicleVelocityF64E0C;
int32_t _vehicleUnkF64E10;
uint8_t _vehicleVAngleEndF64E36;
uint8_t _vehicleBankEndF64E37;
uint8_t _vehicleF64E2C;
Vehicle* _vehicleFrontVehicle;
CoordsXYZ unk_F64E20;

// clang-format off
static constexpr const SoundId byte_9A3A14[] = { SoundId::Scream8, SoundId::Scream1 };
static constexpr const SoundId byte_9A3A16[] = { SoundId::Scream1, SoundId::Scream6 };
static constexpr const SoundId byte_9A3A18[] = {
    SoundId::Scream3, SoundId::Scream1, SoundId::Scream5, SoundId::Scream6,
    SoundId::Scream7, SoundId::Scream2, SoundId::Scream4
};
static constexpr const uint8_t _soundParams[RCT2SoundCount][2] =
{
    { 1, 0 },   // LiftClassic
    { 1, 0 },   // TrackFrictionClassicWood
    { 1, 0 },   // FrictionClassic
    { 0, 1 },   // Scream1
    { 0, 0 },   // Click1
    { 0, 0 },   // Click2
    { 0, 0 },   // PlaceItem
    { 0, 1 },   // Scream2
    { 0, 1 },   // Scream3
    { 0, 1 },   // Scream4
    { 0, 1 },   // Scream5
    { 0, 1 },   // Scream6
    { 1, 0 },   // LiftFrictionWheels
    { 0, 0 },   // Purchase
    { 0, 0 },   // Crash
    { 0, 0 },   // LayingOutWater
    { 0, 0 },   // Water1
    { 0, 0 },   // Water2
    { 0, 1 },   // TrainWhistle
    { 0, 1 },   // TrainDeparting
    { 0, 0 },   // WaterSplash
    { 1, 0 },   // GoKartEngine
    { 0, 0 },   // RideLaunch1
    { 0, 0 },   // RideLaunch2
    { 0, 0 },   // Cough1
    { 0, 0 },   // Cough2
    { 0, 0 },   // Cough3
    { 0, 0 },   // Cough4
    { 1, 0 },   // Rain
    { 0, 0 },   // Thunder1
    { 0, 0 },   // Thunder2
    { 1, 0 },   // TrackFrictionTrain
    { 1, 0 },   // TrackFrictionWater
    { 0, 0 },   // BalloonPop
    { 0, 0 },   // MechanicFix
    { 0, 1 },   // Scream7
    { 0, 0 },   // ToiletFlush
    { 0, 0 },   // Click3
    { 0, 0 },   // Quack
    { 0, 0 },   // NewsItem
    { 0, 0 },   // WindowOpen
    { 0, 0 },   // Laugh1
    { 0, 0 },   // Laugh2
    { 0, 0 },   // Laugh3
    { 0, 0 },   // Applause
    { 0, 0 },   // HauntedHouseScare
    { 0, 0 },   // HauntedHouseScream1
    { 0, 0 },   // HauntedHouseScream2
    { 0, 0 },   // BlockBrakeClose
    { 0, 0 },   // BlockBrakeRelease
    { 0, 0 },   // Error
    { 0, 0 },   // BrakeRelease
    { 1, 0 },   // LiftArrow
    { 1, 0 },   // LiftWood
    { 1, 0 },   // TrackFrictionWood
    { 1, 0 },   // LiftWildMouse
    { 1, 0 },   // LiftBM
    { 1, 2 },   // TrackFrictionBM
    { 0, 1 },   // Scream8
    { 0, 1 },   // Tram
    { 0, 0 },   // DoorOpen
    { 0, 0 },   // DoorClose
    { 0, 0 }    // Portcullis
};

static constexpr const uint8_t SpaceRingsTimeToSpriteMap[] =
{
    0, 0, 0, 0, 0, 0, 0, 0, 0, 0, 1, 1, 1, 1, 1, 1,
    1, 2, 2, 2, 2, 2, 2, 3, 3, 3, 3, 3, 3, 4, 4, 4,
    4, 4, 5, 5, 5, 5, 5, 6, 6, 6, 6, 7, 7, 7, 7, 8,
    8, 8, 9, 9, 9, 10, 10, 10, 11, 11, 11, 12, 12, 12, 13, 13,
    13, 14, 14, 14, 15, 15, 15, 16, 16, 16, 17, 17, 17, 18, 18, 18,
    19, 19, 19, 20, 20, 20, 21, 21, 21, 22, 22, 22, 23, 23, 23, 0,
    0, 0, 1, 1, 1, 2, 2, 2, 3, 3, 3, 4, 4, 4, 5, 5,
    5, 6, 6, 6, 7, 7, 7, 8, 8, 8, 9, 9, 9, 10, 10, 10,
    11, 11, 11, 12, 12, 12, 13, 13, 13, 14, 14, 14, 15, 15, 15, 16,
    16, 16, 17, 17, 17, 18, 18, 18, 19, 19, 19, 20, 20, 20, 21, 21,
    21, 22, 22, 22, 23, 23, 23, 0, 0, 0, 1, 1, 1, 2, 2, 2,
    3, 3, 3, 4, 4, 4, 5, 5, 5, 6, 6, 6, 7, 7, 7, 8,
    8, 8, 9, 9, 9, 10, 10, 10, 11, 11, 11, 12, 12, 12, 13, 13,
    13, 14, 14, 14, 15, 15, 15, 16, 16, 16, 17, 17, 17, 18, 18, 18,
    19, 19, 19, 20, 20, 20, 21, 21, 21, 22, 22, 22, 23, 23, 23, 0,
    0, 0, 0, 1, 1, 1, 1, 2, 2, 2, 2, 2, 3, 3, 3, 3,
    3, 4, 4, 4, 4, 4, 4, 5, 5, 5, 5, 5, 5, 6, 6, 6,
    6, 6, 6, 6, 6, 7, 7, 7, 7, 7, 7, 7, 7, 7, 7, 7,
    7, 7, 7, 6, 6, 6, 6, 6, 6, 6, 6, 5, 5, 5, 5, 5,
    5, 4, 4, 4, 4, 4, 4, 3, 3, 3, 3, 3, 2, 2, 2, 2,
    2, 1, 1, 1, 1, 0, 0, 0, 0, 23, 23, 23, 22, 22, 22, 21,
    21, 21, 20, 20, 20, 19, 19, 19, 18, 18, 18, 17, 17, 17, 16, 16,
    16, 15, 15, 15, 14, 14, 14, 13, 13, 13, 12, 12, 12, 11, 11, 11,
    10, 10, 10, 9, 9, 9, 8, 8, 8, 7, 7, 7, 6, 6, 6, 5,
    5, 5, 4, 4, 4, 3, 3, 3, 2, 2, 2, 1, 1, 1, 0, 0,
    0, 23, 23, 23, 22, 22, 22, 21, 21, 21, 20, 20, 20, 19, 19, 19,
    18, 18, 18, 17, 17, 17, 16, 16, 16, 15, 15, 15, 14, 14, 14, 13,
    13, 13, 12, 12, 12, 11, 11, 11, 10, 10, 10, 9, 9, 9, 8, 8,
    8, 7, 7, 7, 6, 6, 6, 5, 5, 5, 4, 4, 4, 3, 3, 3,
    2, 2, 2, 1, 1, 1, 0, 0, 0, 23, 23, 23, 22, 22, 22, 21,
    21, 21, 20, 20, 20, 19, 19, 19, 18, 18, 18, 17, 17, 17, 16, 16,
    16, 15, 15, 15, 14, 14, 14, 13, 13, 13, 12, 12, 12, 11, 11, 11,
    10, 10, 10, 9, 9, 9, 8, 8, 8, 7, 7, 7, 7, 6, 6, 6,
    6, 5, 5, 5, 5, 5, 4, 4, 4, 4, 4, 3, 3, 3, 3, 3,
    3, 2, 2, 2, 2, 2, 2, 1, 1, 1, 1, 1, 1, 1, 0, 0,
    0, 0, 0, 0, 0, 0, 0, 0, 0, 0, 0, 0, 24, 24, 24, 24,
    24, 24, 24, 25, 25, 25, 25, 25, 25, 26, 26, 26, 26, 26, 26, 27,
    27, 27, 27, 27, 28, 28, 28, 28, 28, 29, 29, 29, 29, 30, 30, 30,
    30, 31, 31, 31, 32, 32, 32, 33, 33, 33, 34, 34, 34, 35, 35, 35,
    36, 36, 36, 37, 37, 37, 38, 38, 38, 39, 39, 39, 40, 40, 40, 41,
    41, 41, 42, 42, 42, 43, 43, 43, 44, 44, 44, 45, 45, 45, 46, 46,
    46, 47, 47, 47, 48, 48, 48, 49, 49, 49, 50, 50, 50, 51, 51, 51,
    52, 52, 52, 53, 53, 53, 54, 54, 54, 55, 55, 55, 56, 56, 56, 57,
    57, 57, 58, 58, 58, 59, 59, 59, 60, 60, 60, 61, 61, 61, 62, 62,
    62, 63, 63, 63, 64, 64, 64, 65, 65, 65, 66, 66, 66, 67, 67, 67,
    68, 68, 68, 69, 69, 69, 70, 70, 70, 71, 71, 71, 72, 72, 72, 73,
    73, 73, 74, 74, 74, 75, 75, 75, 76, 76, 76, 77, 77, 77, 78, 78,
    78, 79, 79, 79, 80, 80, 80, 80, 81, 81, 81, 81, 82, 82, 82, 82,
    82, 83, 83, 83, 83, 83, 84, 84, 84, 84, 84, 84, 85, 85, 85, 85,
    85, 85, 86, 86, 86, 86, 86, 86, 86, 86, 87, 87, 87, 87, 87, 87,
    87, 87, 87, 87, 87, 87, 87, 87, 86, 86, 86, 86, 86, 86, 86, 85,
    85, 85, 85, 85, 85, 84, 84, 84, 84, 84, 84, 83, 83, 83, 83, 83,
    82, 82, 82, 82, 82, 81, 81, 81, 81, 80, 80, 80, 80, 79, 79, 79,
    78, 78, 78, 77, 77, 77, 76, 76, 76, 75, 75, 75, 74, 74, 74, 73,
    73, 73, 72, 72, 72, 71, 71, 71, 70, 70, 70, 69, 69, 69, 68, 68,
    68, 67, 67, 67, 66, 66, 66, 65, 65, 65, 64, 64, 64, 63, 63, 63,
    62, 62, 62, 61, 61, 61, 60, 60, 60, 59, 59, 59, 58, 58, 58, 57,
    57, 57, 56, 56, 56, 55, 55, 55, 54, 54, 54, 53, 53, 53, 52, 52,
    52, 51, 51, 51, 50, 50, 50, 49, 49, 49, 48, 48, 48, 47, 47, 47,
    46, 46, 46, 45, 45, 45, 44, 44, 44, 43, 43, 43, 42, 42, 42, 41,
    41, 41, 40, 40, 40, 39, 39, 39, 38, 38, 38, 37, 37, 37, 36, 36,
    36, 35, 35, 35, 34, 34, 34, 33, 33, 33, 32, 32, 32, 31, 31, 31,
    30, 30, 30, 30, 29, 29, 29, 29, 28, 28, 28, 28, 28, 27, 27, 27,
    27, 27, 26, 26, 26, 26, 26, 26, 25, 25, 25, 25, 25, 25, 24, 24,
    24, 24, 24, 24, 24, 24, 0, 0, 0, 0, 0, 0, 0, 0, 0, 0,
    0, 1, 1, 1, 1, 1, 1, 1, 2, 2, 2, 2, 2, 2, 3, 3,
    3, 3, 3, 3, 4, 4, 4, 4, 4, 5, 5, 5, 5, 5, 6, 6,
    6, 6, 7, 7, 7, 7, 8, 8, 8, 9, 9, 9, 10, 10, 10, 11,
    11, 11, 12, 12, 12, 13, 13, 13, 14, 14, 14, 15, 15, 15, 16, 16,
    16, 17, 17, 17, 18, 18, 18, 19, 19, 19, 20, 20, 20, 21, 21, 21,
    22, 22, 22, 23, 23, 23, 0, 0, 0, 1, 1, 1, 2, 2, 2, 3,
    3, 3, 4, 4, 4, 5, 5, 5, 6, 6, 6, 7, 7, 7, 8, 8,
    8, 9, 9, 9, 10, 10, 10, 11, 11, 11, 12, 12, 12, 13, 13, 13,
    14, 14, 14, 15, 15, 15, 16, 16, 16, 17, 17, 17, 18, 18, 18, 19,
    19, 19, 20, 20, 20, 21, 21, 21, 22, 22, 22, 23, 23, 23, 0, 0,
    0, 1, 1, 1, 2, 2, 2, 3, 3, 3, 4, 4, 4, 5, 5, 5,
    6, 6, 6, 7, 7, 7, 8, 8, 8, 9, 9, 9, 10, 10, 10, 11,
    11, 11, 12, 12, 12, 13, 13, 13, 14, 14, 14, 15, 15, 15, 16, 16,
    16, 17, 17, 17, 18, 18, 18, 19, 19, 19, 20, 20, 20, 21, 21, 21,
    22, 22, 22, 23, 23, 23, 0, 0, 0, 0, 1, 1, 1, 1, 2, 2,
    2, 2, 2, 3, 3, 3, 3, 3, 4, 4, 4, 4, 4, 4, 5, 5,
    5, 5, 5, 5, 6, 6, 6, 6, 6, 6, 6, 6, 7, 7, 7, 7,
    7, 7, 7, 7, 7, 7, 7, 7, 7, 7, 6, 6, 6, 6, 6, 6,
    6, 6, 5, 5, 5, 5, 5, 5, 4, 4, 4, 4, 4, 4, 3, 3,
    3, 3, 3, 2, 2, 2, 2, 2, 1, 1, 1, 1, 0, 0, 0, 0,
    23, 23, 23, 22, 22, 22, 21, 21, 21, 20, 20, 20, 19, 19, 19, 18,
    18, 18, 17, 17, 17, 16, 16, 16, 15, 15, 15, 14, 14, 14, 13, 13,
    13, 12, 12, 12, 11, 11, 11, 10, 10, 10, 9, 9, 9, 8, 8, 8,
    7, 7, 7, 6, 6, 6, 5, 5, 5, 4, 4, 4, 3, 3, 3, 2,
    2, 2, 1, 1, 1, 0, 0, 0, 23, 23, 23, 22, 22, 22, 21, 21,
    21, 20, 20, 20, 19, 19, 19, 18, 18, 18, 17, 17, 17, 16, 16, 16,
    15, 15, 15, 14, 14, 14, 13, 13, 13, 12, 12, 12, 11, 11, 11, 10,
    10, 10, 9, 9, 9, 8, 8, 8, 7, 7, 7, 6, 6, 6, 5, 5,
    5, 4, 4, 4, 3, 3, 3, 2, 2, 2, 1, 1, 1, 0, 0, 0,
    23, 23, 23, 22, 22, 22, 21, 21, 21, 20, 20, 20, 19, 19, 19, 18,
    18, 18, 17, 17, 17, 16, 16, 16, 15, 15, 15, 14, 14, 14, 13, 13,
    13, 12, 12, 12, 11, 11, 11, 10, 10, 10, 9, 9, 9, 8, 8, 8,
    7, 7, 7, 7, 6, 6, 6, 6, 5, 5, 5, 5, 5, 4, 4, 4,
    4, 4, 3, 3, 3, 3, 3, 3, 2, 2, 2, 2, 2, 2, 1, 1,
    1, 1, 1, 1, 1, 0, 0, 0, 0, 0, 0, 0, 0, 0, 0, 0,
    0, 0, 0, 24, 24, 24, 24, 24, 24, 24, 25, 25, 25, 25, 25, 25,
    26, 26, 26, 26, 26, 26, 27, 27, 27, 27, 27, 28, 28, 28, 28, 28,
    29, 29, 29, 29, 30, 30, 30, 30, 31, 31, 31, 32, 32, 32, 33, 33,
    33, 34, 34, 34, 35, 35, 35, 36, 36, 36, 37, 37, 37, 38, 38, 38,
    39, 39, 39, 40, 40, 40, 41, 41, 41, 42, 42, 42, 43, 43, 43, 44,
    44, 44, 45, 45, 45, 46, 46, 46, 47, 47, 47, 48, 48, 48, 49, 49,
    49, 50, 50, 50, 51, 51, 51, 52, 52, 52, 53, 53, 53, 54, 54, 54,
    55, 55, 55, 56, 56, 56, 57, 57, 57, 58, 58, 58, 59, 59, 59, 60,
    60, 60, 61, 61, 61, 62, 62, 62, 63, 63, 63, 64, 64, 64, 65, 65,
    65, 66, 66, 66, 67, 67, 67, 68, 68, 68, 69, 69, 69, 70, 70, 70,
    71, 71, 71, 72, 72, 72, 73, 73, 73, 74, 74, 74, 75, 75, 75, 76,
    76, 76, 77, 77, 77, 78, 78, 78, 79, 79, 79, 80, 80, 80, 80, 81,
    81, 81, 81, 82, 82, 82, 82, 82, 83, 83, 83, 83, 83, 84, 84, 84,
    84, 84, 84, 85, 85, 85, 85, 85, 85, 86, 86, 86, 86, 86, 86, 86,
    86, 87, 87, 87, 87, 87, 87, 87, 87, 87, 87, 87, 87, 87, 87, 86,
    86, 86, 86, 86, 86, 86, 85, 85, 85, 85, 85, 85, 84, 84, 84, 84,
    84, 84, 83, 83, 83, 83, 83, 82, 82, 82, 82, 82, 81, 81, 81, 81,
    80, 80, 80, 80, 79, 79, 79, 78, 78, 78, 77, 77, 77, 76, 76, 76,
    75, 75, 75, 74, 74, 74, 73, 73, 73, 72, 72, 72, 71, 71, 71, 70,
    70, 70, 69, 69, 69, 68, 68, 68, 67, 67, 67, 66, 66, 66, 65, 65,
    65, 64, 64, 64, 63, 63, 63, 62, 62, 62, 61, 61, 61, 60, 60, 60,
    59, 59, 59, 58, 58, 58, 57, 57, 57, 56, 56, 56, 55, 55, 55, 54,
    54, 54, 53, 53, 53, 52, 52, 52, 51, 51, 51, 50, 50, 50, 49, 49,
    49, 48, 48, 48, 47, 47, 47, 46, 46, 46, 45, 45, 45, 44, 44, 44,
    43, 43, 43, 42, 42, 42, 41, 41, 41, 40, 40, 40, 39, 39, 39, 38,
    38, 38, 37, 37, 37, 36, 36, 36, 35, 35, 35, 34, 34, 34, 33, 33,
    33, 32, 32, 32, 31, 31, 31, 30, 30, 30, 30, 29, 29, 29, 29, 28,
    28, 28, 28, 28, 27, 27, 27, 27, 27, 26, 26, 26, 26, 26, 26, 25,
    25, 25, 25, 25, 25, 24, 24, 24, 24, 24, 24, 24, 24, 0,
    255
};

static constexpr const int8_t SwingingTimeToSpriteMap_0[] =
{
    0, 0, 0, 1, 1, 1, 1, 1, 1, 1, 2, 2, 2, 2, 2, 2, 2, 2, 2, 2, 2, 3, 3, 3, 3, 3, 3, 3, 3, 3, 3, 3, 3, 3, 3,
    3, 3, 3, 3, 3, 3, 3, 3, 3, 3, 3, 2, 2, 2, 2, 2, 2, 2, 2, 2, 2, 2, 1, 1, 1, 1, 1, 1, 1, 0, 0, 0, 0, 0,
    -1, -1, -1, -1, -1, -1, -1, -2, -2, -2, -2, -2, -2, -2, -2, -2, -2, -2, -3, -3, -3, -3, -3, -3, -3, -3,
    -3, -3, -3, -3, -3, -3, -3, -3, -3, -3, -3, -3, -3, -3, -3, -3, -3, -2, -2, -2, -2, -2, -2, -2, -2, -2,
    -2, -2, -1, -1, -1, -1, -1, -1, -1, 0, 0, -128
};
static constexpr const int8_t SwingingTimeToSpriteMap_1[] =
{
    0, 0, 1, 1, 1, 1, 2, 2, 2, 2, 2, 3, 3, 3, 3, 3, 3, 4, 4, 4, 4, 4, 4, 4, 4, 4, 5, 5, 5, 5, 5, 5, 5, 5, 5,
    5, 5, 5, 5, 5, 5, 5, 5, 5, 5, 5, 4, 4, 4, 4, 4, 4, 4, 4, 4, 3, 3, 3, 3, 3, 3, 2, 2, 2, 2, 2, 1, 1, 1, 1,
    0, 0, 0, -1, -1, -1, -1, -2, -2, -2, -2, -2, -3, -3, -3, -3, -3, -3, -4, -4, -4, -4, -4, -4, -4, -4, -4,
    -5, -5, -5, -5, -5, -5, -5, -5, -5, -5, -5, -5, -5, -5, -5, -5, -5, -5, -5, -5, -4, -4, -4, -4, -4, -4,
    -4, -4, -4, -3, -3, -3, -3, -3, -3, -2, -2, -2, -2, -2, -1, -1, -1, -1, 0, -128
};
static constexpr const int8_t SwingingTimeToSpriteMap_2[] =
{
    0, 0, 1, 1, 1, 2, 2, 2, 3, 3, 3, 3, 4, 4, 4, 4, 4, 5, 5, 5, 5, 5, 5, 6, 6, 6, 6, 6, 6, 6, 6, 7, 7, 7, 7,
    7, 7, 7, 7, 7, 7, 7, 7, 7, 7, 7, 6, 6, 6, 6, 6, 6, 6, 6, 5, 5, 5, 5, 5, 5, 4, 4, 4, 4, 4, 3, 3, 3, 3, 2,
    2, 2, 1, 1, 1, 0, 0, 0, -1, -1, -1, -2, -2, -2, -3, -3, -3, -3, -4, -4, -4, -4, -4, -5, -5, -5, -5, -5,
    -5, -6, -6, -6, -6, -6, -6, -6, -6, -7, -7, -7, -7, -7, -7, -7, -7, -7, -7, -7, -7, -7, -7, -7, -6, -6,
    -6, -6, -6, -6, -6, -6, -5, -5, -5, -5, -5, -5, -4, -4, -4, -4, -4, -3, -3, -3, -3, -2, -2, -2, -1, -1,
    -1, 0, -128
};
static constexpr const int8_t SwingingTimeToSpriteMap_3[] =
{
    0, 1, 1, 2, 2, 3, 3, 4, 4, 4, 5, 5, 5, 5, 6, 6, 6, 6, 6, 7, 7, 7, 7, 7, 7, 8, 8, 8, 8, 8, 8, 8, 8, 9, 9,
    9, 9, 9, 9, 9, 9, 9, 9, 9, 9, 9, 8, 8, 8, 8, 8, 8, 8, 8, 7, 7, 7, 7, 7, 7, 6, 6, 6, 6, 6, 5, 5, 5, 5, 4,
    4, 4, 3, 3, 2, 2, 1, 1, 0, 0, -1, -1, -2, -2, -3, -3, -4, -4, -4, -5, -5, -5, -5, -6, -6, -6, -6, -6,
    -7, -7, -7, -7, -7, -7, -8, -8, -8, -8, -8, -8, -8, -8, -9, -9, -9, -9, -9, -9, -9, -9, -9, -9, -9, -9,
    -9, -8, -8, -8, -8, -8, -8, -8, -8, -7, -7, -7, -7, -7, -7, -6, -6, -6, -6, -6, -5, -5, -5, -5, -4, -4,
    -4, -3, -3, -2, -2, -1, -1, 0, -128
};
static constexpr const int8_t SwingingTimeToSpriteMap_4[] =
{
    0, 0, 0, 1, 1, 1, 1, 1, 2, 2, 2, 2, 2, 3, 3, 3, 3, 3, 4, 4, 4, 4, 4, 5, 5, 5, 5, 5, 5, 5, 6, 6, 6, 6, 6,
    6, 6, 6, 6, 6, 6, 6, 7, 7, 7, 7, 7, 7, 7, 7, 7, 7, 7, 7, 7, 7, 7, 7, 7, 7, 7, 7, 7, 7, 7, 7, 7, 6, 6, 6,
    6, 6, 6, 6, 6, 6, 6, 6, 6, 5, 5, 5, 5, 5, 5, 5, 4, 4, 4, 4, 4, 3, 3, 3, 3, 3, 2, 2, 2, 2, 2, 1, 1, 1, 1,
    1, 0, 0, 0, 0, 0, -1, -1, -1, -1, -1, -2, -2, -2, -2, -2, -3, -3, -3, -3, -3, -4, -4, -4, -4, -4, -5,
    -5, -5, -5, -5, -5, -5, -6, -6, -6, -6, -6, -6, -6, -6, -6, -6, -6, -6, -7, -7, -7, -7, -7, -7, -7, -7,
    -7, -7, -7, -7, -7, -7, -7, -7, -7, -7, -7, -7, -7, -7, -7, -7, -7, -6, -6, -6, -6, -6, -6, -6, -6, -6,
    -6, -6, -6, -5, -5, -5, -5, -5, -5, -5, -4, -4, -4, -4, -4, -3, -3, -3, -3, -3, -2, -2, -2, -2, -2, -1,
    -1, -1, -1, -1, 0, 0, -128
};
static constexpr const int8_t SwingingTimeToSpriteMap_5[] =
{
    0, 0, 1, 1, 1, 1, 2, 2, 2, 2, 3, 3, 3, 3, 4, 4, 4, 4, 5, 5, 5, 5, 6, 6, 6, 6, 7, 7, 7, 7, 8, 8, 8, 8, 9,
    9, 9, 9, 10, 10, 10, 10, 11, 11, 11, 11, 12, 12, 12, 12, 13, 13, 13, 13, 13, 13, 14, 14, 14, 14, 14, 14,
    14, 14, 14, 14, 15, 15, 15, 15, 15, 15, 15, 15, 15, 15, 15, 15, 15, 15, 15, 15, 15, 15, 15, 15, 15, 15,
    14, 14, 14, 14, 14, 14, 14, 14, 14, 14, 13, 13, 13, 13, 13, 13, 12, 12, 12, 12, 11, 11, 11, 11, 10, 10,
    10, 10, 9, 9, 9, 9, 8, 8, 8, 8, 7, 7, 7, 7, 6, 6, 6, 6, 5, 5, 5, 5, 4, 4, 4, 4, 3, 3, 3, 3, 2, 2, 2, 2,
    1, 1, 1, 1, 0, 0, 0, 0, -1, -1, -1, -1, -2, -2, -2, -2, -3, -3, -3, -3, -4, -4, -4, -4, -5, -5, -5, -5,
    -6, -6, -6, -6, -7, -7, -7, -7, -8, -8, -8, -8, -9, -9, -9, -9, -10, -10, -10, -10, -11, -11, -11, -11,
    -12, -12, -12, -12, -13, -13, -13, -13, -13, -13, -14, -14, -14, -14, -14, -14, -14, -14, -14, -14, -15,
    -15, -15, -15, -15, -15, -15, -15, -15, -15, -15, -15, -15, -15, -15, -15, -15, -15, -15, -15, -15, -15,
    -14, -14, -14, -14, -14, -14, -14, -14, -14, -14, -13, -13, -13, -13, -13, -13, -12, -12, -12, -12, -11,
    -11, -11, -11, -10, -10, -10, -10, -9, -9, -9, -9, -8, -8, -8, -8, -7, -7, -7, -7, -6, -6, -6, -6, -5,
    -5, -5, -5, -4, -4, -4, -4, -3, -3, -3, -3, -2, -2, -2, -2, -1, -1, -1, -1, 0, 0, -128
};
static constexpr const int8_t SwingingTimeToSpriteMap_6[] =
{
    0, 1, 1, 1, 2, 2, 2, 3, 3, 3, 4, 4, 4, 5, 5, 5, 6, 6, 6, 7, 7, 7, 8, 8, 8, 9, 9, 9, 10, 10, 10, 11, 11,
    11, 12, 12, 12, 13, 13, 13, 14, 14, 14, 15, 15, 15, 16, 16, 16, 17, 17, 17, 18, 18, 18, 19, 19, 19, 20,
    20, 20, 21, 21, 21, 22, 22, 22, 23, 23, 23, 23, 23, 24, 24, 24, 24, 24, 24, 24, 24, 24, 25, 25, 25, 25,
    25, 25, 25, 25, 25, 25, 25, 25, 25, 25, 25, 25, 25, 25, 25, 24, 24, 24, 24, 24, 24, 24, 24, 24, 23, 23,
    23, 23, 23, 22, 22, 22, 21, 21, 21, 20, 20, 20, 19, 19, 19, 18, 18, 18, 17, 17, 17, 16, 16, 16, 15, 15,
    15, 14, 14, 14, 13, 13, 13, 12, 12, 12, 11, 11, 11, 10, 10, 10, 9, 9, 9, 8, 8, 8, 7, 7, 7, 6, 6, 6, 5,
    5, 5, 4, 4, 4, 3, 3, 3, 2, 2, 2, 1, 1, 1, 0, 0, 0, -1, -1, -1, -2, -2, -2, -3, -3, -3, -4, -4, -4, -5,
    -5, -5, -6, -6, -6, -7, -7, -7, -8, -8, -8, -9, -9, -9, -10, -10, -10, -11, -11, -11, -12, -12, -12,
    -13, -13, -13, -14, -14, -14, -15, -15, -15, -16, -16, -16, -17, -17, -17, -18, -18, -18, -19, -19, -19,
    -20, -20, -20, -21, -21, -21, -22, -22, -22, -23, -23, -23, -23, -23, -24, -24, -24, -24, -24, -24, -24,
    -24, -24, -25, -25, -25, -25, -25, -25, -25, -25, -25, -25, -25, -25, -25, -25, -25, -25, -25, -25, -25,
    -24, -24, -24, -24, -24, -24, -24, -24, -24, -23, -23, -23, -23, -23, -22, -22, -22, -21, -21, -21, -20,
    -20, -20, -19, -19, -19, -18, -18, -18, -17, -17, -17, -16, -16, -16, -15, -15, -15, -14, -14, -14, -13,
    -13, -13, -12, -12, -12, -11, -11, -11, -10, -10, -10, -9, -9, -9, -8, -8, -8, -7, -7, -7, -6, -6, -6,
    -5, -5, -5, -4, -4, -4, -3, -3, -3, -2, -2, -2, -1, -1, -1, 0, 0, -128
};
static constexpr const int8_t SwingingTimeToSpriteMap_7[] =
{
    0, 1, 1, 1, 2, 2, 2, 3, 3, 3, 4, 4, 4, 5, 5, 5, 6, 6, 6, 7, 7, 7, 8, 8, 8, 9, 9, 9, 10, 10, 10, 11, 11,
    11, 12, 12, 12, 13, 13, 13, 14, 14, 14, 15, 15, 15, 16, 16, 16, 17, 17, 17, 18, 18, 18, 19, 19, 19, 20,
    20, 20, 21, 21, 21, 22, 22, 22, 23, 23, 23, 24, 24, 24, 25, 25, 25, 26, 26, 26, 27, 27, 27, 28, 28, 28,
    29, 29, 29, 30, 30, 30, 31, 31, 31, 32, 32, 32, 33, 33, 33, 34, 34, 34, 35, 35, 35, 36, 36, 36, -35,
    -35, -35, -34, -34, -34, -33, -33, -33, -32, -32, -32, -31, -31, -31, -30, -30, -30, -29, -29, -29, -28,
    -28, -28, -27, -27, -27, -26, -26, -26, -25, -25, -25, -24, -24, -24, -23, -23, -23, -22, -22, -22, -21,
    -21, -21, -20, -20, -20, -19, -19, -19, -18, -18, -18, -17, -17, -17, -16, -16, -16, -15, -15, -15, -14,
    -14, -14, -13, -13, -13, -12, -12, -12, -11, -11, -11, -10, -10, -10, -9, -9, -9, -8, -8, -8, -7, -7,
    -7, -6, -6, -6, -5, -5, -5, -4, -4, -4, -3, -3, -3, -2, -2, -2, -1, -1, -1, 0, 0, -128
};
static constexpr const int8_t SwingingTimeToSpriteMap_8[] =
{
    0, 0, 0, 1, 1, 1, 1, 1, 2, 2, 2, 2, 2, 3, 3, 3, 3, 3, 4, 4, 4, 4, 4, 5, 5, 5, 5, 5, 5, 5, 6, 6, 6, 6, 6,
    6, 6, 6, 6, 6, 6, 6, 7, 7, 7, 7, 7, 7, 7, 7, 7, 7, 7, 7, 7, 7, 7, 7, 7, 7, 7, 7, 7, 7, 7, 7, 7, 6, 6, 6,
    6, 6, 6, 6, 6, 6, 6, 6, 6, 5, 5, 5, 5, 5, 5, 5, 4, 4, 4, 4, 4, 3, 3, 3, 3, 3, 2, 2, 2, 2, 2, 1, 1, 1, 1,
    1, 0, 0, 0, 0, 0, 31, 31, 31, 31, 31, 30, 30, 30, 30, 30, 29, 29, 29, 29, 29, 28, 28, 28, 28, 28, 27,
    27, 27, 27, 27, 27, 27, 26, 26, 26, 26, 26, 26, 26, 26, 26, 26, 26, 26, 25, 25, 25, 25, 25, 25, 25, 25,
    25, 25, 25, 25, 25, 25, 25, 25, 25, 25, 25, 25, 25, 25, 25, 25, 25, 26, 26, 26, 26, 26, 26, 26, 26, 26,
    26, 26, 26, 27, 27, 27, 27, 27, 27, 27, 28, 28, 28, 28, 28, 29, 29, 29, 29, 29, 30, 30, 30, 30, 30, 31,
    31, 31, 31, 31, 0, 0, -128
};
static constexpr const int8_t SwingingTimeToSpriteMap_9[] =
{
    0, 0, 0, 1, 1, 1, 1, 1, 2, 2, 2, 2, 2, 3, 3, 3, 3, 3, 4, 4, 4, 4, 4, 5, 5, 5, 5, 5, 5, 5, 6, 6, 6, 6, 6,
    6, 6, 6, 6, 6, 6, 6, 7, 7, 7, 7, 7, 7, 7, 7, 7, 7, 7, 7, 7, 7, 7, 7, 7, 7, 7, 7, 7, 7, 7, 7, 7, 6, 6, 6,
    6, 6, 6, 6, 6, 6, 6, 6, 6, 5, 5, 5, 5, 5, 5, 5, 4, 4, 4, 4, 4, 3, 3, 3, 3, 3, 2, 2, 2, 2, 2, 1, 1, 1, 1,
    1, 0, 0, 0, 0, 0, 31, 31, 31, 31, 31, 30, 30, 30, 30, 30, 29, 29, 29, 29, 29, 28, 28, 28, 28, 28, 27,
    27, 27, 27, 27, 27, 27, 26, 26, 26, 26, 26, 26, 26, 26, 26, 26, 26, 26, 25, 25, 25, 25, 25, 25, 25, 25,
    25, 25, 25, 25, 25, 25, 25, 25, 25, 25, 25, 25, 25, 25, 25, 25, 25, 26, 26, 26, 26, 26, 26, 26, 26, 26,
    26, 26, 26, 27, 27, 27, 27, 27, 27, 27, 28, 28, 28, 28, 28, 29, 29, 29, 29, 29, 30, 30, 30, 30, 30, 31,
    31, 31, 31, 31, 0, 0, -128
};
static constexpr const int8_t SwingingTimeToSpriteMap_10[] =
{
    0, 0, 1, 1, 1, 1, 2, 2, 2, 2, 3, 3, 3, 3, 4, 4, 4, 4, 5, 5, 5, 5, 6, 6, 6, 6, 7, 7, 7, 7, 8, 8, 8, 8, 9,
    9, 9, 9, 10, 10, 10, 10, 11, 11, 11, 11, 12, 12, 12, 12, 13, 13, 13, 13, 14, 14, 14, 14, 14, 14, 15, 15,
    15, 15, 15, 15, 15, 15, 15, 15, 16, 16, 16, 16, 16, 16, 16, 16, 16, 16, 16, 16, 16, 16, 16, 16, 16, 16,
    16, 16, 16, 16, 16, 16, 16, 16, 16, 16, 16, 16, 16, 16, 16, 16, 16, 16, 16, 16, 16, 16, 16, 16, 16, 16,
    16, 16, 16, 16, 16, 16, 16, 16, 16, 16, 16, 15, 15, 15, 15, 15, 15, 15, 15, 15, 15, 14, 14, 14, 14, 14,
    14, 13, 13, 13, 13, 12, 12, 12, 12, 11, 11, 11, 11, 10, 10, 10, 10, 9, 9, 9, 9, 8, 8, 8, 8, 7, 7, 7, 7,
    6, 6, 6, 6, 5, 5, 5, 5, 4, 4, 4, 4, 3, 3, 3, 3, 2, 2, 2, 2, 1, 1, 1, 1, 0, 0, 0, 0, 31, 31, 31, 31, 30,
    30, 30, 30, 29, 29, 29, 29, 28, 28, 28, 28, 27, 27, 27, 27, 26, 26, 26, 26, 25, 25, 25, 25, 24, 24, 24,
    24, 23, 23, 23, 23, 22, 22, 22, 22, 21, 21, 21, 21, 20, 20, 20, 20, 19, 19, 19, 19, 18, 18, 18, 18, 18,
    18, 17, 17, 17, 17, 17, 17, 17, 17, 17, 17, 16, 16, 16, 16, 16, 16, 16, 16, 16, 16, 16, 16, 16, 16, 16,
    16, 16, 16, 16, 16, 16, 16, 17, 17, 17, 17, 17, 17, 17, 17, 17, 17, 18, 18, 18, 18, 18, 18, 19, 19, 19,
    19, 20, 20, 20, 20, 21, 21, 21, 21, 22, 22, 22, 22, 23, 23, 23, 23, 24, 24, 24, 24, 25, 25, 25, 25, 26,
    26, 26, 26, 27, 27, 27, 27, 28, 28, 28, 28, 29, 29, 29, 29, 30, 30, 30, 30, 31, 31, 31, 31, 0, 0, -128
};
static constexpr const int8_t SwingingTimeToSpriteMap_11[] =
{
    0, 0, 1, 1, 1, 2, 2, 2, 3, 3, 3, 4, 4, 4, 5, 5, 5, 5, 6, 6, 6, 6, 7, 7, 7, 7, 8, 8, 8, 8, 9, 9, 9, 9,
    10, 10, 10, 10, 11, 11, 11, 11, 12, 12, 12, 12, 13, 13, 13, 13, 14, 14, 14, 14, 15, 15, 15, 15, 16, 16,
    16, 16, 17, 17, 17, 17, 18, 18, 18, 18, 19, 19, 19, 19, 20, 20, 20, 20, 21, 21, 21, 21, 22, 22, 22, 22,
    23, 23, 23, 24, 24, 24, 25, 25, 25, 26, 26, 26, 27, 27, 27, 28, 28, 28, 29, 29, 29, 30, 30, 30, 31, 31,
    31, 0, -128
};

/** rct2: 0x0099F9D0 */
static constexpr const int8_t * SwingingTimeToSpriteMaps[] = {
    SwingingTimeToSpriteMap_0,
    SwingingTimeToSpriteMap_1,
    SwingingTimeToSpriteMap_2,
    SwingingTimeToSpriteMap_3,
    SwingingTimeToSpriteMap_4,
    SwingingTimeToSpriteMap_5,
    SwingingTimeToSpriteMap_6,
    SwingingTimeToSpriteMap_7,
    SwingingTimeToSpriteMap_8,
    SwingingTimeToSpriteMap_9,
    SwingingTimeToSpriteMap_10,
    SwingingTimeToSpriteMap_11,
};

struct unk_9a36c4
{
    int16_t x;
    int16_t y;
    uint32_t distance;
};

/** rct2: 0x009A36C4 */
static constexpr const unk_9a36c4 Unk9A36C4[] =
{
    {-1, 0, 8716},
    {-1, 0, 8716},
    {-1, 0, 8716},
    {-1, 1, 12327},
    {-1, 1, 12327},
    {-1, 1, 12327},
    {0, 1, 8716},
    {-1, 1, 12327},
    {0, 1, 8716},
    {0, 1, 8716},
    {0, 1, 8716},
    {1, 1, 12327},
    {1, 1, 12327},
    {1, 1, 12327},
    {1, 0, 8716},
    {1, 1, 12327},
    {1, 0, 8716},
    {1, 0, 8716},
    {1, 0, 8716},
    {1, -1, 12327},
    {1, -1, 12327},
    {1, -1, 12327},
    {0, -1, 8716},
    {1, -1, 12327},
    {0, -1, 8716},
    {0, -1, 8716},
    {0, -1, 8716},
    {-1, -1, 12327},
    {-1, -1, 12327},
    {-1, -1, 12327},
    {-1, 0, 8716},
    {-1, -1, 12327},
};

/** rct2: 0x009A37C4 */
static constexpr const CoordsXY SurroundingTiles[] =
{
    {  0,           0          },
    {  0,          +COORDS_XY_STEP },
    { +COORDS_XY_STEP,  0          },
    {  0,          -COORDS_XY_STEP },
    {  0,          -COORDS_XY_STEP },
    { -COORDS_XY_STEP,  0          },
    { -COORDS_XY_STEP,  0          },
    {  0,          +COORDS_XY_STEP },
    {  0,          +COORDS_XY_STEP },
};

/** rct2: 0x009A37E4 */
static constexpr const int32_t Unk9A37E4[] =
{
    2147483647,
    2106585154,
    1985590284,
    1636362342,
    1127484953,
    2106585154,
    1985590284,
    1636362342,
    1127484953,
    58579923,
    0,
    -555809667,
    -1073741824,
    -1518500249,
    -1859775391,
    -2074309916,
    -2147483647,
    58579923,
    0,
    -555809667,
    -1073741824,
    -1518500249,
    -1859775391,
    -2074309916,
    1859775393,
    1073741824,
    0,
    -1073741824,
    -1859775393,
    1859775393,
    1073741824,
    0,
    -1073741824,
    -1859775393,
    1859775393,
    1073741824,
    0,
    -1073741824,
    -1859775393,
    1859775393,
    1073741824,
    0,
    -1073741824,
    -1859775393,
    2144540595,
    2139311823,
    2144540595,
    2139311823,
    2135719507,
    2135719507,
    2125953864,
    2061796213,
    1411702590,
    2125953864,
    2061796213,
    1411702590,
    1985590284,
    1636362342,
    1127484953,
    2115506168,
};

/** rct2: 0x009A38D4 */
static constexpr const int32_t Unk9A38D4[] =
{
    0,
    417115092,
    817995863,
    1390684831,
    1827693544,
    -417115092,
    -817995863,
    -1390684831,
    -1827693544,
    2066040965,
    2147483647,
    2074309916,
    1859775393,
    1518500249,
    1073741824,
    555809666,
    0,
    -2066040965,
    -2147483647,
    -2074309916,
    -1859775393,
    -1518500249,
    -1073741824,
    -555809666,
    1073741824,
    1859775393,
    2147483647,
    1859775393,
    1073741824,
    -1073741824,
    -1859775393,
    -2147483647,
    -1859775393,
    -1073741824,
    1073741824,
    1859775393,
    2147483647,
    1859775393,
    1073741824,
    -1073741824,
    -1859775393,
    -2147483647,
    -1859775393,
    -1073741824,
    112390610,
    187165532,
    -112390610,
    -187165532,
    224473165,
    -224473165,
    303325208,
    600568389,
    1618265062,
    -303325208,
    -600568389,
    -1618265062,
    -817995863,
    -1390684831,
    -1827693544,
    369214930,
};

/** rct2: 0x009A39C4 */
static constexpr const int32_t Unk9A39C4[] =
{
    2147483647,
    2096579710,
    1946281152,
    2096579710,
    1946281152,
    1380375879,
    555809667,
    -372906620,
    -1231746017,
    -1859775391,
    1380375879,
    555809667,
    -372906620,
    -1231746017,
    -1859775391,
    0,
    2096579710,
    1946281152,
    2096579710,
    1946281152,
};

static constexpr const CoordsXY AvoidCollisionMoveOffset[] =
{
    { -1,  0 },
    {  0,  1 },
    {  1,  0 },
    {  0, -1 },
};


static constexpr const SoundId DoorOpenSoundIds[] =
{
    SoundId::DoorOpen,
    SoundId::Portcullis
};

static constexpr const SoundId DoorCloseSoundIds[] =
{
    SoundId::DoorClose,
    SoundId::Portcullis
};

static const struct
{
    int8_t x, y, z;
} SteamParticleOffsets[][16] =
{
    {
        { -11,   0, 22 },
        { -10,   4, 22 },
        {  -8,   8, 22 },
        {  -4,  10, 22 },
        {   0,  11, 22 },
        {   4,  10, 22 },
        {   8,   8, 22 },
        {  10,   4, 22 },
        {  11,   0, 22 },
        {  10,  -4, 22 },
        {   8,  -8, 22 },
        {   4, -10, 22 },
        {   0, -11, 22 },
        {  -4, -10, 22 },
        {  -8,  -8, 22 },
        { -10,  -4, 22 }
    }, {
        {  -9,   0, 27 },
        {  -8,   4, 27 },
        {  -6,   6, 27 },
        {  -4,   8, 27 },
        {   0,   9, 27 },
        {   4,   8, 27 },
        {   6,   6, 27 },
        {   8,   4, 27 },
        {   9,   0, 27 },
        {   8,  -4, 27 },
        {   6,  -6, 27 },
        {   4,  -8, 27 },
        {   0,  -9, 27 },
        {  -4,  -8, 27 },
        {  -6,  -6, 27 },
        {  -8,  -4, 27 }
    }, {
        { -13,   0, 18 },
        { -12,   4, 17 },
        {  -9,   9, 17 },
        {  -4,   8, 17 },
        {   0,  13, 18 },
        {   4,   8, 17 },
        {   6,   6, 17 },
        {   8,   4, 17 },
        {  13,   0, 18 },
        {   8,  -4, 17 },
        {   6,  -6, 17 },
        {   4,  -8, 17 },
        {   0, -13, 18 },
        {  -4,  -8, 17 },
        {  -6,  -6, 17 },
        {  -8,  -4, 17 }
    }
};

// clang-format on

static bool vehicle_move_info_valid(int32_t trackSubposition, int32_t typeAndDirection, int32_t offset)
{
    if (trackSubposition >= static_cast<int32_t>(std::size(gTrackVehicleInfo)))
    {
        return false;
    }
    int32_t size = 0;
    switch (trackSubposition)
    {
        case VEHICLE_TRACK_SUBPOSITION_0:
            size = 1024;
            break;
        case VEHICLE_TRACK_SUBPOSITION_CHAIRLIFT_GOING_OUT:
            size = 692;
            break;
        case VEHICLE_TRACK_SUBPOSITION_CHAIRLIFT_GOING_BACK:
        case VEHICLE_TRACK_SUBPOSITION_CHAIRLIFT_END_BULLWHEEL:
        case VEHICLE_TRACK_SUBPOSITION_CHAIRLIFT_START_BULLWHEEL:
            size = 404;
            break;
        case VEHICLE_TRACK_SUBPOSITION_GO_KARTS_LEFT_LANE:
        case VEHICLE_TRACK_SUBPOSITION_GO_KARTS_RIGHT_LANE:
        case VEHICLE_TRACK_SUBPOSITION_GO_KARTS_MOVING_TO_RIGHT_LANE:
        case VEHICLE_TRACK_SUBPOSITION_GO_KARTS_MOVING_TO_LEFT_LANE:
            size = 208;
            break;
        case VEHICLE_TRACK_SUBPOSITION_MINI_GOLF_PATH_A_9: // VEHICLE_TRACK_SUBPOSITION_MINI_GOLF_START_9
        case VEHICLE_TRACK_SUBPOSITION_MINI_GOLF_BALL_PATH_A_10:
        case VEHICLE_TRACK_SUBPOSITION_MINI_GOLF_PATH_B_11:
        case VEHICLE_TRACK_SUBPOSITION_MINI_GOLF_BALL_PATH_B_12:
        case VEHICLE_TRACK_SUBPOSITION_MINI_GOLF_PATH_C_13:
        case VEHICLE_TRACK_SUBPOSITION_MINI_GOLF_BALL_PATH_C_14:
            size = 824;
            break;
        case VEHICLE_TRACK_SUBPOSITION_REVERSER_RC_FRONT_BOGIE:
        case VEHICLE_TRACK_SUBPOSITION_REVERSER_RC_REAR_BOGIE:
            size = 868;
            break;
    }
    if (typeAndDirection >= size)
    {
        return false;
    }
    if (offset >= gTrackVehicleInfo[trackSubposition][typeAndDirection]->size)
    {
        return false;
    }
    return true;
}

const rct_vehicle_info* vehicle_get_move_info(int32_t trackSubposition, int32_t typeAndDirection, int32_t offset)
{
    if (!vehicle_move_info_valid(trackSubposition, typeAndDirection, offset))
    {
        static constexpr const rct_vehicle_info zero = {};
        return &zero;
    }
    return &gTrackVehicleInfo[trackSubposition][typeAndDirection]->info[offset];
}

uint16_t vehicle_get_move_info_size(int32_t trackSubposition, int32_t typeAndDirection)
{
    if (!vehicle_move_info_valid(trackSubposition, typeAndDirection, 0))
    {
        return 0;
    }
    return gTrackVehicleInfo[trackSubposition][typeAndDirection]->size;
}

Vehicle* try_get_vehicle(uint16_t spriteIndex)
{
    rct_sprite* sprite = try_get_sprite(spriteIndex);
    if (sprite == nullptr)
        return nullptr;
    if (sprite->generic.sprite_identifier != SPRITE_IDENTIFIER_VEHICLE)
        return nullptr;
    return &sprite->vehicle;
}

void Vehicle::Invalidate()
{
    invalidate_sprite_2(this);
}

static int32_t get_train_mass(const Vehicle* first_vehicle)
{
    int32_t totalMass = 0;

    for (const Vehicle* vehicle = first_vehicle; vehicle != nullptr;)
    {
        totalMass += vehicle->mass;

        if (vehicle->next_vehicle_on_train == SPRITE_INDEX_NULL)
            break;

        vehicle = GET_VEHICLE(vehicle->next_vehicle_on_train);
    }

    return totalMass;
}

bool Vehicle::SoundCanPlay() const
{
    if (gScreenFlags & SCREEN_FLAGS_SCENARIO_EDITOR)
        return false;

    if ((gScreenFlags & SCREEN_FLAGS_TRACK_DESIGNER) && gS6Info.editor_step != EDITOR_STEP_ROLLERCOASTER_DESIGNER)
        return false;

    if (sound1_id == SoundId::Null && sound2_id == SoundId::Null)
        return false;

    if (sprite_left == LOCATION_NULL)
        return false;

    if (g_music_tracking_viewport == nullptr)
        return false;

    int16_t left = g_music_tracking_viewport->viewPos.x;
    int16_t bottom = g_music_tracking_viewport->viewPos.y;
    int16_t quarter_w = g_music_tracking_viewport->view_width / 4;
    int16_t quarter_h = g_music_tracking_viewport->view_height / 4;

    if (window_get_classification(gWindowAudioExclusive) == WC_MAIN_WINDOW)
    {
        left -= quarter_w;
        bottom -= quarter_h;
    }

    if (left >= sprite_right || bottom >= sprite_bottom)
        return false;

    int16_t right = g_music_tracking_viewport->view_width + left;
    int16_t top = g_music_tracking_viewport->view_height + bottom;

    if (window_get_classification(gWindowAudioExclusive) == WC_MAIN_WINDOW)
    {
        right += quarter_w + quarter_w;
        top += quarter_h + quarter_h;
    }

    if (right < sprite_left || top < sprite_top)
        return false;

    return true;
}

/**
 *
 *  rct2: 0x006BC2F3
 */
uint16_t Vehicle::GetSoundPriority() const
{
    int32_t trainMass = get_train_mass(this);
    int32_t result = trainMass + (std::abs(velocity) >> 13);
    rct_vehicle_sound* vehicle_sound = &gVehicleSoundList[0];

    while (vehicle_sound->id != sprite_index)
    {
        vehicle_sound++;

        if (vehicle_sound >= &gVehicleSoundList[std::size(gVehicleSoundList)])
        {
            return result;
        }
    }

    // Vehicle sounds will get higher priority if they are already playing
    return result + 300;
}

rct_vehicle_sound_params Vehicle::CreateSoundParam(uint16_t priority) const
{
    rct_vehicle_sound_params param;
    param.priority = priority;
    int32_t panX = (sprite_left / 2) + (sprite_right / 2) - g_music_tracking_viewport->viewPos.x;
    panX = panX / g_music_tracking_viewport->zoom;
    panX += g_music_tracking_viewport->pos.x;

    uint16_t screenWidth = context_get_width();
    if (screenWidth < 64)
    {
        screenWidth = 64;
    }
    param.pan_x = ((((panX * 65536) / screenWidth) - 0x8000) >> 4);

    int32_t panY = (sprite_top / 2) + (sprite_bottom / 2) - g_music_tracking_viewport->viewPos.y;
    panY = panY / g_music_tracking_viewport->zoom;
    panY += g_music_tracking_viewport->pos.y;

    uint16_t screenHeight = context_get_height();
    if (screenHeight < 64)
    {
        screenHeight = 64;
    }
    param.pan_y = ((((panY * 65536) / screenHeight) - 0x8000) >> 4);

    int32_t frequency = std::abs(velocity);

    rct_ride_entry* rideType = get_ride_entry(ride_subtype);
    if (rideType != nullptr)
    {
        if (rideType->vehicles[vehicle_type].double_sound_frequency & 1)
        {
            frequency *= 2;
        }
    }

    // * 0.0105133...
    frequency >>= 5; // /32
    frequency *= 5512;
    frequency >>= 14; // /16384

    frequency += 11025;
    frequency += 16 * sound_vector_factor;
    param.frequency = (uint16_t)frequency;
    param.id = sprite_index;
    param.volume = 0;

    if (x != LOCATION_NULL)
    {
        auto surfaceElement = map_get_surface_element_at(CoordsXY{ x, y });

        // vehicle underground
        if (surfaceElement != nullptr && surfaceElement->GetBaseZ() > z)
        {
            param.volume = 0x30;
        }
    }
    return param;
}

/**
 *
 *  rct2: 0x006BB9FF
 */
void Vehicle::UpdateSoundParams(std::vector<rct_vehicle_sound_params>& vehicleSoundParamsList) const
{
    if (!SoundCanPlay())
        return;

    uint16_t soundPriority = GetSoundPriority();
    // Find a sound param of lower priority to use
    auto soundParamIter = std::find_if(
        vehicleSoundParamsList.begin(), vehicleSoundParamsList.end(),
        [soundPriority](rct_vehicle_sound_params param) { return soundPriority > param.priority; });

    if (soundParamIter == std::end(vehicleSoundParamsList))
    {
        if (vehicleSoundParamsList.size() < AUDIO_MAX_VEHICLE_SOUNDS)
        {
            vehicleSoundParamsList.push_back(CreateSoundParam(soundPriority));
        }
    }
    else
    {
        if (vehicleSoundParamsList.size() < AUDIO_MAX_VEHICLE_SOUNDS)
        {
            // Shift all sound params down one if using a free space
            vehicleSoundParamsList.insert(soundParamIter, CreateSoundParam(soundPriority));
        }
        else
        {
            *soundParamIter = CreateSoundParam(soundPriority);
        }
    }
}

static void vehicle_sounds_update_window_setup()
{
    g_music_tracking_viewport = nullptr;

    rct_window* window = window_get_listening();
    if (window == nullptr)
    {
        return;
    }

    rct_viewport* viewport = window_get_viewport(window);
    if (viewport == nullptr)
    {
        return;
    }

    g_music_tracking_viewport = viewport;
    gWindowAudioExclusive = window;
    if (viewport->zoom <= 0)
        gVolumeAdjustZoom = 0;
    else if (viewport->zoom == 1)
        gVolumeAdjustZoom = 35;
    else
        gVolumeAdjustZoom = 70;
}

static uint8_t vehicle_sounds_update_get_pan_volume(rct_vehicle_sound_params* sound_params)
{
    uint8_t vol1 = 0xFF;
    uint8_t vol2 = 0xFF;

    int16_t pan_y = std::abs(sound_params->pan_y);
    pan_y = std::min((int16_t)0xFFF, pan_y);
    pan_y -= 0x800;
    if (pan_y > 0)
    {
        pan_y = (0x400 - pan_y) / 4;
        vol1 = LOBYTE(pan_y);
        if ((int8_t)HIBYTE(pan_y) != 0)
        {
            vol1 = 0xFF;
            if ((int8_t)HIBYTE(pan_y) < 0)
            {
                vol1 = 0;
            }
        }
    }

    int16_t pan_x = std::abs(sound_params->pan_x);
    pan_x = std::min((int16_t)0xFFF, pan_x);
    pan_x -= 0x800;

    if (pan_x > 0)
    {
        pan_x = (0x400 - pan_x) / 4;
        vol2 = LOBYTE(pan_x);
        if ((int8_t)HIBYTE(pan_x) != 0)
        {
            vol2 = 0xFF;
            if ((int8_t)HIBYTE(pan_x) < 0)
            {
                vol2 = 0;
            }
        }
    }

    vol1 = std::min(vol1, vol2);
    return std::max(0, vol1 - gVolumeAdjustZoom);
}

/*  Returns the vehicle sound for a sound_param.
 *
 *  If already playing returns sound.
 *  If not playing allocates a sound slot to sound_param->id.
 *  If no free slots returns nullptr.
 */
static rct_vehicle_sound* vehicle_sounds_update_get_vehicle_sound(rct_vehicle_sound_params* sound_params)
{
    // Search for already playing vehicle sound
    rct_vehicle_sound* vehicleSound = &gVehicleSoundList[0];
    for (; vehicleSound < &gVehicleSoundList[std::size(gVehicleSoundList)]; vehicleSound++)
    {
        if (vehicleSound->id == sound_params->id)
            return vehicleSound;
    }

    // No sound already playing
    if (vehicleSound >= &gVehicleSoundList[std::size(gVehicleSoundList)])
    {
        for (vehicleSound = &gVehicleSoundList[0]; vehicleSound < &gVehicleSoundList[std::size(gVehicleSoundList)];
             vehicleSound++)
        {
            // Use free slot
            if (vehicleSound->id == SOUND_ID_NULL)
            {
                vehicleSound->id = sound_params->id;
                vehicleSound->sound1_id = SoundId::Null;
                vehicleSound->sound2_id = SoundId::Null;
                vehicleSound->volume = 0x30;
                return vehicleSound;
            }
        }
    }
    return nullptr;
}

// Track Noises
static void vehicle_sounds_update_sound_1(
    Vehicle* vehicle, rct_vehicle_sound_params* sound_params, rct_vehicle_sound* sound, uint8_t panVol)
{
    int32_t volume = vehicle->sound1_volume;
    volume *= panVol;
    volume = volume / 8;
    volume = std::max(volume - 0x1FFF, -10000);

    if (vehicle->sound1_id == SoundId::Null)
    {
        if (sound->sound1_id != SoundId::Null)
        {
            sound->sound1_id = SoundId::Null;
            Mixer_Stop_Channel(sound->sound1_channel);
        }
        return;
    }

    if (sound->sound1_id != SoundId::Null && vehicle->sound1_id != sound->sound1_id)
    {
        Mixer_Stop_Channel(sound->sound1_channel);
    }

    if ((sound->sound1_id == SoundId::Null) || (vehicle->sound1_id != sound->sound1_id))
    {
        sound->sound1_id = vehicle->sound1_id;
        sound->sound1_pan = sound_params->pan_x;
        sound->sound1_volume = volume;
        sound->sound1_freq = sound_params->frequency;
        uint16_t frequency = sound_params->frequency;
        if (_soundParams[static_cast<uint8_t>(vehicle->sound1_id)][1] & 2)
        {
            frequency = (frequency / 2) + 4000;
        }
        uint8_t looping = _soundParams[static_cast<uint8_t>(vehicle->sound1_id)][0];
        int32_t pan = sound_params->pan_x;
        sound->sound1_channel = Mixer_Play_Effect(
            vehicle->sound1_id, looping ? MIXER_LOOP_INFINITE : MIXER_LOOP_NONE, DStoMixerVolume(volume), DStoMixerPan(pan),
            DStoMixerRate(frequency), 0);
        return;
    }
    if (volume != sound->sound1_volume)
    {
        sound->sound1_volume = volume;
        Mixer_Channel_Volume(sound->sound1_channel, DStoMixerVolume(volume));
    }
    if (sound_params->pan_x != sound->sound1_pan)
    {
        sound->sound1_pan = sound_params->pan_x;
        Mixer_Channel_Pan(sound->sound1_channel, DStoMixerPan(sound_params->pan_x));
    }
    if (!(gCurrentTicks & 3) && sound_params->frequency != sound->sound1_freq)
    {
        sound->sound1_freq = sound_params->frequency;
        uint16_t frequency = sound_params->frequency;
        if (_soundParams[static_cast<uint8_t>(vehicle->sound1_id)][1] & 2)
        {
            frequency = (frequency / 2) + 4000;
        }
        Mixer_Channel_Rate(sound->sound1_channel, DStoMixerRate(frequency));
    }
}

// Other noises (e.g. Screams)
static void vehicle_sounds_update_sound_2(
    Vehicle* vehicle, rct_vehicle_sound_params* sound_params, rct_vehicle_sound* sound, uint8_t panVol)
{
    int32_t volume = vehicle->sound2_volume;
    volume *= panVol;
    volume = volume / 8;
    volume = std::max(volume - 0x1FFF, -10000);

    if (vehicle->sound2_id == SoundId::Null)
    {
        if (sound->sound2_id != SoundId::Null)
        {
            sound->sound2_id = SoundId::Null;
            Mixer_Stop_Channel(sound->sound2_channel);
        }
        return;
    }

    if (sound->sound2_id != SoundId::Null && vehicle->sound2_id != sound->sound2_id)
    {
        Mixer_Stop_Channel(sound->sound2_channel);
    }

    if ((sound->sound2_id == SoundId::Null) || (vehicle->sound2_id != sound->sound2_id))
    {
        sound->sound2_id = vehicle->sound2_id;
        sound->sound2_pan = sound_params->pan_x;
        sound->sound2_volume = volume;
        sound->sound2_freq = sound_params->frequency;
        uint16_t frequency = sound_params->frequency;
        if (_soundParams[static_cast<uint8_t>(vehicle->sound2_id)][1] & 1)
        {
            frequency = 12649;
        }
        frequency = std::min((frequency * 2) - 3248, 25700);

        uint8_t looping = _soundParams[static_cast<uint8_t>(vehicle->sound2_id)][0];
        int32_t pan = sound_params->pan_x;
        sound->sound2_channel = Mixer_Play_Effect(
            vehicle->sound2_id, looping ? MIXER_LOOP_INFINITE : MIXER_LOOP_NONE, DStoMixerVolume(volume), DStoMixerPan(pan),
            DStoMixerRate(frequency), 0);
        return;
    }
    if (volume != sound->sound2_volume)
    {
        Mixer_Channel_Volume(sound->sound2_channel, DStoMixerVolume(volume));
        sound->sound2_volume = volume;
    }
    if (sound_params->pan_x != sound->sound2_pan)
    {
        sound->sound2_pan = sound_params->pan_x;
        Mixer_Channel_Pan(sound->sound2_channel, DStoMixerPan(sound_params->pan_x));
    }
    if (!(gCurrentTicks & 3) && sound_params->frequency != sound->sound2_freq)
    {
        sound->sound2_freq = sound_params->frequency;
        if (!(_soundParams[static_cast<uint8_t>(vehicle->sound2_id)][1] & 1))
        {
            uint16_t frequency = (sound_params->frequency * 2) - 3248;
            if (frequency > 25700)
            {
                frequency = 25700;
            }
            Mixer_Channel_Rate(sound->sound2_channel, DStoMixerRate(frequency));
        }
    }
}

/**
 *
 *  rct2: 0x006BBC6B
 */
void vehicle_sounds_update()
{
    if (gAudioCurrentDevice == -1 || gGameSoundsOff || !gConfigSound.sound_enabled || gOpenRCT2Headless)
        return;

    std::vector<rct_vehicle_sound_params> vehicleSoundParamsList;
    vehicleSoundParamsList.reserve(AUDIO_MAX_VEHICLE_SOUNDS);

    vehicle_sounds_update_window_setup();

    for (uint16_t i = gSpriteListHead[SPRITE_LIST_TRAIN_HEAD]; i != SPRITE_INDEX_NULL; i = get_sprite(i)->vehicle.next)
    {
        get_sprite(i)->vehicle.UpdateSoundParams(vehicleSoundParamsList);
    }

    // Stop all playing sounds that no longer have priority to play after vehicle_update_sound_params
    for (auto& vehicle_sound : gVehicleSoundList)
    {
        if (vehicle_sound.id != SOUND_ID_NULL)
        {
            bool keepPlaying = false;
            for (auto vehicleSoundParams : vehicleSoundParamsList)
            {
                if (vehicle_sound.id == vehicleSoundParams.id)
                {
                    keepPlaying = true;
                    break;
                }
            }

            if (keepPlaying)
                continue;

            if (vehicle_sound.sound1_id != SoundId::Null)
            {
                Mixer_Stop_Channel(vehicle_sound.sound1_channel);
            }
            if (vehicle_sound.sound2_id != SoundId::Null)
            {
                Mixer_Stop_Channel(vehicle_sound.sound2_channel);
            }
            vehicle_sound.id = SOUND_ID_NULL;
        }
    }

    for (auto& vehicleSoundParams : vehicleSoundParamsList)
    {
        uint8_t panVol = vehicle_sounds_update_get_pan_volume(&vehicleSoundParams);

        rct_vehicle_sound* vehicleSound = vehicle_sounds_update_get_vehicle_sound(&vehicleSoundParams);
        // No free vehicle sound slots (RCT2 corrupts the pointer here)
        if (vehicleSound == nullptr)
            continue;

        // Move the Sound Volume towards the SoundsParam Volume
        int32_t tempvolume = vehicleSound->volume;
        if (tempvolume != vehicleSoundParams.volume)
        {
            if (tempvolume < vehicleSoundParams.volume)
            {
                tempvolume += 4;
            }
            else
            {
                tempvolume -= 4;
            }
        }
        vehicleSound->volume = tempvolume;
        panVol = std::max(0, panVol - tempvolume);

        Vehicle* vehicle = GET_VEHICLE(vehicleSoundParams.id);
        vehicle_sounds_update_sound_1(vehicle, &vehicleSoundParams, vehicleSound, panVol);
        vehicle_sounds_update_sound_2(vehicle, &vehicleSoundParams, vehicleSound, panVol);
    }
}

/**
 *
 *  rct2: 0x006D4204
 */
void vehicle_update_all()
{
    uint16_t sprite_index;
    Vehicle* vehicle;

    if (gScreenFlags & SCREEN_FLAGS_SCENARIO_EDITOR)
        return;

    if ((gScreenFlags & SCREEN_FLAGS_TRACK_DESIGNER) && gS6Info.editor_step != EDITOR_STEP_ROLLERCOASTER_DESIGNER)
        return;

    sprite_index = gSpriteListHead[SPRITE_LIST_TRAIN_HEAD];
    while (sprite_index != SPRITE_INDEX_NULL)
    {
        vehicle = GET_VEHICLE(sprite_index);
        sprite_index = vehicle->next;

        vehicle->Update();
    }
}

/**
 *
 *  rct2: 0x006D6956
 * @returns true when all closed
 */
static bool vehicle_close_restraints(Vehicle* vehicle)
{
    auto ride = get_ride(vehicle->ride);
    if (ride == nullptr)
        return true;

    bool restraintsClosed = true;
    uint16_t vehicle_id = vehicle->sprite_index;

    do
    {
        vehicle = GET_VEHICLE(vehicle_id);
        if (vehicle->update_flags & VEHICLE_UPDATE_FLAG_BROKEN_CAR && vehicle->restraints_position != 0
            && (ride->breakdown_reason_pending == BREAKDOWN_RESTRAINTS_STUCK_OPEN
                || ride->breakdown_reason_pending == BREAKDOWN_DOORS_STUCK_OPEN))
        {
            if (!(ride->lifecycle_flags & RIDE_LIFECYCLE_BROKEN_DOWN))
            {
                ride->lifecycle_flags |= RIDE_LIFECYCLE_BROKEN_DOWN;

                ride_breakdown_add_news_item(ride);

                ride->window_invalidate_flags |= RIDE_INVALIDATE_RIDE_MAIN | RIDE_INVALIDATE_RIDE_LIST
                    | RIDE_INVALIDATE_RIDE_MAINTENANCE;

                ride->mechanic_status = RIDE_MECHANIC_STATUS_CALLING;

                Vehicle* broken_vehicle = GET_VEHICLE(ride->vehicles[ride->broken_vehicle]);
                ride->inspection_station = broken_vehicle->current_station;

                ride->breakdown_reason = ride->breakdown_reason_pending;
            }
        }
        else
        {
            vehicle->restraints_position = std::max(vehicle->restraints_position - 20, 0);
            if (vehicle->restraints_position == 0)
            {
                continue;
            }
        }
        vehicle->Invalidate();
        restraintsClosed = false;
    } while ((vehicle_id = vehicle->next_vehicle_on_train) != SPRITE_INDEX_NULL);

    return restraintsClosed;
}

/**
 *
 *  rct2: 0x006D6A2C
 * @returns true when all open
 */
static bool vehicle_open_restraints(Vehicle* vehicle)
{
    int32_t restraintsOpen = true;
    uint16_t vehicle_id = vehicle->sprite_index;

    do
    {
        vehicle = GET_VEHICLE(vehicle_id);

        vehicle->swinging_car_var_0 = 0;
        vehicle->var_4E = 0;
        vehicle->swing_sprite = 0;

        auto ride = get_ride(vehicle->ride);
        if (ride == nullptr)
            continue;

        auto rideEntry = get_ride_entry(vehicle->ride_subtype);
        if (rideEntry == nullptr)
        {
            continue;
        }

        rct_ride_entry_vehicle* vehicleEntry = &rideEntry->vehicles[vehicle->vehicle_type];

        if (vehicleEntry->flags & VEHICLE_ENTRY_FLAG_SPINNING)
        {
            // If the vehicle is a spinner it must be spinning slow
            // For vehicles without additional frames there are 4 rotations it can unload from
            // For vehicles with additional frames it must be facing forward
            if (abs(vehicle->spin_speed) <= VEHICLE_MAX_SPIN_SPEED_FOR_STOPPING && !(vehicle->spin_sprite & 0x30)
                && (!(vehicleEntry->flags & VEHICLE_ENTRY_FLAG_SPINNING_ADDITIONAL_FRAMES) || !(vehicle->spin_sprite & 0xF8)))
            {
                vehicle->spin_speed = 0;
            }
            else
            {
                restraintsOpen = false;

                if (abs(vehicle->spin_speed) < VEHICLE_STOPPING_SPIN_SPEED)
                {
                    // Note will look odd if spinning right.
                    vehicle->spin_speed = VEHICLE_STOPPING_SPIN_SPEED;
                }
                int16_t value = vehicle->spin_speed / 256;
                vehicle->spin_sprite += value;
                vehicle->spin_speed -= value;

                vehicle->Invalidate();
                continue;
            }
        }
        if (vehicleEntry->animation == VEHICLE_ENTRY_ANIMATION_OBSERVATION_TOWER && vehicle->animation_frame != 0)
        {
            if (vehicle->var_C8 + 0x3333 < 0xFFFF)
            {
                vehicle->var_C8 = vehicle->var_C8 + 0x3333 - 0xFFFF;
                vehicle->animation_frame++;
                vehicle->animation_frame &= 7;
                vehicle->Invalidate();
            }
            else
            {
                vehicle->var_C8 += 0x3333;
            }
            restraintsOpen = false;
            continue;
        }

        if (vehicle->update_flags & VEHICLE_UPDATE_FLAG_BROKEN_CAR && vehicle->restraints_position != 0xFF
            && (ride->breakdown_reason_pending == BREAKDOWN_RESTRAINTS_STUCK_CLOSED
                || ride->breakdown_reason_pending == BREAKDOWN_DOORS_STUCK_CLOSED))
        {
            if (!(ride->lifecycle_flags & RIDE_LIFECYCLE_BROKEN_DOWN))
            {
                ride->lifecycle_flags |= RIDE_LIFECYCLE_BROKEN_DOWN;

                ride_breakdown_add_news_item(ride);

                ride->window_invalidate_flags |= RIDE_INVALIDATE_RIDE_MAIN | RIDE_INVALIDATE_RIDE_LIST
                    | RIDE_INVALIDATE_RIDE_MAINTENANCE;

                ride->mechanic_status = RIDE_MECHANIC_STATUS_CALLING;

                Vehicle* broken_vehicle = GET_VEHICLE(ride->vehicles[ride->broken_vehicle]);
                ride->inspection_station = broken_vehicle->current_station;

                ride->breakdown_reason = ride->breakdown_reason_pending;
            }
        }
        else
        {
            if (vehicle->restraints_position + 20 > 0xFF)
            {
                vehicle->restraints_position = 255;
                continue;
            }
            vehicle->restraints_position += 20;
        }
        vehicle->Invalidate();
        restraintsOpen = false;
    } while ((vehicle_id = vehicle->next_vehicle_on_train) != SPRITE_INDEX_NULL);

    return restraintsOpen;
}

/**
 *
 *  rct2: 0x006D6D1F
 */
static void vehicle_update_measurements(Vehicle* vehicle)
{
    auto ride = get_ride(vehicle->ride);
    if (ride == nullptr)
        return;

    if (vehicle->status == VEHICLE_STATUS_TRAVELLING_BOAT)
    {
        ride->lifecycle_flags |= RIDE_LIFECYCLE_TESTED;
        ride->lifecycle_flags |= RIDE_LIFECYCLE_NO_RAW_STATS;
        ride->lifecycle_flags &= ~RIDE_LIFECYCLE_TEST_IN_PROGRESS;
        vehicle->update_flags &= ~VEHICLE_UPDATE_FLAG_TESTING;
        window_invalidate_by_number(WC_RIDE, vehicle->ride);
        return;
    }

    if (ride->current_test_station == STATION_INDEX_NULL)
        return;

    if (!ride_get_entrance_location(ride, ride->current_test_station).isNull())
    {
        uint8_t test_segment = ride->current_test_segment;

        ride->average_speed_test_timeout++;
        if (ride->average_speed_test_timeout >= 32)
            ride->average_speed_test_timeout = 0;

        int32_t velocity = abs(vehicle->velocity);
        if (velocity > ride->max_speed)
        {
            ride->max_speed = velocity;
        }

        if (ride->average_speed_test_timeout == 0 && velocity > 0x8000)
        {
            ride->average_speed = add_clamp_int32_t(ride->average_speed, velocity);
            ride->stations[test_segment].SegmentTime++;
        }

        int32_t distance = abs(((vehicle->velocity + vehicle->acceleration) >> 10) * 42);
        if (vehicle->var_CE == 0)
        {
            ride->stations[test_segment].SegmentLength = add_clamp_int32_t(
                ride->stations[test_segment].SegmentLength, distance);
        }

        if (ride_type_has_flag(ride->type, RIDE_TYPE_FLAG_HAS_G_FORCES))
        {
            auto gForces = vehicle_get_g_forces(vehicle);
            gForces.VerticalG += ride->previous_vertical_g;
            gForces.LateralG += ride->previous_lateral_g;
            gForces.VerticalG /= 2;
            gForces.LateralG /= 2;

            ride->previous_vertical_g = gForces.VerticalG;
            ride->previous_lateral_g = gForces.LateralG;
            if (gForces.VerticalG <= 0)
            {
                ride->total_air_time++;
            }

            if (gForces.VerticalG > ride->max_positive_vertical_g)
                ride->max_positive_vertical_g = gForces.VerticalG;

            if (gForces.VerticalG < ride->max_negative_vertical_g)
                ride->max_negative_vertical_g = gForces.VerticalG;

            gForces.LateralG = std::abs(gForces.LateralG);
            ride->max_lateral_g = std::max(ride->max_lateral_g, (fixed16_2dp)gForces.LateralG);
        }
    }

    // If we have already evaluated this track piece skip to next section
    TileCoordsXYZ curTrackLoc{ vehicle->TrackLocation };
    if (curTrackLoc != ride->CurTestTrackLocation)
    {
        ride->CurTestTrackLocation = curTrackLoc;

        if (ride_get_entrance_location(ride, ride->current_test_station).isNull())
            return;

        uint16_t track_elem_type = vehicle->track_type / 4;
        if (track_elem_type == TRACK_ELEM_POWERED_LIFT || (vehicle->update_flags & VEHICLE_UPDATE_FLAG_ON_LIFT_HILL))
        {
            if (!(ride->testing_flags & RIDE_TESTING_POWERED_LIFT))
            {
                ride->testing_flags |= RIDE_TESTING_POWERED_LIFT;
                if (ride->drops + 64 < 0xFF)
                {
                    ride->drops += 64;
                }
            }
        }
        else
        {
            ride->testing_flags &= ~RIDE_TESTING_POWERED_LIFT;
        }

        if (ride->type == RIDE_TYPE_WATER_COASTER)
        {
            if (track_elem_type >= TRACK_ELEM_FLAT_COVERED && track_elem_type <= TRACK_ELEM_RIGHT_QUARTER_TURN_3_TILES_COVERED)
            {
                ride->special_track_elements |= RIDE_ELEMENT_TUNNEL_SPLASH_OR_RAPIDS;
            }
        }

        switch (track_elem_type)
        {
            case TRACK_ELEM_RAPIDS:
            case TRACK_ELEM_SPINNING_TUNNEL:
                ride->special_track_elements |= RIDE_ELEMENT_TUNNEL_SPLASH_OR_RAPIDS;
                break;
            case TRACK_ELEM_WATERFALL:
            case TRACK_ELEM_LOG_FLUME_REVERSER:
                ride->special_track_elements |= RIDE_ELEMENT_REVERSER_OR_WATERFALL;
                break;
            case TRACK_ELEM_WHIRLPOOL:
                ride->special_track_elements |= RIDE_ELEMENT_WHIRLPOOL;
                break;
            case TRACK_ELEM_WATER_SPLASH:
                if (vehicle->velocity >= 0xB0000)
                {
                    ride->special_track_elements |= RIDE_ELEMENT_TUNNEL_SPLASH_OR_RAPIDS;
                }
        }

        // ax
        uint16_t track_flags = TrackFlags[track_elem_type];

        uint32_t testing_flags = ride->testing_flags;
        if (testing_flags & RIDE_TESTING_TURN_LEFT && track_flags & TRACK_ELEM_FLAG_TURN_LEFT)
        {
            // 0x800 as this is masked to CURRENT_TURN_COUNT_MASK
            ride->turn_count_default += 0x800;
        }
        else if (testing_flags & RIDE_TESTING_TURN_RIGHT && track_flags & TRACK_ELEM_FLAG_TURN_RIGHT)
        {
            // 0x800 as this is masked to CURRENT_TURN_COUNT_MASK
            ride->turn_count_default += 0x800;
        }
        else if (testing_flags & RIDE_TESTING_TURN_RIGHT || testing_flags & RIDE_TESTING_TURN_LEFT)
        {
            ride->testing_flags &= ~(
                RIDE_TESTING_TURN_LEFT | RIDE_TESTING_TURN_RIGHT | RIDE_TESTING_TURN_BANKED | RIDE_TESTING_TURN_SLOPED);

            uint8_t turn_type = 1;
            if (!(testing_flags & RIDE_TESTING_TURN_BANKED))
            {
                turn_type = 2;
                if (!(testing_flags & RIDE_TESTING_TURN_SLOPED))
                {
                    turn_type = 0;
                }
            }
            switch (ride->turn_count_default >> 11)
            {
                case 0:
                    increment_turn_count_1_element(ride, turn_type);
                    break;
                case 1:
                    increment_turn_count_2_elements(ride, turn_type);
                    break;
                case 2:
                    increment_turn_count_3_elements(ride, turn_type);
                    break;
                default:
                    increment_turn_count_4_plus_elements(ride, turn_type);
                    break;
            }
        }
        else
        {
            if (track_flags & TRACK_ELEM_FLAG_TURN_LEFT)
            {
                ride->testing_flags |= RIDE_TESTING_TURN_LEFT;
                ride->turn_count_default &= ~CURRENT_TURN_COUNT_MASK;

                if (track_flags & TRACK_ELEM_FLAG_TURN_BANKED)
                {
                    ride->testing_flags |= RIDE_TESTING_TURN_BANKED;
                }
                if (track_flags & TRACK_ELEM_FLAG_TURN_SLOPED)
                {
                    ride->testing_flags |= RIDE_TESTING_TURN_SLOPED;
                }
            }

            if (track_flags & TRACK_ELEM_FLAG_TURN_RIGHT)
            {
                ride->testing_flags |= RIDE_TESTING_TURN_RIGHT;
                ride->turn_count_default &= ~CURRENT_TURN_COUNT_MASK;

                if (track_flags & TRACK_ELEM_FLAG_TURN_BANKED)
                {
                    ride->testing_flags |= RIDE_TESTING_TURN_BANKED;
                }
                if (track_flags & TRACK_ELEM_FLAG_TURN_SLOPED)
                {
                    ride->testing_flags |= RIDE_TESTING_TURN_SLOPED;
                }
            }
        }

        if (testing_flags & RIDE_TESTING_DROP_DOWN)
        {
            if (vehicle->velocity < 0 || !(track_flags & TRACK_ELEM_FLAG_DOWN))
            {
                ride->testing_flags &= ~RIDE_TESTING_DROP_DOWN;

                int16_t z = vehicle->z / 8 - ride->start_drop_height;
                if (z < 0)
                {
                    z = abs(z);
                    if (z > ride->highest_drop_height)
                    {
                        ride->highest_drop_height = (uint8_t)z;
                    }
                }
            }
        }
        else if (track_flags & TRACK_ELEM_FLAG_DOWN && vehicle->velocity >= 0)
        {
            ride->testing_flags &= ~RIDE_TESTING_DROP_UP;
            ride->testing_flags |= RIDE_TESTING_DROP_DOWN;

            uint8_t drops = ride->drops & 0x3F;
            if (drops != 0x3F)
                drops++;
            ride->drops &= ~0x3F;
            ride->drops |= drops;

            ride->start_drop_height = vehicle->z / 8;
            testing_flags &= ~RIDE_TESTING_DROP_UP;
        }

        if (testing_flags & RIDE_TESTING_DROP_UP)
        {
            if (vehicle->velocity > 0 || !(track_flags & TRACK_ELEM_FLAG_UP))
            {
                ride->testing_flags &= ~RIDE_TESTING_DROP_UP;

                int16_t z = vehicle->z / 8 - ride->start_drop_height;
                if (z < 0)
                {
                    z = abs(z);
                    if (z > ride->highest_drop_height)
                    {
                        ride->highest_drop_height = (uint8_t)z;
                    }
                }
            }
        }
        else if (track_flags & TRACK_ELEM_FLAG_UP && vehicle->velocity <= 0)
        {
            ride->testing_flags &= ~RIDE_TESTING_DROP_DOWN;
            ride->testing_flags |= RIDE_TESTING_DROP_UP;

            uint8_t drops = ride->drops & 0x3F;
            if (drops != 0x3F)
                drops++;
            ride->drops &= ~0x3F;
            ride->drops |= drops;

            ride->start_drop_height = vehicle->z / 8;
        }

        if (ride->type == RIDE_TYPE_MINI_GOLF)
        {
            if (track_flags & TRACK_ELEM_FLAG_IS_GOLF_HOLE)
            {
                if (ride->holes < MAX_GOLF_HOLES)
                    ride->holes++;
            }
        }
        else
        {
            if (track_flags & TRACK_ELEM_FLAG_NORMAL_TO_INVERSION)
            {
                if (ride->inversions < MAX_INVERSIONS)
                    ride->inversions++;
            }
        }

        if (track_flags & TRACK_ELEM_FLAG_HELIX)
        {
            uint8_t helixes = ride_get_helix_sections(ride);
            if (helixes != MAX_HELICES)
                helixes++;

            ride->special_track_elements &= ~0x1F;
            ride->special_track_elements |= helixes;
        }
    }

    if (ride_get_entrance_location(ride, ride->current_test_station).isNull())
        return;

    int16_t x, y, z;
    x = vehicle->x;
    y = vehicle->y;
    z = vehicle->z;

    if (x == LOCATION_NULL)
    {
        ride->testing_flags &= ~RIDE_TESTING_SHELTERED;
        return;
    }

    auto surfaceElement = map_get_surface_element_at(CoordsXY{ x, y });
    // If vehicle above ground.
    if (surfaceElement != nullptr && surfaceElement->GetBaseZ() <= z)
    {
        // Set tile_element to first element. Since elements aren't always ordered by base height,
        // we must start at the first element and iterate through each tile element.
        auto tile_element = map_get_first_element_at({ x, y });
        if (tile_element == nullptr)
            return;

        bool cover_found = false;
        do
        {
            // If the tile_element is lower than the vehicle, continue (don't set flag)
            if (tile_element->GetBaseZ() <= z)
                continue;

            if (tile_element->GetType() == TILE_ELEMENT_TYPE_LARGE_SCENERY)
            {
                cover_found = true;
                break;
            }

            if (tile_element->GetType() == TILE_ELEMENT_TYPE_PATH)
            {
                cover_found = true;
                break;
            }

            if (tile_element->GetType() != TILE_ELEMENT_TYPE_SMALL_SCENERY)
                continue;

            rct_scenery_entry* scenery = tile_element->AsSmallScenery()->GetEntry();
            if (scenery_small_entry_has_flag(scenery, SMALL_SCENERY_FLAG_FULL_TILE))
            {
                cover_found = true;
                break;
            }
            // Iterate through each tile_element.
        } while (!(tile_element++)->IsLastForTile());

        if (!cover_found)
        {
            ride->testing_flags &= ~RIDE_TESTING_SHELTERED;
            return;
        }
    }

    if (!(ride->testing_flags & RIDE_TESTING_SHELTERED))
    {
        ride->testing_flags |= RIDE_TESTING_SHELTERED;

        uint8_t num_sheltered_sections = ride->num_sheltered_sections & 0x1F;
        if (num_sheltered_sections != 0x1F)
            num_sheltered_sections++;
        ride->num_sheltered_sections &= ~0x1F;
        ride->num_sheltered_sections |= num_sheltered_sections;

        if (vehicle->vehicle_sprite_type != 0)
        {
            ride->num_sheltered_sections |= (1 << 5);
        }

        if (vehicle->bank_rotation != 0)
        {
            ride->num_sheltered_sections |= (1 << 6);
        }
    }

    int32_t distance = ((vehicle->velocity + vehicle->acceleration) >> 10) * 42;
    if (distance < 0)
        return;

    ride->sheltered_length = add_clamp_int32_t(ride->sheltered_length, distance);
}

struct SoundIdVolume
{
    SoundId id;
    uint8_t volume;
};

static SoundIdVolume sub_6D7AC0(SoundId currentSoundId, uint8_t currentVolume, SoundId targetSoundId, uint8_t targetVolume)
{
    if (currentSoundId != SoundId::Null)
    {
        if (currentSoundId == targetSoundId)
        {
            currentVolume = std::min<int32_t>(currentVolume + 15, targetVolume);
            return { currentSoundId, currentVolume };
        }
        else
        {
            currentVolume -= 9;
            if (currentVolume >= 80)
                return { currentSoundId, currentVolume };
        }
    }

    // Begin sound at quarter volume
    currentSoundId = targetSoundId;
    currentVolume = targetVolume == 255 ? 255 : targetVolume / 4;

    return { currentSoundId, currentVolume };
}

/**
 *
 *  rct2: 0x006D77F2
 */
void Vehicle::Update()
{
    // The cable lift uses the ride type of NULL
    if (ride_subtype == RIDE_TYPE_NULL)
    {
        cable_lift_update(this);
        return;
    }

    auto rideEntry = get_ride_entry(ride_subtype);
    if (rideEntry == nullptr)
        return;

    auto curRide = get_ride(ride);
    if (curRide == nullptr)
        return;

    if (update_flags & VEHICLE_UPDATE_FLAG_TESTING)
        vehicle_update_measurements(this);

    _vehicleBreakdown = 255;
    if (curRide->lifecycle_flags & (RIDE_LIFECYCLE_BREAKDOWN_PENDING | RIDE_LIFECYCLE_BROKEN_DOWN))
    {
        _vehicleBreakdown = curRide->breakdown_reason_pending;
        auto vehicleEntry = &rideEntry->vehicles[vehicle_type];
        if ((vehicleEntry->flags & VEHICLE_ENTRY_FLAG_POWERED) && curRide->breakdown_reason_pending == BREAKDOWN_SAFETY_CUT_OUT)
        {
            if (!(vehicleEntry->flags & VEHICLE_ENTRY_FLAG_WATER_RIDE) || (vehicle_sprite_type == 2 && velocity <= 0x20000))
            {
                update_flags |= VEHICLE_UPDATE_FLAG_ZERO_VELOCITY;
            }
        }
    }

    switch (status)
    {
        case VEHICLE_STATUS_MOVING_TO_END_OF_STATION:
            vehicle_update_moving_to_end_of_station(this);
            break;
        case VEHICLE_STATUS_WAITING_FOR_PASSENGERS:
            vehicle_update_waiting_for_passengers(this);
            break;
        case VEHICLE_STATUS_WAITING_TO_DEPART:
            vehicle_update_waiting_to_depart(this);
            break;
        case VEHICLE_STATUS_CRASHING:
        case VEHICLE_STATUS_CRASHED:
            vehicle_update_crash(this);
            break;
        case VEHICLE_STATUS_TRAVELLING_DODGEMS:
            vehicle_update_dodgems_mode(this);
            break;
        case VEHICLE_STATUS_SWINGING:
            vehicle_update_swinging(this);
            break;
        case VEHICLE_STATUS_SIMULATOR_OPERATING:
            vehicle_update_simulator_operating(this);
            break;
        case VEHICLE_STATUS_TOP_SPIN_OPERATING:
            vehicle_update_top_spin_operating(this);
            break;
        case VEHICLE_STATUS_FERRIS_WHEEL_ROTATING:
            vehicle_update_ferris_wheel_rotating(this);
            break;
        case VEHICLE_STATUS_SPACE_RINGS_OPERATING:
            vehicle_update_space_rings_operating(this);
            break;
        case VEHICLE_STATUS_HAUNTED_HOUSE_OPERATING:
            vehicle_update_haunted_house_operating(this);
            break;
        case VEHICLE_STATUS_CROOKED_HOUSE_OPERATING:
            vehicle_update_crooked_house_operating(this);
            break;
        case VEHICLE_STATUS_ROTATING:
            vehicle_update_rotating(this);
            break;
        case VEHICLE_STATUS_DEPARTING:
            vehicle_update_departing(this);
            break;
        case VEHICLE_STATUS_TRAVELLING:
            vehicle_update_travelling(this);
            break;
        case VEHICLE_STATUS_TRAVELLING_CABLE_LIFT:
            vehicle_update_travelling_cable_lift(this);
            break;
        case VEHICLE_STATUS_TRAVELLING_BOAT:
            vehicle_update_travelling_boat(this);
            break;
        case VEHICLE_STATUS_ARRIVING:
            vehicle_update_arriving(this);
            break;
        case VEHICLE_STATUS_UNLOADING_PASSENGERS:
            vehicle_update_unloading_passengers(this);
            break;
        case VEHICLE_STATUS_WAITING_FOR_CABLE_LIFT:
            vehicle_update_waiting_for_cable_lift(this);
            break;
        case VEHICLE_STATUS_SHOWING_FILM:
            vehicle_update_showing_film(this);
            break;
        case VEHICLE_STATUS_DOING_CIRCUS_SHOW:
            vehicle_update_doing_circus_show(this);
        default:
            break;
    }

    vehicle_update_sound(this);
}

/**
 *
 *  rct2: 0x006D7BCC
 */
static void vehicle_update_moving_to_end_of_station(Vehicle* vehicle)
{
    auto ride = get_ride(vehicle->ride);
    if (ride == nullptr)
        return;

    int32_t flags, station;

    switch (ride->mode)
    {
        case RIDE_MODE_UPWARD_LAUNCH:
        case RIDE_MODE_ROTATING_LIFT:
        case RIDE_MODE_DOWNWARD_LAUNCH:
        case RIDE_MODE_FREEFALL_DROP:
            if (vehicle->velocity >= -131940)
            {
                vehicle->acceleration = -3298;
            }
            if (vehicle->velocity < -131940)
            {
                vehicle->velocity -= vehicle->velocity / 16;
                vehicle->acceleration = 0;
            }
            flags = vehicle_update_track_motion(vehicle, &station);
            if (!(flags & VEHICLE_UPDATE_MOTION_TRACK_FLAG_5))
                break;
            [[fallthrough]];
        case RIDE_MODE_BUMPERCAR:
        case RIDE_MODE_SWING:
        case RIDE_MODE_ROTATION:
        case RIDE_MODE_FORWARD_ROTATION:
        case RIDE_MODE_BACKWARD_ROTATION:
        case RIDE_MODE_FILM_AVENGING_AVIATORS:
        case RIDE_MODE_FILM_THRILL_RIDERS:
        case RIDE_MODE_BEGINNERS:
        case RIDE_MODE_INTENSE:
        case RIDE_MODE_BERSERK:
        case RIDE_MODE_3D_FILM_MOUSE_TAILS:
        case RIDE_MODE_3D_FILM_STORM_CHASERS:
        case RIDE_MODE_3D_FILM_SPACE_RAIDERS:
        case RIDE_MODE_SPACE_RINGS:
        case RIDE_MODE_HAUNTED_HOUSE:
        case RIDE_MODE_CROOKED_HOUSE:
        case RIDE_MODE_CIRCUS_SHOW:
            vehicle->current_station = 0;
            vehicle->velocity = 0;
            vehicle->acceleration = 0;
            vehicle->SetState(VEHICLE_STATUS_WAITING_FOR_PASSENGERS);
            break;
        default:
        {
            rct_ride_entry* rideEntry = get_ride_entry(vehicle->ride_subtype);
            if (rideEntry == nullptr)
            {
                return;
            }

            rct_ride_entry_vehicle* vehicleEntry = &rideEntry->vehicles[vehicle->vehicle_type];

            if (!(vehicleEntry->flags & VEHICLE_ENTRY_FLAG_POWERED))
            {
                if (vehicle->velocity <= 131940)
                {
                    vehicle->acceleration = 3298;
                }
            }
            if (vehicle->velocity > 131940)
            {
                vehicle->velocity -= vehicle->velocity / 16;
                vehicle->acceleration = 0;
            }

            flags = vehicle_update_track_motion(vehicle, &station);

            if (flags & VEHICLE_UPDATE_MOTION_TRACK_FLAG_1)
            {
                vehicle->velocity = 0;
                vehicle->acceleration = 0;
                vehicle->sub_state++;

                if (ride->mode == RIDE_MODE_RACE && vehicle->sub_state >= 40)
                {
                    vehicle->SetState(VEHICLE_STATUS_WAITING_FOR_PASSENGERS);
                    break;
                }
            }
            else
            {
                if (vehicle->velocity > 98955)
                {
                    vehicle->sub_state = 0;
                }
            }

            if (!(flags & VEHICLE_UPDATE_MOTION_TRACK_FLAG_VEHICLE_AT_STATION))
                break;

            vehicle->current_station = station;
            vehicle->velocity = 0;
            vehicle->acceleration = 0;
            vehicle->SetState(VEHICLE_STATUS_WAITING_FOR_PASSENGERS);
            break;
        }
    }
}

/**
 *
 *  rct2: 0x006D7FB4
 */
static void train_ready_to_depart(Vehicle* vehicle, uint8_t num_peeps_on_train, uint8_t num_used_seats)
{
    if (num_peeps_on_train != num_used_seats)
        return;

    auto ride = get_ride(vehicle->ride);
    if (ride == nullptr)
        return;

    if (ride->status == RIDE_STATUS_OPEN && !(ride->lifecycle_flags & RIDE_LIFECYCLE_BROKEN_DOWN)
        && !(vehicle->update_flags & VEHICLE_UPDATE_FLAG_TRAIN_READY_DEPART))
    {
        return;
    }

    if (!(ride->lifecycle_flags & RIDE_LIFECYCLE_BROKEN_DOWN))
    {
        // Original code did not check if the ride was a boat hire, causing empty boats to leave the platform when closing a
        // Boat Hire with passengers on it.
        if (ride->status != RIDE_STATUS_CLOSED || (ride->num_riders != 0 && ride->type != RIDE_TYPE_BOAT_HIRE))
        {
            ride->stations[vehicle->current_station].TrainAtStation = RideStation::NO_TRAIN;
            vehicle->sub_state = 2;
            return;
        }
    }

    if (ride->mode == RIDE_MODE_FORWARD_ROTATION || ride->mode == RIDE_MODE_BACKWARD_ROTATION)
    {
        uint8_t peep = ((-vehicle->vehicle_sprite_type) / 8) & 0xF;
        if (vehicle->peep[peep] != SPRITE_INDEX_NULL)
        {
            ride->stations[vehicle->current_station].TrainAtStation = RideStation::NO_TRAIN;
            vehicle->SetState(VEHICLE_STATUS_UNLOADING_PASSENGERS);
            return;
        }

        if (vehicle->num_peeps == 0)
            return;

        ride->stations[vehicle->current_station].TrainAtStation = RideStation::NO_TRAIN;
        vehicle->sub_state = 2;
        return;
    }

    if (num_peeps_on_train == 0)
        return;

    ride->stations[vehicle->current_station].TrainAtStation = RideStation::NO_TRAIN;
    vehicle->SetState(VEHICLE_STATUS_WAITING_FOR_PASSENGERS);
}

static std::optional<uint32_t> ride_get_train_index_from_vehicle(Ride* ride, uint16_t spriteIndex)
{
    uint32_t trainIndex = 0;
    while (ride->vehicles[trainIndex] != spriteIndex)
    {
        trainIndex++;
        if (trainIndex >= ride->num_vehicles)
        {
            // This should really return nullopt, but doing so
            // would break some hacked parks that hide track by setting tracked rides'
            // track type to, e.g., Crooked House
            break;
        }
        else if (trainIndex >= std::size(ride->vehicles))
        {
            return {};
        }
    }
    return { trainIndex };
}

/**
 *
 *  rct2: 0x006D7DA1
 */
static void vehicle_update_waiting_for_passengers(Vehicle* vehicle)
{
    vehicle->velocity = 0;

    auto ride = get_ride(vehicle->ride);
    if (ride == nullptr)
        return;

    if (vehicle->sub_state == 0)
    {
        if (!vehicle_open_restraints(vehicle))
            return;

        if (ride_get_entrance_location(ride, vehicle->current_station).isNull())
        {
            ride->stations[vehicle->current_station].TrainAtStation = RideStation::NO_TRAIN;
            vehicle->sub_state = 2;
            return;
        }

        auto trainIndex = ride_get_train_index_from_vehicle(ride, vehicle->sprite_index);
        if (!trainIndex)
        {
            return;
        }

        if (ride->stations[vehicle->current_station].TrainAtStation != RideStation::NO_TRAIN)
            return;

        ride->stations[vehicle->current_station].TrainAtStation = *trainIndex;
        vehicle->sub_state = 1;
        vehicle->time_waiting = 0;

        vehicle->Invalidate();
        return;
    }
    else if (vehicle->sub_state == 1)
    {
        if (vehicle->time_waiting != 0xFFFF)
            vehicle->time_waiting++;

        vehicle->update_flags &= ~VEHICLE_UPDATE_FLAG_TRAIN_READY_DEPART;

        // 0xF64E31, 0xF64E32, 0xF64E33
        uint8_t num_peeps_on_train = 0, num_used_seats_on_train = 0, num_seats_on_train = 0;

        for (uint16_t sprite_id = vehicle->sprite_index; sprite_id != SPRITE_INDEX_NULL;)
        {
            Vehicle* train_vehicle = GET_VEHICLE(sprite_id);

            num_peeps_on_train += train_vehicle->num_peeps;
            num_used_seats_on_train += train_vehicle->next_free_seat;
            num_seats_on_train += train_vehicle->num_seats;

            sprite_id = train_vehicle->next_vehicle_on_train;
        }

        num_seats_on_train &= 0x7F;

        if (ride->SupportsStatus(RIDE_STATUS_TESTING))
        {
            if (vehicle->time_waiting < 20)
            {
                train_ready_to_depart(vehicle, num_peeps_on_train, num_used_seats_on_train);
                return;
            }
        }
        else
        {
            if (num_peeps_on_train == 0)
            {
                train_ready_to_depart(vehicle, num_peeps_on_train, num_used_seats_on_train);
                return;
            }
        }

        if (ride_type_has_flag(ride->type, RIDE_TYPE_FLAG_HAS_LOAD_OPTIONS))
        {
            if (ride->depart_flags & RIDE_DEPART_WAIT_FOR_MINIMUM_LENGTH)
            {
                if (ride->min_waiting_time * 32 > vehicle->time_waiting)
                {
                    train_ready_to_depart(vehicle, num_peeps_on_train, num_used_seats_on_train);
                    return;
                }
            }
            if (ride->depart_flags & RIDE_DEPART_WAIT_FOR_MAXIMUM_LENGTH)
            {
                if (ride->max_waiting_time * 32 < vehicle->time_waiting)
                {
                    vehicle->update_flags |= VEHICLE_UPDATE_FLAG_TRAIN_READY_DEPART;
                    train_ready_to_depart(vehicle, num_peeps_on_train, num_used_seats_on_train);
                    return;
                }
            }
        }

        if (ride->depart_flags & RIDE_DEPART_LEAVE_WHEN_ANOTHER_ARRIVES)
        {
            for (auto train_id : ride->vehicles)
            {
                if (train_id == SPRITE_INDEX_NULL)
                    continue;

                if (train_id == vehicle->sprite_index)
                    continue;

                Vehicle* train = GET_VEHICLE(train_id);

                if (train->status == VEHICLE_STATUS_UNLOADING_PASSENGERS
                    || train->status == VEHICLE_STATUS_MOVING_TO_END_OF_STATION)
                {
                    if (train->current_station == vehicle->current_station)
                    {
                        vehicle->update_flags |= VEHICLE_UPDATE_FLAG_TRAIN_READY_DEPART;
                        train_ready_to_depart(vehicle, num_peeps_on_train, num_used_seats_on_train);
                        return;
                    }
                }
            }
        }

        if (ride_type_has_flag(ride->type, RIDE_TYPE_FLAG_HAS_LOAD_OPTIONS) && ride->depart_flags & RIDE_DEPART_WAIT_FOR_LOAD)
        {
            if (num_peeps_on_train == num_seats_on_train)
            {
                vehicle->update_flags |= VEHICLE_UPDATE_FLAG_TRAIN_READY_DEPART;
                train_ready_to_depart(vehicle, num_peeps_on_train, num_used_seats_on_train);
                return;
            }

            // any load: load=4 , full: load=3 , 3/4s: load=2 , half: load=1 , quarter: load=0
            uint8_t load = ride->depart_flags & RIDE_DEPART_WAIT_FOR_LOAD_MASK;

            // We want to wait for ceiling((load+1)/4 * num_seats_on_train) peeps, the +3 below is used instead of
            // ceil() to prevent issues on different cpus/platforms with floats. Note that vanilla RCT1/2 rounded
            // down here; our change reflects the expected behaviour for waiting for a minimum load target (see #9987)
            uint8_t peepTarget = ((load + 1) * num_seats_on_train + 3) / 4;

            if (load == 4) // take care of "any load" special case
                peepTarget = 1;

            if (num_peeps_on_train >= peepTarget)
                vehicle->update_flags |= VEHICLE_UPDATE_FLAG_TRAIN_READY_DEPART;

            train_ready_to_depart(vehicle, num_peeps_on_train, num_used_seats_on_train);
            return;
        }

        vehicle->update_flags |= VEHICLE_UPDATE_FLAG_TRAIN_READY_DEPART;
        train_ready_to_depart(vehicle, num_peeps_on_train, num_used_seats_on_train);
        return;
    }

    if (!vehicle_close_restraints(vehicle))
        return;

    vehicle->velocity = 0;
    vehicle->update_flags &= ~VEHICLE_UPDATE_FLAG_WAIT_ON_ADJACENT;

    if (ride->depart_flags & RIDE_DEPART_SYNCHRONISE_WITH_ADJACENT_STATIONS)
    {
        vehicle->update_flags |= VEHICLE_UPDATE_FLAG_WAIT_ON_ADJACENT;
    }

    vehicle->SetState(VEHICLE_STATUS_WAITING_TO_DEPART);
}

/**
 *
 *  rct2: 0x006D91BF
 */
static void vehicle_update_dodgems_mode(Vehicle* vehicle)
{
    auto ride = get_ride(vehicle->ride);
    if (ride == nullptr)
        return;

    rct_ride_entry* rideEntry = get_ride_entry(vehicle->ride_subtype);
    if (rideEntry == nullptr)
    {
        return;
    }
    rct_ride_entry_vehicle* vehicleEntry = &rideEntry->vehicles[vehicle->vehicle_type];

    // Mark the dodgem as in use.
    if (vehicleEntry->flags & VEHICLE_ENTRY_FLAG_DODGEM_INUSE_LIGHTS && vehicle->animation_frame != 1)
    {
        vehicle->animation_frame = 1;
        vehicle->Invalidate();
    }

    vehicle_update_motion_dodgems(vehicle);

    // Update the length of time vehicle has been in bumper mode
    if (vehicle->sub_state++ == 0xFF)
    {
        vehicle->var_CE++;
    }

    if (ride->lifecycle_flags & RIDE_LIFECYCLE_PASS_STATION_NO_STOPPING)
        return;

    // Mark the dodgem as not in use.
    vehicle->animation_frame = 0;
    vehicle->Invalidate();
    vehicle->velocity = 0;
    vehicle->acceleration = 0;
    vehicle->SetState(VEHICLE_STATUS_UNLOADING_PASSENGERS);
}

/**
 *
 *  rct2: 0x006D80BE
 */
static void vehicle_update_waiting_to_depart(Vehicle* vehicle)
{
    auto ride = get_ride(vehicle->ride);
    if (ride == nullptr)
        return;

    bool shouldBreak = false;
    if (ride->lifecycle_flags & RIDE_LIFECYCLE_BROKEN_DOWN)
    {
        switch (ride->breakdown_reason_pending)
        {
            case BREAKDOWN_RESTRAINTS_STUCK_CLOSED:
            case BREAKDOWN_RESTRAINTS_STUCK_OPEN:
            case BREAKDOWN_DOORS_STUCK_CLOSED:
            case BREAKDOWN_DOORS_STUCK_OPEN:
                break;
            default:
                shouldBreak = true;
                break;
        }
    }

    bool skipCheck = false;
    if (shouldBreak || ride->status != RIDE_STATUS_OPEN)
    {
        if (ride->mode == RIDE_MODE_FORWARD_ROTATION || ride->mode == RIDE_MODE_BACKWARD_ROTATION)
        {
            uint8_t seat = ((-vehicle->vehicle_sprite_type) >> 3) & 0xF;
            if (vehicle->peep[seat * 2] == SPRITE_INDEX_NULL)
            {
                if (vehicle->num_peeps == 0)
                {
                    skipCheck = true;
                }
            }
            else
            {
                if (!ride_get_exit_location(ride, vehicle->current_station).isNull())
                {
                    vehicle->SetState(VEHICLE_STATUS_UNLOADING_PASSENGERS);
                    return;
                }
            }
        }
        else
        {
            uint16_t spriteId = vehicle->sprite_index;
            for (Vehicle* curVehicle; spriteId != SPRITE_INDEX_NULL; spriteId = curVehicle->next_vehicle_on_train)
            {
                curVehicle = GET_VEHICLE(spriteId);

                if (curVehicle->num_peeps != 0)
                {
                    if (!ride_get_exit_location(ride, vehicle->current_station).isNull())
                    {
                        vehicle->SetState(VEHICLE_STATUS_UNLOADING_PASSENGERS);
                        return;
                    }
                    break;
                }
            }
        }
    }

    if (!skipCheck)
    {
        if (!(ride->stations[vehicle->current_station].Depart & STATION_DEPART_FLAG))
            return;
    }

    if (ride_type_has_flag(ride->type, RIDE_TYPE_FLAG_CAN_SYNCHRONISE_ADJACENT_STATIONS))
    {
        if (ride->depart_flags & RIDE_DEPART_SYNCHRONISE_WITH_ADJACENT_STATIONS)
        {
            if (vehicle->update_flags & VEHICLE_UPDATE_FLAG_WAIT_ON_ADJACENT)
            {
                if (!vehicle_can_depart_synchronised(vehicle))
                {
                    return;
                }
            }
        }
    }

    vehicle->SetState(VEHICLE_STATUS_DEPARTING);

    if (ride->lifecycle_flags & RIDE_LIFECYCLE_CABLE_LIFT)
    {
        CoordsXYE track;
        int32_t z;
        int32_t direction;

        uint8_t trackDirection = (vehicle->track_direction & 0x3);
        if (track_block_get_next_from_zero(
                vehicle->TrackLocation.x, vehicle->TrackLocation.y, vehicle->TrackLocation.z, ride, trackDirection, &track, &z,
                &direction, false))
        {
            if (track.element->AsTrack()->HasCableLift())
            {
                vehicle->SetState(VEHICLE_STATUS_WAITING_FOR_CABLE_LIFT, vehicle->sub_state);
            }
        }
    }

    switch (ride->mode)
    {
        case RIDE_MODE_BUMPERCAR:
            // Bumper mode uses sub_state / var_CE to tell how long
            // the vehicle has been ridden.
            vehicle->SetState(VEHICLE_STATUS_TRAVELLING_DODGEMS);
            vehicle->var_CE = 0;
            vehicle_update_dodgems_mode(vehicle);
            break;
        case RIDE_MODE_SWING:
            vehicle->SetState(VEHICLE_STATUS_SWINGING);
            vehicle->var_CE = 0;
            vehicle->current_time = -1;
            vehicle_update_swinging(vehicle);
            break;
        case RIDE_MODE_ROTATION:
            vehicle->SetState(VEHICLE_STATUS_ROTATING);
            vehicle->var_CE = 0;
            vehicle->current_time = -1;
            vehicle_update_rotating(vehicle);
            break;
        case RIDE_MODE_FILM_AVENGING_AVIATORS:
            vehicle->SetState(VEHICLE_STATUS_SIMULATOR_OPERATING);
            vehicle->current_time = -1;
            vehicle_update_simulator_operating(vehicle);
            break;
        case RIDE_MODE_FILM_THRILL_RIDERS:
            vehicle->SetState(VEHICLE_STATUS_SIMULATOR_OPERATING, 1);
            vehicle->current_time = -1;
            vehicle_update_simulator_operating(vehicle);
            break;
        case RIDE_MODE_BEGINNERS:
        case RIDE_MODE_INTENSE:
        case RIDE_MODE_BERSERK:
            vehicle->SetState(VEHICLE_STATUS_TOP_SPIN_OPERATING, vehicle->sub_state);

            switch (ride->mode)
            {
                case RIDE_MODE_BEGINNERS:
                    vehicle->sub_state = 0;
                    break;
                case RIDE_MODE_INTENSE:
                    vehicle->sub_state = 1;
                    break;
                case RIDE_MODE_BERSERK:
                    vehicle->sub_state = 2;
                    break;
            }
            vehicle->current_time = -1;
            vehicle->vehicle_sprite_type = 0;
            vehicle->bank_rotation = 0;
            vehicle_update_top_spin_operating(vehicle);
            break;
        case RIDE_MODE_FORWARD_ROTATION:
        case RIDE_MODE_BACKWARD_ROTATION:
            vehicle->SetState(VEHICLE_STATUS_FERRIS_WHEEL_ROTATING, vehicle->vehicle_sprite_type);
            vehicle->var_CE = 0;
            vehicle->ferris_wheel_var_0 = 8;
            vehicle->ferris_wheel_var_1 = 8;
            vehicle_update_ferris_wheel_rotating(vehicle);
            break;
        case RIDE_MODE_3D_FILM_MOUSE_TAILS:
        case RIDE_MODE_3D_FILM_STORM_CHASERS:
        case RIDE_MODE_3D_FILM_SPACE_RAIDERS:
            vehicle->SetState(VEHICLE_STATUS_SHOWING_FILM, vehicle->sub_state);
            switch (ride->mode)
            {
                case RIDE_MODE_3D_FILM_MOUSE_TAILS:
                    vehicle->sub_state = 0;
                    break;
                case RIDE_MODE_3D_FILM_STORM_CHASERS:
                    vehicle->sub_state = 1;
                    break;
                case RIDE_MODE_3D_FILM_SPACE_RAIDERS:
                    vehicle->sub_state = 2;
                    break;
            }
            vehicle->current_time = -1;
            vehicle_update_showing_film(vehicle);
            break;
        case RIDE_MODE_CIRCUS_SHOW:
            vehicle->SetState(VEHICLE_STATUS_DOING_CIRCUS_SHOW);
            vehicle->current_time = -1;
            vehicle_update_doing_circus_show(vehicle);
            break;
        case RIDE_MODE_SPACE_RINGS:
            vehicle->SetState(VEHICLE_STATUS_SPACE_RINGS_OPERATING);
            vehicle->vehicle_sprite_type = 0;
            vehicle->current_time = -1;
            vehicle_update_space_rings_operating(vehicle);
            break;
        case RIDE_MODE_HAUNTED_HOUSE:
            vehicle->SetState(VEHICLE_STATUS_HAUNTED_HOUSE_OPERATING);
            vehicle->vehicle_sprite_type = 0;
            vehicle->current_time = -1;
            vehicle_update_haunted_house_operating(vehicle);
            break;
        case RIDE_MODE_CROOKED_HOUSE:
            vehicle->SetState(VEHICLE_STATUS_CROOKED_HOUSE_OPERATING);
            vehicle->vehicle_sprite_type = 0;
            vehicle->current_time = -1;
            vehicle_update_crooked_house_operating(vehicle);
            break;
        default:
            vehicle->SetState(vehicle->status);
            vehicle->var_CE = 0;
            break;
    }
}

struct rct_synchronised_vehicle
{
    ride_id_t ride_id;
    StationIndex stationIndex;
    uint16_t vehicle_id;
};

constexpr int32_t SYNCHRONISED_VEHICLE_COUNT = 16;

// Synchronised vehicle info
static rct_synchronised_vehicle _synchronisedVehicles[SYNCHRONISED_VEHICLE_COUNT] = {};

static rct_synchronised_vehicle* _lastSynchronisedVehicle = nullptr;

/**
 * Checks if a map position contains a synchronised ride station and adds the vehicle
 * to synchronise to the vehicle synchronisation list.
 *  rct2: 0x006DE1A4
 */
static bool try_add_synchronised_station(int32_t x, int32_t y, int32_t z)
{
    // make sure we are in map bounds
    if (!map_is_location_valid({ x, y }))
    {
        return false;
    }

    TileElement* tileElement = get_station_platform(x, y, z, 2);
    if (tileElement == nullptr)
    {
        /* No station platform element found,
         * so no station to synchronise */
        return false;
    }

    auto rideIndex = tileElement->AsTrack()->GetRideIndex();
    auto ride = get_ride(rideIndex);
    if (ride == nullptr || !(ride->depart_flags & RIDE_DEPART_SYNCHRONISE_WITH_ADJACENT_STATIONS))
    {
        /* Ride is not set to synchronise with adjacent stations. */
        return false;
    }

    /* From this point on, the ride of the map element is one that is set
     * to sync with adjacent stations, so it will return true.
     * Still to determine if a vehicle to sync can be identified. */

    auto stationIndex = tileElement->AsTrack()->GetStationIndex();

    rct_synchronised_vehicle* sv = _lastSynchronisedVehicle;
    sv->ride_id = rideIndex;
    sv->stationIndex = stationIndex;
    sv->vehicle_id = SPRITE_INDEX_NULL;
    _lastSynchronisedVehicle++;

    /* Ride vehicles are not on the track (e.g. ride is/was under
     * construction), so just return; vehicle_id for this station
     * is SPRITE_INDEX_NULL. */
    if (!(ride->lifecycle_flags & RIDE_LIFECYCLE_ON_TRACK))
    {
        return true;
    }

    /* Station is not ready to depart, so just return;
     * vehicle_id for this station is SPRITE_INDEX_NULL. */
    if (!(ride->stations[stationIndex].Depart & STATION_DEPART_FLAG))
    {
        return true;
    }

    // Look for a vehicle on this station waiting to depart.
    for (int32_t i = 0; i < ride->num_vehicles; i++)
    {
        uint16_t spriteIndex = ride->vehicles[i];
        if (spriteIndex == SPRITE_INDEX_NULL)
        {
            continue;
        }

        Vehicle* vehicle = GET_VEHICLE(spriteIndex);
        if (vehicle->status != VEHICLE_STATUS_WAITING_TO_DEPART)
        {
            continue;
        }
        if (vehicle->sub_state != 0)
        {
            continue;
        }
        if (!(vehicle->update_flags & VEHICLE_UPDATE_FLAG_WAIT_ON_ADJACENT))
        {
            continue;
        }
        if (vehicle->current_station != stationIndex)
        {
            continue;
        }

        sv->vehicle_id = spriteIndex;
        return true;
    }

    /* No vehicle found waiting to depart (with sync adjacent) at the
     * station, so just return; vehicle_id for this station is
     * SPRITE_INDEX_NULL. */
    return true;
}

/**
 * Checks whether a vehicle can depart a station when set to synchronise with adjacent stations.
 *  rct2: 0x006DE287
 * @param vehicle The vehicle waiting to depart.
 * @returns true if the vehicle can depart (all adjacent trains are ready or broken down), otherwise false.
 *
 * Permits vehicles to depart in two ways:
 *  Returns true, permitting the vehicle in the param to depart immediately;
 *  The vehicle flag VEHICLE_UPDATE_FLAG_WAIT_ON_ADJACENT is cleared for those
 *  vehicles that depart in sync with the vehicle in the param.
 */
static bool vehicle_can_depart_synchronised(Vehicle* vehicle)
{
    auto ride = get_ride(vehicle->ride);
    if (ride == nullptr)
        return false;

    StationIndex station = vehicle->current_station;
    auto location = ride->stations[station].GetStart();
    int32_t x = location.x;
    int32_t y = location.y;
    int32_t z = ride->stations[station].Height;

    auto tileElement = map_get_track_element_at(location);
    if (tileElement == nullptr)
    {
        return false;
    }

    // Reset the list of synchronised vehicles to empty.
    _lastSynchronisedVehicle = _synchronisedVehicles;

    /* Search for stations to sync in both directions from the current tile.
     * We allow for some space between stations, and every time a station
     *  is found we allow for space between that and the next.
     */

    int32_t direction = tileElement->GetDirectionWithOffset(1);
    int32_t spaceBetween;
    int32_t maxCheckDistance = RIDE_ADJACENCY_CHECK_DISTANCE;

    spaceBetween = maxCheckDistance;
    while (_lastSynchronisedVehicle < &_synchronisedVehicles[SYNCHRONISED_VEHICLE_COUNT - 1])
    {
        x += CoordsDirectionDelta[direction].x;
        y += CoordsDirectionDelta[direction].y;
        if (try_add_synchronised_station(x, y, z))
        {
            spaceBetween = maxCheckDistance;
            continue;
        }
        if (spaceBetween-- == 0)
        {
            break;
        }
    }

    // Reset back to starting tile.
    x = location.x;
    y = location.y;

    // Other search direction.
    direction = direction_reverse(direction) & 3;
    spaceBetween = maxCheckDistance;
    while (_lastSynchronisedVehicle < &_synchronisedVehicles[SYNCHRONISED_VEHICLE_COUNT - 1])
    {
        x += CoordsDirectionDelta[direction].x;
        y += CoordsDirectionDelta[direction].y;
        if (try_add_synchronised_station(x, y, z))
        {
            spaceBetween = maxCheckDistance;
            continue;
        }
        if (spaceBetween-- == 0)
        {
            break;
        }
    }

    if (_lastSynchronisedVehicle == _synchronisedVehicles)
    {
        // No adjacent stations, allow depart
        return true;
    }

    for (rct_synchronised_vehicle* sv = _synchronisedVehicles; sv < _lastSynchronisedVehicle; sv++)
    {
        Ride* sv_ride = get_ride(sv->ride_id);

        if (!(sv_ride->lifecycle_flags & RIDE_LIFECYCLE_BROKEN_DOWN))
        {
            if (sv_ride->status != RIDE_STATUS_CLOSED)
            {
                if (sv_ride->IsBlockSectioned())
                {
                    if (!(sv_ride->stations[sv->stationIndex].Depart & STATION_DEPART_FLAG))
                    {
                        sv = _synchronisedVehicles;
                        uint8_t rideId = RIDE_ID_NULL;
                        for (; sv < _lastSynchronisedVehicle; sv++)
                        {
                            if (rideId == RIDE_ID_NULL)
                            {
                                rideId = sv->ride_id;
                            }
                            if (rideId != sv->ride_id)
                            {
                                // Here the sync-ed stations are not all from the same ride.
                                return false;
                            }
                        }

                        /* Here all the of sync-ed stations are from the same ride */
                        ride = get_ride(rideId);
                        if (ride != nullptr)
                        {
                            for (int32_t i = 0; i < ride->num_vehicles; i++)
                            {
                                Vehicle* v = GET_VEHICLE(ride->vehicles[i]);
                                if (v->status != VEHICLE_STATUS_WAITING_TO_DEPART && v->velocity != 0)
                                {
                                    // Here at least one vehicle on the ride is moving.
                                    return false;
                                }
                            }
                        }

                        // UNCERTAIN: is the return desired here, or rather continue on with the general checks?
                        return true;
                    }
                }
                // There is no vehicle waiting at this station to sync with.
                if (sv->vehicle_id == SPRITE_INDEX_NULL)
                {
                    // Check conditions for departing without all stations being in sync.
                    if (_lastSynchronisedVehicle > &_synchronisedVehicles[1])
                    {
                        // Sync condition: there are at least 3 stations to sync
                        return false;
                    }
                    ride_id_t someRideIndex = _synchronisedVehicles[0].ride_id;
                    // uint8_t currentStation = _synchronisedVehicles[0].station_id
                    if (someRideIndex != vehicle->ride)
                    {
                        // Sync condition: the first station to sync is a different ride
                        return false;
                    }

                    int32_t numTrainsAtStation = 0;
                    int32_t numTravelingTrains = 0;
                    auto currentStation = sv->stationIndex;
                    for (int32_t i = 0; i < sv_ride->num_vehicles; i++)
                    {
                        uint16_t spriteIndex = sv_ride->vehicles[i];
                        if (spriteIndex != SPRITE_INDEX_NULL)
                        {
                            Vehicle* otherVehicle = GET_VEHICLE(spriteIndex);
                            if (otherVehicle->status != VEHICLE_STATUS_TRAVELLING)
                            {
                                if (currentStation == otherVehicle->current_station)
                                {
                                    if (otherVehicle->status == VEHICLE_STATUS_WAITING_TO_DEPART
                                        || otherVehicle->status == VEHICLE_STATUS_MOVING_TO_END_OF_STATION)
                                    {
                                        numTrainsAtStation++;
                                    }
                                }
                            }
                            else
                            {
                                numTravelingTrains++;
                            }
                        }
                    }

                    int32_t totalTrains = numTrainsAtStation + numTravelingTrains;
                    if (totalTrains != sv_ride->num_vehicles || numTravelingTrains >= sv_ride->num_vehicles / 2)
                    {
                        // if (numArrivingTrains > 0 || numTravelingTrains >= sv_ride->num_vehicles / 2) {
                        /* Sync condition: If there are trains arriving at the
                         * station or half or more of the ride trains are
                         * travelling, this station must be sync-ed before the
                         * trains can depart! */
                        return false;
                    }
                    else
                    {
                        /* Sync exception - train is not arriving at the station
                         * and there are less than half the trains for the ride
                         * travelling. */
                        continue;
                    }
                }
            }
        }
    }

    // At this point all vehicles in _snychronisedVehicles can depart.
    for (rct_synchronised_vehicle* sv = _synchronisedVehicles; sv < _lastSynchronisedVehicle; sv++)
    {
        if (sv->vehicle_id != SPRITE_INDEX_NULL)
        {
            Vehicle* v = GET_VEHICLE(sv->vehicle_id);
            v->update_flags &= ~VEHICLE_UPDATE_FLAG_WAIT_ON_ADJACENT;
        }
    }

    return true;
}

/**
 *
 *  rct2: 0x006D9EB0
 */
void vehicle_peep_easteregg_here_we_are(const Vehicle* vehicle)
{
    uint16_t spriteId = vehicle->sprite_index;
    do
    {
        vehicle = GET_VEHICLE(spriteId);
        for (int32_t i = 0; i < vehicle->num_peeps; ++i)
        {
            Peep* peep = GET_PEEP(vehicle->peep[i]);
            if (peep->peep_flags & PEEP_FLAGS_HERE_WE_ARE)
            {
                peep->InsertNewThought(PEEP_THOUGHT_TYPE_HERE_WE_ARE, peep->current_ride);
            }
        }
    } while ((spriteId = vehicle->next_vehicle_on_train) != SPRITE_INDEX_NULL);
}

/**
 * Performed when vehicle has completed a full circuit
 *  rct2: 0x006D7338
 */
void vehicle_update_test_finish(Vehicle* vehicle)
{
    auto ride = get_ride(vehicle->ride);
    if (ride == nullptr)
        return;

    ride->lifecycle_flags &= ~RIDE_LIFECYCLE_TEST_IN_PROGRESS;
    vehicle->update_flags &= ~VEHICLE_UPDATE_FLAG_TESTING;
    ride->lifecycle_flags |= RIDE_LIFECYCLE_TESTED;

    for (int32_t i = ride->num_stations - 1; i >= 1; i--)
    {
        if (ride->stations[i - 1].SegmentTime != 0)
            continue;

        uint16_t oldTime = ride->stations[i - 1].SegmentTime;
        ride->stations[i - 1].SegmentTime = ride->stations[i].SegmentTime;
        ride->stations[i].SegmentTime = oldTime;

        int32_t oldLength = ride->stations[i - 1].SegmentLength;
        ride->stations[i - 1].SegmentLength = ride->stations[i].SegmentLength;
        ride->stations[i].SegmentLength = oldLength;
    }

    uint32_t totalTime = 0;
    for (uint8_t i = 0; i < ride->num_stations; ++i)
    {
        totalTime += ride->stations[i].SegmentTime;
    }

    totalTime = std::max(totalTime, 1u);
    ride->average_speed = ride->average_speed / totalTime;

    window_invalidate_by_number(WC_RIDE, vehicle->ride);
}

/**
 *
 *  rct2: 0x006D6BE7
 */
void vehicle_test_reset(Vehicle* vehicle)
{
    vehicle->update_flags |= VEHICLE_UPDATE_FLAG_TESTING;

    auto ride = get_ride(vehicle->ride);
    if (ride == nullptr)
        return;

    ride->lifecycle_flags |= RIDE_LIFECYCLE_TEST_IN_PROGRESS;
    ride->lifecycle_flags &= ~RIDE_LIFECYCLE_NO_RAW_STATS;
    ride->max_speed = 0;
    ride->average_speed = 0;
    ride->current_test_segment = 0;
    ride->average_speed_test_timeout = 0;
    ride->max_positive_vertical_g = FIXED_2DP(1, 0);
    ride->max_negative_vertical_g = FIXED_2DP(1, 0);
    ride->max_lateral_g = 0;
    ride->previous_vertical_g = 0;
    ride->previous_lateral_g = 0;
    ride->testing_flags = 0;
    ride->CurTestTrackLocation.setNull();
    ride->turn_count_default = 0;
    ride->turn_count_banked = 0;
    ride->turn_count_sloped = 0;
    ride->inversions = 0;
    ride->holes = 0;
    ride->sheltered_eighths = 0;
    ride->drops = 0;
    ride->sheltered_length = 0;
    ride->var_11C = 0;
    ride->num_sheltered_sections = 0;
    ride->highest_drop_height = 0;
    ride->special_track_elements = 0;
    for (auto& station : ride->stations)
    {
        station.SegmentLength = 0;
        station.SegmentTime = 0;
    }
    ride->total_air_time = 0;
    ride->current_test_station = vehicle->current_station;
    window_invalidate_by_number(WC_RIDE, vehicle->ride);
}

static bool vehicle_current_tower_element_is_top(Vehicle* vehicle)
{
    TileElement* tileElement = map_get_track_element_at_of_type(vehicle->TrackLocation, vehicle->track_type >> 2);
    if (tileElement != nullptr)
    {
        while (!tileElement->IsLastForTile())
        {
            tileElement++;
            if (tileElement->GetType() == TILE_ELEMENT_TYPE_TRACK
                && tileElement->AsTrack()->GetTrackType() == TRACK_ELEM_TOWER_SECTION)
            {
                return false;
            }
        }
    }
    return true;
}

/**
 *
 *  rct2: 0x006D986C
 */
static void vehicle_update_travelling_boat_hire_setup(Vehicle* vehicle)
{
    vehicle->var_34 = vehicle->sprite_direction;
    vehicle->TrackLocation.x = vehicle->x;
    vehicle->TrackLocation.y = vehicle->y;
    vehicle->TrackLocation = vehicle->TrackLocation.ToTileStart();

    CoordsXY location = CoordsXY(vehicle->TrackLocation) + CoordsDirectionDelta[vehicle->sprite_direction >> 3];

    vehicle->BoatLocation = location;
    vehicle->var_35 = 0;
    // No longer on a track so reset to 0 for import/export
    vehicle->track_type = 0;
    vehicle->SetState(VEHICLE_STATUS_TRAVELLING_BOAT);
    vehicle->remaining_distance += 27924;

    vehicle_update_travelling_boat(vehicle);
}

/**
 *
 *  rct2: 0x006D982F
 */
static void vehicle_update_departing_boat_hire(Vehicle* vehicle)
{
    vehicle->lost_time_out = 0;

    auto ride = get_ride(vehicle->ride);
    if (ride == nullptr)
        return;

    ride->stations[vehicle->current_station].Depart &= STATION_DEPART_FLAG;
    uint8_t waitingTime = std::max(ride->min_waiting_time, static_cast<uint8_t>(3));
    waitingTime = std::min(waitingTime, static_cast<uint8_t>(127));
    ride->stations[vehicle->current_station].Depart |= waitingTime;
    vehicle_update_travelling_boat_hire_setup(vehicle);
}

/**
 *
 *  rct2: 0x006D845B
 */
static void vehicle_update_departing(Vehicle* vehicle)
{
    auto ride = get_ride(vehicle->ride);
    if (ride == nullptr)
        return;

    auto rideEntry = get_ride_entry(vehicle->ride_subtype);
    if (rideEntry == nullptr)
        return;

    if (vehicle->sub_state == 0)
    {
        if (vehicle->update_flags & VEHICLE_UPDATE_FLAG_BROKEN_TRAIN)
        {
            if (ride->lifecycle_flags & RIDE_LIFECYCLE_BROKEN_DOWN)
                return;

            ride->lifecycle_flags |= RIDE_LIFECYCLE_BROKEN_DOWN;
            ride_breakdown_add_news_item(ride);

            ride->window_invalidate_flags |= RIDE_INVALIDATE_RIDE_MAIN | RIDE_INVALIDATE_RIDE_LIST
                | RIDE_INVALIDATE_RIDE_MAINTENANCE;
            ride->mechanic_status = RIDE_MECHANIC_STATUS_CALLING;
            ride->inspection_station = vehicle->current_station;
            ride->breakdown_reason = ride->breakdown_reason_pending;
            vehicle->velocity = 0;
            return;
        }

        vehicle->sub_state = 1;
        vehicle_peep_easteregg_here_we_are(vehicle);

        if (rideEntry->flags & RIDE_ENTRY_FLAG_PLAY_DEPART_SOUND)
        {
            auto soundId = (rideEntry->vehicles[0].sound_range == 4) ? SoundId::Tram : SoundId::TrainDeparting;

            audio_play_sound_at_location(soundId, { vehicle->x, vehicle->y, vehicle->z });
        }

        if (ride->mode == RIDE_MODE_UPWARD_LAUNCH || (ride->mode == RIDE_MODE_DOWNWARD_LAUNCH && vehicle->var_CE > 1))
        {
            audio_play_sound_at_location(SoundId::RideLaunch2, { vehicle->x, vehicle->y, vehicle->z });
        }

        if (!(ride->lifecycle_flags & RIDE_LIFECYCLE_TESTED))
        {
            if (vehicle->update_flags & VEHICLE_UPDATE_FLAG_TESTING)
            {
                if (ride->current_test_segment + 1 < ride->num_stations)
                {
                    ride->current_test_segment++;
                    ride->current_test_station = vehicle->current_station;
                }
                else
                {
                    vehicle_update_test_finish(vehicle);
                }
            }
            else if (!(ride->lifecycle_flags & RIDE_LIFECYCLE_TEST_IN_PROGRESS) && !vehicle->IsGhost())
            {
                vehicle_test_reset(vehicle);
            }
        }
    }

    rct_ride_entry_vehicle* vehicleEntry = &rideEntry->vehicles[vehicle->vehicle_type];

    switch (ride->mode)
    {
        case RIDE_MODE_REVERSE_INCLINE_LAUNCHED_SHUTTLE:
            if (vehicle->velocity >= -131940)
                vehicle->acceleration = -3298;
            break;
        case RIDE_MODE_POWERED_LAUNCH_PASSTROUGH:
        case RIDE_MODE_POWERED_LAUNCH:
        case RIDE_MODE_POWERED_LAUNCH_BLOCK_SECTIONED:
        case RIDE_MODE_LIM_POWERED_LAUNCH:
        case RIDE_MODE_UPWARD_LAUNCH:
            if (ride->type == RIDE_TYPE_AIR_POWERED_VERTICAL_COASTER)
            {
                if ((ride->launch_speed << 16) > vehicle->velocity)
                {
                    vehicle->acceleration = ride->launch_speed << 13;
                }
                break;
            }

            if ((ride->launch_speed << 16) > vehicle->velocity)
                vehicle->acceleration = ride->launch_speed << 12;
            break;
        case RIDE_MODE_DOWNWARD_LAUNCH:
            if (vehicle->var_CE >= 1)
            {
                if ((14 << 16) > vehicle->velocity)
                    vehicle->acceleration = 14 << 12;
                break;
            }
            [[fallthrough]];
        case RIDE_MODE_CONTINUOUS_CIRCUIT:
        case RIDE_MODE_CONTINUOUS_CIRCUIT_BLOCK_SECTIONED:
        case RIDE_MODE_ROTATING_LIFT:
        case RIDE_MODE_FREEFALL_DROP:
        case RIDE_MODE_BOAT_HIRE:
            if (vehicleEntry->flags & VEHICLE_ENTRY_FLAG_POWERED)
                break;

            if (vehicle->velocity <= 131940)
                vehicle->acceleration = 3298;
            break;
    }

    uint32_t flags = vehicle_update_track_motion(vehicle, nullptr);

    if (flags & VEHICLE_UPDATE_MOTION_TRACK_FLAG_8)
    {
        if (ride->mode == RIDE_MODE_REVERSE_INCLINE_LAUNCHED_SHUTTLE)
        {
            vehicle->velocity = -vehicle->velocity;
            vehicle_finish_departing(vehicle);
            return;
        }
    }

    if (flags & (VEHICLE_UPDATE_MOTION_TRACK_FLAG_5 | VEHICLE_UPDATE_MOTION_TRACK_FLAG_12))
    {
        if (ride->mode == RIDE_MODE_BOAT_HIRE)
        {
            vehicle_update_departing_boat_hire(vehicle);
            return;
        }
        else if (ride->mode == RIDE_MODE_REVERSE_INCLINE_LAUNCHED_SHUTTLE)
        {
            vehicle->velocity = -vehicle->velocity;
            vehicle_finish_departing(vehicle);
            return;
        }
        else if (ride->mode == RIDE_MODE_SHUTTLE)
        {
            vehicle->update_flags ^= VEHICLE_UPDATE_FLAG_REVERSING_SHUTTLE;
            vehicle->velocity = 0;

            // We have turned, so treat it like entering a new tile
            vehicle_update_crossings(vehicle);
        }
    }

    if (flags & VEHICLE_UPDATE_MOTION_TRACK_FLAG_VEHICLE_ON_LIFT_HILL)
    {
        vehicle->sound2_flags |= VEHICLE_SOUND2_FLAGS_LIFT_HILL;
        if (ride->mode != RIDE_MODE_REVERSE_INCLINE_LAUNCHED_SHUTTLE)
        {
            int32_t speed = ride->lift_hill_speed * 31079;
            if (vehicle->velocity <= speed)
            {
                vehicle->acceleration = 15539;
                if (vehicle->velocity != 0)
                {
                    if (_vehicleBreakdown == BREAKDOWN_SAFETY_CUT_OUT)
                    {
                        vehicle->update_flags |= VEHICLE_UPDATE_FLAG_ZERO_VELOCITY;
                        vehicle->update_flags &= ~VEHICLE_UPDATE_FLAG_1;
                    }
                }
                else
                    vehicle->update_flags &= ~VEHICLE_UPDATE_FLAG_1;
            }
        }
        else
        {
            int32_t speed = ride->lift_hill_speed * -31079;
            if (vehicle->velocity >= speed)
            {
                vehicle->acceleration = -15539;
                if (vehicle->velocity != 0)
                {
                    if (_vehicleBreakdown == BREAKDOWN_SAFETY_CUT_OUT)
                    {
                        vehicle->update_flags |= VEHICLE_UPDATE_FLAG_ZERO_VELOCITY;
                        vehicle->update_flags &= ~VEHICLE_UPDATE_FLAG_1;
                    }
                }
                else
                    vehicle->update_flags &= ~VEHICLE_UPDATE_FLAG_1;
            }
        }
    }

    if (ride->mode == RIDE_MODE_FREEFALL_DROP)
    {
        vehicle->animation_frame++;
    }
    else
    {
        bool shouldLaunch = true;
        if (ride->mode == RIDE_MODE_DOWNWARD_LAUNCH)
        {
            if (vehicle->var_CE < 1)
                shouldLaunch = false;
        }

        if (shouldLaunch)
        {
            if (!(flags & VEHICLE_UPDATE_MOTION_TRACK_FLAG_3) || _vehicleStationIndex != vehicle->current_station)
            {
                vehicle_finish_departing(vehicle);
                return;
            }

            if (!(flags & VEHICLE_UPDATE_MOTION_TRACK_FLAG_5))
                return;
            if (ride->mode == RIDE_MODE_BOAT_HIRE || ride->mode == RIDE_MODE_ROTATING_LIFT || ride->mode == RIDE_MODE_SHUTTLE)
                return;

            vehicle_update_crash_setup(vehicle);
            return;
        }
    }

    if (!vehicle_current_tower_element_is_top(vehicle))
    {
        if (ride->mode == RIDE_MODE_FREEFALL_DROP)
            vehicle->Invalidate();
        return;
    }

    vehicle_finish_departing(vehicle);
}

/**
 * Part of vehicle_update_departing
 * Called after finishing departing sequence to enter
 * traveling state.
 * Vertical rides class the lift to the top of the tower
 * as the departing sequence. After this point station
 * boosters do not affect the ride.
 *  rct2: 0x006D8858
 */
static void vehicle_finish_departing(Vehicle* vehicle)
{
    auto ride = get_ride(vehicle->ride);
    if (ride == nullptr)
        return;

    if (ride->mode == RIDE_MODE_DOWNWARD_LAUNCH)
    {
        if (vehicle->var_CE >= 1 && (14 << 16) > vehicle->velocity)
            return;

        audio_play_sound_at_location(SoundId::RideLaunch1, { vehicle->x, vehicle->y, vehicle->z });
    }

    if (ride->mode == RIDE_MODE_UPWARD_LAUNCH)
    {
        if ((ride->launch_speed << 16) > vehicle->velocity)
            return;

        audio_play_sound_at_location(SoundId::RideLaunch1, { vehicle->x, vehicle->y, vehicle->z });
    }

    if (ride->mode != RIDE_MODE_RACE && ride->mode != RIDE_MODE_CONTINUOUS_CIRCUIT_BLOCK_SECTIONED
        && ride->mode != RIDE_MODE_POWERED_LAUNCH_BLOCK_SECTIONED)
    {
        ride->stations[vehicle->current_station].Depart &= STATION_DEPART_FLAG;
        uint8_t waitingTime = 3;
        if (ride->depart_flags & RIDE_DEPART_WAIT_FOR_MINIMUM_LENGTH)
        {
            waitingTime = std::max(ride->min_waiting_time, static_cast<uint8_t>(3));
            waitingTime = std::min(waitingTime, static_cast<uint8_t>(127));
        }

        ride->stations[vehicle->current_station].Depart |= waitingTime;
    }
    vehicle->lost_time_out = 0;
    vehicle->SetState(VEHICLE_STATUS_TRAVELLING, 1);
    if (vehicle->velocity < 0)
        vehicle->sub_state = 0;
}

/**
 *
 *  rct2: 0x006DE5CB
 */
static void vehicle_check_if_missing(Vehicle* vehicle)
{
    auto ride = get_ride(vehicle->ride);
    if (ride == nullptr)
        return;

    if (ride->lifecycle_flags & (RIDE_LIFECYCLE_BROKEN_DOWN | RIDE_LIFECYCLE_CRASHED))
        return;

    if (ride->mode == RIDE_MODE_CONTINUOUS_CIRCUIT_BLOCK_SECTIONED || ride->mode == RIDE_MODE_POWERED_LAUNCH_BLOCK_SECTIONED)
        return;

    if (!ride_type_has_flag(ride->type, RIDE_TYPE_FLAG_CHECK_FOR_STALLING))
        return;

    vehicle->lost_time_out++;
    if (ride->lifecycle_flags & RIDE_LIFECYCLE_HAS_STALLED_VEHICLE)
        return;

    uint16_t limit = ride->type == RIDE_TYPE_BOAT_HIRE ? 15360 : 9600;

    if (vehicle->lost_time_out <= limit)
        return;

    ride->lifecycle_flags |= RIDE_LIFECYCLE_HAS_STALLED_VEHICLE;

    if (gConfigNotifications.ride_stalled_vehicles)
    {
        set_format_arg(0, rct_string_id, RideComponentNames[RideNameConvention[ride->type].vehicle].number);

        uint8_t vehicleIndex = 0;
        for (; vehicleIndex < ride->num_vehicles; ++vehicleIndex)
            if (ride->vehicles[vehicleIndex] == vehicle->sprite_index)
                break;

        vehicleIndex++;
        set_format_arg(2, uint16_t, vehicleIndex);
        auto nameArgLen = ride->FormatNameTo(gCommonFormatArgs + 4);
        set_format_arg(4 + nameArgLen, rct_string_id, RideComponentNames[RideNameConvention[ride->type].station].singular);

        news_item_add_to_queue(NEWS_ITEM_RIDE, STR_NEWS_VEHICLE_HAS_STALLED, vehicle->ride);
    }
}

static void vehicle_simulate_crash(Vehicle* vehicle)
{
    auto ride = get_ride(vehicle->ride);
    if (ride != nullptr)
    {
        ride->lifecycle_flags |= RIDE_LIFECYCLE_CRASHED;
    }
}

/**
 * Setup function for a vehicle colliding with
 * another vehicle.
 *
 *  rct2: 0x006DA059
 */
static void vehicle_update_collision_setup(Vehicle* vehicle)
{
    auto ride = get_ride(vehicle->ride);
    if (ride == nullptr)
        return;

    if (ride->status == RIDE_STATUS_SIMULATING)
    {
        vehicle_simulate_crash(vehicle);
        return;
    }

    vehicle->SetState(VEHICLE_STATUS_CRASHED, vehicle->sub_state);

    if (!(ride->lifecycle_flags & RIDE_LIFECYCLE_CRASHED))
    {
        auto frontVehicle = vehicle->GetHead();
        auto trainIndex = ride_get_train_index_from_vehicle(ride, frontVehicle->sprite_index);
        if (!trainIndex)
        {
            return;
        }

        ride->Crash(*trainIndex);

        if (ride->status != RIDE_STATUS_CLOSED)
        {
            // We require this to execute right away during the simulation, always ignore network and queue.
            auto gameAction = RideSetStatusAction(ride->id, RIDE_STATUS_CLOSED);
            GameActions::ExecuteNested(&gameAction);
        }
    }

    ride->lifecycle_flags |= RIDE_LIFECYCLE_CRASHED;
    ride->window_invalidate_flags |= RIDE_INVALIDATE_RIDE_MAIN | RIDE_INVALIDATE_RIDE_LIST;
    vehicle_kill_all_passengers(vehicle);

    Vehicle* lastVehicle = vehicle;
    uint16_t spriteId = vehicle->sprite_index;
    for (Vehicle* train; spriteId != SPRITE_INDEX_NULL; spriteId = train->next_vehicle_on_train)
    {
        train = GET_VEHICLE(spriteId);
        lastVehicle = train;

        train->sub_state = 2;

        audio_play_sound_at_location(SoundId::Crash, { train->x, train->y, train->z });

        sprite_misc_explosion_cloud_create(train->x, train->y, train->z);

        for (int32_t i = 0; i < 10; i++)
        {
            crashed_vehicle_particle_create(train->colours, train->x, train->y, train->z);
        }

        train->flags |= SPRITE_FLAGS_IS_CRASHED_VEHICLE_SPRITE;
        train->var_C8 = scenario_rand();
        train->var_CA = scenario_rand();

        train->animation_frame = train->var_CA & 0x7;
        train->sprite_width = 13;
        train->sprite_height_negative = 45;
        train->sprite_height_positive = 5;

        sprite_move(train->x, train->y, train->z, train);
        invalidate_sprite_2(train);

        train->var_4E = 0;
    }

    (GET_VEHICLE(vehicle->prev_vehicle_on_ride))->next_vehicle_on_ride = lastVehicle->next_vehicle_on_ride;
    (GET_VEHICLE(lastVehicle->next_vehicle_on_ride))->prev_vehicle_on_ride = vehicle->prev_vehicle_on_ride;
    vehicle->velocity = 0;
}

/** rct2: 0x009A3AC4, 0x009A3AC6 */
static constexpr const CoordsXY stru_9A3AC4[] = {
    { -256, 0 }, { -236, 98 }, { -181, 181 }, { -98, 236 }, { 0, 256 },  { 98, 236 },   { 181, 181 },   { 236, 98 },
    { 256, 0 },  { 236, -98 }, { 181, -181 }, { 98, -236 }, { 0, -256 }, { -98, -236 }, { -181, -181 }, { -236, -98 },
};

/**
 *
 *  rct2: 0x006D9EFE
 */
static void vehicle_update_crash_setup(Vehicle* vehicle)
{
    auto ride = get_ride(vehicle->ride);
    if (ride != nullptr && ride->status == RIDE_STATUS_SIMULATING)
    {
        vehicle_simulate_crash(vehicle);
        return;
    }
    vehicle->SetState(VEHICLE_STATUS_CRASHING, vehicle->sub_state);

    int32_t num_peeps = vehicle_get_total_num_peeps(vehicle);
    if (num_peeps != 0)
    {
        audio_play_sound_at_location(SoundId::HauntedHouseScream2, { vehicle->x, vehicle->y, vehicle->z });
    }

    int32_t edx = vehicle->velocity >> 10;

    Vehicle* lastVehicle = vehicle;
    uint16_t spriteId = vehicle->sprite_index;
    for (Vehicle* trainVehicle; spriteId != SPRITE_INDEX_NULL; spriteId = trainVehicle->next_vehicle_on_train)
    {
        trainVehicle = GET_VEHICLE(spriteId);
        lastVehicle = trainVehicle;

        trainVehicle->sub_state = 0;
        int32_t x = stru_9A3AC4[trainVehicle->sprite_direction / 2].x;
        int32_t y = stru_9A3AC4[trainVehicle->sprite_direction / 2].y;
        auto z = Unk9A38D4[trainVehicle->vehicle_sprite_type] >> 23;

        int32_t ecx = Unk9A37E4[trainVehicle->vehicle_sprite_type] >> 15;
        x *= ecx;
        y *= ecx;
        x >>= 16;
        y >>= 16;
        x *= edx;
        y *= edx;
        z *= edx;
        x >>= 8;
        y >>= 8;
        z >>= 8;

        trainVehicle->crash_x = x;
        trainVehicle->crash_y = y;
        trainVehicle->crash_z = z;
        trainVehicle->crash_x += (scenario_rand() & 0xF) - 8;
        trainVehicle->crash_y += (scenario_rand() & 0xF) - 8;
        trainVehicle->crash_z += (scenario_rand() & 0xF) - 8;

        trainVehicle->TrackLocation = { 0, 0, 0 };
    }

    (GET_VEHICLE(vehicle->prev_vehicle_on_ride))->next_vehicle_on_ride = lastVehicle->next_vehicle_on_ride;
    (GET_VEHICLE(lastVehicle->next_vehicle_on_ride))->prev_vehicle_on_ride = vehicle->prev_vehicle_on_ride;
    vehicle->velocity = 0;
}

/**
 *
 *  rct2: 0x006D8937
 */
static void vehicle_update_travelling(Vehicle* vehicle)
{
    vehicle_check_if_missing(vehicle);

    auto ride = get_ride(vehicle->ride);
    if (ride == nullptr || (_vehicleBreakdown == 0 && ride->mode == RIDE_MODE_ROTATING_LIFT))
        return;

    if (vehicle->sub_state == 2)
    {
        vehicle->velocity = 0;
        vehicle->acceleration = 0;
        vehicle->var_C0--;
        if (vehicle->var_C0 == 0)
            vehicle->sub_state = 0;
    }

    if (ride->mode == RIDE_MODE_FREEFALL_DROP && vehicle->animation_frame != 0)
    {
        vehicle->animation_frame++;
        vehicle->velocity = 0;
        vehicle->acceleration = 0;
        vehicle->Invalidate();
        return;
    }

    uint32_t flags = vehicle_update_track_motion(vehicle, nullptr);

    bool skipCheck = false;
    if (flags & (VEHICLE_UPDATE_MOTION_TRACK_FLAG_8 | VEHICLE_UPDATE_MOTION_TRACK_FLAG_9)
        && ride->mode == RIDE_MODE_REVERSE_INCLINE_LAUNCHED_SHUTTLE && vehicle->sub_state == 0)
    {
        vehicle->sub_state = 1;
        vehicle->velocity = 0;
        skipCheck = true;
    }

    if (!skipCheck)
    {
        if (flags & VEHICLE_UPDATE_MOTION_TRACK_FLAG_VEHICLE_DERAILED)
        {
            vehicle_update_crash_setup(vehicle);
            return;
        }

        if (flags & VEHICLE_UPDATE_MOTION_TRACK_FLAG_VEHICLE_COLLISION)
        {
            vehicle_update_collision_setup(vehicle);
            return;
        }

        if (flags & (VEHICLE_UPDATE_MOTION_TRACK_FLAG_5 | VEHICLE_UPDATE_MOTION_TRACK_FLAG_12))
        {
            if (ride->mode == RIDE_MODE_ROTATING_LIFT)
            {
                if (vehicle->sub_state <= 1)
                {
                    vehicle->SetState(VEHICLE_STATUS_ARRIVING, 1);
                    vehicle->var_C0 = 0;
                    return;
                }
            }
            else if (ride->mode == RIDE_MODE_BOAT_HIRE)
            {
                vehicle_update_travelling_boat_hire_setup(vehicle);
                return;
            }
            else if (ride->mode == RIDE_MODE_SHUTTLE)
            {
                vehicle->update_flags ^= VEHICLE_UPDATE_FLAG_REVERSING_SHUTTLE;
                vehicle->velocity = 0;
            }
            else
            {
                if (vehicle->sub_state != 0)
                {
                    vehicle_update_crash_setup(vehicle);
                    return;
                }
                vehicle->sub_state = 1;
                vehicle->velocity = 0;
            }
        }
    }

    if (ride->mode == RIDE_MODE_ROTATING_LIFT && vehicle->sub_state <= 1)
    {
        if (vehicle->sub_state == 0)
        {
            if (vehicle->velocity >= -131940)
                vehicle->acceleration = -3298;
            vehicle->velocity = std::max(vehicle->velocity, -131940);
        }
        else
        {
            if (vehicle_current_tower_element_is_top(vehicle))
            {
                vehicle->velocity = 0;
                vehicle->sub_state = 2;
                vehicle->var_C0 = 150;
            }
            else
            {
                if (vehicle->velocity <= 131940)
                    vehicle->acceleration = 3298;
            }
        }
    }

    if (flags & VEHICLE_UPDATE_MOTION_TRACK_FLAG_VEHICLE_ON_LIFT_HILL)
    {
        if (ride->mode == RIDE_MODE_REVERSE_INCLINE_LAUNCHED_SHUTTLE)
        {
            if (vehicle->sub_state == 0)
            {
                if (vehicle->velocity != 0)
                    vehicle->sound2_flags |= VEHICLE_SOUND2_FLAGS_LIFT_HILL;

                if (!(vehicle->update_flags & VEHICLE_UPDATE_FLAG_12))
                {
                    if (vehicle->velocity >= ride->lift_hill_speed * -31079)
                    {
                        vehicle->acceleration = -15539;

                        if (_vehicleBreakdown == 0)
                        {
                            vehicle->sound2_flags &= ~VEHICLE_SOUND2_FLAGS_LIFT_HILL;
                            vehicle->update_flags |= VEHICLE_UPDATE_FLAG_ZERO_VELOCITY;
                        }
                    }
                }
            }
        }
        else
        {
            vehicle->sound2_flags |= VEHICLE_SOUND2_FLAGS_LIFT_HILL;
            if (vehicle->velocity <= ride->lift_hill_speed * 31079)
            {
                vehicle->acceleration = 15539;
                if (vehicle->velocity != 0)
                {
                    if (_vehicleBreakdown == 0)
                    {
                        vehicle->update_flags |= VEHICLE_UPDATE_FLAG_ZERO_VELOCITY;
                        vehicle->sound2_flags &= ~VEHICLE_SOUND2_FLAGS_LIFT_HILL;
                    }
                }
                else
                {
                    vehicle->sound2_flags &= ~VEHICLE_SOUND2_FLAGS_LIFT_HILL;
                }
            }
        }
    }

    if (!(flags & VEHICLE_UPDATE_MOTION_TRACK_FLAG_3))
        return;

    if (ride->mode == RIDE_MODE_REVERSE_INCLINE_LAUNCHED_SHUTTLE && vehicle->velocity >= 0
        && !(vehicle->update_flags & VEHICLE_UPDATE_FLAG_12))
    {
        return;
    }

    if (ride->mode == RIDE_MODE_POWERED_LAUNCH_PASSTROUGH && vehicle->velocity < 0)
        return;

    vehicle->SetState(VEHICLE_STATUS_ARRIVING);
    vehicle->current_station = _vehicleStationIndex;
    vehicle->var_C0 = 0;
    if (vehicle->velocity < 0)
        vehicle->sub_state = 1;
}

/**
 *
 *  rct2: 0x006D8C36
 */
static void vehicle_update_arriving(Vehicle* vehicle)
{
    auto ride = get_ride(vehicle->ride);
    if (ride == nullptr)
        return;

    uint8_t unkF64E35 = 1;
    switch (ride->mode)
    {
        case RIDE_MODE_SWING:
        case RIDE_MODE_ROTATION:
        case RIDE_MODE_FORWARD_ROTATION:
        case RIDE_MODE_BACKWARD_ROTATION:
        case RIDE_MODE_FILM_AVENGING_AVIATORS:
        case RIDE_MODE_FILM_THRILL_RIDERS:
        case RIDE_MODE_BEGINNERS:
        case RIDE_MODE_INTENSE:
        case RIDE_MODE_BERSERK:
        case RIDE_MODE_3D_FILM_MOUSE_TAILS:
        case RIDE_MODE_3D_FILM_STORM_CHASERS:
        case RIDE_MODE_3D_FILM_SPACE_RAIDERS:
        case RIDE_MODE_CIRCUS_SHOW:
        case RIDE_MODE_SPACE_RINGS:
        case RIDE_MODE_HAUNTED_HOUSE:
        case RIDE_MODE_CROOKED_HOUSE:
            vehicle->update_flags &= ~VEHICLE_UPDATE_FLAG_12;
            vehicle->velocity = 0;
            vehicle->acceleration = 0;
            vehicle->SetState(VEHICLE_STATUS_UNLOADING_PASSENGERS);
            return;
    }

    if (ride->lifecycle_flags & RIDE_LIFECYCLE_BROKEN_DOWN && ride->breakdown_reason_pending == BREAKDOWN_BRAKES_FAILURE
        && ride->inspection_station == vehicle->current_station
        && ride->mechanic_status != RIDE_MECHANIC_STATUS_HAS_FIXED_STATION_BRAKES)
    {
        unkF64E35 = 0;
    }

    rct_ride_entry* rideEntry = get_ride_entry(vehicle->ride_subtype);
    rct_ride_entry_vehicle* vehicleEntry = &rideEntry->vehicles[vehicle->vehicle_type];

    if (vehicle->sub_state == 0)
    {
        if (ride->mode == RIDE_MODE_RACE && ride->lifecycle_flags & RIDE_LIFECYCLE_PASS_STATION_NO_STOPPING)
        {
            goto loc_6D8E36;
        }

        if (vehicle->velocity <= 131940)
        {
            vehicle->acceleration = 3298;
            goto loc_6D8E36;
        }

        int32_t velocity_diff = vehicle->velocity;
        if (velocity_diff >= 1572864)
            velocity_diff /= 8;
        else
            velocity_diff /= 16;

        if (unkF64E35 == 0)
        {
            goto loc_6D8E36;
        }

        if (ride->num_circuits != 1)
        {
            if (vehicle->num_laps + 1 < ride->num_circuits)
            {
                goto loc_6D8E36;
            }
        }
        vehicle->velocity -= velocity_diff;
        vehicle->acceleration = 0;
    }
    else
    {
        if (!(vehicleEntry->flags & VEHICLE_ENTRY_FLAG_POWERED) && vehicle->velocity >= -131940)
        {
            vehicle->acceleration = -3298;
        }

        if (vehicle->velocity >= -131940)
        {
            goto loc_6D8E36;
        }

        int32_t velocity_diff = vehicle->velocity;
        if (velocity_diff < -1572864)
            velocity_diff /= 8;
        else
            velocity_diff /= 16;

        if (unkF64E35 == 0)
        {
            goto loc_6D8E36;
        }

        if (vehicle->num_laps + 1 < ride->num_circuits)
        {
            goto loc_6D8E36;
        }

        if (vehicle->num_laps + 1 != ride->num_circuits)
        {
            vehicle->velocity -= velocity_diff;
            vehicle->acceleration = 0;
            goto loc_6D8E36;
        }

        if (RideData4[ride->type].flags & RIDE_TYPE_FLAG4_ALLOW_MULTIPLE_CIRCUITS && ride->mode != RIDE_MODE_SHUTTLE
            && ride->mode != RIDE_MODE_POWERED_LAUNCH)
        {
            vehicle->update_flags |= VEHICLE_UPDATE_FLAG_12;
        }
        else
        {
            vehicle->velocity -= velocity_diff;
            vehicle->acceleration = 0;
        }
    }

    uint32_t flags;
loc_6D8E36:
    flags = vehicle_update_track_motion(vehicle, nullptr);
    if (flags & VEHICLE_UPDATE_MOTION_TRACK_FLAG_VEHICLE_COLLISION && unkF64E35 == 0)
    {
        vehicle_update_collision_setup(vehicle);
        return;
    }

    if (flags & VEHICLE_UPDATE_MOTION_TRACK_FLAG_VEHICLE_AT_STATION && unkF64E35 == 0)
    {
        vehicle->SetState(VEHICLE_STATUS_DEPARTING, 1);
        return;
    }

    if (!(flags
          & (VEHICLE_UPDATE_MOTION_TRACK_FLAG_VEHICLE_AT_STATION | VEHICLE_UPDATE_MOTION_TRACK_FLAG_1
             | VEHICLE_UPDATE_MOTION_TRACK_FLAG_5)))
    {
        if (vehicle->velocity > 98955)
            vehicle->var_C0 = 0;
        return;
    }

    vehicle->var_C0++;
    if ((flags & VEHICLE_UPDATE_MOTION_TRACK_FLAG_1) && (vehicleEntry->flags & VEHICLE_ENTRY_FLAG_GO_KART)
        && (vehicle->var_C0 < 40))
    {
        return;
    }

    auto trackElement = map_get_track_element_at(vehicle->TrackLocation);

    if (trackElement == nullptr)
    {
        return;
    }

    vehicle->current_station = trackElement->GetStationIndex();
    vehicle->num_laps++;

    if (vehicle->sub_state != 0)
    {
        if (vehicle->num_laps < ride->num_circuits)
        {
            vehicle->SetState(VEHICLE_STATUS_DEPARTING, 1);
            return;
        }

        if (vehicle->num_laps == ride->num_circuits && vehicle->update_flags & VEHICLE_UPDATE_FLAG_12)
        {
            vehicle->SetState(VEHICLE_STATUS_DEPARTING, 1);
            return;
        }
    }

    if (ride->num_circuits != 1 && vehicle->num_laps < ride->num_circuits)
    {
        vehicle->SetState(VEHICLE_STATUS_DEPARTING, 1);
        return;
    }

    if ((ride->mode == RIDE_MODE_UPWARD_LAUNCH || ride->mode == RIDE_MODE_DOWNWARD_LAUNCH) && vehicle->var_CE < 2)
    {
        audio_play_sound_at_location(SoundId::RideLaunch2, { vehicle->x, vehicle->y, vehicle->z });
        vehicle->velocity = 0;
        vehicle->acceleration = 0;
        vehicle->SetState(VEHICLE_STATUS_DEPARTING, 1);
        return;
    }

    if (ride->mode == RIDE_MODE_RACE && ride->lifecycle_flags & RIDE_LIFECYCLE_PASS_STATION_NO_STOPPING)
    {
        vehicle->SetState(VEHICLE_STATUS_DEPARTING, 1);
        return;
    }

    vehicle->update_flags &= ~VEHICLE_UPDATE_FLAG_12;
    vehicle->velocity = 0;
    vehicle->acceleration = 0;
    vehicle->SetState(VEHICLE_STATUS_UNLOADING_PASSENGERS);
}

/**
 *
 *  rct2: 0x006D9002
 */
static void vehicle_update_unloading_passengers(Vehicle* vehicle)
{
    if (vehicle->sub_state == 0)
    {
        if (vehicle_open_restraints(vehicle))
        {
            vehicle->sub_state = 1;
        }
    }

    auto ride = get_ride(vehicle->ride);
    if (ride == nullptr)
        return;

    if (ride->mode == RIDE_MODE_FORWARD_ROTATION || ride->mode == RIDE_MODE_BACKWARD_ROTATION)
    {
        uint8_t seat = ((-vehicle->vehicle_sprite_type) >> 3) & 0xF;
        if (vehicle->restraints_position == 255 && (vehicle->peep[seat * 2] != SPRITE_INDEX_NULL))
        {
            vehicle->next_free_seat -= 2;

            Peep* peep = GET_PEEP(vehicle->peep[seat * 2]);
            vehicle->peep[seat * 2] = SPRITE_INDEX_NULL;

            peep->SetState(PEEP_STATE_LEAVING_RIDE);
            peep->sub_state = PEEP_RIDE_LEAVE_VEHICLE;

            peep = GET_PEEP(vehicle->peep[seat * 2 + 1]);
            vehicle->peep[seat * 2 + 1] = SPRITE_INDEX_NULL;

            peep->SetState(PEEP_STATE_LEAVING_RIDE);
            peep->sub_state = PEEP_RIDE_LEAVE_VEHICLE;
        }
    }
    else
    {
        if (ride_get_exit_location(ride, vehicle->current_station).isNull())
        {
            if (vehicle->sub_state != 1)
                return;

            if (!(ride->lifecycle_flags & RIDE_LIFECYCLE_TESTED) && vehicle->update_flags & VEHICLE_UPDATE_FLAG_TESTING
                && ride->current_test_segment + 1 >= ride->num_stations)
            {
                vehicle_update_test_finish(vehicle);
            }
            vehicle->SetState(VEHICLE_STATUS_MOVING_TO_END_OF_STATION);
            return;
        }

        uint16_t spriteId = vehicle->sprite_index;
        for (Vehicle* train; spriteId != SPRITE_INDEX_NULL; spriteId = train->next_vehicle_on_train)
        {
            train = GET_VEHICLE(spriteId);
            if (train->restraints_position != 255)
                continue;

            if (train->next_free_seat == 0)
                continue;

            train->next_free_seat = 0;
            for (uint8_t peepIndex = 0; peepIndex < train->num_peeps; peepIndex++)
            {
                Peep* peep = GET_PEEP(train->peep[peepIndex]);
                peep->SetState(PEEP_STATE_LEAVING_RIDE);
                peep->sub_state = PEEP_RIDE_LEAVE_VEHICLE;
            }
        }
    }

    if (vehicle->sub_state != 1)
        return;

    uint16_t spriteId = vehicle->sprite_index;
    for (Vehicle* train; spriteId != SPRITE_INDEX_NULL; spriteId = train->next_vehicle_on_train)
    {
        train = GET_VEHICLE(spriteId);
        if (train->num_peeps != train->next_free_seat)
            return;
    }

    if (!(ride->lifecycle_flags & RIDE_LIFECYCLE_TESTED) && vehicle->update_flags & VEHICLE_UPDATE_FLAG_TESTING
        && ride->current_test_segment + 1 >= ride->num_stations)
    {
        vehicle_update_test_finish(vehicle);
    }
    vehicle->SetState(VEHICLE_STATUS_MOVING_TO_END_OF_STATION);
}

/**
 *
 *  rct2: 0x006D9CE9
 */
static void vehicle_update_waiting_for_cable_lift(Vehicle* vehicle)
{
    auto ride = get_ride(vehicle->ride);
    if (ride == nullptr)
        return;

    Vehicle* cableLift = GET_VEHICLE(ride->cable_lift);

    if (cableLift->status != VEHICLE_STATUS_WAITING_FOR_PASSENGERS)
        return;

    cableLift->SetState(VEHICLE_STATUS_WAITING_TO_DEPART, vehicle->sub_state);
    cableLift->cable_lift_target = vehicle->sprite_index;
}

/**
 *
 *  rct2: 0x006D9D21
 */
static void vehicle_update_travelling_cable_lift(Vehicle* vehicle)
{
    auto ride = get_ride(vehicle->ride);
    if (ride == nullptr)
        return;

    if (vehicle->sub_state == 0)
    {
        if (vehicle->update_flags & VEHICLE_UPDATE_FLAG_BROKEN_TRAIN)
        {
            if (ride->lifecycle_flags & RIDE_LIFECYCLE_BROKEN_DOWN)
                return;

            ride->lifecycle_flags |= RIDE_LIFECYCLE_BROKEN_DOWN;
            ride_breakdown_add_news_item(ride);
            ride->window_invalidate_flags |= RIDE_INVALIDATE_RIDE_MAIN | RIDE_INVALIDATE_RIDE_LIST
                | RIDE_INVALIDATE_RIDE_MAINTENANCE;

            ride->mechanic_status = RIDE_MECHANIC_STATUS_CALLING;
            ride->inspection_station = vehicle->current_station;
            ride->breakdown_reason = ride->breakdown_reason_pending;
            vehicle->velocity = 0;
            return;
        }

        vehicle->sub_state = 1;
        vehicle_peep_easteregg_here_we_are(vehicle);
        if (!(ride->lifecycle_flags & RIDE_LIFECYCLE_TESTED))
        {
            if (vehicle->update_flags & VEHICLE_UPDATE_FLAG_TESTING)
            {
                if (ride->current_test_segment + 1 < ride->num_stations)
                {
                    ride->current_test_segment++;
                    ride->current_test_station = vehicle->current_station;
                }
                else
                {
                    vehicle_update_test_finish(vehicle);
                }
            }
            else if (!(ride->lifecycle_flags & RIDE_LIFECYCLE_TEST_IN_PROGRESS) && !vehicle->IsGhost())
            {
                vehicle_test_reset(vehicle);
            }
        }
    }

    if (vehicle->velocity <= 439800)
    {
        vehicle->acceleration = 4398;
    }
    int32_t flags = vehicle_update_track_motion(vehicle, nullptr);

    if (flags & VEHICLE_UPDATE_MOTION_TRACK_FLAG_11)
    {
        vehicle->SetState(VEHICLE_STATUS_TRAVELLING, 1);
        vehicle->lost_time_out = 0;
        return;
    }

    if (vehicle->sub_state == 2)
        return;

    if (flags & VEHICLE_UPDATE_MOTION_TRACK_FLAG_3 && vehicle->current_station == _vehicleStationIndex)
        return;

    vehicle->sub_state = 2;

    if (ride->mode == RIDE_MODE_CONTINUOUS_CIRCUIT_BLOCK_SECTIONED || ride->mode == RIDE_MODE_POWERED_LAUNCH_BLOCK_SECTIONED)
        return;

    // This is slightly different to the vanilla function
    ride->stations[vehicle->current_station].Depart &= STATION_DEPART_FLAG;
    uint8_t waitingTime = 3;
    if (ride->depart_flags & RIDE_DEPART_WAIT_FOR_MINIMUM_LENGTH)
    {
        waitingTime = std::max(ride->min_waiting_time, static_cast<uint8_t>(3));
        waitingTime = std::min(waitingTime, static_cast<uint8_t>(127));
    }

    ride->stations[vehicle->current_station].Depart |= waitingTime;
}

/**
 *
 *  rct2: 0x006D9820
 */
static void vehicle_update_travelling_boat(Vehicle* vehicle)
{
    vehicle_check_if_missing(vehicle);
    vehicle_update_motion_boat_hire(vehicle);
}

static void loc_6DA9F9(Vehicle* vehicle, int32_t x, int32_t y, int32_t trackX, int32_t trackY)
{
    vehicle->remaining_distance = 0;
    if (!vehicle_update_motion_collision_detection(vehicle, x, y, vehicle->z, nullptr))
    {
        vehicle->TrackLocation.x = trackX;
        vehicle->TrackLocation.y = trackY;

        auto trackElement = map_get_track_element_at(vehicle->TrackLocation);

        auto ride = get_ride(vehicle->ride);
        if (ride != nullptr)
        {
            vehicle->track_type = (trackElement->GetTrackType() << 2) | (ride->boat_hire_return_direction & 3);
            vehicle->BoatLocation.setNull();
        }

        vehicle->track_progress = 0;
        vehicle->SetState(VEHICLE_STATUS_TRAVELLING, vehicle->sub_state);
        unk_F64E20.x = x;
        unk_F64E20.y = y;
    }
}

/**
 *
 *  rct2: 0x006DA717
 */
static void vehicle_update_motion_boat_hire(Vehicle* vehicle)
{
    _vehicleMotionTrackFlags = 0;
    vehicle->velocity += vehicle->acceleration;
    _vehicleVelocityF64E08 = vehicle->velocity;
    _vehicleVelocityF64E0C = (vehicle->velocity >> 10) * 42;

    rct_ride_entry_vehicle* vehicleEntry = vehicle_get_vehicle_entry(vehicle);
    if (vehicleEntry == nullptr)
    {
        return;
    }
    if (vehicleEntry->flags & (VEHICLE_ENTRY_FLAG_VEHICLE_ANIMATION | VEHICLE_ENTRY_FLAG_RIDER_ANIMATION))
    {
        vehicle_update_additional_animation(vehicle);
    }

    _vehicleUnkF64E10 = 1;
    vehicle->acceleration = 0;
    vehicle->remaining_distance += _vehicleVelocityF64E0C;
    if (vehicle->remaining_distance >= 0x368A)
    {
        vehicle->sound2_flags &= ~VEHICLE_SOUND2_FLAGS_LIFT_HILL;
        unk_F64E20.x = vehicle->x;
        unk_F64E20.y = vehicle->y;
        unk_F64E20.z = vehicle->z;
        vehicle->Invalidate();

        for (;;)
        {
            // loc_6DA7A5
            vehicle->var_35++;
            auto loc = vehicle->BoatLocation.ToTileCentre();
            int32_t x = loc.x;
            int32_t y = loc.y;
            int32_t z;
            uint8_t bl;

            x -= vehicle->x;
            if (x >= 0)
            {
                y -= vehicle->y;
                if (y < 0)
                {
                    // loc_6DA81A:
                    y = -y;
                    bl = 24;
                    if (y <= x * 4)
                    {
                        bl = 16;
                        if (x <= y * 4)
                        {
                            bl = 20;
                        }
                    }
                }
                else
                {
                    bl = 8;
                    if (y <= x * 4)
                    {
                        bl = 16;
                        if (x <= y * 4)
                        {
                            bl = 12;
                        }
                    }
                }
            }
            else
            {
                y -= vehicle->y;
                if (y < 0)
                {
                    // loc_6DA83D:
                    x = -x;
                    y = -y;
                    bl = 24;
                    if (y <= x * 4)
                    {
                        bl = 0;
                        if (x <= y * 4)
                        {
                            bl = 28;
                        }
                    }
                }
                else
                {
                    x = -x;
                    bl = 8;
                    if (y <= x * 4)
                    {
                        bl = 0;
                        if (x <= y * 4)
                        {
                            bl = 4;
                        }
                    }
                }
            }

            // loc_6DA861:
            vehicle->var_34 = bl;
            x += y;
            if (x <= 12)
            {
                vehicle_update_boat_location(vehicle);
            }

            if (!(vehicle->var_35 & (1 << 0)))
            {
                uint8_t spriteDirection = vehicle->sprite_direction;
                if (spriteDirection != vehicle->var_34)
                {
                    uint8_t dl = (vehicle->var_34 + 16 - spriteDirection) & 0x1E;
                    if (dl >= 16)
                    {
                        spriteDirection += 2;
                        if (dl > 24)
                        {
                            vehicle->var_35--;
                        }
                    }
                    else
                    {
                        spriteDirection -= 2;
                        if (dl < 8)
                        {
                            vehicle->var_35--;
                        }
                    }

                    vehicle->sprite_direction = spriteDirection & 0x1E;
                }
            }

            int32_t edi = (vehicle->sprite_direction | (vehicle->var_35 & 1)) & 0x1F;
            x = vehicle->x + Unk9A36C4[edi].x;
            y = vehicle->y + Unk9A36C4[edi].y;
            z = vehicle->z;
            if (vehicle_update_motion_collision_detection(vehicle, x, y, z, nullptr))
            {
                vehicle->remaining_distance = 0;
                if (vehicle->sprite_direction == vehicle->var_34)
                {
                    vehicle->sprite_direction ^= (1 << 4);
                    vehicle_update_boat_location(vehicle);
                    vehicle->sprite_direction ^= (1 << 4);
                }
                break;
            }

            auto flooredLocation = CoordsXY(x, y).ToTileStart();
            if (flooredLocation != vehicle->TrackLocation)
            {
                if (!vehicle_boat_is_location_accessible(CoordsXYZ{ x, y, vehicle->TrackLocation.z }))
                {
                    // loc_6DA939:
                    auto ride = get_ride(vehicle->ride);
                    if (ride == nullptr)
                        return;

                    bool do_loc_6DAA97 = false;
                    if (vehicle->sub_state != 1)
                    {
                        do_loc_6DAA97 = true;
                    }
                    else
                    {
                        auto flooredTileLoc = TileCoordsXY(flooredLocation);
                        if (ride->boat_hire_return_position != flooredTileLoc)
                        {
                            do_loc_6DAA97 = true;
                        }
                    }

                    // loc_6DAA97:
                    if (do_loc_6DAA97)
                    {
                        vehicle->remaining_distance = 0;
                        if (vehicle->sprite_direction == vehicle->var_34)
                        {
                            vehicle_update_boat_location(vehicle);
                        }
                        break;
                    }

                    if (!(ride->boat_hire_return_direction & 1))
                    {
                        uint16_t bp = y & 0x1F;
                        if (bp == 16)
                        {
                            loc_6DA9F9(vehicle, x, y, flooredLocation.x, flooredLocation.y);
                            break;
                        }
                        if (bp <= 16)
                        {
                            x = unk_F64E20.x;
                            y = unk_F64E20.y + 1;
                        }
                        else
                        {
                            x = unk_F64E20.x;
                            y = unk_F64E20.y - 1;
                        }
                    }
                    else
                    {
                        // loc_6DA9A2:
                        uint16_t bp = x & 0x1F;
                        if (bp == 16)
                        {
                            loc_6DA9F9(vehicle, x, y, flooredLocation.x, flooredLocation.y);
                            break;
                        }
                        if (bp <= 16)
                        {
                            x = unk_F64E20.x + 1;
                            y = unk_F64E20.y;
                        }
                        else
                        {
                            x = unk_F64E20.x - 1;
                            y = unk_F64E20.y;
                        }
                    }

                    // loc_6DA9D1:
                    vehicle->remaining_distance = 0;
                    if (!vehicle_update_motion_collision_detection(vehicle, x, y, vehicle->z, nullptr))
                    {
                        unk_F64E20.x = x;
                        unk_F64E20.y = y;
                    }
                    break;
                }
                vehicle->TrackLocation = { flooredLocation, vehicle->TrackLocation.z };
            }

            vehicle->remaining_distance -= Unk9A36C4[edi].distance;
            unk_F64E20.x = x;
            unk_F64E20.y = y;
            if (vehicle->remaining_distance < 0x368A)
            {
                break;
            }
            _vehicleUnkF64E10++;
        }

        sprite_move(unk_F64E20.x, unk_F64E20.y, unk_F64E20.z, vehicle);
        vehicle->Invalidate();
    }

    // loc_6DAAC9:
    {
        int32_t edx = vehicle->velocity >> 8;
        edx = (edx * edx);
        if (vehicle->velocity < 0)
        {
            edx = -edx;
        }
        edx >>= 5;

        // Hack to fix people messing with boat hire
        int32_t mass = vehicle->mass == 0 ? 1 : vehicle->mass;

        int32_t eax = ((vehicle->velocity >> 1) + edx) / mass;
        int32_t ecx = -eax;
        if (vehicleEntry->flags & VEHICLE_ENTRY_FLAG_POWERED)
        {
            eax = vehicle->speed << 14;
            int32_t ebx = (vehicle->speed * mass) >> 2;
            if (vehicle->update_flags & VEHICLE_UPDATE_FLAG_REVERSING_SHUTTLE)
            {
                eax = -eax;
            }
            eax -= vehicle->velocity;
            edx = vehicle->powered_acceleration * 2;
            ecx += (eax * edx) / ebx;
        }
        vehicle->acceleration = ecx;
    }
    // eax = _vehicleMotionTrackFlags;
    // ebx = _vehicleStationIndex;
}

/**
 *
 *  rct2: 0x006DA280
 */
static void vehicle_update_boat_location(Vehicle* vehicle)
{
    auto ride = get_ride(vehicle->ride);
    if (ride == nullptr)
        return;

    TileCoordsXY returnPosition = ride->boat_hire_return_position;
    uint8_t returnDirection = ride->boat_hire_return_direction & 3;

    CoordsXY location = CoordsXY{ vehicle->x, vehicle->y } + CoordsDirectionDelta[returnDirection];

    if (location.ToTileStart() == returnPosition.ToCoordsXY())
    {
        vehicle->sub_state = 1;
        vehicle->BoatLocation = location;
        return;
    }

    vehicle->sub_state = 0;
    uint8_t curDirection = ((vehicle->sprite_direction + 19) >> 3) & 3;
    uint8_t randDirection = scenario_rand() & 3;

    if (vehicle->lost_time_out > 1920)
    {
        if (scenario_rand() & 1)
        {
            CoordsXY destLocation = (returnPosition.ToCoordsXY() - CoordsDirectionDelta[returnDirection]).ToTileCentre();

            destLocation.x -= vehicle->x;
            destLocation.y -= vehicle->y;

            if (abs(destLocation.x) <= abs(destLocation.y))
            {
                randDirection = destLocation.y < 0 ? 3 : 1;
            }
            else
            {
                randDirection = destLocation.x < 0 ? 0 : 2;
            }
        }
    }

    static constexpr const int8_t rotations[] = { 0, 1, -1, 2 };
    for (auto rotation : rotations)
    {
        if (randDirection + rotation == curDirection)
        {
            continue;
        }

        auto trackLocation = vehicle->TrackLocation;
        trackLocation += CoordsDirectionDelta[(randDirection + rotation) & 3];

        if (!vehicle_boat_is_location_accessible(trackLocation))
        {
            continue;
        }

        vehicle->BoatLocation = trackLocation;
        return;
    }

    CoordsXY trackLocation = vehicle->TrackLocation;
    trackLocation += CoordsDirectionDelta[curDirection & 3];
    vehicle->BoatLocation = trackLocation;
}

/**
 *
 *  rct2: 0x006DA22A
 */
static bool vehicle_boat_is_location_accessible(const CoordsXYZ& location)
{
    TileElement* tileElement = map_get_first_element_at(location);
    if (tileElement == nullptr)
        return false;
    do
    {
        if (tileElement->IsGhost())
            continue;

        if (tileElement->GetType() == TILE_ELEMENT_TYPE_SURFACE)
        {
            int32_t waterZ = tileElement->AsSurface()->GetWaterHeight();
            if (location.z != waterZ)
            {
                return false;
            }
        }
        else
        {
            if (location.z > (tileElement->GetBaseZ() - (2 * COORDS_Z_STEP))
                && location.z < tileElement->GetClearanceZ() + (2 * COORDS_Z_STEP))
            {
                return false;
            }
        }
    } while (!(tileElement++)->IsLastForTile());
    return true;
}

/**
 *
 *  rct2: 0x006D9249
 */
static void vehicle_update_swinging(Vehicle* vehicle)
{
    auto ride = get_ride(vehicle->ride);
    if (ride == nullptr)
        return;

    auto rideEntry = get_ride_entry(vehicle->ride_subtype);
    if (rideEntry == nullptr)
        return;

    // SubState for this ride means swinging state
    // 0 == first swing
    // 3 == full swing
    uint8_t swingState = vehicle->sub_state;
    if (rideEntry->flags & RIDE_ENTRY_FLAG_ALTERNATIVE_SWING_MODE_1)
    {
        swingState += 4;
        if (rideEntry->flags & RIDE_ENTRY_FLAG_ALTERNATIVE_SWING_MODE_2)
            swingState += 4;
    }

    const int8_t* spriteMap = SwingingTimeToSpriteMaps[swingState];
    int8_t spriteType = spriteMap[vehicle->current_time + 1];

    // 0x80 indicates that a complete swing has been
    // completed and the next swing can start
    if (spriteType != -128)
    {
        vehicle->current_time++;
        if ((uint8_t)spriteType != vehicle->vehicle_sprite_type)
        {
            // Used to know which sprite to draw
            vehicle->vehicle_sprite_type = (uint8_t)spriteType;
            vehicle->Invalidate();
        }
        return;
    }

    vehicle->current_time = -1;
    vehicle->var_CE++;
    if (ride->status != RIDE_STATUS_CLOSED)
    {
        // It takes 3 swings to get into full swing
        // ride->rotations already takes this into account
        if (vehicle->var_CE + 3 < ride->rotations)
        {
            // Go to the next swing state until we
            // are at full swing.
            if (vehicle->sub_state != 3)
            {
                vehicle->sub_state++;
            }
            vehicle_update_swinging(vehicle);
            return;
        }
    }

    // To get to this part of the code the
    // swing has to be in slowing down phase
    if (vehicle->sub_state == 0)
    {
        vehicle->SetState(VEHICLE_STATUS_ARRIVING);
        vehicle->var_C0 = 0;
        return;
    }
    // Go towards first swing state
    vehicle->sub_state--;
    vehicle_update_swinging(vehicle);
}

/**
 *
 *  rct2: 0x006D9413
 */
static void vehicle_update_ferris_wheel_rotating(Vehicle* vehicle)
{
    if (_vehicleBreakdown == 0)
        return;

    auto ride = get_ride(vehicle->ride);
    if (ride == nullptr)
        return;

    if ((vehicle->ferris_wheel_var_1 -= 1) != 0)
        return;

    int8_t ferris_wheel_var_0 = vehicle->ferris_wheel_var_0;

    if (ferris_wheel_var_0 == 3)
    {
        vehicle->ferris_wheel_var_0 = ferris_wheel_var_0;
        vehicle->ferris_wheel_var_1 = ferris_wheel_var_0;
    }
    else if (ferris_wheel_var_0 < 3)
    {
        if (ferris_wheel_var_0 != -8)
            ferris_wheel_var_0--;
        vehicle->ferris_wheel_var_0 = ferris_wheel_var_0;
        vehicle->ferris_wheel_var_1 = -ferris_wheel_var_0;
    }
    else
    {
        ferris_wheel_var_0--;
        vehicle->ferris_wheel_var_0 = ferris_wheel_var_0;
        vehicle->ferris_wheel_var_1 = ferris_wheel_var_0;
    }

    uint8_t rotation = vehicle->vehicle_sprite_type;
    if (ride->mode == RIDE_MODE_FORWARD_ROTATION)
        rotation++;
    else
        rotation--;

    rotation &= 0x7F;
    vehicle->vehicle_sprite_type = rotation;

    if (rotation == vehicle->sub_state)
        vehicle->var_CE++;

    vehicle->Invalidate();

    uint8_t subState = vehicle->sub_state;
    if (ride->mode == RIDE_MODE_FORWARD_ROTATION)
        subState++;
    else
        subState--;
    subState &= 0x7F;

    if (subState == vehicle->vehicle_sprite_type)
    {
        bool shouldStop = true;
        if (ride->status != RIDE_STATUS_CLOSED)
        {
            if (vehicle->var_CE < ride->rotations)
                shouldStop = false;
        }

        if (shouldStop)
        {
            ferris_wheel_var_0 = vehicle->ferris_wheel_var_0;
            vehicle->ferris_wheel_var_0 = -abs(ferris_wheel_var_0);
            vehicle->ferris_wheel_var_1 = abs(ferris_wheel_var_0);
        }
    }

    if (vehicle->ferris_wheel_var_0 != -8)
        return;

    subState = vehicle->sub_state;
    if (ride->mode == RIDE_MODE_FORWARD_ROTATION)
        subState += 8;
    else
        subState -= 8;
    subState &= 0x7F;

    if (subState != vehicle->vehicle_sprite_type)
        return;

    vehicle->SetState(VEHICLE_STATUS_ARRIVING);
    vehicle->var_C0 = 0;
}

/**
 *
 *  rct2: 0x006D94F2
 */
static void vehicle_update_simulator_operating(Vehicle* vehicle)
{
    if (_vehicleBreakdown == 0)
        return;

    assert(vehicle->current_time >= -1);
    assert(vehicle->current_time < MotionSimulatorTimeToSpriteMapCount);
    uint8_t al = MotionSimulatorTimeToSpriteMap[vehicle->current_time + 1];
    if (al != 0xFF)
    {
        vehicle->current_time++;
        if (al == vehicle->vehicle_sprite_type)
            return;
        vehicle->vehicle_sprite_type = al;
        vehicle->Invalidate();
        return;
    }

    vehicle->SetState(VEHICLE_STATUS_ARRIVING);
    vehicle->var_C0 = 0;
}

/**
 *
 *  rct2: 0x006D92FF
 */
static void vehicle_update_rotating(Vehicle* vehicle)
{
    if (_vehicleBreakdown == 0)
        return;

    auto ride = get_ride(vehicle->ride);
    if (ride == nullptr)
        return;

    auto rideEntry = get_ride_entry(vehicle->ride_subtype);
    if (rideEntry == nullptr)
    {
        return;
    }

    const uint8_t* timeToSpriteMap;
    if (rideEntry->flags & RIDE_ENTRY_FLAG_ALTERNATIVE_ROTATION_MODE_1)
    {
        timeToSpriteMap = Rotation1TimeToSpriteMaps[vehicle->sub_state];
    }
    else if (rideEntry->flags & RIDE_ENTRY_FLAG_ALTERNATIVE_ROTATION_MODE_2)
    {
        timeToSpriteMap = Rotation2TimeToSpriteMaps[vehicle->sub_state];
    }
    else
    {
        timeToSpriteMap = Rotation3TimeToSpriteMaps[vehicle->sub_state];
    }

    int32_t time = vehicle->current_time;
    if (_vehicleBreakdown == BREAKDOWN_CONTROL_FAILURE)
    {
        time += (ride->breakdown_sound_modifier >> 6) + 1;
    }
    time++;

    uint8_t sprite = timeToSpriteMap[(uint32_t)time];
    if (sprite != 0xFF)
    {
        vehicle->current_time = (uint16_t)time;
        if (sprite == vehicle->vehicle_sprite_type)
            return;
        vehicle->vehicle_sprite_type = sprite;
        vehicle->Invalidate();
        return;
    }

    vehicle->current_time = -1;
    vehicle->var_CE++;
    if (_vehicleBreakdown != BREAKDOWN_CONTROL_FAILURE)
    {
        bool shouldStop = true;
        if (ride->status != RIDE_STATUS_CLOSED)
        {
            sprite = vehicle->var_CE + 1;
            if (ride->type == RIDE_TYPE_ENTERPRISE)
                sprite += 9;

            if (sprite < ride->rotations)
                shouldStop = false;
        }

        if (shouldStop)
        {
            if (vehicle->sub_state == 2)
            {
                vehicle->SetState(VEHICLE_STATUS_ARRIVING);
                vehicle->var_C0 = 0;
                return;
            }
            vehicle->sub_state++;
            vehicle_update_rotating(vehicle);
            return;
        }
    }

    if (ride->type == RIDE_TYPE_ENTERPRISE && vehicle->sub_state == 2)
    {
        vehicle->SetState(VEHICLE_STATUS_ARRIVING);
        vehicle->var_C0 = 0;
        return;
    }

    vehicle->sub_state = 1;
    vehicle_update_rotating(vehicle);
}

/**
 *
 *  rct2: 0x006D97CB
 */
static void vehicle_update_space_rings_operating(Vehicle* vehicle)
{
    if (_vehicleBreakdown == 0)
        return;

    uint8_t spriteType = SpaceRingsTimeToSpriteMap[vehicle->current_time + 1];
    if (spriteType != 255)
    {
        vehicle->current_time++;
        if (spriteType != vehicle->vehicle_sprite_type)
        {
            vehicle->vehicle_sprite_type = spriteType;
            vehicle->Invalidate();
        }
    }
    else
    {
        vehicle->SetState(VEHICLE_STATUS_ARRIVING);
        vehicle->var_C0 = 0;
    }
}

/**
 *
 *  rct2: 0x006D9641
 */
static void vehicle_update_haunted_house_operating(Vehicle* vehicle)
{
    if (_vehicleBreakdown == 0)
        return;

    if (vehicle->vehicle_sprite_type != 0)
    {
        if (gCurrentTicks & 1)
        {
            vehicle->vehicle_sprite_type++;
            vehicle->Invalidate();

            if (vehicle->vehicle_sprite_type == 19)
                vehicle->vehicle_sprite_type = 0;
        }
    }

    if (vehicle->current_time + 1 > 1500)
    {
        vehicle->SetState(VEHICLE_STATUS_ARRIVING);
        vehicle->var_C0 = 0;
        return;
    }

    vehicle->current_time++;
    switch (vehicle->current_time)
    {
        case 45:
            audio_play_sound_at_location(SoundId::HauntedHouseScare, { vehicle->x, vehicle->y, vehicle->z });
            break;
        case 75:
            vehicle->vehicle_sprite_type = 1;
            vehicle->Invalidate();
            break;
        case 400:
            audio_play_sound_at_location(SoundId::HauntedHouseScream1, { vehicle->x, vehicle->y, vehicle->z });
            break;
        case 745:
            audio_play_sound_at_location(SoundId::HauntedHouseScare, { vehicle->x, vehicle->y, vehicle->z });
            break;
        case 775:
            vehicle->vehicle_sprite_type = 1;
            vehicle->Invalidate();
            break;
        case 1100:
            audio_play_sound_at_location(SoundId::HauntedHouseScream2, { vehicle->x, vehicle->y, vehicle->z });
            break;
    }
}

/**
 *
 *  rct2: 0x006d9781
 */
static void vehicle_update_crooked_house_operating(Vehicle* vehicle)
{
    if (_vehicleBreakdown == 0)
        return;

    // Originally used an array of size 1 at 0x009A0AC4 and passed the sub state into it.
    if ((uint16_t)(vehicle->current_time + 1) > 600)
    {
        vehicle->SetState(VEHICLE_STATUS_ARRIVING);
        vehicle->var_C0 = 0;
        return;
    }

    vehicle->current_time++;
}

/**
 *
 *  rct2: 0x006D9547
 */
static void vehicle_update_top_spin_operating(Vehicle* vehicle)
{
    if (_vehicleBreakdown == 0)
        return;

    const top_spin_time_to_sprite_map* sprite_map = TopSpinTimeToSpriteMaps[vehicle->sub_state];
    uint8_t rotation = sprite_map[vehicle->current_time + 1].arm_rotation;
    if (rotation != 0xFF)
    {
        vehicle->current_time = vehicle->current_time + 1;
        if (rotation != vehicle->vehicle_sprite_type)
        {
            vehicle->vehicle_sprite_type = rotation;
            vehicle->Invalidate();
        }
        rotation = sprite_map[vehicle->current_time].bank_rotation;
        if (rotation != vehicle->bank_rotation)
        {
            vehicle->bank_rotation = rotation;
            vehicle->Invalidate();
        }
        return;
    }

    vehicle->SetState(VEHICLE_STATUS_ARRIVING);
    vehicle->var_C0 = 0;
}

/**
 *
 *  rct2: 0x006D95AD
 */
static void vehicle_update_showing_film(Vehicle* vehicle)
{
    int32_t currentTime, totalTime;

    if (_vehicleBreakdown == 0)
        return;

    totalTime = RideFilmLength[vehicle->sub_state];
    currentTime = vehicle->current_time + 1;
    if (currentTime <= totalTime)
    {
        vehicle->current_time = currentTime;
    }
    else
    {
        vehicle->SetState(VEHICLE_STATUS_ARRIVING);
        vehicle->var_C0 = 0;
    }
}

/**
 *
 *  rct2: 0x006D95F7
 */
static void vehicle_update_doing_circus_show(Vehicle* vehicle)
{
    if (_vehicleBreakdown == 0)
        return;

    int32_t currentTime = vehicle->current_time + 1;
    if (currentTime <= 5000)
    {
        vehicle->current_time = currentTime;
    }
    else
    {
        vehicle->SetState(VEHICLE_STATUS_ARRIVING);
        vehicle->var_C0 = 0;
    }
}

/**
 *
 *  rct2: 0x0068B8BD
 * @returns the map element that the vehicle will collide with or NULL if no collisions.
 */
static TileElement* vehicle_check_collision(int16_t x, int16_t y, int16_t z)
{
    TileElement* tileElement = map_get_first_element_at({ x, y });
    if (tileElement == nullptr)
    {
        return nullptr;
    }

    uint8_t quadrant;
    if ((x & 0x1F) >= 16)
    {
        quadrant = 1;
        if ((y & 0x1F) < 16)
            quadrant = 2;
    }
    else
    {
        quadrant = 4;
        if ((y & 0x1F) >= 16)
            quadrant = 8;
    }

    do
    {
        if (z < tileElement->GetBaseZ())
            continue;

        if (z >= tileElement->GetClearanceZ())
            continue;

        if (tileElement->GetOccupiedQuadrants() & quadrant)
            return tileElement;
    } while (!(tileElement++)->IsLastForTile());

    return nullptr;
}

/**
 *
 *  rct2: 0x006DE6C6
 */
static void vehicle_kill_all_passengers(Vehicle* vehicle)
{
    auto ride = get_ride(vehicle->ride);
    if (ride == nullptr)
        return;

    uint16_t numFatalities = 0;
    uint16_t spriteId = vehicle->sprite_index;
    for (Vehicle* curVehicle; spriteId != SPRITE_INDEX_NULL; spriteId = curVehicle->next_vehicle_on_train)
    {
        curVehicle = GET_VEHICLE(spriteId);
        numFatalities += curVehicle->num_peeps;
    }

    set_format_arg(0, uint16_t, numFatalities);

    uint8_t crashType = numFatalities == 0 ? RIDE_CRASH_TYPE_NO_FATALITIES : RIDE_CRASH_TYPE_FATALITIES;

    if (crashType >= ride->last_crash_type)
        ride->last_crash_type = crashType;

    if (numFatalities != 0)
    {
<<<<<<< HEAD
        ride->FormatNameTo(gCommonFormatArgs + 2);
        news_item_add_to_queue(
            NEWS_ITEM_RIDE, numFatalities == 1 ? STR_X_PERSON_DIED_ON_X : STR_X_PEOPLE_DIED_ON_X, vehicle->ride);
=======
        if (gConfigNotifications.ride_casualties)
        {
            ride->FormatNameTo(gCommonFormatArgs + 2);
            news_item_add_to_queue(NEWS_ITEM_RIDE, STR_X_PEOPLE_DIED_ON_X, vehicle->ride);
        }
>>>>>>> 4a812195

        if (gParkRatingCasualtyPenalty < 500)
        {
            gParkRatingCasualtyPenalty += 200;
        }
    }

    spriteId = vehicle->sprite_index;
    for (Vehicle* curVehicle; spriteId != SPRITE_INDEX_NULL; spriteId = curVehicle->next_vehicle_on_train)
    {
        curVehicle = GET_VEHICLE(spriteId);

        if (curVehicle->num_peeps != curVehicle->next_free_seat)
            continue;

        if (curVehicle->num_peeps == 0)
            continue;

        for (uint8_t i = 0; i < curVehicle->num_peeps; i++)
        {
            Peep* peep = GET_PEEP(curVehicle->peep[i]);
            if (peep->outside_of_park == 0)
            {
                decrement_guests_in_park();
                auto intent = Intent(INTENT_ACTION_UPDATE_GUEST_COUNT);
                context_broadcast_intent(&intent);
            }
            ride->num_riders--;
            peep_sprite_remove(peep);
        }

        curVehicle->num_peeps = 0;
        curVehicle->next_free_seat = 0;
    }
}

static void vehicle_crash_on_land(Vehicle* vehicle)
{
    auto ride = get_ride(vehicle->ride);
    if (ride == nullptr)
        return;

    if (ride->status == RIDE_STATUS_SIMULATING)
    {
        vehicle_simulate_crash(vehicle);
        return;
    }
    vehicle->SetState(VEHICLE_STATUS_CRASHED, vehicle->sub_state);

    if (!(ride->lifecycle_flags & RIDE_LIFECYCLE_CRASHED))
    {
        auto frontVehicle = vehicle->GetHead();
        auto trainIndex = ride_get_train_index_from_vehicle(ride, frontVehicle->sprite_index);
        if (!trainIndex)
        {
            return;
        }

        ride->Crash(*trainIndex);

        if (ride->status != RIDE_STATUS_CLOSED)
        {
            // We require this to execute right away during the simulation, always ignore network and queue.
            auto gameAction = RideSetStatusAction(ride->id, RIDE_STATUS_CLOSED);
            GameActions::ExecuteNested(&gameAction);
        }
    }
    ride->lifecycle_flags |= RIDE_LIFECYCLE_CRASHED;
    ride->window_invalidate_flags |= RIDE_INVALIDATE_RIDE_MAIN | RIDE_INVALIDATE_RIDE_LIST;

    if (vehicle->IsHead())
    {
        vehicle_kill_all_passengers(vehicle);
    }

    vehicle->sub_state = 2;
    audio_play_sound_at_location(SoundId::Crash, { vehicle->x, vehicle->y, vehicle->z });

    sprite_misc_explosion_cloud_create(vehicle->x, vehicle->y, vehicle->z);
    sprite_misc_explosion_flare_create(vehicle->x, vehicle->y, vehicle->z);

    uint8_t numParticles = std::min(vehicle->sprite_width, static_cast<uint8_t>(7));

    while (numParticles-- != 0)
        crashed_vehicle_particle_create(vehicle->colours, vehicle->x, vehicle->y, vehicle->z);

    vehicle->flags |= SPRITE_FLAGS_IS_CRASHED_VEHICLE_SPRITE;
    vehicle->animation_frame = 0;
    vehicle->var_C8 = 0;
    vehicle->sprite_width = 13;
    vehicle->sprite_height_negative = 45;
    vehicle->sprite_height_positive = 5;

    sprite_move(vehicle->x, vehicle->y, vehicle->z, vehicle);
    vehicle->Invalidate();

    vehicle->crash_z = 0;
}

static void vehicle_crash_on_water(Vehicle* vehicle)
{
    auto ride = get_ride(vehicle->ride);
    if (ride == nullptr)
        return;

    if (ride->status == RIDE_STATUS_SIMULATING)
    {
        vehicle_simulate_crash(vehicle);
        return;
    }
    vehicle->SetState(VEHICLE_STATUS_CRASHED, vehicle->sub_state);

    if (!(ride->lifecycle_flags & RIDE_LIFECYCLE_CRASHED))
    {
        auto frontVehicle = vehicle->GetHead();
        auto trainIndex = ride_get_train_index_from_vehicle(ride, frontVehicle->sprite_index);
        if (!trainIndex)
        {
            return;
        }

        ride->Crash(*trainIndex);

        if (ride->status != RIDE_STATUS_CLOSED)
        {
            // We require this to execute right away during the simulation, always ignore network and queue.
            auto gameAction = RideSetStatusAction(ride->id, RIDE_STATUS_CLOSED);
            GameActions::ExecuteNested(&gameAction);
        }
    }
    ride->lifecycle_flags |= RIDE_LIFECYCLE_CRASHED;
    ride->window_invalidate_flags |= RIDE_INVALIDATE_RIDE_MAIN | RIDE_INVALIDATE_RIDE_LIST;

    if (vehicle->IsHead())
    {
        vehicle_kill_all_passengers(vehicle);
    }

    vehicle->sub_state = 2;
    audio_play_sound_at_location(SoundId::Water1, { vehicle->x, vehicle->y, vehicle->z });

    crash_splash_create(vehicle->x, vehicle->y, vehicle->z);
    crash_splash_create(vehicle->x - 8, vehicle->y - 9, vehicle->z);
    crash_splash_create(vehicle->x + 11, vehicle->y - 9, vehicle->z);
    crash_splash_create(vehicle->x + 11, vehicle->y + 8, vehicle->z);
    crash_splash_create(vehicle->x - 4, vehicle->y + 8, vehicle->z);

    for (int32_t i = 0; i < 10; ++i)
        crashed_vehicle_particle_create(vehicle->colours, vehicle->x - 4, vehicle->y + 8, vehicle->z);

    vehicle->flags |= SPRITE_FLAGS_IS_CRASHED_VEHICLE_SPRITE;
    vehicle->animation_frame = 0;
    vehicle->var_C8 = 0;
    vehicle->sprite_width = 13;
    vehicle->sprite_height_negative = 45;
    vehicle->sprite_height_positive = 5;

    sprite_move(vehicle->x, vehicle->y, vehicle->z, vehicle);
    vehicle->Invalidate();

    vehicle->crash_z = -1;
}

/**
 *
 *  rct2: 0x006D98CA
 */
static void vehicle_update_crash(Vehicle* vehicle)
{
    uint16_t spriteId = vehicle->sprite_index;
    Vehicle* curVehicle;
    do
    {
        curVehicle = GET_VEHICLE(spriteId);
        if (curVehicle->sub_state > 1)
        {
            if (curVehicle->crash_z <= 96)
            {
                curVehicle->crash_z++;
                if ((scenario_rand() & 0xFFFF) <= 0x1555)
                {
                    auto xOffset = (scenario_rand() & 2) - 1;
                    auto yOffset = (scenario_rand() & 2) - 1;
                    sprite_misc_explosion_cloud_create(curVehicle->x + xOffset, curVehicle->y + yOffset, curVehicle->z);
                }
            }
            if (curVehicle->var_C8 + 7281 > 0xFFFF)
            {
                curVehicle->animation_frame++;
                if (curVehicle->animation_frame >= 8)
                    curVehicle->animation_frame = 0;
                invalidate_sprite_2(curVehicle);
            }
            curVehicle->var_C8 += 7281;
            continue;
        }

        TileElement* collideElement = vehicle_check_collision(curVehicle->x, curVehicle->y, curVehicle->z);
        if (collideElement == nullptr)
        {
            curVehicle->sub_state = 1;
        }
        else if (curVehicle->sub_state == 1)
        {
            vehicle_crash_on_land(curVehicle);
            continue;
        }

        int16_t z = tile_element_height({ curVehicle->x, curVehicle->y });
        int16_t waterHeight = tile_element_water_height({ curVehicle->x, curVehicle->y });
        int16_t zDiff;
        if (waterHeight != 0)
        {
            zDiff = curVehicle->z - waterHeight;
            if (zDiff <= 0 && zDiff >= -20)
            {
                vehicle_crash_on_water(curVehicle);
                continue;
            }
        }

        zDiff = curVehicle->z - z;
        if ((zDiff <= 0 && zDiff >= -20) || curVehicle->z < 16)
        {
            vehicle_crash_on_land(curVehicle);
            continue;
        }

        invalidate_sprite_2(curVehicle);

        CoordsXYZ curPosition = { curVehicle->x, curVehicle->y, curVehicle->z };

        curPosition.x += (int8_t)(curVehicle->crash_x >> 8);
        curPosition.y += (int8_t)(curVehicle->crash_y >> 8);
        curPosition.z += (int8_t)(curVehicle->crash_z >> 8);
        curVehicle->TrackLocation = { (curVehicle->crash_x << 8), (curVehicle->crash_y << 8), (curVehicle->crash_z << 8) };

        if (!map_is_location_valid(curPosition))
        {
            vehicle_crash_on_land(curVehicle);
            continue;
        }

        sprite_move(curPosition.x, curPosition.y, curPosition.z, curVehicle);
        invalidate_sprite_2(curVehicle);

        if (curVehicle->sub_state == 1)
        {
            curVehicle->crash_z -= 20;
        }
    } while ((spriteId = curVehicle->next_vehicle_on_train) != SPRITE_INDEX_NULL);
}
/**
 *
 *  rct2: 0x006D7888
 */
static void vehicle_update_sound(Vehicle* vehicle)
{
    // frictionVolume (bl) should be set before hand
    uint8_t frictionVolume = 255;
    SoundId frictionId = SoundId::Null;
    // bh screamVolume should be set before hand
    SoundId screamId = SoundId::Null;
    uint8_t screamVolume = 255;

    auto ride = get_ride(vehicle->ride);
    if (ride == nullptr)
        return;

    auto rideEntry = get_ride_entry(vehicle->ride_subtype);
    if (rideEntry == nullptr)
        return;

    rct_ride_entry_vehicle* vehicleEntry = &rideEntry->vehicles[vehicle->vehicle_type];

    int32_t ecx = abs(vehicle->velocity) - 0x10000;
    if (ecx >= 0)
    {
        frictionId = vehicleEntry->friction_sound_id;
        ecx >>= 15;
        frictionVolume = std::min(208 + (ecx & 0xFF), 255);
    }

    switch (vehicleEntry->sound_range)
    {
        case 3:
            screamId = vehicle->scream_sound_id;
            if (!(gCurrentTicks & 0x7F))
            {
                if (vehicle->velocity < 0x40000 || vehicle->scream_sound_id != SoundId::Null)
                    goto loc_6D7A97;

                if ((scenario_rand() & 0xFFFF) <= 0x5555)
                {
                    vehicle->scream_sound_id = SoundId::TrainWhistle;
                    screamVolume = 255;
                    break;
                }
            }
            if (screamId == SoundId::NoScream)
                screamId = SoundId::Null;
            screamVolume = 255;
            break;

        case 4:
            screamId = vehicle->scream_sound_id;
            if (!(gCurrentTicks & 0x7F))
            {
                if (vehicle->velocity < 0x40000 || vehicle->scream_sound_id != SoundId::Null)
                    goto loc_6D7A97;

                if ((scenario_rand() & 0xFFFF) <= 0x5555)
                {
                    vehicle->scream_sound_id = SoundId::Tram;
                    screamVolume = 255;
                    break;
                }
            }
            if (screamId == SoundId::NoScream)
                screamId = SoundId::Null;
            screamVolume = 255;
            break;

        default:
            if ((vehicleEntry->flags & VEHICLE_ENTRY_FLAG_RIDERS_SCREAM))
            {
                screamId = vehicle_update_scream_sound(vehicle);
                if (screamId == SoundId::NoScream)
                    screamId = SoundId::Null;
                if (screamId == SoundId::Null)
                    goto loc_6D7A97;
                break;
            }

        loc_6D7A97:
            vehicle->scream_sound_id = SoundId::Null;
            if (ride->type < std::size(RideLiftData))
            {
                // Get lift hill sound
                screamId = RideLiftData[ride->type].sound_id;
                screamVolume = 243;
                if (!(vehicle->sound2_flags & VEHICLE_SOUND2_FLAGS_LIFT_HILL))
                    screamId = SoundId::Null;
            }
    }

    // Friction sound
    auto soundIdVolume = sub_6D7AC0(vehicle->sound1_id, vehicle->sound1_volume, frictionId, frictionVolume);
    vehicle->sound1_id = soundIdVolume.id;
    vehicle->sound1_volume = soundIdVolume.volume;

    // Scream sound
    soundIdVolume = sub_6D7AC0(vehicle->sound2_id, vehicle->sound2_volume, screamId, screamVolume);
    vehicle->sound2_id = soundIdVolume.id;
    vehicle->sound2_volume = soundIdVolume.volume;

    // Calculate Sound Vector (used for sound frequency calcs)
    int32_t soundDirection = SpriteDirectionToSoundDirection[vehicle->sprite_direction];
    int32_t soundVector = ((vehicle->velocity >> 14) * soundDirection) >> 14;
    soundVector = std::clamp(soundVector, -127, 127);

    vehicle->sound_vector_factor = soundVector & 0xFF;
}

/**
 *
 *  rct2: 0x006D796B
 */
static SoundId vehicle_update_scream_sound(Vehicle* vehicle)
{
    uint32_t r;
    uint16_t spriteIndex;
    rct_ride_entry* rideEntry;
    Vehicle* vehicle2;

    rideEntry = get_ride_entry(vehicle->ride_subtype);

    rct_ride_entry_vehicle* vehicleEntry = &rideEntry->vehicles[vehicle->vehicle_type];

    int32_t totalNumPeeps = vehicle_get_total_num_peeps(vehicle);
    if (totalNumPeeps == 0)
        return SoundId::Null;

    if (vehicle->velocity < 0)
    {
        if (vehicle->velocity > -0x2C000)
            return SoundId::Null;

        spriteIndex = vehicle->sprite_index;
        do
        {
            vehicle2 = &(get_sprite(spriteIndex)->vehicle);
            if (vehicle2->vehicle_sprite_type < 1)
                continue;
            if (vehicle2->vehicle_sprite_type <= 4)
                goto produceScream;
            if (vehicle2->vehicle_sprite_type < 9)
                continue;
            if (vehicle2->vehicle_sprite_type <= 15)
                goto produceScream;
        } while ((spriteIndex = vehicle2->next_vehicle_on_train) != SPRITE_INDEX_NULL);
        return SoundId::Null;
    }

    if (vehicle->velocity < 0x2C000)
        return SoundId::Null;

    spriteIndex = vehicle->sprite_index;
    do
    {
        vehicle2 = &(get_sprite(spriteIndex)->vehicle);
        if (vehicle2->vehicle_sprite_type < 5)
            continue;
        if (vehicle2->vehicle_sprite_type <= 8)
            goto produceScream;
        if (vehicle2->vehicle_sprite_type < 17)
            continue;
        if (vehicle2->vehicle_sprite_type <= 23)
            goto produceScream;
    } while ((spriteIndex = vehicle2->next_vehicle_on_train) != SPRITE_INDEX_NULL);
    return SoundId::Null;

produceScream:
    if (vehicle->scream_sound_id == SoundId::Null)
    {
        r = scenario_rand();
        if (totalNumPeeps >= (int32_t)(r % 16))
        {
            switch (vehicleEntry->sound_range)
            {
                case 0:
                    vehicle->scream_sound_id = byte_9A3A14[r % 2];
                    break;
                case 1:
                    vehicle->scream_sound_id = byte_9A3A18[r % 7];
                    break;
                case 2:
                    vehicle->scream_sound_id = byte_9A3A16[r % 2];
                    break;
                default:
                    vehicle->scream_sound_id = SoundId::NoScream;
                    break;
            }
        }
        else
        {
            vehicle->scream_sound_id = SoundId::NoScream;
        }
    }
    return vehicle->scream_sound_id;
}

/**
 *
 *  rct2: 0x006D73D0
 * ax: verticalG
 * dx: lateralG
 * esi: vehicle
 */
GForces vehicle_get_g_forces(const Vehicle* vehicle)
{
    int32_t gForceVert = (((int64_t)0x280000) * Unk9A37E4[vehicle->vehicle_sprite_type]) >> 32;
    gForceVert = (((int64_t)gForceVert) * Unk9A39C4[vehicle->bank_rotation]) >> 32;
    int32_t lateralFactor = 0, vertFactor = 0;

    // Note shr has meant some of the below functions cast a known negative number to
    // unsigned. Possibly an original bug but will be left implemented.
    switch (vehicle->track_type >> 2)
    {
        case TRACK_ELEM_FLAT:
        case TRACK_ELEM_END_STATION:
        case TRACK_ELEM_BEGIN_STATION:
        case TRACK_ELEM_MIDDLE_STATION:
        case TRACK_ELEM_25_DEG_UP:
        case TRACK_ELEM_60_DEG_UP: //
        case TRACK_ELEM_25_DEG_DOWN:
        case TRACK_ELEM_60_DEG_DOWN: //
        case TRACK_ELEM_FLAT_TO_LEFT_BANK:
        case TRACK_ELEM_FLAT_TO_RIGHT_BANK:
        case TRACK_ELEM_LEFT_BANK_TO_FLAT:
        case TRACK_ELEM_RIGHT_BANK_TO_FLAT: //
        case TRACK_ELEM_LEFT_BANK:
        case TRACK_ELEM_RIGHT_BANK:
        case TRACK_ELEM_TOWER_BASE:
        case TRACK_ELEM_TOWER_SECTION:
        case TRACK_ELEM_FLAT_COVERED:
        case TRACK_ELEM_25_DEG_UP_COVERED:
        case TRACK_ELEM_60_DEG_UP_COVERED:
        case TRACK_ELEM_25_DEG_DOWN_COVERED:
        case TRACK_ELEM_60_DEG_DOWN_COVERED:
        case TRACK_ELEM_BRAKES:
        case TRACK_ELEM_ROTATION_CONTROL_TOGGLE:
        case TRACK_ELEM_MAZE:
        case TRACK_ELEM_25_DEG_UP_LEFT_BANKED:
        case TRACK_ELEM_25_DEG_UP_RIGHT_BANKED:
        case TRACK_ELEM_WATERFALL:
        case TRACK_ELEM_RAPIDS:
        case TRACK_ELEM_ON_RIDE_PHOTO:
        case TRACK_ELEM_25_DEG_DOWN_LEFT_BANKED:
        case TRACK_ELEM_25_DEG_DOWN_RIGHT_BANKED:
        case TRACK_ELEM_WHIRLPOOL:
        case TRACK_ELEM_REVERSE_FREEFALL_VERTICAL:
        case TRACK_ELEM_90_DEG_UP:
        case TRACK_ELEM_90_DEG_DOWN:
        case TRACK_ELEM_DIAG_FLAT:
        case TRACK_ELEM_DIAG_25_DEG_UP:
        case TRACK_ELEM_DIAG_60_DEG_UP:
        case TRACK_ELEM_DIAG_25_DEG_DOWN:
        case TRACK_ELEM_DIAG_60_DEG_DOWN:
        case TRACK_ELEM_DIAG_FLAT_TO_LEFT_BANK:
        case TRACK_ELEM_DIAG_FLAT_TO_RIGHT_BANK:
        case TRACK_ELEM_DIAG_LEFT_BANK_TO_FLAT:
        case TRACK_ELEM_DIAG_RIGHT_BANK_TO_FLAT:
        case TRACK_ELEM_DIAG_LEFT_BANK:
        case TRACK_ELEM_DIAG_RIGHT_BANK:
        case TRACK_ELEM_LOG_FLUME_REVERSER:
        case TRACK_ELEM_SPINNING_TUNNEL:
        case TRACK_ELEM_POWERED_LIFT:
        case TRACK_ELEM_MINI_GOLF_HOLE_A:
        case TRACK_ELEM_MINI_GOLF_HOLE_B:
        case TRACK_ELEM_MINI_GOLF_HOLE_C:
        case TRACK_ELEM_MINI_GOLF_HOLE_D:
        case TRACK_ELEM_MINI_GOLF_HOLE_E:
        case TRACK_ELEM_LEFT_REVERSER:
        case TRACK_ELEM_RIGHT_REVERSER:
        case TRACK_ELEM_AIR_THRUST_VERTICAL_DOWN:
        case TRACK_ELEM_BLOCK_BRAKES:
        case TRACK_ELEM_25_DEG_UP_TO_LEFT_BANKED_25_DEG_UP:
        case TRACK_ELEM_25_DEG_UP_TO_RIGHT_BANKED_25_DEG_UP:
        case TRACK_ELEM_LEFT_BANKED_25_DEG_UP_TO_25_DEG_UP:
        case TRACK_ELEM_RIGHT_BANKED_25_DEG_UP_TO_25_DEG_UP:
        case TRACK_ELEM_25_DEG_DOWN_TO_LEFT_BANKED_25_DEG_DOWN:
        case TRACK_ELEM_25_DEG_DOWN_TO_RIGHT_BANKED_25_DEG_DOWN:
        case TRACK_ELEM_LEFT_BANKED_25_DEG_DOWN_TO_25_DEG_DOWN:
        case TRACK_ELEM_RIGHT_BANKED_25_DEG_DOWN_TO_25_DEG_DOWN:
        case TRACK_ELEM_LEFT_QUARTER_TURN_1_TILE_90_DEG_UP:
        case TRACK_ELEM_RIGHT_QUARTER_TURN_1_TILE_90_DEG_UP:
        case TRACK_ELEM_LEFT_QUARTER_TURN_1_TILE_90_DEG_DOWN:
        case TRACK_ELEM_RIGHT_QUARTER_TURN_1_TILE_90_DEG_DOWN:
            // 6d73FF
            // Do nothing
            break;
        case TRACK_ELEM_FLAT_TO_25_DEG_UP:   //
        case TRACK_ELEM_25_DEG_DOWN_TO_FLAT: //
        case TRACK_ELEM_LEFT_BANK_TO_25_DEG_UP:
        case TRACK_ELEM_RIGHT_BANK_TO_25_DEG_UP:
        case TRACK_ELEM_25_DEG_DOWN_TO_LEFT_BANK:
        case TRACK_ELEM_25_DEG_DOWN_TO_RIGHT_BANK:
        case TRACK_ELEM_FLAT_TO_25_DEG_UP_COVERED:
        case TRACK_ELEM_25_DEG_DOWN_TO_FLAT_COVERED:
        case TRACK_ELEM_LEFT_BANKED_FLAT_TO_LEFT_BANKED_25_DEG_UP:
        case TRACK_ELEM_RIGHT_BANKED_FLAT_TO_RIGHT_BANKED_25_DEG_UP:
        case TRACK_ELEM_LEFT_BANKED_25_DEG_DOWN_TO_LEFT_BANKED_FLAT:
        case TRACK_ELEM_RIGHT_BANKED_25_DEG_DOWN_TO_RIGHT_BANKED_FLAT:
        case TRACK_ELEM_FLAT_TO_LEFT_BANKED_25_DEG_UP:
        case TRACK_ELEM_FLAT_TO_RIGHT_BANKED_25_DEG_UP:
        case TRACK_ELEM_LEFT_BANKED_25_DEG_DOWN_TO_FLAT:
        case TRACK_ELEM_RIGHT_BANKED_25_DEG_DOWN_TO_FLAT:
            vertFactor = 103;
            // 6d7509
            break;
        case TRACK_ELEM_25_DEG_UP_TO_FLAT:   //
        case TRACK_ELEM_FLAT_TO_25_DEG_DOWN: //
        case TRACK_ELEM_25_DEG_UP_TO_LEFT_BANK:
        case TRACK_ELEM_25_DEG_UP_TO_RIGHT_BANK:
        case TRACK_ELEM_LEFT_BANK_TO_25_DEG_DOWN:
        case TRACK_ELEM_RIGHT_BANK_TO_25_DEG_DOWN:
        case TRACK_ELEM_25_DEG_UP_TO_FLAT_COVERED:
        case TRACK_ELEM_FLAT_TO_25_DEG_DOWN_COVERED:
        case TRACK_ELEM_CABLE_LIFT_HILL:
        case TRACK_ELEM_LEFT_BANKED_25_DEG_UP_TO_LEFT_BANKED_FLAT:
        case TRACK_ELEM_RIGHT_BANKED_25_DEG_UP_TO_RIGHT_BANKED_FLAT:
        case TRACK_ELEM_LEFT_BANKED_FLAT_TO_LEFT_BANKED_25_DEG_DOWN:
        case TRACK_ELEM_RIGHT_BANKED_FLAT_TO_RIGHT_BANKED_25_DEG_DOWN:
        case TRACK_ELEM_LEFT_BANKED_25_DEG_UP_TO_FLAT:
        case TRACK_ELEM_RIGHT_BANKED_25_DEG_UP_TO_FLAT:
        case TRACK_ELEM_FLAT_TO_LEFT_BANKED_25_DEG_DOWN:
        case TRACK_ELEM_FLAT_TO_RIGHT_BANKED_25_DEG_DOWN:
            vertFactor = -103;
            // 6d7569
            break;
        case TRACK_ELEM_25_DEG_UP_TO_60_DEG_UP:     //
        case TRACK_ELEM_60_DEG_DOWN_TO_25_DEG_DOWN: //
        case TRACK_ELEM_25_DEG_UP_TO_60_DEG_UP_COVERED:
        case TRACK_ELEM_60_DEG_DOWN_TO_25_DEG_DOWN_COVERED:
            vertFactor = 82;
            // 6d7545
            break;
        case TRACK_ELEM_60_DEG_UP_TO_25_DEG_UP:     //
        case TRACK_ELEM_25_DEG_DOWN_TO_60_DEG_DOWN: //
        case TRACK_ELEM_60_DEG_UP_TO_25_DEG_UP_COVERED:
        case TRACK_ELEM_25_DEG_DOWN_TO_60_DEG_DOWN_COVERED:
            vertFactor = -82;
            // 6d7551
            break;
        case TRACK_ELEM_LEFT_QUARTER_TURN_5_TILES: //
        case TRACK_ELEM_LEFT_QUARTER_TURN_5_TILES_25_DEG_UP:
        case TRACK_ELEM_LEFT_QUARTER_TURN_5_TILES_25_DEG_DOWN:
        case TRACK_ELEM_LEFT_TWIST_DOWN_TO_UP:
        case TRACK_ELEM_LEFT_TWIST_UP_TO_DOWN:
        case TRACK_ELEM_LEFT_QUARTER_TURN_5_TILES_COVERED:
        case TRACK_ELEM_LEFT_QUARTER_HELIX_LARGE_UP:
        case TRACK_ELEM_LEFT_QUARTER_HELIX_LARGE_DOWN:
        case TRACK_ELEM_LEFT_FLYER_TWIST_UP:
        case TRACK_ELEM_LEFT_FLYER_TWIST_DOWN:
        case TRACK_ELEM_LEFT_HEARTLINE_ROLL:
            lateralFactor = 98;
            // 6d7590
            break;
        case TRACK_ELEM_RIGHT_QUARTER_TURN_5_TILES: //
        case TRACK_ELEM_RIGHT_QUARTER_TURN_5_TILES_25_DEG_UP:
        case TRACK_ELEM_RIGHT_QUARTER_TURN_5_TILES_25_DEG_DOWN:
        case TRACK_ELEM_RIGHT_TWIST_DOWN_TO_UP:
        case TRACK_ELEM_RIGHT_TWIST_UP_TO_DOWN:
        case TRACK_ELEM_RIGHT_QUARTER_TURN_5_TILES_COVERED:
        case TRACK_ELEM_RIGHT_QUARTER_HELIX_LARGE_UP:
        case TRACK_ELEM_RIGHT_QUARTER_HELIX_LARGE_DOWN:
        case TRACK_ELEM_RIGHT_FLYER_TWIST_UP:
        case TRACK_ELEM_RIGHT_FLYER_TWIST_DOWN:
        case TRACK_ELEM_RIGHT_HEARTLINE_ROLL:
            lateralFactor = -98;
            // 6d75B7
            break;
        case TRACK_ELEM_BANKED_LEFT_QUARTER_TURN_5_TILES:
        case TRACK_ELEM_LEFT_HALF_BANKED_HELIX_UP_LARGE:
        case TRACK_ELEM_LEFT_HALF_BANKED_HELIX_DOWN_LARGE:
        case TRACK_ELEM_LEFT_QUARTER_BANKED_HELIX_LARGE_UP:
        case TRACK_ELEM_LEFT_QUARTER_BANKED_HELIX_LARGE_DOWN:
            vertFactor = 200;
            lateralFactor = 160;
            // 6d75E1
            break;
        case TRACK_ELEM_BANKED_RIGHT_QUARTER_TURN_5_TILES:
        case TRACK_ELEM_RIGHT_HALF_BANKED_HELIX_UP_LARGE:
        case TRACK_ELEM_RIGHT_HALF_BANKED_HELIX_DOWN_LARGE:
        case TRACK_ELEM_RIGHT_QUARTER_BANKED_HELIX_LARGE_UP:
        case TRACK_ELEM_RIGHT_QUARTER_BANKED_HELIX_LARGE_DOWN:
            vertFactor = 200;
            lateralFactor = -160;
            // 6d75F0
            break;
        case TRACK_ELEM_S_BEND_LEFT:
        case TRACK_ELEM_S_BEND_LEFT_COVERED:
            lateralFactor = (vehicle->track_progress < 48) ? 98 : -98;
            // 6d75FF
            break;
        case TRACK_ELEM_S_BEND_RIGHT:
        case TRACK_ELEM_S_BEND_RIGHT_COVERED:
            lateralFactor = (vehicle->track_progress < 48) ? -98 : 98;
            // 6d7608
            break;
        case TRACK_ELEM_LEFT_VERTICAL_LOOP:
        case TRACK_ELEM_RIGHT_VERTICAL_LOOP:
            vertFactor = (abs(vehicle->track_progress - 155) / 2) + 28;
            // 6d7690
            break;
        case TRACK_ELEM_LEFT_QUARTER_TURN_3_TILES:
        case TRACK_ELEM_LEFT_QUARTER_TURN_3_TILES_25_DEG_UP:
        case TRACK_ELEM_LEFT_QUARTER_TURN_3_TILES_25_DEG_DOWN:
        case TRACK_ELEM_LEFT_QUARTER_TURN_3_TILES_COVERED:
        case TRACK_ELEM_LEFT_CURVED_LIFT_HILL:
            lateralFactor = 59;
            // 6d7704
            break;
        case TRACK_ELEM_RIGHT_QUARTER_TURN_3_TILES:
        case TRACK_ELEM_RIGHT_QUARTER_TURN_3_TILES_25_DEG_UP:
        case TRACK_ELEM_RIGHT_QUARTER_TURN_3_TILES_25_DEG_DOWN:
        case TRACK_ELEM_RIGHT_QUARTER_TURN_3_TILES_COVERED:
        case TRACK_ELEM_RIGHT_CURVED_LIFT_HILL:
            lateralFactor = -59;
            // 6d7710
            break;
        case TRACK_ELEM_LEFT_QUARTER_TURN_3_TILES_BANK:
        case TRACK_ELEM_LEFT_HALF_BANKED_HELIX_UP_SMALL:
        case TRACK_ELEM_LEFT_HALF_BANKED_HELIX_DOWN_SMALL:
            vertFactor = 100;
            lateralFactor = 100;
            // 6d7782
            break;
        case TRACK_ELEM_RIGHT_QUARTER_TURN_3_TILES_BANK:
        case TRACK_ELEM_RIGHT_HALF_BANKED_HELIX_UP_SMALL:
        case TRACK_ELEM_RIGHT_HALF_BANKED_HELIX_DOWN_SMALL:
            vertFactor = 100;
            lateralFactor = -100;
            // 6d778E
            break;
        case TRACK_ELEM_LEFT_QUARTER_TURN_1_TILE:
            lateralFactor = 45;
            // 6d779A
            break;
        case TRACK_ELEM_RIGHT_QUARTER_TURN_1_TILE:
            lateralFactor = -45;
            // 6d77A3
            break;
        case TRACK_ELEM_HALF_LOOP_UP:
        case TRACK_ELEM_FLYER_HALF_LOOP_UP:
            vertFactor = (((uint16_t)(-(vehicle->track_progress - 155))) / 2) + 28;
            // 6d763E
            break;
        case TRACK_ELEM_HALF_LOOP_DOWN:
        case TRACK_ELEM_FLYER_HALF_LOOP_DOWN:
            vertFactor = (vehicle->track_progress / 2) + 28;
            // 6d7656
            break;
        case TRACK_ELEM_LEFT_CORKSCREW_UP:
        case TRACK_ELEM_RIGHT_CORKSCREW_DOWN:
        case TRACK_ELEM_LEFT_FLYER_CORKSCREW_UP:
        case TRACK_ELEM_RIGHT_FLYER_CORKSCREW_DOWN:
            vertFactor = 52;
            lateralFactor = 70;
            // 6d76AA
            break;
        case TRACK_ELEM_RIGHT_CORKSCREW_UP:
        case TRACK_ELEM_LEFT_CORKSCREW_DOWN:
        case TRACK_ELEM_RIGHT_FLYER_CORKSCREW_UP:
        case TRACK_ELEM_LEFT_FLYER_CORKSCREW_DOWN:
            vertFactor = 52;
            lateralFactor = -70;
            // 6d76B9
            break;
        case TRACK_ELEM_FLAT_TO_60_DEG_UP:
        case TRACK_ELEM_60_DEG_DOWN_TO_FLAT:
            vertFactor = 56;
            // 6d747C
            break;
        case TRACK_ELEM_60_DEG_UP_TO_FLAT:
        case TRACK_ELEM_FLAT_TO_60_DEG_DOWN:
        case TRACK_ELEM_BRAKE_FOR_DROP:
            vertFactor = -56;
            // 6d7488
            break;
        case TRACK_ELEM_LEFT_QUARTER_TURN_1_TILE_60_DEG_UP:
        case TRACK_ELEM_LEFT_QUARTER_TURN_1_TILE_60_DEG_DOWN:
            lateralFactor = 88;
            // 6d7770
            break;
        case TRACK_ELEM_RIGHT_QUARTER_TURN_1_TILE_60_DEG_UP:
        case TRACK_ELEM_RIGHT_QUARTER_TURN_1_TILE_60_DEG_DOWN:
            lateralFactor = -88;
            // 6d7779
            break;
        case TRACK_ELEM_WATER_SPLASH:
            vertFactor = -150;
            if (vehicle->track_progress < 32)
                break;
            vertFactor = 150;
            if (vehicle->track_progress < 64)
                break;
            vertFactor = 0;
            if (vehicle->track_progress < 96)
                break;
            vertFactor = 150;
            if (vehicle->track_progress < 128)
                break;
            vertFactor = -150;
            // 6d7408
            break;
        case TRACK_ELEM_FLAT_TO_60_DEG_UP_LONG_BASE:
        case TRACK_ELEM_FLAT_TO_60_DEG_DOWN_LONG_BASE:
            vertFactor = 160;
            // 6d74F1
            break;
        case TRACK_ELEM_60_DEG_UP_TO_FLAT_LONG_BASE:
        case TRACK_ELEM_60_DEG_UP_TO_FLAT_LONG_BASE_122:
            vertFactor = -160;
            // 6d74FD
            break;
        case TRACK_ELEM_REVERSE_FREEFALL_SLOPE:
        case TRACK_ELEM_AIR_THRUST_VERTICAL_DOWN_TO_LEVEL:
            vertFactor = 120;
            // 6d7458
            break;
        case TRACK_ELEM_60_DEG_UP_TO_90_DEG_UP:
        case TRACK_ELEM_90_DEG_DOWN_TO_60_DEG_DOWN:
            vertFactor = 110;
            // 6d7515
            break;
        case TRACK_ELEM_90_DEG_UP_TO_60_DEG_UP:
        case TRACK_ELEM_60_DEG_DOWN_TO_90_DEG_DOWN:
            vertFactor = -110;
            // 6d7521
            break;
        case TRACK_ELEM_LEFT_EIGHTH_TO_DIAG:
        case TRACK_ELEM_LEFT_EIGHTH_TO_ORTHOGONAL:
            lateralFactor = 137;
            // 6d7575
            break;
        case TRACK_ELEM_RIGHT_EIGHTH_TO_DIAG:
        case TRACK_ELEM_RIGHT_EIGHTH_TO_ORTHOGONAL:
            lateralFactor = -137;
            // 6d759C
            break;
        case TRACK_ELEM_LEFT_EIGHTH_BANK_TO_DIAG:
        case TRACK_ELEM_LEFT_EIGHTH_BANK_TO_ORTHOGONAL:
            vertFactor = 270;
            lateralFactor = 200;
            // 6d75C3
            break;
        case TRACK_ELEM_RIGHT_EIGHTH_BANK_TO_DIAG:
        case TRACK_ELEM_RIGHT_EIGHTH_BANK_TO_ORTHOGONAL:
            vertFactor = 270;
            lateralFactor = -200;
            // 6d75D2
            break;
        case TRACK_ELEM_DIAG_FLAT_TO_25_DEG_UP:
        case TRACK_ELEM_DIAG_25_DEG_DOWN_TO_FLAT:
        case TRACK_ELEM_DIAG_LEFT_BANK_TO_25_DEG_UP:
        case TRACK_ELEM_DIAG_RIGHT_BANK_TO_25_DEG_UP:
        case TRACK_ELEM_DIAG_25_DEG_DOWN_TO_LEFT_BANK:
        case TRACK_ELEM_DIAG_25_DEG_DOWN_TO_RIGHT_BANK:
            vertFactor = 113;
            // 6d7494
            break;
        case TRACK_ELEM_DIAG_25_DEG_UP_TO_FLAT:
        case TRACK_ELEM_DIAG_FLAT_TO_25_DEG_DOWN:
        case TRACK_ELEM_DIAG_25_DEG_UP_TO_LEFT_BANK:
        case TRACK_ELEM_DIAG_25_DEG_UP_TO_RIGHT_BANK:
        case TRACK_ELEM_DIAG_LEFT_BANK_TO_25_DEG_DOWN:
        case TRACK_ELEM_DIAG_RIGHT_BANK_TO_25_DEG_DOWN:
            vertFactor = -113;
            // 6d755D
            break;
        case TRACK_ELEM_DIAG_25_DEG_UP_TO_60_DEG_UP:
        case TRACK_ELEM_DIAG_60_DEG_DOWN_TO_25_DEG_DOWN:
            vertFactor = 95;
            // 6D752D
            break;
        case TRACK_ELEM_DIAG_60_DEG_UP_TO_25_DEG_UP:
        case TRACK_ELEM_DIAG_25_DEG_DOWN_TO_60_DEG_DOWN:
            vertFactor = -95;
            // 6D7539
            break;
        case TRACK_ELEM_DIAG_FLAT_TO_60_DEG_UP:
        case TRACK_ELEM_DIAG_60_DEG_DOWN_TO_FLAT:
            vertFactor = 60;
            // 6D7464
            break;
        case TRACK_ELEM_DIAG_60_DEG_UP_TO_FLAT:
        case TRACK_ELEM_DIAG_FLAT_TO_60_DEG_DOWN:
            vertFactor = -60;
            // 6d7470
            break;
        case TRACK_ELEM_LEFT_BARREL_ROLL_UP_TO_DOWN:
        case TRACK_ELEM_LEFT_BARREL_ROLL_DOWN_TO_UP:
            vertFactor = 170;
            lateralFactor = 115;
            // 6d7581
            break;
        case TRACK_ELEM_RIGHT_BARREL_ROLL_UP_TO_DOWN:
        case TRACK_ELEM_RIGHT_BARREL_ROLL_DOWN_TO_UP:
            vertFactor = 170;
            lateralFactor = -115;
            // 6d75A8
            break;
        case TRACK_ELEM_LEFT_BANK_TO_LEFT_QUARTER_TURN_3_TILES_25_DEG_UP:
            vertFactor = -(vehicle->track_progress / 2) + 134;
            lateralFactor = 90;
            // 6d771C
            break;
        case TRACK_ELEM_RIGHT_BANK_TO_RIGHT_QUARTER_TURN_3_TILES_25_DEG_UP:
            vertFactor = -(vehicle->track_progress / 2) + 134;
            lateralFactor = -90;
            // 6D7746
            break;
        case TRACK_ELEM_LEFT_QUARTER_TURN_3_TILES_25_DEG_DOWN_TO_LEFT_BANK:
            vertFactor = -(vehicle->track_progress / 2) + 134;
            lateralFactor = 90;
            // 6D7731 identical to 6d771c
            break;
        case TRACK_ELEM_RIGHT_QUARTER_TURN_3_TILES_25_DEG_DOWN_TO_RIGHT_BANK:
            vertFactor = -(vehicle->track_progress / 2) + 134;
            lateralFactor = -90;
            // 6D775B identical to 6d7746
            break;
        case TRACK_ELEM_LEFT_LARGE_HALF_LOOP_UP:
        case TRACK_ELEM_RIGHT_LARGE_HALF_LOOP_UP:
            vertFactor = (((uint16_t)(-(vehicle->track_progress - 311))) / 4) + 46;
            // 6d7666
            break;
        case TRACK_ELEM_RIGHT_LARGE_HALF_LOOP_DOWN:
        case TRACK_ELEM_LEFT_LARGE_HALF_LOOP_DOWN:
            vertFactor = (vehicle->track_progress / 4) + 46;
            // 6d767F
            break;
        case TRACK_ELEM_HEARTLINE_TRANSFER_UP:
            vertFactor = 103;
            if (vehicle->track_progress < 32)
                break;
            vertFactor = -103;
            if (vehicle->track_progress < 64)
                break;
            vertFactor = 0;
            if (vehicle->track_progress < 96)
                break;
            vertFactor = 103;
            if (vehicle->track_progress < 128)
                break;
            vertFactor = -103;
            // 6d74A0
            break;
        case TRACK_ELEM_HEARTLINE_TRANSFER_DOWN:
            vertFactor = -103;
            if (vehicle->track_progress < 32)
                break;
            vertFactor = 103;
            if (vehicle->track_progress < 64)
                break;
            vertFactor = 0;
            if (vehicle->track_progress < 96)
                break;
            vertFactor = -103;
            if (vehicle->track_progress < 128)
                break;
            vertFactor = 103;
            // 6D74CA
            break;
        case TRACK_ELEM_MULTIDIM_INVERTED_FLAT_TO_90_DEG_QUARTER_LOOP_DOWN:
        case TRACK_ELEM_INVERTED_FLAT_TO_90_DEG_QUARTER_LOOP_DOWN:
        case TRACK_ELEM_MULTIDIM_FLAT_TO_90_DEG_DOWN_QUARTER_LOOP:
            vertFactor = (vehicle->track_progress / 4) + 55;
            // 6d762D
            break;
        case TRACK_ELEM_90_DEG_TO_INVERTED_FLAT_QUARTER_LOOP_UP:
        case TRACK_ELEM_MULTIDIM_90_DEG_UP_TO_INVERTED_FLAT_QUARTER_LOOP:
        case TRACK_ELEM_MULTIDIM_INVERTED_90_DEG_UP_TO_FLAT_QUARTER_LOOP:
            vertFactor = (((uint16_t)(-(vehicle->track_progress - 137))) / 4) + 55;
            // 6D7614
            break;
        case TRACK_ELEM_AIR_THRUST_TOP_CAP:
            vertFactor = -60;
            // 6D744C
            break;
        case TRACK_ELEM_LEFT_BANKED_QUARTER_TURN_3_TILE_25_DEG_UP:
        case TRACK_ELEM_LEFT_BANKED_QUARTER_TURN_3_TILE_25_DEG_DOWN:
            vertFactor = 200;
            lateralFactor = 100;
            // 6d76C8
            break;
        case TRACK_ELEM_RIGHT_BANKED_QUARTER_TURN_3_TILE_25_DEG_UP:
        case TRACK_ELEM_RIGHT_BANKED_QUARTER_TURN_3_TILE_25_DEG_DOWN:
            vertFactor = 200;
            lateralFactor = -100;
            // 6d76d7
            break;
        case TRACK_ELEM_LEFT_BANKED_QUARTER_TURN_5_TILE_25_DEG_UP:
        case TRACK_ELEM_LEFT_BANKED_QUARTER_TURN_5_TILE_25_DEG_DOWN:
            vertFactor = 200;
            lateralFactor = 160;
            // 6D76E6
            break;
        case TRACK_ELEM_RIGHT_BANKED_QUARTER_TURN_5_TILE_25_DEG_UP:
        case TRACK_ELEM_RIGHT_BANKED_QUARTER_TURN_5_TILE_25_DEG_DOWN:
            vertFactor = 200;
            lateralFactor = -160;
            // 6d76F5
            break;
    }

    int32_t gForceLateral = 0;

    if (vertFactor != 0)
    {
        gForceVert += abs(vehicle->velocity) * 98 / vertFactor;
    }

    if (lateralFactor != 0)
    {
        gForceLateral += abs(vehicle->velocity) * 98 / lateralFactor;
    }

    gForceVert *= 10;
    gForceLateral *= 10;
    gForceVert >>= 16;
    gForceLateral >>= 16;
    return { (int16_t)(gForceVert & 0xFFFF), (int16_t)(gForceLateral & 0xFFFF) };
}

void vehicle_set_map_toolbar(const Vehicle* vehicle)
{
    auto ride = get_ride(vehicle->ride);
    if (ride != nullptr)
    {
        vehicle = vehicle->GetHead();

        int32_t vehicleIndex;
        for (vehicleIndex = 0; vehicleIndex < 32; vehicleIndex++)
            if (ride->vehicles[vehicleIndex] == vehicle->sprite_index)
                break;

        size_t argPos = 0;
        set_map_tooltip_format_arg(argPos, rct_string_id, STR_RIDE_MAP_TIP);
        argPos += sizeof(rct_string_id);
        set_map_tooltip_format_arg(argPos, rct_string_id, STR_MAP_TOOLTIP_STRINGID_STRINGID);
        argPos += sizeof(rct_string_id);
        argPos += ride->FormatNameTo(gMapTooltipFormatArgs + argPos);
        set_map_tooltip_format_arg(
            argPos, rct_string_id, RideComponentNames[RideNameConvention[ride->type].vehicle].capitalised);
        argPos += sizeof(rct_string_id);
        set_map_tooltip_format_arg(argPos, uint16_t, vehicleIndex + 1);
        argPos += sizeof(uint16_t);
        ride->FormatStatusTo(gMapTooltipFormatArgs + argPos);
    }
}

Vehicle* vehicle_get_head(const Vehicle* vehicle)
{
    Vehicle* prevVehicle;

    for (;;)
    {
        if (vehicle->prev_vehicle_on_ride > MAX_SPRITES)
            return nullptr;
        prevVehicle = GET_VEHICLE(vehicle->prev_vehicle_on_ride);
        if (prevVehicle->next_vehicle_on_train == SPRITE_INDEX_NULL)
            break;

        vehicle = prevVehicle;
    }

    return const_cast<Vehicle*>(vehicle);
}

Vehicle* vehicle_get_tail(const Vehicle* vehicle)
{
    uint16_t spriteIndex;

    while ((spriteIndex = vehicle->next_vehicle_on_train) != SPRITE_INDEX_NULL)
    {
        vehicle = GET_VEHICLE(spriteIndex);
    }

    return const_cast<Vehicle*>(vehicle);
}

int32_t vehicle_is_used_in_pairs(const Vehicle* vehicle)
{
    return vehicle->num_seats & VEHICLE_SEAT_PAIR_FLAG;
}

/**
 *
 *  rct2: 0x006DA44E
 */
static int32_t vehicle_update_motion_dodgems(Vehicle* vehicle)
{
    _vehicleMotionTrackFlags = 0;

    auto ride = get_ride(vehicle->ride);
    if (ride == nullptr)
        return _vehicleMotionTrackFlags;

    int32_t nextVelocity = vehicle->velocity + vehicle->acceleration;
    if (ride->lifecycle_flags & (RIDE_LIFECYCLE_BREAKDOWN_PENDING | RIDE_LIFECYCLE_BROKEN_DOWN)
        && ride->breakdown_reason_pending == BREAKDOWN_SAFETY_CUT_OUT)
    {
        nextVelocity = 0;
    }
    vehicle->velocity = nextVelocity;

    _vehicleVelocityF64E08 = nextVelocity;
    _vehicleVelocityF64E0C = (nextVelocity / 1024) * 42;
    _vehicleUnkF64E10 = 1;

    vehicle->acceleration = 0;
    if (!(ride->lifecycle_flags & (RIDE_LIFECYCLE_BREAKDOWN_PENDING | RIDE_LIFECYCLE_BROKEN_DOWN))
        || ride->breakdown_reason_pending != BREAKDOWN_SAFETY_CUT_OUT)
    {
        if (gCurrentTicks & 1 && vehicle->var_34 != 0)
        {
            if (vehicle->var_34 > 0)
            {
                vehicle->var_34--;
                vehicle->sprite_direction += 2;
            }
            else
            {
                vehicle->var_34++;
                vehicle->sprite_direction -= 2;
            }
            vehicle->sprite_direction &= 0x1E;
            vehicle->Invalidate();
        }
        else if ((scenario_rand() & 0xFFFF) <= 2849)
        {
            if (vehicle->var_35 & (1 << 6))
                vehicle->sprite_direction -= 2;
            else
                vehicle->sprite_direction += 2;
            vehicle->sprite_direction &= 0x1E;
            vehicle->Invalidate();
        }
    }

    uint16_t collideSprite = SPRITE_INDEX_NULL;

    if (vehicle->dodgems_collision_direction != 0)
    {
        uint8_t oldCollisionDirection = vehicle->dodgems_collision_direction & 0x1E;
        vehicle->dodgems_collision_direction = 0;

        CoordsXYZ location = { vehicle->x, vehicle->y, vehicle->z };

        location.x += Unk9A36C4[oldCollisionDirection].x;
        location.y += Unk9A36C4[oldCollisionDirection].y;
        location.x += Unk9A36C4[oldCollisionDirection + 1].x;
        location.y += Unk9A36C4[oldCollisionDirection + 1].y;

        if (!vehicle_update_dodgems_collision(vehicle, location.x, location.y, &collideSprite))
        {
            vehicle->Invalidate();
            sprite_move(location.x, location.y, location.z, vehicle);
            vehicle->Invalidate();
        }
    }

    vehicle->remaining_distance += _vehicleVelocityF64E0C;

    if (vehicle->remaining_distance >= 13962)
    {
        vehicle->sound2_flags &= ~VEHICLE_SOUND2_FLAGS_LIFT_HILL;
        unk_F64E20.x = vehicle->x;
        unk_F64E20.y = vehicle->y;
        unk_F64E20.z = vehicle->z;

        vehicle->Invalidate();

        while (true)
        {
            vehicle->var_35++;
            uint8_t direction = vehicle->sprite_direction;
            direction |= vehicle->var_35 & 1;

            CoordsXY location = unk_F64E20;
            location.x += Unk9A36C4[direction].x;
            location.y += Unk9A36C4[direction].y;

            if (vehicle_update_dodgems_collision(vehicle, location.x, location.y, &collideSprite))
                break;

            vehicle->remaining_distance -= Unk9A36C4[direction].distance;
            unk_F64E20.x = location.x;
            unk_F64E20.y = location.y;
            if (vehicle->remaining_distance < 13962)
            {
                break;
            }
            _vehicleUnkF64E10++;
        }

        if (vehicle->remaining_distance >= 13962)
        {
            int32_t oldVelocity = vehicle->velocity;
            vehicle->remaining_distance = 0;
            vehicle->velocity = 0;
            uint8_t direction = vehicle->sprite_direction | 1;

            if (collideSprite != SPRITE_INDEX_NULL)
            {
                vehicle->var_34 = (scenario_rand() & 1) ? 1 : -1;

                if (oldVelocity >= 131072)
                {
                    Vehicle* collideVehicle = GET_VEHICLE(collideSprite);
                    collideVehicle->dodgems_collision_direction = direction;
                    vehicle->dodgems_collision_direction = direction ^ (1 << 4);
                }
            }
            else
            {
                vehicle->var_34 = (scenario_rand() & 1) ? 6 : -6;

                if (oldVelocity >= 131072)
                {
                    vehicle->dodgems_collision_direction = direction ^ (1 << 4);
                }
            }
        }

        sprite_move(unk_F64E20.x, unk_F64E20.y, unk_F64E20.z, vehicle);
        vehicle->Invalidate();
    }

    int32_t eax = vehicle->velocity / 2;
    int32_t edx = vehicle->velocity >> 8;
    edx *= edx;
    if (vehicle->velocity < 0)
        edx = -edx;
    edx >>= 5;
    eax += edx;
    eax /= vehicle->mass;
    rct_ride_entry* rideEntry = get_ride_entry(vehicle->ride_subtype);
    rct_ride_entry_vehicle* vehicleEntry = &rideEntry->vehicles[vehicle->vehicle_type];

    if (!(vehicleEntry->flags & VEHICLE_ENTRY_FLAG_POWERED))
    {
        vehicle->acceleration = -eax;
        return _vehicleMotionTrackFlags;
    }

    int32_t ebx = (vehicle->speed * vehicle->mass) >> 2;
    int32_t _eax = vehicle->speed << 14;
    if (vehicle->update_flags & VEHICLE_UPDATE_FLAG_REVERSING_SHUTTLE)
    {
        _eax = -_eax;
    }
    _eax -= vehicle->velocity;
    _eax *= vehicle->powered_acceleration * 2;
    _eax /= ebx;

    vehicle->acceleration = _eax - eax;
    return _vehicleMotionTrackFlags;
}

/**
 *
 *  rct2: 0x006DD365
 */
bool vehicle_update_dodgems_collision(Vehicle* vehicle, int16_t x, int16_t y, uint16_t* spriteId)
{
    uint16_t bp = (vehicle->var_44 * 30) >> 9;
    uint32_t trackType = vehicle->track_type >> 2;

    int16_t rideLeft = vehicle->TrackLocation.x + DodgemsTrackSize[trackType].left;
    int16_t rideRight = vehicle->TrackLocation.x + DodgemsTrackSize[trackType].right;
    int16_t rideTop = vehicle->TrackLocation.y + DodgemsTrackSize[trackType].top;
    int16_t rideBottom = vehicle->TrackLocation.y + DodgemsTrackSize[trackType].bottom;

    if (x - bp < rideLeft || y - bp < rideTop || x + bp > rideRight || y + bp > rideBottom)
    {
        if (spriteId != nullptr)
            *spriteId = SPRITE_INDEX_NULL;
        return true;
    }

    auto location = CoordsXY{ x, y };

    ride_id_t rideIndex = vehicle->ride;
    for (auto xy_offset : SurroundingTiles)
    {
        location += xy_offset;

        uint16_t spriteIdx = sprite_get_first_in_quadrant(location.x, location.y);
        while (spriteIdx != SPRITE_INDEX_NULL)
        {
            Vehicle* vehicle2 = GET_VEHICLE(spriteIdx);
            spriteIdx = vehicle2->next_in_quadrant;

            if (vehicle2 == vehicle)
                continue;

            if (vehicle2->sprite_identifier != SPRITE_IDENTIFIER_VEHICLE)
                continue;

            if (vehicle2->ride != rideIndex)
                continue;

            int32_t distX = abs(x - vehicle2->x);
            if (distX > 32768)
                continue;

            int32_t distY = abs(y - vehicle2->y);
            if (distY > 32768)
                continue;

            int32_t ecx = (vehicle->var_44 + vehicle2->var_44) / 2;
            ecx *= 30;
            ecx >>= 8;
            if (std::max(distX, distY) < ecx)
            {
                if (spriteId != nullptr)
                    *spriteId = vehicle2->sprite_index;
                return true;
            }
        }
    }

    return false;
}

/**
 *
 *  rct2: 0x006DAB90
 */
static void vehicle_update_track_motion_up_stop_check(Vehicle* vehicle)
{
    auto vehicleEntry = vehicle_get_vehicle_entry(vehicle);
    if (vehicleEntry == nullptr)
    {
        return;
    }

    // No up stops (coaster types)
    if (vehicleEntry->flags & VEHICLE_ENTRY_FLAG_NO_UPSTOP_WHEELS)
    {
        int32_t trackType = vehicle->track_type >> 2;
        if (!track_element_is_covered(trackType))
        {
            auto gForces = vehicle_get_g_forces(vehicle);
            gForces.LateralG = std::abs(gForces.LateralG);
            if (gForces.LateralG <= 150)
            {
                if (dword_9A2970[vehicle->vehicle_sprite_type] < 0)
                {
                    if (gForces.VerticalG > -40)
                    {
                        return;
                    }
                }
                else if (gForces.VerticalG > -80)
                {
                    return;
                }
            }

            if (vehicle->vehicle_sprite_type != 8)
            {
                _vehicleMotionTrackFlags |= VEHICLE_UPDATE_MOTION_TRACK_FLAG_VEHICLE_DERAILED;
            }
        }
    }
    else if (vehicleEntry->flags & VEHICLE_ENTRY_FLAG_NO_UPSTOP_BOBSLEIGH)
    {
        // No up stops bobsleigh type
        int32_t trackType = vehicle->track_type >> 2;
        if (!track_element_is_covered(trackType))
        {
            auto gForces = vehicle_get_g_forces(vehicle);

            if (dword_9A2970[vehicle->vehicle_sprite_type] < 0)
            {
                if (gForces.VerticalG > -45)
                {
                    return;
                }
            }
            else
            {
                if (gForces.VerticalG > -80)
                {
                    return;
                }
            }

            if (vehicle->vehicle_sprite_type != 8 && vehicle->vehicle_sprite_type != 55)
            {
                _vehicleMotionTrackFlags |= VEHICLE_UPDATE_MOTION_TRACK_FLAG_VEHICLE_DERAILED;
            }
        }
    }
}

/**
 * Modifies the train's velocity to match the block-brake fixed velocity.
 * This function must be called when the car is running through a non-stopping
 * state block-brake (precondition), which means that the block brake is acting
 * merely as a velocity regulator, in a closed state. When the brake is open, it
 * boosts the train to the speed limit
 */
static void apply_non_stop_block_brake(Vehicle* vehicle, bool block_brake_closed)
{
    if (vehicle->velocity >= 0)
    {
        // If the vehicle is below the speed limit
        if (vehicle->velocity <= 0x20364)
        {
            // Boost it to the fixed block brake speed
            vehicle->velocity = 0x20364;
            vehicle->acceleration = 0;
        }
        else if (block_brake_closed)
        {
            // Slow it down till the fixed block brake speed
            vehicle->velocity -= vehicle->velocity >> 4;
            vehicle->acceleration = 0;
        }
    }
}

/**
 *
 * Modifies the train's velocity influenced by a block brake
 */
static void apply_block_brakes(Vehicle* vehicle, bool is_block_brake_closed)
{
    // If the site is in a "train blocking" state
    if (is_block_brake_closed)
    {
        // Slow it down till completely stop the car
        _vehicleMotionTrackFlags |= VEHICLE_UPDATE_MOTION_TRACK_FLAG_10;
        vehicle->acceleration = 0;
        // If the vehicle is slow enough, stop it. If not, slow it down
        if (vehicle->velocity <= 0x20000)
        {
            vehicle->velocity = 0;
        }
        else
        {
            vehicle->velocity -= vehicle->velocity >> 3;
        }
    }
    else
    {
#ifdef NEW_BLOCK_BRAKES
        apply_non_stop_block_brake(vehicle, false);
#else
        apply_non_stop_block_brake(vehicle, true);
#endif
    }
}

/**
 *
 *  rct2: 0x006DAC43
 */
static void check_and_apply_block_section_stop_site(Vehicle* vehicle)
{
    auto ride = get_ride(vehicle->ride);
    if (ride == nullptr)
        return;

    auto vehicleEntry = vehicle_get_vehicle_entry(vehicle);
    if (vehicleEntry == nullptr)
        return;

    // Is chair lift type
    if (vehicleEntry->flags & VEHICLE_ENTRY_FLAG_CHAIRLIFT)
    {
        int32_t velocity = ride->speed << 16;
        if (_vehicleBreakdown == 0)
        {
            velocity = 0;
        }
        vehicle->velocity = velocity;
        vehicle->acceleration = 0;
    }

    int32_t trackType = vehicle->track_type >> 2;

    TileElement* trackElement = map_get_track_element_at_of_type(vehicle->TrackLocation, trackType);

    if (trackElement == nullptr)
    {
        return;
    }

    switch (trackType)
    {
        case TRACK_ELEM_BLOCK_BRAKES:
            if (ride->IsBlockSectioned())
                apply_block_brakes(vehicle, trackElement->AsTrack()->BlockBrakeClosed());
            else
                apply_non_stop_block_brake(vehicle, true);

            break;
        case TRACK_ELEM_END_STATION:
            if (trackElement->AsTrack()->BlockBrakeClosed())
                _vehicleMotionTrackFlags |= VEHICLE_UPDATE_MOTION_TRACK_FLAG_10;

            break;
        case TRACK_ELEM_25_DEG_UP_TO_FLAT:
        case TRACK_ELEM_60_DEG_UP_TO_FLAT:
        case TRACK_ELEM_CABLE_LIFT_HILL:
        case TRACK_ELEM_DIAG_25_DEG_UP_TO_FLAT:
        case TRACK_ELEM_DIAG_60_DEG_UP_TO_FLAT:
            if (ride->IsBlockSectioned())
            {
                if (trackType == TRACK_ELEM_CABLE_LIFT_HILL || trackElement->AsTrack()->HasChain())
                {
                    if (trackElement->AsTrack()->BlockBrakeClosed())
                    {
                        apply_block_brakes(vehicle, true);
                    }
                }
            }
            break;
    }
}

/**
 *
 *  rct2: 0x006DADAE
 */
static void update_velocity(Vehicle* vehicle)
{
    int32_t nextVelocity = vehicle->acceleration + vehicle->velocity;
    if (vehicle->update_flags & VEHICLE_UPDATE_FLAG_ZERO_VELOCITY)
    {
        nextVelocity = 0;
    }
    if (vehicle->update_flags & VEHICLE_UPDATE_FLAG_ON_BREAK_FOR_DROP)
    {
        vehicle->vertical_drop_countdown--;
        if (vehicle->vertical_drop_countdown == -70)
        {
            vehicle->update_flags &= ~VEHICLE_UPDATE_FLAG_ON_BREAK_FOR_DROP;
        }
        if (vehicle->vertical_drop_countdown >= 0)
        {
            nextVelocity = 0;
            vehicle->acceleration = 0;
        }
    }
    vehicle->velocity = nextVelocity;

    _vehicleVelocityF64E08 = nextVelocity;
    _vehicleVelocityF64E0C = (nextVelocity >> 10) * 42;
}

static void vehicle_update_block_brakes_open_previous_section(Vehicle* vehicle, TileElement* tileElement)
{
    auto location = vehicle->TrackLocation;
    track_begin_end trackBeginEnd, slowTrackBeginEnd;
    TileElement slowTileElement = *tileElement;
    bool counter = true;
    CoordsXY slowLocation = location;
    do
    {
        if (!track_block_get_previous(location.x, location.y, tileElement, &trackBeginEnd))
        {
            return;
        }
        if (trackBeginEnd.begin_x == vehicle->TrackLocation.x && trackBeginEnd.begin_y == vehicle->TrackLocation.y
            && tileElement == trackBeginEnd.begin_element)
        {
            return;
        }

        location.x = trackBeginEnd.end_x;
        location.y = trackBeginEnd.end_y;
        location.z = trackBeginEnd.begin_z;
        tileElement = trackBeginEnd.begin_element;

        //#2081: prevent infinite loop
        counter = !counter;
        if (counter)
        {
            track_block_get_previous(slowLocation.x, slowLocation.y, &slowTileElement, &slowTrackBeginEnd);
            slowLocation.x = slowTrackBeginEnd.end_x;
            slowLocation.y = slowTrackBeginEnd.end_y;
            slowTileElement = *(slowTrackBeginEnd.begin_element);
            if (slowLocation == location && slowTileElement.GetBaseZ() == tileElement->GetBaseZ()
                && slowTileElement.GetType() == tileElement->GetType()
                && slowTileElement.GetDirection() == tileElement->GetDirection())
            {
                return;
            }
        }
    } while (!track_element_is_block_start(trackBeginEnd.begin_element));

    // Get the start of the track block instead of the end
    location = { trackBeginEnd.begin_x, trackBeginEnd.begin_y, trackBeginEnd.begin_z };
    auto trackElement = map_get_track_element_at(location);
    if (trackElement == nullptr)
    {
        return;
    }
    trackElement->SetBlockBrakeClosed(false);
    map_invalidate_element(location, reinterpret_cast<TileElement*>(trackElement));

    int32_t trackType = trackElement->GetTrackType();
    if (trackType == TRACK_ELEM_BLOCK_BRAKES || trackType == TRACK_ELEM_END_STATION)
    {
        auto ride = get_ride(vehicle->ride);
        if (ride != nullptr && ride->IsBlockSectioned())
        {
            audio_play_sound_at_location(SoundId::BlockBrakeClose, location);
        }
    }
}

static int32_t vehicle_get_swing_amount(Vehicle* vehicle)
{
    int32_t trackType = vehicle->track_type >> 2;
    switch (trackType)
    {
        case TRACK_ELEM_LEFT_QUARTER_TURN_5_TILES:
        case TRACK_ELEM_BANKED_LEFT_QUARTER_TURN_5_TILES:
        case TRACK_ELEM_LEFT_QUARTER_TURN_5_TILES_25_DEG_UP:
        case TRACK_ELEM_LEFT_QUARTER_TURN_5_TILES_25_DEG_DOWN:
        case TRACK_ELEM_LEFT_QUARTER_TURN_5_TILES_COVERED:
        case TRACK_ELEM_LEFT_HALF_BANKED_HELIX_UP_LARGE:
        case TRACK_ELEM_LEFT_HALF_BANKED_HELIX_DOWN_LARGE:
        case TRACK_ELEM_LEFT_QUARTER_BANKED_HELIX_LARGE_UP:
        case TRACK_ELEM_LEFT_QUARTER_BANKED_HELIX_LARGE_DOWN:
        case TRACK_ELEM_LEFT_QUARTER_HELIX_LARGE_UP:
        case TRACK_ELEM_LEFT_QUARTER_HELIX_LARGE_DOWN:
        case TRACK_ELEM_LEFT_BANKED_QUARTER_TURN_5_TILE_25_DEG_UP:
        case TRACK_ELEM_LEFT_BANKED_QUARTER_TURN_5_TILE_25_DEG_DOWN:
            // loc_6D67E1
            return 14;

        case TRACK_ELEM_RIGHT_QUARTER_TURN_5_TILES:
        case TRACK_ELEM_BANKED_RIGHT_QUARTER_TURN_5_TILES:
        case TRACK_ELEM_RIGHT_QUARTER_TURN_5_TILES_25_DEG_UP:
        case TRACK_ELEM_RIGHT_QUARTER_TURN_5_TILES_25_DEG_DOWN:
        case TRACK_ELEM_RIGHT_QUARTER_TURN_5_TILES_COVERED:
        case TRACK_ELEM_RIGHT_HALF_BANKED_HELIX_UP_LARGE:
        case TRACK_ELEM_RIGHT_HALF_BANKED_HELIX_DOWN_LARGE:
        case TRACK_ELEM_RIGHT_QUARTER_BANKED_HELIX_LARGE_UP:
        case TRACK_ELEM_RIGHT_QUARTER_BANKED_HELIX_LARGE_DOWN:
        case TRACK_ELEM_RIGHT_QUARTER_HELIX_LARGE_UP:
        case TRACK_ELEM_RIGHT_QUARTER_HELIX_LARGE_DOWN:
        case TRACK_ELEM_RIGHT_BANKED_QUARTER_TURN_5_TILE_25_DEG_UP:
        case TRACK_ELEM_RIGHT_BANKED_QUARTER_TURN_5_TILE_25_DEG_DOWN:
            // loc_6D6804
            return -14;

        case TRACK_ELEM_S_BEND_LEFT:
        case TRACK_ELEM_S_BEND_LEFT_COVERED:
            // loc_6D67EF
            if (vehicle->track_progress < 48)
            {
                return 14;
            }
            else
            {
                return -15;
            }

        case TRACK_ELEM_S_BEND_RIGHT:
        case TRACK_ELEM_S_BEND_RIGHT_COVERED:
            // loc_6D67CC
            if (vehicle->track_progress < 48)
            {
                return -14;
            }
            else
            {
                return 15;
            }

        case TRACK_ELEM_LEFT_QUARTER_TURN_3_TILES:
        case TRACK_ELEM_LEFT_QUARTER_TURN_3_TILES_BANK:
        case TRACK_ELEM_LEFT_QUARTER_TURN_3_TILES_25_DEG_UP:
        case TRACK_ELEM_LEFT_QUARTER_TURN_3_TILES_25_DEG_DOWN:
        case TRACK_ELEM_LEFT_QUARTER_TURN_3_TILES_COVERED:
        case TRACK_ELEM_LEFT_HALF_BANKED_HELIX_UP_SMALL:
        case TRACK_ELEM_LEFT_HALF_BANKED_HELIX_DOWN_SMALL:
        case TRACK_ELEM_LEFT_BANK_TO_LEFT_QUARTER_TURN_3_TILES_25_DEG_UP:
        case TRACK_ELEM_LEFT_QUARTER_TURN_3_TILES_25_DEG_DOWN_TO_LEFT_BANK:
        case TRACK_ELEM_LEFT_CURVED_LIFT_HILL:
        case TRACK_ELEM_LEFT_BANKED_QUARTER_TURN_3_TILE_25_DEG_UP:
        case TRACK_ELEM_LEFT_BANKED_QUARTER_TURN_3_TILE_25_DEG_DOWN:
            // loc_6D67BE
            return 13;

        case TRACK_ELEM_RIGHT_QUARTER_TURN_3_TILES:
        case TRACK_ELEM_RIGHT_QUARTER_TURN_3_TILES_BANK:
        case TRACK_ELEM_RIGHT_QUARTER_TURN_3_TILES_25_DEG_UP:
        case TRACK_ELEM_RIGHT_QUARTER_TURN_3_TILES_25_DEG_DOWN:
        case TRACK_ELEM_RIGHT_QUARTER_TURN_3_TILES_COVERED:
        case TRACK_ELEM_RIGHT_HALF_BANKED_HELIX_UP_SMALL:
        case TRACK_ELEM_RIGHT_HALF_BANKED_HELIX_DOWN_SMALL:
        case TRACK_ELEM_RIGHT_BANK_TO_RIGHT_QUARTER_TURN_3_TILES_25_DEG_UP:
        case TRACK_ELEM_RIGHT_QUARTER_TURN_3_TILES_25_DEG_DOWN_TO_RIGHT_BANK:
        case TRACK_ELEM_RIGHT_CURVED_LIFT_HILL:
        case TRACK_ELEM_RIGHT_BANKED_QUARTER_TURN_3_TILE_25_DEG_UP:
        case TRACK_ELEM_RIGHT_BANKED_QUARTER_TURN_3_TILE_25_DEG_DOWN:
            // loc_6D67B0
            return -13;

        case TRACK_ELEM_LEFT_QUARTER_TURN_1_TILE:
        case TRACK_ELEM_LEFT_QUARTER_TURN_1_TILE_60_DEG_UP:
        case TRACK_ELEM_LEFT_QUARTER_TURN_1_TILE_60_DEG_DOWN:
            // loc_6D67A2
            return 12;

        case TRACK_ELEM_RIGHT_QUARTER_TURN_1_TILE:
        case TRACK_ELEM_RIGHT_QUARTER_TURN_1_TILE_60_DEG_UP:
        case TRACK_ELEM_RIGHT_QUARTER_TURN_1_TILE_60_DEG_DOWN:
            // loc_6D6794
            return -12;

        case TRACK_ELEM_LEFT_EIGHTH_TO_DIAG:
        case TRACK_ELEM_LEFT_EIGHTH_TO_ORTHOGONAL:
        case TRACK_ELEM_LEFT_EIGHTH_BANK_TO_DIAG:
        case TRACK_ELEM_LEFT_EIGHTH_BANK_TO_ORTHOGONAL:
            // loc_6D67D3
            return 15;

        case TRACK_ELEM_RIGHT_EIGHTH_TO_DIAG:
        case TRACK_ELEM_RIGHT_EIGHTH_TO_ORTHOGONAL:
        case TRACK_ELEM_RIGHT_EIGHTH_BANK_TO_DIAG:
        case TRACK_ELEM_RIGHT_EIGHTH_BANK_TO_ORTHOGONAL:
            // loc_6D67F6
            return -15;
    }
    return 0;
}

/**
 *
 *  rct2: 0x006D6776
 */
static void vehicle_update_swinging_car(Vehicle* vehicle)
{
    int32_t dword_F64E08 = abs(_vehicleVelocityF64E08);
    vehicle->var_4E += (-vehicle->swinging_car_var_0) >> 6;
    int32_t swingAmount = vehicle_get_swing_amount(vehicle);
    if (swingAmount < 0)
    {
        vehicle->var_4E -= dword_F64E08 >> (-swingAmount);
    }
    else if (swingAmount > 0)
    {
        vehicle->var_4E += dword_F64E08 >> swingAmount;
    }

    rct_ride_entry_vehicle* vehicleEntry = vehicle_get_vehicle_entry(vehicle);
    if (vehicleEntry == nullptr)
    {
        return;
    }
    int16_t dx = 3185;
    if (vehicleEntry->flags & VEHICLE_ENTRY_FLAG_21)
    {
        dx = 5006;
    }
    if (vehicleEntry->flags & VEHICLE_ENTRY_FLAG_25)
    {
        dx = 1820;
    }
    int16_t cx = -dx;

    if (vehicleEntry->flags & VEHICLE_ENTRY_FLAG_SLIDE_SWING)
    {
        dx = 5370;
        cx = -5370;

        int32_t trackType = vehicle->track_type >> 2;
        switch (trackType)
        {
            case TRACK_ELEM_BANKED_LEFT_QUARTER_TURN_5_TILES:
            case TRACK_ELEM_LEFT_BANK:
            case TRACK_ELEM_LEFT_QUARTER_TURN_3_TILES_BANK:
                dx = 10831;
                cx = -819;
                break;
            case TRACK_ELEM_BANKED_RIGHT_QUARTER_TURN_5_TILES:
            case TRACK_ELEM_RIGHT_BANK:
            case TRACK_ELEM_RIGHT_QUARTER_TURN_3_TILES_BANK:
                dx = 819;
                cx = -10831;
                break;
        }

        switch (trackType)
        {
            case TRACK_ELEM_END_STATION:
            case TRACK_ELEM_BEGIN_STATION:
            case TRACK_ELEM_MIDDLE_STATION:
            case TRACK_ELEM_BRAKES:
            case TRACK_ELEM_BLOCK_BRAKES:
                dx = 0;
                cx = 0;
                break;
        }

        if (vehicle->update_flags & VEHICLE_UPDATE_FLAG_ON_LIFT_HILL)
        {
            dx = 0;
            cx = 0;
        }
    }

    vehicle->swinging_car_var_0 += vehicle->var_4E;
    vehicle->var_4E -= vehicle->var_4E >> 5;
    int16_t ax = vehicle->swinging_car_var_0;
    if (ax > dx)
    {
        ax = dx;
        vehicle->var_4E = 0;
    }
    if (ax < cx)
    {
        ax = cx;
        vehicle->var_4E = 0;
    }

    vehicle->swinging_car_var_0 = ax;
    uint8_t swingSprite = 11;
    if (ax >= -10012)
    {
        swingSprite = 12;
        if (ax <= 10012)
        {
            swingSprite = 9;
            if (ax >= -8191)
            {
                swingSprite = 10;
                if (ax <= 8191)
                {
                    swingSprite = 7;
                    if (ax >= -6371)
                    {
                        swingSprite = 8;
                        if (ax <= 6371)
                        {
                            swingSprite = 5;
                            if (ax >= -4550)
                            {
                                swingSprite = 6;
                                if (ax <= 4550)
                                {
                                    swingSprite = 3;
                                    if (ax >= -2730)
                                    {
                                        swingSprite = 4;
                                        if (ax <= 2730)
                                        {
                                            swingSprite = 1;
                                            if (ax >= -910)
                                            {
                                                swingSprite = 2;
                                                if (ax <= 910)
                                                {
                                                    swingSprite = 0;
                                                }
                                            }
                                        }
                                    }
                                }
                            }
                        }
                    }
                }
            }
        }
    }
    if (swingSprite != vehicle->swing_sprite)
    {
        vehicle->swing_sprite = swingSprite;
        vehicle->Invalidate();
    }
}

#pragma region TrackTypeToSpinFunction

enum
{
    NO_SPIN,
    L8_SPIN,
    R8_SPIN,
    LR_SPIN,
    RL_SPIN,
    L7_SPIN,
    R7_SPIN,
    L5_SPIN,
    R5_SPIN,
    RC_SPIN, // Rotation Control Spin
    SP_SPIN, // Special rapids Spin
    L9_SPIN,
    R9_SPIN
};

static const uint8_t TrackTypeToSpinFunction[256] = {
    NO_SPIN, NO_SPIN, NO_SPIN, NO_SPIN, NO_SPIN, NO_SPIN, NO_SPIN, NO_SPIN, NO_SPIN, NO_SPIN, NO_SPIN, NO_SPIN, NO_SPIN,
    NO_SPIN, NO_SPIN, NO_SPIN, L8_SPIN, R8_SPIN, NO_SPIN, NO_SPIN, NO_SPIN, NO_SPIN, L8_SPIN, R8_SPIN, NO_SPIN, NO_SPIN,
    NO_SPIN, NO_SPIN, NO_SPIN, NO_SPIN, NO_SPIN, NO_SPIN, NO_SPIN, NO_SPIN, L8_SPIN, R8_SPIN, L8_SPIN, R8_SPIN, LR_SPIN,
    RL_SPIN, NO_SPIN, NO_SPIN, L7_SPIN, R7_SPIN, L7_SPIN, R7_SPIN, L7_SPIN, R7_SPIN, L7_SPIN, R7_SPIN, L5_SPIN, R5_SPIN,
    NO_SPIN, NO_SPIN, NO_SPIN, NO_SPIN, NO_SPIN, NO_SPIN, NO_SPIN, NO_SPIN, NO_SPIN, NO_SPIN, NO_SPIN, NO_SPIN, NO_SPIN,
    NO_SPIN, NO_SPIN, NO_SPIN, NO_SPIN, NO_SPIN, NO_SPIN, NO_SPIN, NO_SPIN, NO_SPIN, NO_SPIN, NO_SPIN, NO_SPIN, NO_SPIN,
    NO_SPIN, NO_SPIN, NO_SPIN, L8_SPIN, R8_SPIN, LR_SPIN, RL_SPIN, L7_SPIN, R7_SPIN, L7_SPIN, R7_SPIN, L7_SPIN, R7_SPIN,
    L8_SPIN, R8_SPIN, L8_SPIN, R8_SPIN, L5_SPIN, R5_SPIN, L5_SPIN, R5_SPIN, NO_SPIN, RC_SPIN, NO_SPIN, L8_SPIN, R8_SPIN,
    L8_SPIN, R8_SPIN, L8_SPIN, R8_SPIN, L8_SPIN, R8_SPIN, NO_SPIN, NO_SPIN, NO_SPIN, SP_SPIN, NO_SPIN, NO_SPIN, NO_SPIN,
    NO_SPIN, NO_SPIN, NO_SPIN, R5_SPIN, NO_SPIN, NO_SPIN, NO_SPIN, NO_SPIN, NO_SPIN, NO_SPIN, NO_SPIN, NO_SPIN, NO_SPIN,
    NO_SPIN, NO_SPIN, NO_SPIN, L9_SPIN, R9_SPIN, L9_SPIN, R9_SPIN, L9_SPIN, R9_SPIN, L9_SPIN, R9_SPIN, NO_SPIN, NO_SPIN,
    NO_SPIN, NO_SPIN, NO_SPIN, NO_SPIN, NO_SPIN, NO_SPIN, NO_SPIN, NO_SPIN, NO_SPIN, NO_SPIN, NO_SPIN, NO_SPIN, NO_SPIN,
    NO_SPIN, NO_SPIN, NO_SPIN, NO_SPIN, NO_SPIN, NO_SPIN, NO_SPIN, NO_SPIN, NO_SPIN, NO_SPIN, NO_SPIN, NO_SPIN, NO_SPIN,
    NO_SPIN, NO_SPIN, NO_SPIN, NO_SPIN, NO_SPIN, NO_SPIN, NO_SPIN, NO_SPIN, NO_SPIN, L7_SPIN, R7_SPIN, L7_SPIN, R7_SPIN,
    NO_SPIN, NO_SPIN, NO_SPIN, NO_SPIN, NO_SPIN, NO_SPIN, NO_SPIN, NO_SPIN, NO_SPIN, NO_SPIN, NO_SPIN, NO_SPIN, NO_SPIN,
    NO_SPIN, NO_SPIN, NO_SPIN, NO_SPIN, NO_SPIN, NO_SPIN, NO_SPIN, NO_SPIN, NO_SPIN, NO_SPIN, NO_SPIN, NO_SPIN, NO_SPIN,
    NO_SPIN, L7_SPIN, R7_SPIN, NO_SPIN, NO_SPIN, NO_SPIN, NO_SPIN, NO_SPIN, NO_SPIN, L7_SPIN, R7_SPIN, L7_SPIN, R7_SPIN,
    L8_SPIN, R8_SPIN, L8_SPIN, R8_SPIN, NO_SPIN, NO_SPIN, NO_SPIN, NO_SPIN, NO_SPIN, NO_SPIN, NO_SPIN, NO_SPIN, NO_SPIN,
    NO_SPIN, NO_SPIN, NO_SPIN, NO_SPIN, NO_SPIN, NO_SPIN, NO_SPIN, NO_SPIN, NO_SPIN, NO_SPIN, NO_SPIN, NO_SPIN, NO_SPIN,
    NO_SPIN, NO_SPIN, NO_SPIN, NO_SPIN, NO_SPIN, NO_SPIN, NO_SPIN, NO_SPIN, NO_SPIN
};

#pragma endregion

/**
 *
 *  rct2: 0x006D661F
 */
static void vehicle_update_spinning_car(Vehicle* vehicle)
{
    if (vehicle->update_flags & VEHICLE_UPDATE_FLAG_ROTATION_OFF_WILD_MOUSE)
    {
        vehicle->spin_speed = 0;
        return;
    }

    rct_ride_entry_vehicle* vehicleEntry = vehicle_get_vehicle_entry(vehicle);
    if (vehicleEntry == nullptr)
    {
        return;
    }
    int32_t spinningInertia = vehicleEntry->spinning_inertia;
    int32_t trackType = vehicle->track_type >> 2;
    int32_t dword_F64E08 = _vehicleVelocityF64E08;
    int32_t spinSpeed;
    // An L spin adds to the spin speed, R does the opposite
    // The number indicates how much right shift of the velocity will become spin
    // The bigger the number the less change in spin.
    switch (TrackTypeToSpinFunction[trackType])
    {
        case RC_SPIN:
            // On a rotation control track element
            spinningInertia += 6;
            spinSpeed = dword_F64E08 >> spinningInertia;
            // Alternate the spin direction (roughly). Perhaps in future save a value to the track
            if (vehicle->sprite_index & 1)
            {
                vehicle->spin_speed -= spinSpeed;
            }
            else
            {
                vehicle->spin_speed += spinSpeed;
            }
            break;
        case R5_SPIN:
            // It looks like in the original there was going to be special code for whirlpool
            // this has been removed and just uses R5_SPIN
            spinningInertia += 5;
            vehicle->spin_speed -= dword_F64E08 >> spinningInertia;
            break;
        case L5_SPIN:
            spinningInertia += 5;
            vehicle->spin_speed += dword_F64E08 >> spinningInertia;
            break;
        case R7_SPIN:
            spinningInertia += 7;
            vehicle->spin_speed -= dword_F64E08 >> spinningInertia;
            break;
        case L7_SPIN:
            spinningInertia += 7;
            vehicle->spin_speed += dword_F64E08 >> spinningInertia;
            break;
        case RL_SPIN:
            // Right Left Curve Track Piece
            if (vehicle->track_progress < 48)
            {
                // R8_SPIN
                spinningInertia += 8;
                vehicle->spin_speed -= dword_F64E08 >> spinningInertia;
                break;
            }
            [[fallthrough]];
        case L9_SPIN:
            spinningInertia += 9;
            vehicle->spin_speed += dword_F64E08 >> spinningInertia;
            break;
        case L8_SPIN:
            spinningInertia += 8;
            vehicle->spin_speed += dword_F64E08 >> spinningInertia;
            break;
        case SP_SPIN:
            // On rapids spin after fully on them
            if (vehicle->track_progress > 22)
            {
                // L5_SPIN
                spinningInertia += 5;
                vehicle->spin_speed += dword_F64E08 >> spinningInertia;
            }
            break;
        case LR_SPIN:
            // Left Right Curve Track Piece
            if (vehicle->track_progress < 48)
            {
                // L8_SPIN
                spinningInertia += 8;
                vehicle->spin_speed += dword_F64E08 >> spinningInertia;
                break;
            }
            [[fallthrough]];
        case R9_SPIN:
            spinningInertia += 9;
            vehicle->spin_speed -= dword_F64E08 >> spinningInertia;
            break;
        case R8_SPIN:
            spinningInertia += 8;
            vehicle->spin_speed -= dword_F64E08 >> spinningInertia;
            break;
    }

    spinSpeed = std::clamp(vehicle->spin_speed, VEHICLE_MIN_SPIN_SPEED, VEHICLE_MAX_SPIN_SPEED);
    vehicle->spin_speed = spinSpeed;
    vehicle->spin_sprite += spinSpeed >> 8;
    // Note this actually increases the spin speed if going right!
    vehicle->spin_speed -= spinSpeed >> vehicleEntry->spinning_friction;
    vehicle->Invalidate();
}

/**
 *
 *  rct2: 0x006734B2
 */
static void steam_particle_create(int16_t x, int16_t y, int16_t z)
{
    auto surfaceElement = map_get_surface_element_at(CoordsXY{ x, y });
    if (surfaceElement != nullptr && z > surfaceElement->GetBaseZ())
    {
        SteamParticle* steam = &create_sprite(SPRITE_IDENTIFIER_MISC)->steam_particle;
        if (steam == nullptr)
            return;

        steam->sprite_width = 20;
        steam->sprite_height_negative = 18;
        steam->sprite_height_positive = 16;
        steam->sprite_identifier = SPRITE_IDENTIFIER_MISC;
        steam->type = SPRITE_MISC_STEAM_PARTICLE;
        steam->frame = 256;
        steam->time_to_move = 0;
        sprite_move(x, y, z, steam);
    }
}

/**
 *
 *  rct2: 0x006D63D4
 */
static void vehicle_update_additional_animation(Vehicle* vehicle)
{
    uint8_t al, ah;
    uint32_t eax;

    uint32_t* var_C8 = (uint32_t*)&vehicle->var_C8;
    rct_ride_entry_vehicle* vehicleEntry = vehicle_get_vehicle_entry(vehicle);
    if (vehicleEntry == nullptr)
    {
        return;
    }
    switch (vehicleEntry->animation)
    {
        case VEHICLE_ENTRY_ANIMATION_MINITURE_RAILWAY_LOCOMOTIVE: // loc_6D652B
            *var_C8 += _vehicleVelocityF64E08;
            al = (*var_C8 >> 20) & 3;
            if (vehicle->animation_frame != al)
            {
                ah = al;
                al = vehicle->animation_frame;
                vehicle->animation_frame = ah;
                al &= 0x02;
                ah &= 0x02;
                if (al != ah)
                {
                    auto ride = get_ride(vehicle->ride);
                    if (ride != nullptr)
                    {
                        if (!ride_has_station_shelter(ride)
                            || (vehicle->status != VEHICLE_STATUS_MOVING_TO_END_OF_STATION
                                && vehicle->status != VEHICLE_STATUS_ARRIVING))
                        {
                            int32_t typeIndex = [&] {
                                switch (vehicle->vehicle_sprite_type)
                                {
                                    case 2:
                                        // uphill
                                        return 1;
                                    case 6:
                                        // downhill
                                        return 2;
                                    default:
                                        return 0;
                                }
                            }();
                            int32_t directionIndex = vehicle->sprite_direction >> 1;
                            auto offset = SteamParticleOffsets[typeIndex][directionIndex];
                            steam_particle_create(vehicle->x + offset.x, vehicle->y + offset.y, vehicle->z + offset.z);
                        }
                    }
                }
                vehicle->Invalidate();
            }
            break;
        case VEHICLE_ENTRY_ANIMATION_SWAN: // loc_6D6424
            *var_C8 += _vehicleVelocityF64E08;
            al = (*var_C8 >> 18) & 2;
            if (vehicle->animation_frame != al)
            {
                vehicle->animation_frame = al;
                vehicle->Invalidate();
            }
            break;
        case VEHICLE_ENTRY_ANIMATION_CANOES: // loc_6D6482
            *var_C8 += _vehicleVelocityF64E08;
            eax = ((*var_C8 >> 13) & 0xFF) * 6;
            ah = (eax >> 8) & 0xFF;
            if (vehicle->animation_frame != ah)
            {
                vehicle->animation_frame = ah;
                vehicle->Invalidate();
            }
            break;
        case VEHICLE_ENTRY_ANIMATION_ROW_BOATS: // loc_6D64F7
            *var_C8 += _vehicleVelocityF64E08;
            eax = ((*var_C8 >> 13) & 0xFF) * 7;
            ah = (eax >> 8) & 0xFF;
            if (vehicle->animation_frame != ah)
            {
                vehicle->animation_frame = ah;
                vehicle->Invalidate();
            }
            break;
        case VEHICLE_ENTRY_ANIMATION_WATER_TRICYCLES: // loc_6D6453
            *var_C8 += _vehicleVelocityF64E08;
            al = (*var_C8 >> 19) & 1;
            if (vehicle->animation_frame != al)
            {
                vehicle->animation_frame = al;
                vehicle->Invalidate();
            }
            break;
        case VEHICLE_ENTRY_ANIMATION_OBSERVATION_TOWER: // loc_6D65C3
            if (vehicle->var_C8 <= 0xCCCC)
            {
                vehicle->var_C8 += 0x3333;
            }
            else
            {
                vehicle->var_C8 += 0x3333;
                vehicle->animation_frame += 1;
                vehicle->animation_frame &= 7;
                vehicle->Invalidate();
            }
            break;
        case VEHICLE_ENTRY_ANIMATION_HELICARS: // loc_6D63F5
            *var_C8 += _vehicleVelocityF64E08;
            al = (*var_C8 >> 18) & 3;
            if (vehicle->animation_frame != al)
            {
                vehicle->animation_frame = al;
                vehicle->Invalidate();
            }
            break;
        case VEHICLE_ENTRY_ANIMATION_MONORAIL_CYCLES: // loc_6D64B6
            if (vehicle->num_peeps != 0)
            {
                *var_C8 += _vehicleVelocityF64E08;
                eax = ((*var_C8 >> 13) & 0xFF) << 2;
                ah = (eax >> 8) & 0xFF;
                if (vehicle->animation_frame != ah)
                {
                    vehicle->animation_frame = ah;
                    vehicle->Invalidate();
                }
            }
            break;
        case VEHICLE_ENTRY_ANIMATION_MULTI_DIM_COASTER: // loc_6D65E1
            if (vehicle->seat_rotation != vehicle->target_seat_rotation)
            {
                if (vehicle->var_C8 <= 0xCCCC)
                {
                    vehicle->var_C8 += 0x3333;
                }
                else
                {
                    vehicle->var_C8 += 0x3333;

                    if (vehicle->seat_rotation >= vehicle->target_seat_rotation)
                        vehicle->seat_rotation--;

                    else
                        vehicle->seat_rotation++;

                    vehicle->animation_frame = (vehicle->seat_rotation - 4) & 7;
                    vehicle->Invalidate();
                }
            }
            break;
    }
}

/**
 *
 *  rct2: 0x006DEDB1
 */
static void vehicle_play_scenery_door_open_sound(Vehicle* vehicle, WallElement* tileElement)
{
    rct_scenery_entry* wallEntry = tileElement->GetEntry();
    int32_t doorSoundType = wall_entry_get_door_sound(wallEntry);
    if (doorSoundType != 0)
    {
        auto soundId = DoorOpenSoundIds[doorSoundType - 1];
        if (soundId != SoundId::Null)
        {
            audio_play_sound_at_location(soundId, vehicle->TrackLocation);
        }
    }
}

/**
 *
 *  rct2: 0x006DED7A
 */
static void vehicle_play_scenery_door_close_sound(Vehicle* vehicle, WallElement* tileElement)
{
    rct_scenery_entry* wallEntry = tileElement->GetEntry();
    int32_t doorSoundType = wall_entry_get_door_sound(wallEntry);
    if (doorSoundType != 0)
    {
        auto soundId = DoorCloseSoundIds[doorSoundType - 1];
        if (soundId != SoundId::Null)
        {
            audio_play_sound_at_location(soundId, vehicle->TrackLocation);
        }
    }
}

/**
 *
 *  rct2: 0x006DEE93
 */
static void vehicle_update_scenery_door(Vehicle* vehicle)
{
    int32_t trackType = vehicle->track_type >> 2;
    const rct_preview_track* trackBlock = TrackBlocks[trackType];
    while ((trackBlock + 1)->index != 255)
    {
        trackBlock++;
    }
    const rct_track_coordinates* trackCoordinates = &TrackCoordinates[trackType];
    auto wallCoords = CoordsXYZ{ vehicle->x, vehicle->y, vehicle->TrackLocation.z - trackBlock->z + trackCoordinates->z_end }
                          .ToTileStart();
    int32_t direction = (vehicle->track_direction + trackCoordinates->rotation_end) & 3;

    auto tileElement = map_get_wall_element_at(CoordsXYZD{ wallCoords, static_cast<Direction>(direction) });
    if (tileElement == nullptr)
    {
        return;
    }

    if ((vehicle->next_vehicle_on_train != SPRITE_INDEX_NULL) && (tileElement->GetAnimationFrame() == 0))
    {
        tileElement->SetAnimationIsBackwards(false);
        tileElement->SetAnimationFrame(1);
        map_animation_create(MAP_ANIMATION_TYPE_WALL_DOOR, wallCoords);
        vehicle_play_scenery_door_open_sound(vehicle, tileElement);
    }

    if (vehicle->next_vehicle_on_train == SPRITE_INDEX_NULL)
    {
        tileElement->SetAnimationIsBackwards(false);
        tileElement->SetAnimationFrame(6);
        vehicle_play_scenery_door_close_sound(vehicle, tileElement);
    }
}

/**
 *
 *  rct2: 0x006DB38B
 */
static bool loc_6DB38B(Vehicle* vehicle, TileElement* tileElement)
{
    // Get bank
    int32_t bankStart = track_get_actual_bank_3(vehicle, tileElement);

    // Get vangle
    int32_t trackType = tileElement->AsTrack()->GetTrackType();
    int32_t vangleStart = TrackDefinitions[trackType].vangle_start;

    return vangleStart == _vehicleVAngleEndF64E36 && bankStart == _vehicleBankEndF64E37;
}

static void VehicleUpdateGoKartAttemptSwitchLanes(Vehicle* vehicle)
{
    uint16_t probability = 0x8000;
    if (vehicle->update_flags & VEHICLE_UPDATE_FLAG_6)
    {
        vehicle->update_flags &= ~VEHICLE_UPDATE_FLAG_6;
    }
    else
    {
        probability = 0x0A3D;
    }
    if ((scenario_rand() & 0xFFFF) <= probability)
    {
        // This changes "riding left" to "moving to right lane" and "riding right" to "moving to left lane".
        vehicle->TrackSubposition += 2;
    }
}

/**
 *
 *  rct2: 0x006DB545
 */
static void vehicle_trigger_on_ride_photo(Vehicle* vehicle, TileElement* tileElement)
{
    tileElement->AsTrack()->SetPhotoTimeout();

    map_animation_create(MAP_ANIMATION_TYPE_TRACK_ONRIDEPHOTO, { vehicle->TrackLocation, tileElement->GetBaseZ() });
}

/**
 *
 *  rct2: 0x006DEDE8
 */
static void vehicle_update_handle_scenery_door(Vehicle* vehicle)
{
    int32_t trackType = vehicle->track_type >> 2;
    const rct_preview_track* trackBlock = TrackBlocks[trackType];
    const rct_track_coordinates* trackCoordinates = &TrackCoordinates[trackType];
    auto wallCoords = CoordsXYZ{ vehicle->TrackLocation, vehicle->TrackLocation.z - trackBlock->z + trackCoordinates->z_begin };
    int32_t direction = (vehicle->track_direction + trackCoordinates->rotation_begin) & 3;
    direction = direction_reverse(direction);

    auto tileElement = map_get_wall_element_at(CoordsXYZD{ wallCoords, static_cast<Direction>(direction) });
    if (tileElement == nullptr)
    {
        return;
    }

    if ((vehicle->next_vehicle_on_train != SPRITE_INDEX_NULL) && (tileElement->GetAnimationFrame() == 0))
    {
        tileElement->SetAnimationIsBackwards(true);
        tileElement->SetAnimationFrame(1);
        map_animation_create(MAP_ANIMATION_TYPE_WALL_DOOR, wallCoords);
        vehicle_play_scenery_door_open_sound(vehicle, tileElement);
    }

    if (vehicle->next_vehicle_on_train == SPRITE_INDEX_NULL)
    {
        tileElement->SetAnimationIsBackwards(true);
        tileElement->SetAnimationFrame(6);
        vehicle_play_scenery_door_close_sound(vehicle, tileElement);
    }
}

static void vehicle_update_play_water_splash_sound()
{
    if (_vehicleVelocityF64E08 <= 0x20364)
    {
        return;
    }

    audio_play_sound_at_location(SoundId::WaterSplash, { unk_F64E20.x, unk_F64E20.y, unk_F64E20.z });
}

/**
 *
 *  rct2: 0x006DB59E
 */
static void vehicle_update_handle_water_splash(Vehicle* vehicle)
{
    rct_ride_entry* rideEntry = get_ride_entry(vehicle->ride_subtype);
    int32_t trackType = vehicle->track_type >> 2;

    if (!(rideEntry->flags & RIDE_ENTRY_FLAG_PLAY_SPLASH_SOUND))
    {
        if (rideEntry->flags & RIDE_ENTRY_FLAG_PLAY_SPLASH_SOUND_SLIDE)
        {
            if (vehicle->IsHead())
            {
                if (track_element_is_covered(trackType))
                {
                    Vehicle* nextVehicle = GET_VEHICLE(vehicle->next_vehicle_on_ride);
                    Vehicle* nextNextVehicle = GET_VEHICLE(nextVehicle->next_vehicle_on_ride);
                    if (!track_element_is_covered(nextNextVehicle->track_type >> 2))
                    {
                        if (vehicle->track_progress == 4)
                        {
                            vehicle_update_play_water_splash_sound();
                        }
                    }
                }
            }
        }
    }
    else
    {
        if (trackType == TRACK_ELEM_25_DEG_DOWN_TO_FLAT)
        {
            if (vehicle->track_progress == 12)
            {
                vehicle_update_play_water_splash_sound();
            }
        }
    }
    if (vehicle->IsHead())
    {
        if (trackType == TRACK_ELEM_WATER_SPLASH)
        {
            if (vehicle->track_progress == 48)
            {
                vehicle_update_play_water_splash_sound();
            }
        }
    }
}

/**
 *
 *  rct2: 0x006DB807
 */
static void vehicle_update_reverser_car_bogies(Vehicle* vehicle)
{
    const rct_vehicle_info* moveInfo = vehicle_get_move_info(
        vehicle->TrackSubposition, vehicle->track_type, vehicle->track_progress);
    int32_t x = vehicle->TrackLocation.x + moveInfo->x;
    int32_t y = vehicle->TrackLocation.y + moveInfo->y;
    int32_t z = vehicle->z;
    sprite_move(x, y, z, vehicle);
}

/**
 * Collision Detection
 *  rct2: 0x006DD078
 * @param vehicle (esi)
 * @param x (ax)
 * @param y (cx)
 * @param z (dx)
 * @param otherVehicleIndex (bp)
 */
static bool vehicle_update_motion_collision_detection(
    Vehicle* vehicle, int16_t x, int16_t y, int16_t z, uint16_t* otherVehicleIndex)
{
    if (vehicle->update_flags & VEHICLE_UPDATE_FLAG_1)
        return false;

    rct_ride_entry_vehicle* vehicleEntry = vehicle_get_vehicle_entry(vehicle);
    if (vehicleEntry == nullptr)
    {
        return false;
    }

    if (!(vehicleEntry->flags & VEHICLE_ENTRY_FLAG_BOAT_HIRE_COLLISION_DETECTION))
    {
        vehicle->var_C4 = 0;

        // If hacking boat hire rides you can end up here
        if (otherVehicleIndex == nullptr)
            return false;

        Vehicle* collideVehicle = GET_VEHICLE(*otherVehicleIndex);

        if (vehicle == collideVehicle)
            return false;

        int32_t x_diff = abs(x - collideVehicle->x);
        if (x_diff > 0x7FFF)
            return false;

        int32_t y_diff = abs(y - collideVehicle->y);
        if (y_diff > 0x7FFF)
            return false;

        int32_t z_diff = abs(z - collideVehicle->z);
        if (x_diff + y_diff + z_diff > 0xFFFF)
            return false;

        uint16_t ecx = std::min(vehicle->var_44 + collideVehicle->var_44, 560);
        ecx = ((ecx >> 1) * 30) >> 8;

        if (x_diff + y_diff + z_diff >= ecx)
            return false;

        uint8_t direction = (vehicle->sprite_direction - collideVehicle->sprite_direction + 7) & 0x1F;
        return direction < 0xF;
    }

    auto location = CoordsXY{ x, y };

    bool mayCollide = false;
    uint16_t collideId = SPRITE_INDEX_NULL;
    Vehicle* collideVehicle = nullptr;
    for (auto xy_offset : SurroundingTiles)
    {
        location += xy_offset;

        collideId = sprite_get_first_in_quadrant(location.x, location.y);
        for (; collideId != SPRITE_INDEX_NULL; collideId = collideVehicle->next_in_quadrant)
        {
            collideVehicle = GET_VEHICLE(collideId);
            if (collideVehicle == vehicle)
                continue;

            if (collideVehicle->sprite_identifier != SPRITE_IDENTIFIER_VEHICLE)
                continue;

            int32_t z_diff = abs(collideVehicle->z - z);

            if (z_diff > 16)
                continue;

            if (collideVehicle->ride_subtype == RIDE_TYPE_NULL)
                continue;

            rct_ride_entry_vehicle* collideType = vehicle_get_vehicle_entry(collideVehicle);
            if (collideType == nullptr)
                continue;

            if (!(collideType->flags & VEHICLE_ENTRY_FLAG_BOAT_HIRE_COLLISION_DETECTION))
                continue;

            uint32_t x_diff = abs(collideVehicle->x - x);
            if (x_diff > 0x7FFF)
                continue;

            uint32_t y_diff = abs(collideVehicle->y - y);
            if (y_diff > 0x7FFF)
                continue;

            uint8_t cl = std::min(vehicle->TrackSubposition, collideVehicle->TrackSubposition);
            uint8_t ch = std::max(vehicle->TrackSubposition, collideVehicle->TrackSubposition);
            if (cl != ch)
            {
                if (cl == VEHICLE_TRACK_SUBPOSITION_GO_KARTS_LEFT_LANE && ch == VEHICLE_TRACK_SUBPOSITION_GO_KARTS_RIGHT_LANE)
                    continue;
            }

            uint32_t ecx = vehicle->var_44 + collideVehicle->var_44;
            ecx = ((ecx >> 1) * 30) >> 8;

            if (x_diff + y_diff >= ecx)
                continue;

            if (!(collideType->flags & VEHICLE_ENTRY_FLAG_GO_KART))
            {
                mayCollide = true;
                break;
            }

            uint8_t direction = (vehicle->sprite_direction - collideVehicle->sprite_direction - 6) & 0x1F;

            if (direction < 0x14)
                continue;

            uint32_t offsetSpriteDirection = (vehicle->sprite_direction + 4) & 31;
            uint32_t offsetDirection = offsetSpriteDirection >> 3;
            uint32_t next_x_diff = abs(x + AvoidCollisionMoveOffset[offsetDirection].x - collideVehicle->x);
            uint32_t next_y_diff = abs(y + AvoidCollisionMoveOffset[offsetDirection].y - collideVehicle->y);

            if (next_x_diff + next_y_diff < x_diff + y_diff)
            {
                mayCollide = true;
                break;
            }
        }
        if (mayCollide)
        {
            break;
        }
    }

    if (!mayCollide)
    {
        vehicle->var_C4 = 0;
        return false;
    }

    vehicle->var_C4++;
    if (vehicle->var_C4 < 200)
    {
        vehicle->update_flags |= VEHICLE_UPDATE_FLAG_6;
        if (otherVehicleIndex != nullptr)
            *otherVehicleIndex = collideId;
        return true;
    }

    // TODO Is it possible for collideVehicle to be NULL?

    if (vehicle->status == VEHICLE_STATUS_MOVING_TO_END_OF_STATION)
    {
        if (vehicle->sprite_direction == 0)
        {
            if (vehicle->x <= collideVehicle->x)
            {
                return false;
            }
        }
        else if (vehicle->sprite_direction == 8)
        {
            if (vehicle->y >= collideVehicle->y)
            {
                return false;
            }
        }
        else if (vehicle->sprite_direction == 16)
        {
            if (vehicle->x >= collideVehicle->x)
            {
                return false;
            }
        }
        else if (vehicle->sprite_direction == 24)
        {
            if (vehicle->y <= collideVehicle->y)
            {
                return false;
            }
        }
    }

    if (collideVehicle->status == VEHICLE_STATUS_TRAVELLING_BOAT && vehicle->status != VEHICLE_STATUS_ARRIVING
        && vehicle->status != VEHICLE_STATUS_TRAVELLING)
    {
        return false;
    }

    vehicle->update_flags |= VEHICLE_UPDATE_FLAG_6;
    if (otherVehicleIndex != nullptr)
        *otherVehicleIndex = collideId;
    return true;
}

/**
 *
 *  rct2: 0x006DB7D6
 */
static void vehicle_reverse_reverser_car(Vehicle* vehicle)
{
    Vehicle* previousVehicle = GET_VEHICLE(vehicle->prev_vehicle_on_ride);
    Vehicle* nextVehicle = GET_VEHICLE(vehicle->next_vehicle_on_ride);

    vehicle->track_progress = 168;
    vehicle->vehicle_type ^= 1;

    previousVehicle->track_progress = 86;
    nextVehicle->track_progress = 158;

    vehicle_update_reverser_car_bogies(nextVehicle);
    vehicle_update_reverser_car_bogies(previousVehicle);
}

/**
 *
 *  rct2: 0x006DBF3E
 */
static void sub_6DBF3E(Vehicle* vehicle)
{
    rct_ride_entry_vehicle* vehicleEntry = vehicle_get_vehicle_entry(vehicle);

    vehicle->acceleration = vehicle->acceleration / _vehicleUnkF64E10;
    if (vehicle->TrackSubposition == VEHICLE_TRACK_SUBPOSITION_CHAIRLIFT_GOING_BACK)
    {
        return;
    }

    int32_t trackType = vehicle->track_type >> 2;
    if (!(TrackSequenceProperties[trackType][0] & TRACK_SEQUENCE_FLAG_ORIGIN))
    {
        return;
    }

    _vehicleMotionTrackFlags |= VEHICLE_UPDATE_MOTION_TRACK_FLAG_3;

    TileElement* tileElement = nullptr;
    if (map_is_location_valid(vehicle->TrackLocation))
    {
        tileElement = map_get_track_element_at_of_type_seq(vehicle->TrackLocation, trackType, 0);
    }

    if (tileElement == nullptr)
    {
        return;
    }

    if (_vehicleStationIndex == STATION_INDEX_NULL)
    {
        _vehicleStationIndex = tileElement->AsTrack()->GetStationIndex();
    }

    if (trackType == TRACK_ELEM_TOWER_BASE && vehicle == gCurrentVehicle)
    {
        if (vehicle->track_progress > 3 && !(vehicle->update_flags & VEHICLE_UPDATE_FLAG_REVERSING_SHUTTLE))
        {
            CoordsXYE output;
            int32_t outputZ, outputDirection;

            CoordsXYE input = { vehicle->TrackLocation, tileElement };
            if (!track_block_get_next(&input, &output, &outputZ, &outputDirection))
            {
                _vehicleMotionTrackFlags |= VEHICLE_UPDATE_MOTION_TRACK_FLAG_12;
            }
        }

        if (vehicle->track_progress <= 3)
        {
            _vehicleMotionTrackFlags |= VEHICLE_UPDATE_MOTION_TRACK_FLAG_VEHICLE_AT_STATION;
        }
    }

    if (trackType != TRACK_ELEM_END_STATION || vehicle != gCurrentVehicle)
    {
        return;
    }

    uint16_t ax = vehicle->track_progress;
    if (_vehicleVelocityF64E08 < 0)
    {
        if (ax <= 22)
        {
            _vehicleMotionTrackFlags |= VEHICLE_UPDATE_MOTION_TRACK_FLAG_VEHICLE_AT_STATION;
        }
    }
    else
    {
        uint16_t cx = 17;
        if (vehicleEntry->flags & VEHICLE_ENTRY_FLAG_CHAIRLIFT)
        {
            cx = 6;
        }
        if (vehicleEntry->flags & VEHICLE_ENTRY_FLAG_GO_KART)
        {
            // Determine the stop positions for the karts. If in left lane it's further along the track than the right lane.
            // Since it's not possible to overtake when the race has ended, this does not check for overtake states (7 and
            // 8).
            cx = vehicle->TrackSubposition == VEHICLE_TRACK_SUBPOSITION_GO_KARTS_RIGHT_LANE ? 18 : 20;
        }

        if (ax > cx)
        {
            _vehicleMotionTrackFlags |= VEHICLE_UPDATE_MOTION_TRACK_FLAG_VEHICLE_AT_STATION;
        }
    }
}

/**
 *
 *  rct2: 0x006DB08C
 */
static bool vehicle_update_track_motion_forwards_get_new_track(
    Vehicle* vehicle, uint16_t trackType, Ride* ride, rct_ride_entry* rideEntry)
{
    CoordsXYZD location = {};

    _vehicleVAngleEndF64E36 = TrackDefinitions[trackType].vangle_end;
    _vehicleBankEndF64E37 = TrackDefinitions[trackType].bank_end;
    TileElement* tileElement = map_get_track_element_at_of_type_seq(vehicle->TrackLocation, trackType, 0);

    if (tileElement == nullptr)
    {
        return false;
    }

    if (trackType == TRACK_ELEM_CABLE_LIFT_HILL && vehicle == gCurrentVehicle)
    {
        _vehicleMotionTrackFlags |= VEHICLE_UPDATE_MOTION_TRACK_FLAG_11;
    }

    if (track_element_is_block_start(tileElement))
    {
        if (vehicle->next_vehicle_on_train == SPRITE_INDEX_NULL)
        {
            tileElement->AsTrack()->SetBlockBrakeClosed(true);
            if (trackType == TRACK_ELEM_BLOCK_BRAKES || trackType == TRACK_ELEM_END_STATION)
            {
                if (!(rideEntry->vehicles[0].flags & VEHICLE_ENTRY_FLAG_POWERED))
                {
                    audio_play_sound_at_location(SoundId::BlockBrakeRelease, vehicle->TrackLocation);
                }
            }
            map_invalidate_element(vehicle->TrackLocation, tileElement);
            vehicle_update_block_brakes_open_previous_section(vehicle, tileElement);
        }
    }

    // Change from original: this used to check if the vehicle allowed doors.
    vehicle_update_scenery_door(vehicle);

    switch (vehicle->TrackSubposition)
    {
        default:
            goto loc_6DB358;
        case VEHICLE_TRACK_SUBPOSITION_CHAIRLIFT_GOING_BACK:
        case VEHICLE_TRACK_SUBPOSITION_CHAIRLIFT_END_BULLWHEEL:
            vehicle->TrackSubposition = VEHICLE_TRACK_SUBPOSITION_CHAIRLIFT_GOING_BACK;
            goto loc_6DB32A;
        case VEHICLE_TRACK_SUBPOSITION_CHAIRLIFT_START_BULLWHEEL:
            vehicle->TrackSubposition = VEHICLE_TRACK_SUBPOSITION_CHAIRLIFT_GOING_OUT;
            goto loc_6DB358;
        case VEHICLE_TRACK_SUBPOSITION_GO_KARTS_MOVING_TO_RIGHT_LANE:
            vehicle->TrackSubposition = VEHICLE_TRACK_SUBPOSITION_GO_KARTS_RIGHT_LANE;
            goto loc_6DB358;
        case VEHICLE_TRACK_SUBPOSITION_GO_KARTS_MOVING_TO_LEFT_LANE:
            vehicle->TrackSubposition = VEHICLE_TRACK_SUBPOSITION_GO_KARTS_LEFT_LANE;
            goto loc_6DB358;
    }

loc_6DB32A:
{
    track_begin_end trackBeginEnd;
    if (!track_block_get_previous(vehicle->TrackLocation.x, vehicle->TrackLocation.y, tileElement, &trackBeginEnd))
    {
        return false;
    }
    location.x = trackBeginEnd.begin_x;
    location.y = trackBeginEnd.begin_y;
    location.z = trackBeginEnd.begin_z;
    location.direction = trackBeginEnd.begin_direction;
    tileElement = trackBeginEnd.begin_element;
}
    goto loc_6DB41D;

loc_6DB358:
{
    int32_t z, direction;
    CoordsXYE xyElement = { vehicle->TrackLocation, tileElement };
    if (!track_block_get_next(&xyElement, &xyElement, &z, &direction))
    {
        return false;
    }
    tileElement = xyElement.element;
    location = { xyElement, z, static_cast<Direction>(direction) };
}
    if (tileElement->AsTrack()->GetTrackType() == TRACK_ELEM_LEFT_REVERSER
        || tileElement->AsTrack()->GetTrackType() == TRACK_ELEM_RIGHT_REVERSER)
    {
        if (vehicle->IsHead() && vehicle->velocity <= 0x30000)
        {
            vehicle->velocity = 0;
        }
    }

    if (!loc_6DB38B(vehicle, tileElement))
    {
        return false;
    }

    // Update VEHICLE_UPDATE_FLAG_USE_INVERTED_SPRITES flag
    vehicle->update_flags &= ~VEHICLE_UPDATE_FLAG_USE_INVERTED_SPRITES;
    {
        int32_t rideType = get_ride(tileElement->AsTrack()->GetRideIndex())->type;
        if (RideData4[rideType].flags & RIDE_TYPE_FLAG4_HAS_ALTERNATIVE_TRACK_TYPE)
        {
            if (tileElement->AsTrack()->IsInverted())
            {
                vehicle->update_flags |= VEHICLE_UPDATE_FLAG_USE_INVERTED_SPRITES;
            }
        }
    }

loc_6DB41D:
    vehicle->TrackLocation = location;

    // TODO check if getting the vehicle entry again is necessary
    rct_ride_entry_vehicle* vehicleEntry = vehicle_get_vehicle_entry(vehicle);
    if (vehicleEntry == nullptr)
    {
        return false;
    }
    if ((vehicleEntry->flags & VEHICLE_ENTRY_FLAG_GO_KART)
        && vehicle->TrackSubposition < VEHICLE_TRACK_SUBPOSITION_GO_KARTS_MOVING_TO_RIGHT_LANE)
    {
        trackType = tileElement->AsTrack()->GetTrackType();
        if (trackType == TRACK_ELEM_FLAT)
        {
            VehicleUpdateGoKartAttemptSwitchLanes(vehicle);
        }
        else if (ride->lifecycle_flags & RIDE_LIFECYCLE_PASS_STATION_NO_STOPPING)
        {
            if (track_element_is_station(tileElement))
            {
                VehicleUpdateGoKartAttemptSwitchLanes(vehicle);
            }
        }
    }

    if (vehicle->TrackSubposition >= VEHICLE_TRACK_SUBPOSITION_CHAIRLIFT_GOING_OUT
        && vehicle->TrackSubposition <= VEHICLE_TRACK_SUBPOSITION_CHAIRLIFT_START_BULLWHEEL)
    {
        TileCoordsXYZ curLocation{ vehicle->TrackLocation };

        if (curLocation == ride->ChairliftBullwheelLocation[1])
        {
            vehicle->TrackSubposition = VEHICLE_TRACK_SUBPOSITION_CHAIRLIFT_END_BULLWHEEL;
        }
        else if (curLocation == ride->ChairliftBullwheelLocation[0])
        {
            vehicle->TrackSubposition = VEHICLE_TRACK_SUBPOSITION_CHAIRLIFT_START_BULLWHEEL;
        }
    }

    // loc_6DB500
    // Update VEHICLE_UPDATE_FLAG_ON_LIFT_HILL
    vehicle->update_flags &= ~VEHICLE_UPDATE_FLAG_ON_LIFT_HILL;
    if (tileElement->AsTrack()->HasChain())
    {
        vehicle->update_flags |= VEHICLE_UPDATE_FLAG_ON_LIFT_HILL;
    }

    trackType = tileElement->AsTrack()->GetTrackType();
    if (trackType != TRACK_ELEM_BRAKES)
    {
        vehicle->target_seat_rotation = tileElement->AsTrack()->GetSeatRotation();
    }
    vehicle->track_direction = location.direction % NumOrthogonalDirections;
    vehicle->track_type |= trackType << 2;
    vehicle->brake_speed = tileElement->AsTrack()->GetBrakeBoosterSpeed();
    if (trackType == TRACK_ELEM_ON_RIDE_PHOTO)
    {
        vehicle_trigger_on_ride_photo(vehicle, tileElement);
    }
    {
        ride = get_ride(tileElement->AsTrack()->GetRideIndex());
        if (ride != nullptr)
        {
            uint16_t rideType = ride->type;
            if (trackType == TRACK_ELEM_ROTATION_CONTROL_TOGGLE && rideType == RIDE_TYPE_STEEL_WILD_MOUSE)
            {
                vehicle->update_flags ^= VEHICLE_UPDATE_FLAG_ROTATION_OFF_WILD_MOUSE;
            }
        }
    }
    // Change from original: this used to check if the vehicle allowed doors.
    vehicle_update_handle_scenery_door(vehicle);

    return true;
}

/**
 *
 *  rct2: 0x006DAEB9
 */
static bool vehicle_update_track_motion_forwards(
    Vehicle* vehicle, rct_ride_entry_vehicle* vehicleEntry, Ride* ride, rct_ride_entry* rideEntry)
{
    registers regs = {};
loc_6DAEB9:
    regs.edi = vehicle->track_type;
    regs.cx = vehicle->track_type >> 2;
    int32_t trackType = vehicle->track_type >> 2;
    if (trackType == TRACK_ELEM_HEARTLINE_TRANSFER_UP || trackType == TRACK_ELEM_HEARTLINE_TRANSFER_DOWN)
    {
        if (vehicle->track_progress == 80)
        {
            vehicle->vehicle_type ^= 1;
            vehicleEntry = vehicle_get_vehicle_entry(vehicle);
        }
        if (_vehicleVelocityF64E08 >= 0x40000)
        {
            vehicle->acceleration = -_vehicleVelocityF64E08 * 8;
        }
        else if (_vehicleVelocityF64E08 < 0x20000)
        {
            vehicle->acceleration = 0x50000;
        }
    }
    else if (trackType == TRACK_ELEM_BRAKES)
    {
        if (!(ride->lifecycle_flags & RIDE_LIFECYCLE_BROKEN_DOWN && ride->breakdown_reason_pending == BREAKDOWN_BRAKES_FAILURE
              && ride->mechanic_status == RIDE_MECHANIC_STATUS_HAS_FIXED_STATION_BRAKES))
        {
            regs.eax = vehicle->brake_speed << 16;
            if (regs.eax < _vehicleVelocityF64E08)
            {
                vehicle->acceleration = -_vehicleVelocityF64E08 * 16;
            }
            else if (!(gCurrentTicks & 0x0F))
            {
                if (_vehicleF64E2C == 0)
                {
                    _vehicleF64E2C++;
                    audio_play_sound_at_location(SoundId::BrakeRelease, { vehicle->x, vehicle->y, vehicle->z });
                }
            }
        }
    }
    else if (track_element_is_booster(ride->type, trackType))
    {
        regs.eax = get_booster_speed(ride->type, (vehicle->brake_speed << 16));

        if (regs.eax > _vehicleVelocityF64E08)
        {
            vehicle->acceleration = RideProperties[ride->type].booster_acceleration << 16; //_vehicleVelocityF64E08 * 1.2;
        }
    }

    if ((trackType == TRACK_ELEM_FLAT && ride->type == RIDE_TYPE_REVERSE_FREEFALL_COASTER)
        || (trackType == TRACK_ELEM_POWERED_LIFT))
    {
        vehicle->acceleration = RideProperties[ride->type].powered_lift_acceleration << 16;
    }
    if (trackType == TRACK_ELEM_BRAKE_FOR_DROP)
    {
        if (vehicle->IsHead())
        {
            if (!(vehicle->update_flags & VEHICLE_UPDATE_FLAG_ON_BREAK_FOR_DROP))
            {
                if (vehicle->track_progress >= 8)
                {
                    vehicle->acceleration = -_vehicleVelocityF64E08 * 16;
                    if (vehicle->track_progress >= 24)
                    {
                        vehicle->update_flags |= VEHICLE_UPDATE_FLAG_ON_BREAK_FOR_DROP;
                        vehicle->vertical_drop_countdown = 90;
                    }
                }
            }
        }
    }
    if (trackType == TRACK_ELEM_LOG_FLUME_REVERSER)
    {
        if (vehicle->track_progress != 16 || vehicle->velocity < 0x40000)
        {
            if (vehicle->track_progress == 32)
            {
                vehicle->vehicle_type = vehicleEntry->log_flume_reverser_vehicle_type;
                vehicleEntry = vehicle_get_vehicle_entry(vehicle);
            }
        }
        else
        {
            vehicle->track_progress += 17;
        }
    }

    regs.ax = vehicle->track_progress + 1;

    const rct_vehicle_info* moveInfo = vehicle_get_move_info(vehicle->TrackSubposition, vehicle->track_type, 0);

    // Track Total Progress is in the two bytes before the move info list
    uint16_t trackTotalProgress = vehicle_get_move_info_size(vehicle->TrackSubposition, vehicle->track_type);
    if (regs.ax >= trackTotalProgress)
    {
        vehicle_update_crossings(vehicle);

        if (!vehicle_update_track_motion_forwards_get_new_track(vehicle, trackType, ride, rideEntry))
        {
            _vehicleMotionTrackFlags |= VEHICLE_UPDATE_MOTION_TRACK_FLAG_5;
            _vehicleVelocityF64E0C -= vehicle->remaining_distance + 1;
            vehicle->remaining_distance = -1;
            return false;
        }
        regs.ax = 0;
    }

    vehicle->track_progress = regs.ax;
    vehicle_update_handle_water_splash(vehicle);

    // loc_6DB706
    moveInfo = vehicle_get_move_info(vehicle->TrackSubposition, vehicle->track_type, vehicle->track_progress);
    trackType = vehicle->track_type >> 2;
    {
        int16_t x = vehicle->TrackLocation.x + moveInfo->x;
        int16_t y = vehicle->TrackLocation.y + moveInfo->y;
        int16_t z = vehicle->TrackLocation.z + moveInfo->z + RideData5[ride->type].z_offset;

        regs.ebx = 0;
        if (x != unk_F64E20.x)
        {
            regs.ebx |= 1;
        }
        if (y != unk_F64E20.y)
        {
            regs.ebx |= 2;
        }
        if (z != unk_F64E20.z)
        {
            regs.ebx |= 4;
        }

        if (vehicle->TrackSubposition == VEHICLE_TRACK_SUBPOSITION_REVERSER_RC_FRONT_BOGIE
            && (trackType == TRACK_ELEM_LEFT_REVERSER || trackType == TRACK_ELEM_RIGHT_REVERSER)
            && vehicle->track_progress >= 30 && vehicle->track_progress <= 66)
        {
            regs.ebx |= 8;
        }

        if (vehicle->TrackSubposition == VEHICLE_TRACK_SUBPOSITION_REVERSER_RC_REAR_BOGIE
            && (trackType == TRACK_ELEM_LEFT_REVERSER || trackType == TRACK_ELEM_RIGHT_REVERSER)
            && vehicle->track_progress == 96)
        {
            vehicle_reverse_reverser_car(vehicle);

            const rct_vehicle_info* moveInfo2 = vehicle_get_move_info(
                vehicle->TrackSubposition, vehicle->track_type, vehicle->track_progress);
            x = vehicle->x + moveInfo2->x;
            y = vehicle->y + moveInfo2->y;
        }

        // loc_6DB8A5
        regs.ebx = dword_9A2930[regs.ebx];
        vehicle->remaining_distance -= regs.ebx;
        unk_F64E20.x = x;
        unk_F64E20.y = y;
        unk_F64E20.z = z;
        vehicle->sprite_direction = moveInfo->direction;
        vehicle->bank_rotation = moveInfo->bank_rotation;
        vehicle->vehicle_sprite_type = moveInfo->vehicle_sprite_type;

        regs.ebx = moveInfo->vehicle_sprite_type;

        if ((vehicleEntry->flags & VEHICLE_ENTRY_FLAG_25) && moveInfo->vehicle_sprite_type != 0)
        {
            vehicle->swing_sprite = 0;
            vehicle->swinging_car_var_0 = 0;
            vehicle->var_4E = 0;
        }

        // vehicle == frontVehicle
        if (vehicle == _vehicleFrontVehicle)
        {
            if (_vehicleVelocityF64E08 >= 0)
            {
                regs.bp = vehicle->prev_vehicle_on_ride;
                if (vehicle_update_motion_collision_detection(vehicle, x, y, z, (uint16_t*)&regs.bp))
                {
                    goto loc_6DB967;
                }
            }
        }
    }

    // loc_6DB928
    if (vehicle->remaining_distance < 0x368A)
    {
        return true;
    }

    regs.ebx = dword_9A2970[regs.ebx];
    vehicle->acceleration += regs.ebx;
    _vehicleUnkF64E10++;
    goto loc_6DAEB9;

loc_6DB967:
    _vehicleVelocityF64E0C -= vehicle->remaining_distance + 1;
    vehicle->remaining_distance = -1;

    // Might need to be bp rather than vehicle, but hopefully not
    Vehicle* head = vehicle_get_head(GET_VEHICLE(regs.bp));

    regs.eax = abs(vehicle->velocity - head->velocity);
    if (!(rideEntry->flags & RIDE_ENTRY_FLAG_DISABLE_COLLISION_CRASHES))
    {
        if (regs.eax > 0xE0000)
        {
            if (!(vehicleEntry->flags & VEHICLE_ENTRY_FLAG_BOAT_HIRE_COLLISION_DETECTION))
            {
                _vehicleMotionTrackFlags |= VEHICLE_UPDATE_MOTION_TRACK_FLAG_VEHICLE_COLLISION;
            }
        }
    }

    if (vehicleEntry->flags & VEHICLE_ENTRY_FLAG_GO_KART)
    {
        vehicle->velocity -= vehicle->velocity >> 2;
    }
    else
    {
        int32_t newHeadVelocity = vehicle->velocity >> 1;
        vehicle->velocity = head->velocity >> 1;
        head->velocity = newHeadVelocity;
    }
    _vehicleMotionTrackFlags |= VEHICLE_UPDATE_MOTION_TRACK_FLAG_1;
    return false;
}

/**
 *
 *  rct2: 0x006DBAA6
 */
static bool vehicle_update_track_motion_backwards_get_new_track(
    Vehicle* vehicle, uint16_t trackType, Ride* ride, uint16_t* progress)
{
    _vehicleVAngleEndF64E36 = TrackDefinitions[trackType].vangle_start;
    _vehicleBankEndF64E37 = TrackDefinitions[trackType].bank_start;
    TileElement* tileElement = map_get_track_element_at_of_type_seq(vehicle->TrackLocation, trackType, 0);

    if (tileElement == nullptr)
        return false;

    bool nextTileBackwards = true;
    int32_t direction;
    // loc_6DBB08:;
    int16_t x = vehicle->TrackLocation.x;
    int16_t y = vehicle->TrackLocation.y;
    int16_t z = 0;

    switch (vehicle->TrackSubposition)
    {
        case VEHICLE_TRACK_SUBPOSITION_CHAIRLIFT_END_BULLWHEEL:
            vehicle->TrackSubposition = VEHICLE_TRACK_SUBPOSITION_CHAIRLIFT_GOING_OUT;
            break;
        case VEHICLE_TRACK_SUBPOSITION_GO_KARTS_MOVING_TO_RIGHT_LANE:
            vehicle->TrackSubposition = VEHICLE_TRACK_SUBPOSITION_GO_KARTS_LEFT_LANE;
            break;
        case VEHICLE_TRACK_SUBPOSITION_GO_KARTS_MOVING_TO_LEFT_LANE:
            vehicle->TrackSubposition = VEHICLE_TRACK_SUBPOSITION_GO_KARTS_RIGHT_LANE;
            break;
        case VEHICLE_TRACK_SUBPOSITION_CHAIRLIFT_GOING_BACK:
        case VEHICLE_TRACK_SUBPOSITION_CHAIRLIFT_START_BULLWHEEL:
            vehicle->TrackSubposition = VEHICLE_TRACK_SUBPOSITION_CHAIRLIFT_GOING_BACK;
            nextTileBackwards = false;
            break;
    }

    if (nextTileBackwards)
    {
        // loc_6DBB7E:;
        track_begin_end trackBeginEnd;
        if (!track_block_get_previous(x, y, tileElement, &trackBeginEnd))
        {
            return false;
        }
        tileElement = trackBeginEnd.begin_element;

        trackType = tileElement->AsTrack()->GetTrackType();
        if (trackType == TRACK_ELEM_LEFT_REVERSER || trackType == TRACK_ELEM_RIGHT_REVERSER)
        {
            return false;
        }

        bool isInverted = ((vehicle->update_flags & VEHICLE_UPDATE_FLAG_USE_INVERTED_SPRITES) > 0)
            ^ tileElement->AsTrack()->IsInverted();
        int32_t bank = TrackDefinitions[trackType].bank_end;
        bank = track_get_actual_bank_2(ride->type, isInverted, bank);
        int32_t vAngle = TrackDefinitions[trackType].vangle_end;
        if (_vehicleVAngleEndF64E36 != vAngle || _vehicleBankEndF64E37 != bank)
        {
            return false;
        }

        // Update VEHICLE_UPDATE_FLAG_USE_INVERTED_SPRITES
        vehicle->update_flags &= ~VEHICLE_UPDATE_FLAG_USE_INVERTED_SPRITES;
        if (RideData4[ride->type].flags & RIDE_TYPE_FLAG4_HAS_ALTERNATIVE_TRACK_TYPE)
        {
            if (tileElement->AsTrack()->IsInverted())
            {
                vehicle->update_flags |= VEHICLE_UPDATE_FLAG_USE_INVERTED_SPRITES;
            }
        }

        x = trackBeginEnd.begin_x;
        y = trackBeginEnd.begin_y;
        z = trackBeginEnd.begin_z;
        direction = trackBeginEnd.begin_direction;
    }
    else
    {
        // loc_6DBB4F:;
        CoordsXYE input;
        CoordsXYE output;
        int32_t outputZ;

        input.x = x;
        input.y = y;
        input.element = tileElement;
        if (!track_block_get_next(&input, &output, &outputZ, &direction))
        {
            return false;
        }
        tileElement = output.element;
        x = output.x;
        y = output.y;
        z = outputZ;
    }

    // loc_6DBC3B:
    vehicle->TrackLocation = { x, y, z };

    if (vehicle->TrackSubposition >= VEHICLE_TRACK_SUBPOSITION_CHAIRLIFT_GOING_OUT
        && vehicle->TrackSubposition <= VEHICLE_TRACK_SUBPOSITION_CHAIRLIFT_START_BULLWHEEL)
    {
        TileCoordsXYZ curLocation{ vehicle->TrackLocation };

        if (curLocation == ride->ChairliftBullwheelLocation[1])
        {
            vehicle->TrackSubposition = VEHICLE_TRACK_SUBPOSITION_CHAIRLIFT_END_BULLWHEEL;
        }
        else if (curLocation == ride->ChairliftBullwheelLocation[0])
        {
            vehicle->TrackSubposition = VEHICLE_TRACK_SUBPOSITION_CHAIRLIFT_START_BULLWHEEL;
        }
    }

    if (tileElement->AsTrack()->HasChain())
    {
        if (_vehicleVelocityF64E08 < 0)
        {
            if (vehicle->next_vehicle_on_train == SPRITE_INDEX_NULL)
            {
                trackType = tileElement->AsTrack()->GetTrackType();
                if (!(TrackFlags[trackType] & TRACK_ELEM_FLAG_DOWN))
                {
                    _vehicleMotionTrackFlags |= VEHICLE_UPDATE_MOTION_TRACK_FLAG_9;
                }
            }
            vehicle->update_flags |= VEHICLE_UPDATE_FLAG_ON_LIFT_HILL;
        }
    }
    else
    {
        if (vehicle->update_flags & VEHICLE_UPDATE_FLAG_ON_LIFT_HILL)
        {
            vehicle->update_flags &= ~VEHICLE_UPDATE_FLAG_ON_LIFT_HILL;
            if (vehicle->next_vehicle_on_train == SPRITE_INDEX_NULL)
            {
                if (_vehicleVelocityF64E08 < 0)
                {
                    _vehicleMotionTrackFlags |= VEHICLE_UPDATE_MOTION_TRACK_FLAG_8;
                }
            }
        }
    }

    trackType = tileElement->AsTrack()->GetTrackType();
    if (trackType != TRACK_ELEM_BRAKES)
    {
        vehicle->target_seat_rotation = tileElement->AsTrack()->GetSeatRotation();
    }
    direction &= 3;
    vehicle->track_type = trackType << 2;
    vehicle->track_direction |= direction;
    vehicle->brake_speed = tileElement->AsTrack()->GetBrakeBoosterSpeed();

    // There are two bytes before the move info list
    uint16_t trackTotalProgress = vehicle_get_move_info_size(vehicle->TrackSubposition, vehicle->track_type);
    *progress = trackTotalProgress - 1;
    return true;
}

/**
 *
 *  rct2: 0x006DBA33
 */
static bool vehicle_update_track_motion_backwards(
    Vehicle* vehicle, rct_ride_entry_vehicle* vehicleEntry, Ride* ride, rct_ride_entry* rideEntry)
{
    registers regs = {};

loc_6DBA33:;
    uint16_t trackType = vehicle->track_type >> 2;
    if (trackType == TRACK_ELEM_FLAT && ride->type == RIDE_TYPE_REVERSE_FREEFALL_COASTER)
    {
        int32_t unkVelocity = _vehicleVelocityF64E08;
        if (unkVelocity < -524288)
        {
            unkVelocity = abs(unkVelocity);
            vehicle->acceleration = unkVelocity * 2;
        }
    }

    if (trackType == TRACK_ELEM_BRAKES)
    {
        regs.eax = -(vehicle->brake_speed << 16);
        if (regs.eax > _vehicleVelocityF64E08)
        {
            regs.eax = _vehicleVelocityF64E08 * -16;
            vehicle->acceleration = regs.eax;
        }
    }

    if (track_element_is_booster(ride->type, trackType))
    {
        regs.eax = get_booster_speed(ride->type, (vehicle->brake_speed << 16));

        if (regs.eax < _vehicleVelocityF64E08)
        {
            regs.eax = RideProperties[ride->type].booster_acceleration << 16;
            vehicle->acceleration = regs.eax;
        }
    }

    regs.ax = vehicle->track_progress - 1;
    if (regs.ax == -1)
    {
        vehicle_update_crossings(vehicle);

        if (!vehicle_update_track_motion_backwards_get_new_track(vehicle, trackType, ride, (uint16_t*)&regs.ax))
        {
            goto loc_6DBE5E;
        }
    }

    // loc_6DBD42
    vehicle->track_progress = regs.ax;
    {
        const rct_vehicle_info* moveInfo = vehicle_get_move_info(
            vehicle->TrackSubposition, vehicle->track_type, vehicle->track_progress);
        int16_t x = vehicle->TrackLocation.x + moveInfo->x;
        int16_t y = vehicle->TrackLocation.y + moveInfo->y;
        int16_t z = vehicle->TrackLocation.z + moveInfo->z + RideData5[ride->type].z_offset;

        regs.ebx = 0;
        if (x != unk_F64E20.x)
        {
            regs.ebx |= 1;
        }
        if (y != unk_F64E20.y)
        {
            regs.ebx |= 2;
        }
        if (z != unk_F64E20.z)
        {
            regs.ebx |= 4;
        }
        vehicle->remaining_distance += dword_9A2930[regs.ebx];

        unk_F64E20.x = x;
        unk_F64E20.y = y;
        unk_F64E20.z = z;
        vehicle->sprite_direction = moveInfo->direction;
        vehicle->bank_rotation = moveInfo->bank_rotation;
        regs.ebx = moveInfo->vehicle_sprite_type;
        vehicle->vehicle_sprite_type = regs.bl;

        if ((vehicleEntry->flags & VEHICLE_ENTRY_FLAG_25) && regs.bl != 0)
        {
            vehicle->swing_sprite = 0;
            vehicle->swinging_car_var_0 = 0;
            vehicle->var_4E = 0;
        }

        if (vehicle == _vehicleFrontVehicle)
        {
            if (_vehicleVelocityF64E08 < 0)
            {
                regs.bp = vehicle->next_vehicle_on_ride;
                if (vehicle_update_motion_collision_detection(vehicle, x, y, z, (uint16_t*)&regs.bp))
                {
                    goto loc_6DBE7F;
                }
            }
        }
    }

    // loc_6DBE3F
    if (vehicle->remaining_distance >= 0)
    {
        return true;
    }
    regs.ebx = dword_9A2970[regs.ebx];
    vehicle->acceleration += regs.ebx;
    _vehicleUnkF64E10++;
    goto loc_6DBA33;

loc_6DBE5E:
    _vehicleMotionTrackFlags |= VEHICLE_UPDATE_MOTION_TRACK_FLAG_5;
    _vehicleVelocityF64E0C -= vehicle->remaining_distance - 0x368A;
    vehicle->remaining_distance = 0x368A;
    return false;

loc_6DBE7F:
    _vehicleVelocityF64E0C -= vehicle->remaining_distance - 0x368A;
    vehicle->remaining_distance = 0x368A;

    Vehicle* v3 = GET_VEHICLE(regs.bp);
    Vehicle* v4 = gCurrentVehicle;

    if (!(rideEntry->flags & RIDE_ENTRY_FLAG_DISABLE_COLLISION_CRASHES))
    {
        if (abs(v4->velocity - v3->velocity) > 0xE0000)
        {
            if (!(vehicleEntry->flags & VEHICLE_ENTRY_FLAG_BOAT_HIRE_COLLISION_DETECTION))
            {
                _vehicleMotionTrackFlags |= VEHICLE_UPDATE_MOTION_TRACK_FLAG_VEHICLE_COLLISION;
            }
        }
    }

    if (vehicleEntry->flags & VEHICLE_ENTRY_FLAG_GO_KART)
    {
        vehicle->velocity -= vehicle->velocity >> 2;
        _vehicleMotionTrackFlags |= VEHICLE_UPDATE_MOTION_TRACK_FLAG_2;
    }
    else
    {
        int32_t v3Velocity = v3->velocity;
        v3->velocity = v4->velocity >> 1;
        v4->velocity = v3Velocity >> 1;
        _vehicleMotionTrackFlags |= VEHICLE_UPDATE_MOTION_TRACK_FLAG_2;
    }

    return false;
}

/**
 *  rct2: 0x006DC3A7
 *
 *
 */
static int32_t vehicle_update_track_motion_mini_golf(Vehicle* vehicle, int32_t* outStation)
{
    registers regs = {};

    auto ride = get_ride(vehicle->ride);
    if (ride == nullptr)
        return 0;

    rct_ride_entry* rideEntry = get_ride_entry(vehicle->ride_subtype);
    rct_ride_entry_vehicle* vehicleEntry = vehicle_get_vehicle_entry(vehicle);

    TileElement* tileElement = nullptr;

    gCurrentVehicle = vehicle;
    _vehicleMotionTrackFlags = 0;
    vehicle->velocity += vehicle->acceleration;
    _vehicleVelocityF64E08 = vehicle->velocity;
    _vehicleVelocityF64E0C = (vehicle->velocity >> 10) * 42;
    if (_vehicleVelocityF64E08 < 0)
    {
        vehicle = vehicle_get_tail(vehicle);
    }
    _vehicleFrontVehicle = vehicle;

loc_6DC40E:
    regs.ebx = vehicle->vehicle_sprite_type;
    _vehicleUnkF64E10 = 1;
    vehicle->acceleration = dword_9A2970[vehicle->vehicle_sprite_type];
    vehicle->remaining_distance = _vehicleVelocityF64E0C + vehicle->remaining_distance;
    if (vehicle->remaining_distance < 0)
    {
        goto loc_6DCA7A;
    }
    if (vehicle->remaining_distance < 0x368A)
    {
        goto loc_6DCE02;
    }
    vehicle->sound2_flags &= ~VEHICLE_SOUND2_FLAGS_LIFT_HILL;
    unk_F64E20.x = vehicle->x;
    unk_F64E20.y = vehicle->y;
    unk_F64E20.z = vehicle->z;
    vehicle->Invalidate();

loc_6DC462:
    if (vehicle->var_D3 == 0)
    {
        goto loc_6DC476;
    }
    vehicle->var_D3--;
    goto loc_6DC985;

loc_6DC476:
    if (vehicle->mini_golf_flags & (1 << 2))
    {
        uint8_t nextFrame = vehicle->animation_frame + 1;
        if (nextFrame < mini_golf_peep_animation_lengths[vehicle->mini_golf_current_animation])
        {
            vehicle->animation_frame = nextFrame;
            goto loc_6DC985;
        }
        vehicle->mini_golf_flags &= ~(1 << 2);
    }

    if (vehicle->mini_golf_flags & (1 << 0))
    {
        regs.di = vehicle->IsHead() ? vehicle->next_vehicle_on_ride : vehicle->prev_vehicle_on_ride;
        Vehicle* vEDI = GET_VEHICLE(regs.di);
        if (!(vEDI->mini_golf_flags & (1 << 0)) || (vEDI->mini_golf_flags & (1 << 2)))
        {
            goto loc_6DC985;
        }
        if (vEDI->var_D3 != 0)
        {
            goto loc_6DC985;
        }
        vEDI->mini_golf_flags &= ~(1 << 0);
        vehicle->mini_golf_flags &= ~(1 << 0);
    }

    if (vehicle->mini_golf_flags & (1 << 1))
    {
        regs.di = vehicle->IsHead() ? vehicle->next_vehicle_on_ride : vehicle->prev_vehicle_on_ride;
        Vehicle* vEDI = GET_VEHICLE(regs.di);
        if (!(vEDI->mini_golf_flags & (1 << 1)) || (vEDI->mini_golf_flags & (1 << 2)))
        {
            goto loc_6DC985;
        }
        if (vEDI->var_D3 != 0)
        {
            goto loc_6DC985;
        }
        vEDI->mini_golf_flags &= ~(1 << 1);
        vehicle->mini_golf_flags &= ~(1 << 1);
    }

    if (vehicle->mini_golf_flags & (1 << 3))
    {
        Vehicle* vEDI = vehicle;

        for (;;)
        {
            vEDI = GET_VEHICLE(vEDI->prev_vehicle_on_ride);
            if (vEDI == vehicle)
            {
                break;
            }
            if (vEDI->IsHead())
                continue;
            if (!(vEDI->mini_golf_flags & (1 << 4)))
                continue;
            if (vEDI->TrackLocation != vehicle->TrackLocation)
                continue;
            goto loc_6DC985;
        }

        vehicle->mini_golf_flags |= (1 << 4);
        vehicle->mini_golf_flags &= ~(1 << 3);
    }

    // loc_6DC5B8
    // Note: Line below was here as part of
    // https://github.com/OpenRCT2/OpenRCT2/pull/2605/files#diff-e6c06ccf59b47239e1e220468e52497dR7736
    // but it is not used and overridden later on.
    // const rct_vehicle_info* moveInfo = vehicle_get_move_info(vehicle->TrackSubposition, vehicle->track_type, 0);

    // There are two bytes before the move info list
    {
        uint16_t unk16_v34 = vehicle->track_progress + 1;
        uint16_t unk16 = vehicle_get_move_info_size(vehicle->TrackSubposition, vehicle->track_type);
        if (unk16_v34 < unk16)
        {
            regs.ax = unk16_v34;
            goto loc_6DC743;
        }
    }

    {
        uint16_t trackType = vehicle->track_type >> 2;
        _vehicleVAngleEndF64E36 = TrackDefinitions[trackType].vangle_end;
        _vehicleBankEndF64E37 = TrackDefinitions[trackType].bank_end;
        tileElement = map_get_track_element_at_of_type_seq(vehicle->TrackLocation, trackType, 0);
    }
    int16_t x, y, z;
    int32_t direction;
    {
        CoordsXYE output;
        int32_t outZ, outDirection;
        CoordsXYE input = { vehicle->TrackLocation, tileElement };
        if (!track_block_get_next(&input, &output, &outZ, &outDirection))
        {
            goto loc_6DC9BC;
        }
        tileElement = output.element;
        x = output.x;
        y = output.y;
        z = outZ;
        direction = outDirection;
    }

    if (!loc_6DB38B(vehicle, tileElement))
    {
        goto loc_6DC9BC;
    }

    {
        int32_t rideType = get_ride(tileElement->AsTrack()->GetRideIndex())->type;
        vehicle->update_flags &= ~VEHICLE_UPDATE_FLAG_USE_INVERTED_SPRITES;
        if (RideData4[rideType].flags & RIDE_TYPE_FLAG4_HAS_ALTERNATIVE_TRACK_TYPE)
        {
            if (tileElement->AsTrack()->IsInverted())
            {
                vehicle->update_flags |= VEHICLE_UPDATE_FLAG_USE_INVERTED_SPRITES;
            }
        }
    }

    vehicle->TrackLocation = { x, y, z };

    if (!vehicle->IsHead())
    {
        Vehicle* prevVehicle = GET_VEHICLE(vehicle->prev_vehicle_on_ride);
        regs.al = prevVehicle->TrackSubposition;
        if (regs.al != VEHICLE_TRACK_SUBPOSITION_MINI_GOLF_START_9)
        {
            regs.al--;
        }
        vehicle->TrackSubposition = regs.al;
    }

    vehicle->update_flags &= ~VEHICLE_UPDATE_FLAG_ON_LIFT_HILL;
    vehicle->track_type = (tileElement->AsTrack()->GetTrackType() << 2) | (direction & 3);
    vehicle->var_CF = tileElement->AsTrack()->GetBrakeBoosterSpeed();
    regs.ax = 0;

loc_6DC743:
    vehicle->track_progress = regs.ax;
    if (!vehicle->IsHead())
    {
        vehicle->animation_frame++;
        if (vehicle->animation_frame >= 6)
        {
            vehicle->animation_frame = 0;
        }
    }
    const rct_vehicle_info* moveInfo;
    for (;;)
    {
        moveInfo = vehicle_get_move_info(vehicle->TrackSubposition, vehicle->track_type, vehicle->track_progress);
        if (moveInfo->x != LOCATION_NULL)
        {
            break;
        }
        switch (moveInfo->y)
        {
            case 0: // loc_6DC7B4
                if (!vehicle->IsHead())
                {
                    vehicle->mini_golf_flags |= (1 << 3);
                }
                else
                {
                    uint16_t rand16 = scenario_rand() & 0xFFFF;
                    regs.bl = VEHICLE_TRACK_SUBPOSITION_MINI_GOLF_BALL_PATH_C_14;
                    if (rand16 <= 0xA000)
                    {
                        regs.bl = VEHICLE_TRACK_SUBPOSITION_MINI_GOLF_BALL_PATH_B_12;
                        if (rand16 <= 0x900)
                        {
                            regs.bl = VEHICLE_TRACK_SUBPOSITION_MINI_GOLF_BALL_PATH_A_10;
                        }
                    }
                    vehicle->TrackSubposition = regs.bl;
                }
                vehicle->track_progress++;
                break;
            case 1: // loc_6DC7ED
                vehicle->var_D3 = (uint8_t)moveInfo->z;
                vehicle->track_progress++;
                break;
            case 2: // loc_6DC800
                vehicle->mini_golf_flags |= (1 << 0);
                vehicle->track_progress++;
                break;
            case 3: // loc_6DC810
                vehicle->mini_golf_flags |= (1 << 1);
                vehicle->track_progress++;
                break;
            case 4: // loc_6DC820
                z = moveInfo->z;
                // When the ride is closed occasionally the peep is removed
                // but the vehicle is still on the track. This will prevent
                // it from crashing in that situation.
                if (vehicle->peep[0] != SPRITE_INDEX_NULL)
                {
                    if (z == 2)
                    {
                        Peep* peep = GET_PEEP(vehicle->peep[0]);
                        if (peep->id & 7)
                        {
                            z = 7;
                        }
                    }
                    if (z == 6)
                    {
                        Peep* peep = GET_PEEP(vehicle->peep[0]);
                        if (peep->id & 7)
                        {
                            z = 8;
                        }
                    }
                }
                vehicle->mini_golf_current_animation = (uint8_t)z;
                vehicle->animation_frame = 0;
                vehicle->track_progress++;
                break;
            case 5: // loc_6DC87A
                vehicle->mini_golf_flags |= (1 << 2);
                vehicle->track_progress++;
                break;
            case 6: // loc_6DC88A
                vehicle->mini_golf_flags &= ~(1 << 4);
                vehicle->mini_golf_flags |= (1 << 5);
                vehicle->track_progress++;
                break;
            default:
                log_error("Invalid move info...");
                assert(false);
                break;
        }
    }

    // loc_6DC8A1
    x = vehicle->TrackLocation.x + moveInfo->x;
    y = vehicle->TrackLocation.y + moveInfo->y;
    z = vehicle->TrackLocation.z + moveInfo->z + RideData5[ride->type].z_offset;

    // Investigate redundant code
    regs.ebx = 0;
    if (regs.ax != unk_F64E20.x)
    {
        regs.ebx |= 1;
    }
    if (regs.cx == unk_F64E20.y)
    {
        regs.ebx |= 2;
    }
    if (regs.dx == unk_F64E20.z)
    {
        regs.ebx |= 4;
    }
    regs.ebx = 0x368A;
    vehicle->remaining_distance -= regs.ebx;
    if (vehicle->remaining_distance < 0)
    {
        vehicle->remaining_distance = 0;
    }

    unk_F64E20.x = x;
    unk_F64E20.y = y;
    unk_F64E20.z = z;
    vehicle->sprite_direction = moveInfo->direction;
    vehicle->bank_rotation = moveInfo->bank_rotation;
    vehicle->vehicle_sprite_type = moveInfo->vehicle_sprite_type;

    if (rideEntry->vehicles[0].flags & VEHICLE_ENTRY_FLAG_25)
    {
        if (vehicle->vehicle_sprite_type != 0)
        {
            vehicle->swing_sprite = 0;
            vehicle->swinging_car_var_0 = 0;
            vehicle->var_4E = 0;
        }
    }

    if (vehicle == _vehicleFrontVehicle)
    {
        if (_vehicleVelocityF64E08 >= 0)
        {
            regs.bp = vehicle->prev_vehicle_on_ride;
            vehicle_update_motion_collision_detection(vehicle, x, y, z, (uint16_t*)&regs.bp);
        }
    }
    goto loc_6DC99A;

loc_6DC985:
    regs.ebx = 0;
    vehicle->remaining_distance -= 0x368A;
    if (vehicle->remaining_distance < 0)
    {
        vehicle->remaining_distance = 0;
    }

loc_6DC99A:
    if (vehicle->remaining_distance < 0x368A)
    {
        goto loc_6DCDE4;
    }
    vehicle->acceleration = dword_9A2970[vehicle->vehicle_sprite_type];
    _vehicleUnkF64E10++;
    goto loc_6DC462;

loc_6DC9BC:
    _vehicleMotionTrackFlags |= VEHICLE_UPDATE_MOTION_TRACK_FLAG_5;
    _vehicleVelocityF64E0C -= vehicle->remaining_distance + 1;
    vehicle->remaining_distance = -1;
    goto loc_6DCD2B;

    /////////////////////////////////////////
    // Dead code: 0x006DC9D9 to 0x006DCA79 //
    /////////////////////////////////////////

loc_6DCA7A:
    vehicle->sound2_flags &= ~VEHICLE_SOUND2_FLAGS_LIFT_HILL;
    unk_F64E20.x = vehicle->x;
    unk_F64E20.y = vehicle->y;
    unk_F64E20.z = vehicle->z;
    vehicle->Invalidate();

loc_6DCA9A:
    regs.ax = vehicle->track_progress - 1;
    if ((uint16_t)regs.ax != 0xFFFF)
    {
        goto loc_6DCC2C;
    }

    {
        uint16_t trackType = vehicle->track_type >> 2;
        _vehicleVAngleEndF64E36 = TrackDefinitions[trackType].vangle_end;
        _vehicleBankEndF64E37 = TrackDefinitions[trackType].bank_end;

        tileElement = map_get_track_element_at_of_type_seq(vehicle->TrackLocation, trackType, 0);
    }
    {
        track_begin_end trackBeginEnd;
        if (!track_block_get_previous(vehicle->TrackLocation.x, vehicle->TrackLocation.y, tileElement, &trackBeginEnd))
        {
            goto loc_6DC9BC;
        }
        x = trackBeginEnd.begin_x;
        y = trackBeginEnd.begin_y;
        z = trackBeginEnd.begin_z;
        direction = trackBeginEnd.begin_direction;
        tileElement = trackBeginEnd.begin_element;
    }

    if (!loc_6DB38B(vehicle, tileElement))
    {
        goto loc_6DCD4A;
    }

    {
        int32_t rideType = get_ride(tileElement->AsTrack()->GetRideIndex())->type;
        vehicle->update_flags &= ~VEHICLE_UPDATE_FLAG_USE_INVERTED_SPRITES;
        if (RideData4[rideType].flags & RIDE_TYPE_FLAG4_HAS_ALTERNATIVE_TRACK_TYPE)
        {
            if (tileElement->AsTrack()->IsInverted())
            {
                vehicle->update_flags |= VEHICLE_UPDATE_FLAG_USE_INVERTED_SPRITES;
            }
        }
    }

    vehicle->TrackLocation = { x, y, z };

    if (vehicle->update_flags & VEHICLE_UPDATE_FLAG_ON_LIFT_HILL)
    {
        vehicle->update_flags &= ~VEHICLE_UPDATE_FLAG_ON_LIFT_HILL;
        if (vehicle->next_vehicle_on_train == SPRITE_INDEX_NULL)
        {
            if (_vehicleVelocityF64E08 < 0)
            {
                _vehicleMotionTrackFlags |= VEHICLE_UPDATE_MOTION_TRACK_FLAG_8;
            }
        }
    }

    vehicle->track_type = (tileElement->AsTrack()->GetTrackType() << 2) | (direction & 3);
    vehicle->var_CF = tileElement->AsTrack()->GetSeatRotation() << 1;

    // There are two bytes before the move info list
    regs.ax = vehicle_get_move_info_size(vehicle->TrackSubposition, vehicle->track_type);

loc_6DCC2C:
    vehicle->track_progress = regs.ax;

    moveInfo = vehicle_get_move_info(vehicle->TrackSubposition, vehicle->track_type, vehicle->track_progress);
    x = vehicle->TrackLocation.x + moveInfo->x;
    y = vehicle->TrackLocation.y + moveInfo->y;
    z = vehicle->TrackLocation.z + moveInfo->z + RideData5[ride->type].z_offset;

    // Investigate redundant code
    regs.ebx = 0;
    if (regs.ax != unk_F64E20.x)
    {
        regs.ebx |= 1;
    }
    if (regs.cx == unk_F64E20.y)
    {
        regs.ebx |= 2;
    }
    if (regs.dx == unk_F64E20.z)
    {
        regs.ebx |= 4;
    }
    regs.ebx = 0x368A;
    vehicle->remaining_distance -= regs.ebx;
    if (vehicle->remaining_distance < 0)
    {
        vehicle->remaining_distance = 0;
    }

    unk_F64E20.x = x;
    unk_F64E20.y = y;
    unk_F64E20.z = z;
    vehicle->sprite_direction = moveInfo->direction;
    vehicle->bank_rotation = moveInfo->bank_rotation;
    vehicle->vehicle_sprite_type = moveInfo->vehicle_sprite_type;

    if (rideEntry->vehicles[0].flags & VEHICLE_ENTRY_FLAG_25)
    {
        if (vehicle->vehicle_sprite_type != 0)
        {
            vehicle->swing_sprite = 0;
            vehicle->swinging_car_var_0 = 0;
            vehicle->var_4E = 0;
        }
    }

    if (vehicle == _vehicleFrontVehicle)
    {
        if (_vehicleVelocityF64E08 >= 0)
        {
            regs.bp = vehicle->var_44;
            if (vehicle_update_motion_collision_detection(vehicle, x, y, z, (uint16_t*)&regs.bp))
            {
                goto loc_6DCD6B;
            }
        }
    }

loc_6DCD2B:
    if (vehicle->remaining_distance >= 0)
    {
        goto loc_6DCDE4;
    }
    vehicle->acceleration += dword_9A2970[vehicle->vehicle_sprite_type];
    _vehicleUnkF64E10++;
    goto loc_6DCA9A;

loc_6DCD4A:
    _vehicleMotionTrackFlags |= VEHICLE_UPDATE_MOTION_TRACK_FLAG_5;
    _vehicleVelocityF64E0C -= vehicle->remaining_distance - 0x368A;
    vehicle->remaining_distance = 0x368A;
    regs.ebx = vehicle->vehicle_sprite_type;
    goto loc_6DC99A;

loc_6DCD6B:
    _vehicleVelocityF64E0C -= vehicle->remaining_distance - 0x368A;
    vehicle->remaining_distance = 0x368A;
    {
        Vehicle* vEBP = GET_VEHICLE(regs.bp);
        Vehicle* vEDI = gCurrentVehicle;
        regs.eax = abs(vEDI->velocity - vEBP->velocity);
        if (regs.eax > 0xE0000)
        {
            if (!(vehicleEntry->flags & VEHICLE_ENTRY_FLAG_BOAT_HIRE_COLLISION_DETECTION))
            {
                _vehicleMotionTrackFlags |= VEHICLE_UPDATE_MOTION_TRACK_FLAG_VEHICLE_COLLISION;
            }
        }
        vEDI->velocity = vEBP->velocity >> 1;
        vEBP->velocity = vEDI->velocity >> 1;
    }
    _vehicleMotionTrackFlags |= VEHICLE_UPDATE_MOTION_TRACK_FLAG_2;
    goto loc_6DC99A;

loc_6DCDE4:
    sprite_move(unk_F64E20.x, unk_F64E20.y, unk_F64E20.z, vehicle);
    vehicle->Invalidate();

loc_6DCE02:
    vehicle->acceleration /= _vehicleUnkF64E10;
    if (vehicle->TrackSubposition == VEHICLE_TRACK_SUBPOSITION_CHAIRLIFT_GOING_BACK)
    {
        goto loc_6DCEB2;
    }
    {
        uint16_t trackType = vehicle->track_type >> 2;
        if (!(TrackSequenceProperties[trackType][0] & TRACK_SEQUENCE_FLAG_ORIGIN))
        {
            goto loc_6DCEB2;
        }
        _vehicleMotionTrackFlags |= VEHICLE_UPDATE_MOTION_TRACK_FLAG_3;
        if (trackType != TRACK_ELEM_END_STATION)
        {
            goto loc_6DCEB2;
        }
    }
    if (vehicle != gCurrentVehicle)
    {
        goto loc_6DCEB2;
    }
    regs.ax = vehicle->track_progress;
    if (_vehicleVelocityF64E08 < 0)
    {
        goto loc_6DCE62;
    }
    regs.cx = 8;
    if (regs.ax > regs.cx)
    {
        goto loc_6DCE68;
    }
    goto loc_6DCEB2;

loc_6DCE62:
    if (regs.ax > 11)
    {
        goto loc_6DCEB2;
    }

loc_6DCE68:
    _vehicleMotionTrackFlags |= VEHICLE_UPDATE_MOTION_TRACK_FLAG_VEHICLE_AT_STATION;

    for (int32_t i = 0; i < MAX_STATIONS; i++)
    {
        if (vehicle->TrackLocation != ride->stations[i].Start)
        {
            continue;
        }
        if ((vehicle->TrackLocation.z) != ride->stations[i].GetBaseZ())
        {
            continue;
        }
        _vehicleStationIndex = i;
    }

loc_6DCEB2:
    if (vehicle->update_flags & VEHICLE_UPDATE_FLAG_ON_LIFT_HILL)
    {
        _vehicleMotionTrackFlags |= VEHICLE_UPDATE_MOTION_TRACK_FLAG_VEHICLE_ON_LIFT_HILL;
    }
    if (_vehicleVelocityF64E08 >= 0)
    {
        regs.si = vehicle->next_vehicle_on_train;
        if ((uint16_t)regs.si == SPRITE_INDEX_NULL)
        {
            goto loc_6DCEFF;
        }
        vehicle = GET_VEHICLE((uint16_t)regs.si);
        goto loc_6DC40E;
    }

    if (vehicle == gCurrentVehicle)
    {
        goto loc_6DCEFF;
    }
    vehicle = GET_VEHICLE(vehicle->prev_vehicle_on_ride);
    goto loc_6DC40E;

loc_6DCEFF:
    vehicle = gCurrentVehicle;
    regs.eax = 0;
    regs.ebp = 0;
    regs.dx = 0;
    regs.ebx = 0;

    for (;;)
    {
        regs.ebx++;
        regs.dx |= vehicle->update_flags;
        regs.bp += vehicle->mass;
        regs.eax += vehicle->acceleration;
        regs.si = vehicle->next_vehicle_on_train;
        if ((uint16_t)regs.si == SPRITE_INDEX_NULL)
        {
            break;
        }
        vehicle = GET_VEHICLE((uint16_t)regs.si);
    }

    vehicle = gCurrentVehicle;
    regs.eax /= regs.ebx;
    regs.ecx = (regs.eax * 21) >> 9;
    regs.eax = vehicle->velocity >> 12;
    regs.ecx -= regs.eax;
    regs.ebx = vehicle->velocity;
    regs.edx = vehicle->velocity >> 8;
    regs.edx *= regs.edx;
    if (regs.ebx < 0)
    {
        regs.edx = -regs.edx;
    }
    regs.edx >>= 4;
    regs.eax = regs.edx / regs.ebp;
    regs.ecx -= regs.eax;

    if (!(vehicleEntry->flags & VEHICLE_ENTRY_FLAG_POWERED))
    {
        goto loc_6DD069;
    }
    if (vehicleEntry->flags & VEHICLE_ENTRY_FLAG_POWERED_RIDE_UNRESTRICTED_GRAVITY)
    {
        regs.eax = vehicle->speed * 0x4000;
        if (regs.eax < vehicle->velocity)
        {
            goto loc_6DD069;
        }
    }
    regs.eax = vehicle->speed;
    regs.bx = vehicle->track_type >> 2;
    regs.ebx = regs.eax;
    regs.eax <<= 14;
    regs.ebx *= regs.ebp;
    regs.ebx >>= 2;
    if (vehicle->update_flags & VEHICLE_UPDATE_FLAG_REVERSING_SHUTTLE)
    {
        regs.eax = -regs.eax;
    }
    regs.eax -= vehicle->velocity;
    regs.edx = vehicle->powered_acceleration;
    regs.edx <<= 1;
    regs.eax *= regs.edx;
    regs.eax = regs.eax / regs.ebx;

    if (!(vehicleEntry->flags & VEHICLE_ENTRY_FLAG_WATER_RIDE))
    {
        goto loc_6DD054;
    }

    if (regs.eax < 0)
    {
        regs.eax >>= 4;
    }

    if (vehicleEntry->flags & VEHICLE_ENTRY_FLAG_SPINNING)
    {
        vehicle->spin_speed = std::clamp(
            vehicle->spin_speed, VEHICLE_MIN_SPIN_SPEED_WATER_RIDE, VEHICLE_MAX_SPIN_SPEED_WATER_RIDE);
    }

    if (vehicle->vehicle_sprite_type != 0)
    {
        regs.eax = std::max(0, regs.eax);
        if (vehicleEntry->flags & VEHICLE_ENTRY_FLAG_SPINNING)
        {
            if (vehicle->vehicle_sprite_type == 2)
            {
                vehicle->spin_speed = 0;
            }
        }
    }
    else
    {
    loc_6DD054:
        regs.ebx = abs(vehicle->velocity);
        if (regs.ebx > 0x10000)
        {
            regs.ecx = 0;
        }
    }
    regs.ecx += regs.eax;

loc_6DD069:
    vehicle->acceleration = regs.ecx;
    regs.eax = _vehicleMotionTrackFlags;
    regs.ebx = _vehicleStationIndex;

    if (outStation != nullptr)
        *outStation = regs.ebx;
    return regs.eax;
}

/**
 *
 *  rct2: 0x006DC1E4
 */
static void vehicle_update_track_motion_powered_ride_acceleration(
    Vehicle* vehicle, rct_ride_entry_vehicle* vehicleEntry, uint32_t totalMass, int32_t* acceleration)
{
    if (vehicleEntry->flags & VEHICLE_ENTRY_FLAG_POWERED_RIDE_UNRESTRICTED_GRAVITY)
    {
        if (vehicle->velocity > (vehicle->speed * 0x4000))
        {
            // Same code as none powered rides
            if (*acceleration <= 0)
            {
                if (*acceleration >= -500)
                {
                    if (vehicle->velocity <= 0x8000)
                    {
                        *acceleration += 400;
                    }
                }
            }
            return;
        }
    }

    enum
    {
        FULL_SPEED,
        THREE_QUARTER_SPEED,
        HALF_SPEED
    };

    uint8_t speedModifier = FULL_SPEED;
    uint16_t trackType = vehicle->track_direction >> 2;

    if (trackType == TRACK_ELEM_LEFT_QUARTER_TURN_1_TILE)
    {
        speedModifier = (vehicle->TrackSubposition == VEHICLE_TRACK_SUBPOSITION_GO_KARTS_LEFT_LANE) ? HALF_SPEED
                                                                                                    : THREE_QUARTER_SPEED;
    }
    else if (trackType == TRACK_ELEM_RIGHT_QUARTER_TURN_1_TILE)
    {
        speedModifier = (vehicle->TrackSubposition == VEHICLE_TRACK_SUBPOSITION_GO_KARTS_RIGHT_LANE) ? HALF_SPEED
                                                                                                     : THREE_QUARTER_SPEED;
    }

    uint8_t speed = vehicle->speed;
    switch (speedModifier)
    {
        case HALF_SPEED:
            speed = vehicle->speed >> 1;
            break;
        case THREE_QUARTER_SPEED:
            speed = vehicle->speed - (vehicle->speed >> 2);
            break;
    }

    int32_t poweredAcceleration = speed << 14;
    int32_t quarterForce = (speed * totalMass) >> 2;
    if (vehicle->update_flags & VEHICLE_UPDATE_FLAG_REVERSING_SHUTTLE)
    {
        poweredAcceleration = -poweredAcceleration;
    }
    poweredAcceleration -= vehicle->velocity;
    poweredAcceleration *= vehicle->powered_acceleration << 1;
    if (quarterForce != 0)
    {
        poweredAcceleration /= quarterForce;
    }

    if (vehicleEntry->flags & VEHICLE_ENTRY_FLAG_LIFT)
    {
        poweredAcceleration *= 4;
    }

    if (vehicleEntry->flags & VEHICLE_ENTRY_FLAG_WATER_RIDE)
    {
        if (poweredAcceleration < 0)
        {
            poweredAcceleration >>= 4;
        }

        if (vehicleEntry->flags & VEHICLE_ENTRY_FLAG_SPINNING)
        {
            vehicle->spin_speed = std::clamp(
                vehicle->spin_speed, VEHICLE_MIN_SPIN_SPEED_WATER_RIDE, VEHICLE_MAX_SPIN_SPEED_WATER_RIDE);
        }

        if (vehicle->vehicle_sprite_type != 0)
        {
            if (poweredAcceleration < 0)
            {
                poweredAcceleration = 0;
            }

            if (vehicleEntry->flags & VEHICLE_ENTRY_FLAG_SPINNING)
            {
                // If the vehicle is on the up slope kill the spin speedModifier
                if (vehicle->vehicle_sprite_type == 2)
                {
                    vehicle->spin_speed = 0;
                }
            }
            *acceleration += poweredAcceleration;
            return;
        }
    }

    if (std::abs(vehicle->velocity) <= 0x10000)
    {
        *acceleration = 0;
    }

    *acceleration += poweredAcceleration;
}

/**
 *
 *  rct2: 0x006DAB4C
 */
int32_t vehicle_update_track_motion(Vehicle* vehicle, int32_t* outStation)
{
    registers regs = {};

    auto ride = get_ride(vehicle->ride);
    if (ride == nullptr)
        return 0;

    rct_ride_entry* rideEntry = get_ride_entry(vehicle->ride_subtype);
    rct_ride_entry_vehicle* vehicleEntry = vehicle_get_vehicle_entry(vehicle);

    if (vehicleEntry == nullptr)
    {
        return 0;
    }

    if (vehicleEntry->flags & VEHICLE_ENTRY_FLAG_MINI_GOLF)
    {
        return vehicle_update_track_motion_mini_golf(vehicle, outStation);
    }

    _vehicleF64E2C = 0;
    gCurrentVehicle = vehicle;
    _vehicleMotionTrackFlags = 0;
    _vehicleStationIndex = STATION_INDEX_NULL;

    vehicle_update_track_motion_up_stop_check(vehicle);
    check_and_apply_block_section_stop_site(vehicle);
    update_velocity(vehicle);

    if (_vehicleVelocityF64E08 < 0)
    {
        vehicle = vehicle_get_tail(vehicle);
    }
    // This will be the front vehicle even when traveling
    // backwards.
    _vehicleFrontVehicle = vehicle;

    uint16_t spriteId = vehicle->sprite_index;
    while (spriteId != SPRITE_INDEX_NULL)
    {
        Vehicle* car = GET_VEHICLE(spriteId);
        vehicleEntry = vehicle_get_vehicle_entry(car);
        if (vehicleEntry == nullptr)
        {
            goto loc_6DBF3E;
        }

        // Swinging cars
        if (vehicleEntry->flags & VEHICLE_ENTRY_FLAG_SWINGING)
        {
            vehicle_update_swinging_car(car);
        }
        // Spinning cars
        if (vehicleEntry->flags & VEHICLE_ENTRY_FLAG_SPINNING)
        {
            vehicle_update_spinning_car(car);
        }
        // Rider sprites?? animation??
        if ((vehicleEntry->flags & VEHICLE_ENTRY_FLAG_VEHICLE_ANIMATION)
            || (vehicleEntry->flags & VEHICLE_ENTRY_FLAG_RIDER_ANIMATION))
        {
            vehicle_update_additional_animation(car);
        }
        car->acceleration = dword_9A2970[car->vehicle_sprite_type];
        _vehicleUnkF64E10 = 1;

        car->remaining_distance += _vehicleVelocityF64E0C;

        car->sound2_flags &= ~VEHICLE_SOUND2_FLAGS_LIFT_HILL;
        unk_F64E20.x = car->x;
        unk_F64E20.y = car->y;
        unk_F64E20.z = car->z;
        invalidate_sprite_2(car);

        while (true)
        {
            if (car->remaining_distance < 0)
            {
                // Backward loop
                if (vehicle_update_track_motion_backwards(car, vehicleEntry, ride, rideEntry))
                {
                    break;
                }
                else
                {
                    if (car->remaining_distance < 0x368A)
                    {
                        break;
                    }
                    regs.ebx = dword_9A2970[car->vehicle_sprite_type];
                    car->acceleration += regs.ebx;
                    _vehicleUnkF64E10++;
                    continue;
                }
            }
            if (car->remaining_distance < 0x368A)
            {
                // Location found
                goto loc_6DBF3E;
            }
            if (vehicle_update_track_motion_forwards(car, vehicleEntry, ride, rideEntry))
            {
                break;
            }
            else
            {
                if (car->remaining_distance >= 0)
                {
                    break;
                }
                regs.ebx = dword_9A2970[car->vehicle_sprite_type];
                car->acceleration = regs.ebx;
                _vehicleUnkF64E10++;
                continue;
            }
        }
        // loc_6DBF20
        sprite_move(unk_F64E20.x, unk_F64E20.y, unk_F64E20.z, car);
        invalidate_sprite_2(car);

    loc_6DBF3E:
        sub_6DBF3E(car);

        // loc_6DC0F7
        if (car->update_flags & VEHICLE_UPDATE_FLAG_ON_LIFT_HILL)
        {
            _vehicleMotionTrackFlags |= VEHICLE_UPDATE_MOTION_TRACK_FLAG_VEHICLE_ON_LIFT_HILL;
        }
        if (_vehicleVelocityF64E08 >= 0)
        {
            spriteId = car->next_vehicle_on_train;
        }
        else
        {
            if (car == gCurrentVehicle)
            {
                break;
            }
            spriteId = car->prev_vehicle_on_ride;
        }
    }
    // loc_6DC144
    vehicle = gCurrentVehicle;

    vehicleEntry = vehicle_get_vehicle_entry(vehicle);
    // eax
    int32_t totalAcceleration = 0;
    // ebp
    int32_t totalMass = 0;
    // Not used
    regs.dx = 0;
    // ebx
    int32_t numVehicles = 0;

    for (;;)
    {
        numVehicles++;
        // Not used?
        regs.dx |= vehicle->update_flags;
        totalMass += vehicle->mass;
        totalAcceleration += vehicle->acceleration;

        uint16_t spriteIndex = vehicle->next_vehicle_on_train;
        if (spriteIndex == SPRITE_INDEX_NULL)
        {
            break;
        }
        vehicle = GET_VEHICLE(spriteIndex);
    }

    vehicle = gCurrentVehicle;
    regs.eax = (totalAcceleration / numVehicles) * 21;
    if (regs.eax < 0)
    {
        regs.eax += 511;
    }
    regs.eax >>= 9;
    int32_t acceleration = regs.eax;
    regs.eax = vehicle->velocity;
    if (regs.eax < 0)
    {
        regs.eax = -regs.eax;
        regs.eax >>= 12;
        regs.eax = -regs.eax;
    }
    else
    {
        regs.eax >>= 12;
    }

    acceleration -= regs.eax;
    regs.edx = vehicle->velocity;
    regs.ebx = regs.edx;
    regs.edx >>= 8;
    regs.edx *= regs.edx;
    if (regs.ebx < 0)
    {
        regs.edx = -regs.edx;
    }
    regs.edx >>= 4;
    regs.eax = regs.edx;
    // OpenRCT2: vehicles from different track types can have  0 mass.
    if (totalMass != 0)
    {
        regs.eax = regs.eax / totalMass;
    }
    acceleration -= regs.eax;

    if (vehicleEntry->flags & VEHICLE_ENTRY_FLAG_POWERED)
    {
        vehicle_update_track_motion_powered_ride_acceleration(vehicle, vehicleEntry, totalMass, &acceleration);
    }
    else if (acceleration <= 0 && acceleration >= -500)
    {
        // Probably moving slowly on a flat track piece, low rolling resistance and drag.

        if (vehicle->velocity <= 0x8000 && vehicle->velocity >= 0)
        {
            // Vehicle is creeping forwards very slowly (less than ~2km/h), boost speed a bit.
            acceleration += 400;
        }
    }

    if ((vehicle->track_type >> 2) == TRACK_ELEM_WATER_SPLASH)
    {
        if (vehicle->track_progress >= 48 && vehicle->track_progress <= 128)
        {
            acceleration -= vehicle->velocity >> 6;
        }
    }

    if (rideEntry->flags & RIDE_ENTRY_FLAG_PLAY_SPLASH_SOUND_SLIDE)
    {
        if (vehicle->IsHead())
        {
            if (track_element_is_covered(vehicle->track_type >> 2))
            {
                if (vehicle->velocity > 0x20000)
                {
                    acceleration -= vehicle->velocity >> 6;
                }
            }
        }
    }

    vehicle->acceleration = acceleration;

    regs.eax = _vehicleMotionTrackFlags;
    regs.ebx = _vehicleStationIndex;

    // hook_setreturnregisters(&regs);
    if (outStation != nullptr)
        *outStation = regs.ebx;
    return regs.eax;
}

rct_ride_entry_vehicle* vehicle_get_vehicle_entry(const Vehicle* vehicle)
{
    rct_ride_entry* rideEntry = get_ride_entry(vehicle->ride_subtype);
    if (rideEntry == nullptr)
    {
        return nullptr;
    }
    return &rideEntry->vehicles[vehicle->vehicle_type];
}

int32_t vehicle_get_total_num_peeps(const Vehicle* vehicle)
{
    uint16_t spriteIndex;
    int32_t numPeeps = 0;
    for (;;)
    {
        numPeeps += vehicle->num_peeps;
        spriteIndex = vehicle->next_vehicle_on_train;
        if (spriteIndex == SPRITE_INDEX_NULL)
            break;

        vehicle = &(get_sprite(spriteIndex)->vehicle);
    }

    return numPeeps;
}

/**
 *
 *  rct2: 0x006DA1EC
 */
void vehicle_invalidate_window(Vehicle* vehicle)
{
    auto intent = Intent(INTENT_ACTION_INVALIDATE_VEHICLE_WINDOW);
    intent.putExtra(INTENT_EXTRA_VEHICLE, vehicle);
    context_broadcast_intent(&intent);
}

void vehicle_update_crossings(const Vehicle* vehicle)
{
    if (vehicle_get_head(vehicle) != vehicle)
    {
        return;
    }

    const Vehicle* frontVehicle{};
    const Vehicle* backVehicle{};

    bool travellingForwards = !(vehicle->update_flags & VEHICLE_UPDATE_FLAG_REVERSING_SHUTTLE);

    if (travellingForwards)
    {
        frontVehicle = vehicle;
        backVehicle = vehicle_get_tail(vehicle);
    }
    else
    {
        frontVehicle = vehicle_get_tail(vehicle);
        backVehicle = vehicle;
    }

    track_begin_end output;
    int32_t direction;

    CoordsXYE xyElement = { frontVehicle->TrackLocation,
                            map_get_track_element_at_of_type_seq(
                                frontVehicle->TrackLocation, frontVehicle->track_type >> 2, 0) };
    int32_t z = frontVehicle->TrackLocation.z;

    if (xyElement.element && vehicle->status != VEHICLE_STATUS_ARRIVING)
    {
        int16_t autoReserveAhead = 4 + abs(vehicle->velocity) / 150000;
        int16_t crossingBonus = 0;
        bool playedClaxon = false;

        // vehicle positions mean we have to take larger
        //  margins for travelling backwards
        if (!travellingForwards)
        {
            autoReserveAhead += 1;
        }

        while (true)
        {
            auto* pathElement = map_get_path_element_at(TileCoordsXYZ(CoordsXYZ{ xyElement, xyElement.element->GetBaseZ() }));
            auto ride = get_ride(vehicle->ride);

            // Many New Element parks have invisible rides hacked into the path.
            // Limit path blocking to Miniature Railway to prevent peeps getting stuck everywhere.
            if (pathElement && ride != nullptr && ride->type == RIDE_TYPE_MINIATURE_RAILWAY)
            {
                if (!playedClaxon && !pathElement->IsBlockedByVehicle())
                {
                    vehicle_claxon(vehicle);
                }
                crossingBonus = 4;
                pathElement->SetIsBlockedByVehicle(true);
            }
            else
            {
                crossingBonus = 0;
            }

            if (--autoReserveAhead + crossingBonus <= 0)
            {
                break;
            }

            z = xyElement.element->base_height;

            if (travellingForwards)
            {
                if (!track_block_get_next(&xyElement, &xyElement, &z, &direction))
                {
                    break;
                }
            }
            else
            {
                if (!track_block_get_previous(xyElement.x, xyElement.y, xyElement.element, &output))
                {
                    break;
                }
                xyElement.x = output.begin_x;
                xyElement.y = output.begin_y;
                xyElement.element = output.begin_element;
            }

            if (xyElement.element->AsTrack()->GetTrackType() == TRACK_ELEM_BEGIN_STATION
                || xyElement.element->AsTrack()->GetTrackType() == TRACK_ELEM_MIDDLE_STATION
                || xyElement.element->AsTrack()->GetTrackType() == TRACK_ELEM_END_STATION)
            {
                break;
            }
        }
    }

    xyElement = { backVehicle->TrackLocation,
                  map_get_track_element_at_of_type_seq(backVehicle->TrackLocation, backVehicle->track_type >> 2, 0) };
    z = backVehicle->TrackLocation.z;

    if (xyElement.element)
    {
        uint8_t freeCount = travellingForwards ? 3 : 1;

        while (freeCount-- > 0)
        {
            if (travellingForwards)
            {
                if (track_block_get_previous(xyElement.x, xyElement.y, xyElement.element, &output))
                {
                    xyElement.x = output.begin_x;
                    xyElement.y = output.begin_y;
                    xyElement.element = output.begin_element;
                }
            }

            auto* pathElement = map_get_path_element_at(TileCoordsXYZ(CoordsXYZ{ xyElement, xyElement.element->GetBaseZ() }));
            if (pathElement)
            {
                pathElement->SetIsBlockedByVehicle(false);
            }
        }
    }
}

void vehicle_claxon(const Vehicle* vehicle)
{
    rct_ride_entry* rideEntry = get_ride_entry(vehicle->ride_subtype);
    switch (rideEntry->vehicles[vehicle->vehicle_type].sound_range)
    {
        case SOUND_RANGE_WHISTLE:
            audio_play_sound_at_location(SoundId::TrainWhistle, { vehicle->x, vehicle->y, vehicle->z });
            break;
        case SOUND_RANGE_BELL:
            audio_play_sound_at_location(SoundId::Tram, { vehicle->x, vehicle->y, vehicle->z });
            break;
    }
}

Vehicle* Vehicle::GetHead()
{
    auto v = this;
    while (v != nullptr && !v->IsHead())
    {
        v = GET_VEHICLE(v->prev_vehicle_on_ride);
    }
    return v;
}

const Vehicle* Vehicle::GetHead() const
{
    return ((Vehicle*)this)->GetHead();
}

const Vehicle* Vehicle::GetCar(size_t carIndex) const
{
    auto car = this;
    for (; carIndex != 0; carIndex--)
    {
        car = GET_VEHICLE(car->next_vehicle_on_train);
    }
    return car;
}

void Vehicle::SetState(VEHICLE_STATUS vehicleStatus, uint8_t subState)
{
    status = vehicleStatus;
    sub_state = subState;
    vehicle_invalidate_window(this);
}

bool Vehicle::IsGhost() const
{
    auto r = get_ride(ride);
    return r != nullptr && r->status == RIDE_STATUS_SIMULATING;
}<|MERGE_RESOLUTION|>--- conflicted
+++ resolved
@@ -5209,17 +5209,14 @@
 
     if (numFatalities != 0)
     {
-<<<<<<< HEAD
         ride->FormatNameTo(gCommonFormatArgs + 2);
         news_item_add_to_queue(
             NEWS_ITEM_RIDE, numFatalities == 1 ? STR_X_PERSON_DIED_ON_X : STR_X_PEOPLE_DIED_ON_X, vehicle->ride);
-=======
         if (gConfigNotifications.ride_casualties)
         {
             ride->FormatNameTo(gCommonFormatArgs + 2);
             news_item_add_to_queue(NEWS_ITEM_RIDE, STR_X_PEOPLE_DIED_ON_X, vehicle->ride);
         }
->>>>>>> 4a812195
 
         if (gParkRatingCasualtyPenalty < 500)
         {
