--- conflicted
+++ resolved
@@ -174,11 +174,7 @@
  *
  *  rct2: 0x006DD506
  */
-<<<<<<< HEAD
-void ride_remove_vehicles(Ride* ride)
-=======
 void Ride::RemoveVehicles()
->>>>>>> c6f91b32
 {
     if (lifecycle_flags & RIDE_LIFECYCLE_ON_TRACK)
     {
