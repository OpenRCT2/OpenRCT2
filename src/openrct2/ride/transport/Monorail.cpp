--- conflicted
+++ resolved
@@ -460,17 +460,9 @@
 {
     uint32_t imageId;
     const StationObject* stationObject = nullptr;
-<<<<<<< HEAD
-    const auto* ride = get_ride(rideIndex);
     if (ride != nullptr)
         stationObject = ride_get_station_object(ride);
 
-=======
-
-    if (ride != nullptr)
-        stationObject = ride_get_station_object(ride);
-
->>>>>>> 1bfcac14
     if (stationObject == nullptr || !(stationObject->Flags & STATION_OBJECT_FLAGS::NO_PLATFORMS))
     {
         if (direction == 0 || direction == 2)
