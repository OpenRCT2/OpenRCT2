/*****************************************************************************
 * Copyright (c) 2014-2020 OpenRCT2 developers
 *
 * For a complete list of all authors, please refer to contributors.md
 * Interested in contributing? Visit https://github.com/OpenRCT2/OpenRCT2
 *
 * OpenRCT2 is licensed under the GNU General Public License version 3.
 *****************************************************************************/

#include "TrackDesign.h"

#include "../Cheats.h"
#include "../Context.h"
#include "../Game.h"
#include "../OpenRCT2.h"
#include "../TrackImporter.h"
#include "../actions/FootpathPlaceFromTrackAction.h"
#include "../actions/FootpathRemoveAction.h"
#include "../actions/LargeSceneryPlaceAction.h"
#include "../actions/LargeSceneryRemoveAction.h"
#include "../actions/MazePlaceTrackAction.h"
#include "../actions/RideCreateAction.h"
#include "../actions/RideEntranceExitPlaceAction.h"
#include "../actions/RideSetNameAction.h"
#include "../actions/RideSetSettingAction.h"
#include "../actions/RideSetVehicleAction.h"
#include "../actions/SmallSceneryPlaceAction.h"
#include "../actions/SmallSceneryRemoveAction.h"
#include "../actions/TrackPlaceAction.h"
#include "../actions/TrackRemoveAction.h"
#include "../actions/WallPlaceAction.h"
#include "../actions/WallRemoveAction.h"
#include "../audio/audio.h"
#include "../core/DataSerialiser.h"
#include "../core/File.h"
#include "../core/Numerics.hpp"
#include "../core/String.hpp"
#include "../drawing/X8DrawingEngine.h"
#include "../localisation/Localisation.h"
#include "../localisation/StringIds.h"
#include "../management/Finance.h"
#include "../network/network.h"
<<<<<<< HEAD
#include "../object/FootpathSurfaceObject.h"
=======
#include "../object/FootpathObject.h"
>>>>>>> de85a178
#include "../object/ObjectList.h"
#include "../object/ObjectManager.h"
#include "../object/ObjectRepository.h"
#include "../rct1/RCT1.h"
#include "../rct1/Tables.h"
#include "../util/SawyerCoding.h"
#include "../util/Util.h"
#include "../world/Footpath.h"
#include "../world/Park.h"
#include "../world/Scenery.h"
#include "../world/SmallScenery.h"
#include "../world/Surface.h"
#include "../world/Wall.h"
#include "Ride.h"
#include "RideData.h"
#include "Track.h"
#include "TrackData.h"
#include "TrackDesign.h"
#include "TrackDesignRepository.h"
#include "Vehicle.h"

#include <algorithm>
#include <iterator>
#include <memory>

using namespace OpenRCT2;
using namespace OpenRCT2::Drawing;
using namespace OpenRCT2::TrackMetaData;

bool gTrackDesignSceneryToggle;
static CoordsXYZ _trackPreviewMin;
static CoordsXYZ _trackPreviewMax;
static CoordsXYZ _trackPreviewOrigin;

bool _trackDesignDrawingPreview;
static uint8_t _trackDesignPlaceOperation;
static int16_t _trackDesignPlaceZ;
static int16_t _trackDesignPlaceSceneryZ;

// Previously all flags in byte_F4414E
static bool _trackDesignPlaceStateEntranceExitPlaced = false;
bool _trackDesignPlaceStateSceneryUnavailable = false;
static bool _trackDesignPlaceStateHasScenery = false;
static bool _trackDesignPlaceStatePlaceScenery = true;
static bool _trackDesignPlaceIsReplay = false;

static void track_design_preview_clear_map();

rct_string_id TrackDesign::CreateTrackDesign(const Ride& ride)
{
    type = ride.type;

    auto object = object_entry_get_object(ObjectType::Ride, ride.subtype);
    if (object != nullptr)
    {
        auto entry = object->GetObjectEntry();
        if (entry.IsEmpty())
        {
            // TODO create a new error message for `JSON objects are unsupported`
            return STR_UNKNOWN_OBJECT_TYPE;
        }
        vehicle_object = ObjectEntryDescriptor(entry);
    }

    ride_mode = ride.mode;
    colour_scheme = ride.colour_scheme_type & 3;

    for (int32_t i = 0; i < RCT2_MAX_CARS_PER_TRAIN; i++)
    {
        vehicle_colours[i].body_colour = ride.vehicle_colours[i].Body;
        vehicle_colours[i].trim_colour = ride.vehicle_colours[i].Trim;
        vehicle_additional_colour[i] = ride.vehicle_colours[i].Ternary;
    }

    for (int32_t i = 0; i < RCT12_NUM_COLOUR_SCHEMES; i++)
    {
        track_spine_colour[i] = ride.track_colour[i].main;
        track_rail_colour[i] = ride.track_colour[i].additional;
        track_support_colour[i] = ride.track_colour[i].supports;
    }

    depart_flags = ride.depart_flags;
    number_of_trains = ride.num_vehicles;
    number_of_cars_per_train = ride.num_cars_per_train;
    min_waiting_time = ride.min_waiting_time;
    max_waiting_time = ride.max_waiting_time;
    operation_setting = ride.operation_option;
    lift_hill_speed = ride.lift_hill_speed;
    num_circuits = ride.num_circuits;

    entrance_style = ride.entrance_style;
    max_speed = static_cast<int8_t>(ride.max_speed / 65536);
    average_speed = static_cast<int8_t>(ride.average_speed / 65536);
    ride_length = ride_get_total_length(&ride) / 65536;
    max_positive_vertical_g = ride.max_positive_vertical_g / 32;
    max_negative_vertical_g = ride.max_negative_vertical_g / 32;
    max_lateral_g = ride.max_lateral_g / 32;
    inversions = ride.holes & 0x1F;
    inversions = ride.inversions & 0x1F;
    inversions |= (ride.sheltered_eighths << 5);
    drops = ride.drops;
    highest_drop_height = ride.highest_drop_height;

    uint16_t totalAirTime = (ride.total_air_time * 123) / 1024;
    if (totalAirTime > 255)
    {
        totalAirTime = 0;
    }
    total_air_time = static_cast<uint8_t>(totalAirTime);

    excitement = ride.ratings.Excitement / 10;
    intensity = ride.ratings.Intensity / 10;
    nausea = ride.ratings.Nausea / 10;

    upkeep_cost = ride.upkeep_cost;
    flags = 0;
    flags2 = 0;

    if (type == RIDE_TYPE_MAZE)
    {
        return CreateTrackDesignMaze(ride);
    }
    else
    {
        return CreateTrackDesignTrack(ride);
    }
}

rct_string_id TrackDesign::CreateTrackDesignTrack(const Ride& ride)
{
    CoordsXYE trackElement;
    if (!ride_try_get_origin_element(&ride, &trackElement))
    {
        return STR_TRACK_TOO_LARGE_OR_TOO_MUCH_SCENERY;
    }

    ride_get_start_of_track(&trackElement);

    int32_t z = trackElement.element->GetBaseZ();
    auto trackType = trackElement.element->AsTrack()->GetTrackType();
    uint8_t direction = trackElement.element->GetDirection();
    _saveDirection = direction;
    auto newCoords = GetTrackElementOriginAndApplyChanges(
        { trackElement, z, direction }, trackType, 0, &trackElement.element, 0);

    if (!newCoords.has_value())
    {
        return STR_TRACK_TOO_LARGE_OR_TOO_MUCH_SCENERY;
    }
    trackElement.x = newCoords->x;
    trackElement.y = newCoords->y;
    z = newCoords->z;

    const auto& ted = GetTrackElementDescriptor(trackElement.element->AsTrack()->GetTrackType());
    const rct_track_coordinates* trackCoordinates = &ted.Coordinates;
    const auto* trackBlock = ted.Block;
    // Used in the following loop to know when we have
    // completed all of the elements and are back at the
    // start.
    TileElement* initialMap = trackElement.element;

    CoordsXYZ startPos = { trackElement.x, trackElement.y, z + trackCoordinates->z_begin - trackBlock->z };
    _trackPreviewOrigin = startPos;

    do
    {
        TrackDesignTrackElement track{};
        track.type = trackElement.element->AsTrack()->GetTrackType();

        uint8_t trackFlags;
        if (TrackTypeHasSpeedSetting(track.type))
        {
            trackFlags = trackElement.element->AsTrack()->GetBrakeBoosterSpeed() >> 1;
        }
        else
        {
            trackFlags = trackElement.element->AsTrack()->GetSeatRotation();
        }

        if (trackElement.element->AsTrack()->HasChain())
            trackFlags |= RCT12_TRACK_ELEMENT_TYPE_FLAG_CHAIN_LIFT;
        trackFlags |= trackElement.element->AsTrack()->GetColourScheme() << 4;
        if (ride.GetRideTypeDescriptor().HasFlag(RIDE_TYPE_FLAG_HAS_ALTERNATIVE_TRACK_TYPE)
            && trackElement.element->AsTrack()->IsInverted())
        {
            trackFlags |= TD6_TRACK_ELEMENT_FLAG_INVERTED;
        }

        track.flags = trackFlags;
        track_elements.push_back(track);

        if (!track_block_get_next(&trackElement, &trackElement, nullptr, nullptr))
        {
            break;
        }

        z = trackElement.element->GetBaseZ();
        direction = trackElement.element->GetDirection();
        trackType = trackElement.element->AsTrack()->GetTrackType();
        newCoords = GetTrackElementOriginAndApplyChanges(
            { trackElement, z, direction }, trackType, 0, &trackElement.element, 0);

        if (!newCoords.has_value())
        {
            break;
        }
        trackElement.x = newCoords->x;
        trackElement.y = newCoords->y;
        z = newCoords->z;

        if (track_elements.size() > TD6MaxTrackElements)
        {
            return STR_TRACK_TOO_LARGE_OR_TOO_MUCH_SCENERY;
        }
    } while (trackElement.element != initialMap);

    // First entrances, second exits
    for (int32_t i = 0; i < 2; i++)
    {
        for (StationIndex station_index = 0; station_index < RCT12_MAX_STATIONS_PER_RIDE; station_index++)
        {
            z = ride.stations[station_index].GetBaseZ();

            TileCoordsXYZD location;
            if (i == 0)
            {
                location = ride_get_entrance_location(&ride, station_index);
            }
            else
            {
                location = ride_get_exit_location(&ride, station_index);
            }

            if (location.IsNull())
            {
                continue;
            }

            CoordsXY mapLocation = location.ToCoordsXY();

            TileElement* tileElement = map_get_first_element_at(mapLocation);
            if (tileElement == nullptr)
                continue;

            do
            {
                if (tileElement->GetType() != TILE_ELEMENT_TYPE_ENTRANCE)
                    continue;
                if (tileElement->GetBaseZ() == z)
                    break;
            } while (!(tileElement++)->IsLastForTile());

            // Add something that stops this from walking off the end

            Direction entranceDirection = tileElement->GetDirection();
            entranceDirection -= _saveDirection;
            entranceDirection &= TILE_ELEMENT_DIRECTION_MASK;

            TrackDesignEntranceElement entrance{};
            entrance.direction = entranceDirection;

            mapLocation -= _trackPreviewOrigin;

            // Rotate entrance coordinates backwards to the correct direction
            auto rotatedMapLocation = mapLocation.Rotate(0 - _saveDirection);
            entrance.x = rotatedMapLocation.x;
            entrance.y = rotatedMapLocation.y;

            z -= _trackPreviewOrigin.z;
            z /= 8;

            if (z > 127 || z < -126)
            {
                return STR_TRACK_TOO_LARGE_OR_TOO_MUCH_SCENERY;
            }

            entrance.z = z;

            // If this is the exit version
            if (i == 1)
            {
                entrance.isExit = true;
            }
            entrance_elements.push_back(entrance);
        }
    }

    place_virtual_track(this, PTD_OPERATION_DRAW_OUTLINES, true, GetOrAllocateRide(PreviewRideId), { 4096, 4096, 0 });

    // Resave global vars for scenery reasons.
    _trackPreviewOrigin = startPos;

    gMapSelectFlags &= ~MAP_SELECT_FLAG_ENABLE_CONSTRUCT;
    gMapSelectFlags &= ~MAP_SELECT_FLAG_ENABLE_ARROW;
    gMapSelectFlags &= ~MAP_SELECT_FLAG_GREEN;

    space_required_x = ((_trackPreviewMax.x - _trackPreviewMin.x) / 32) + 1;
    space_required_y = ((_trackPreviewMax.y - _trackPreviewMin.y) / 32) + 1;
    return STR_NONE;
}

rct_string_id TrackDesign::CreateTrackDesignMaze(const Ride& ride)
{
    auto startLoc = MazeGetFirstElement(ride);

    if (startLoc.element == nullptr)
    {
        return STR_TRACK_TOO_LARGE_OR_TOO_MUCH_SCENERY;
    }

    _trackPreviewOrigin = { startLoc.x, startLoc.y, startLoc.element->GetBaseZ() };

    // x is defined here as we can start the search
    // on tile start_x, start_y but then the next row
    // must restart on 0
    for (int32_t y = startLoc.y, x = startLoc.x; y < MAXIMUM_MAP_SIZE_BIG; y += COORDS_XY_STEP)
    {
        for (; x < MAXIMUM_MAP_SIZE_BIG; x += COORDS_XY_STEP)
        {
            auto tileElement = map_get_first_element_at({ x, y });
            do
            {
                if (tileElement == nullptr)
                    break;
                if (tileElement->GetType() != TILE_ELEMENT_TYPE_TRACK)
                    continue;
                if (tileElement->AsTrack()->GetRideIndex() != ride.id)
                    continue;

                TrackDesignMazeElement maze{};

                maze.maze_entry = tileElement->AsTrack()->GetMazeEntry();
                maze.x = (x - startLoc.x) / COORDS_XY_STEP;
                maze.y = (y - startLoc.y) / COORDS_XY_STEP;
                _saveDirection = tileElement->GetDirection();
                maze_elements.push_back(maze);

                if (maze_elements.size() >= 2000)
                {
                    return STR_TRACK_TOO_LARGE_OR_TOO_MUCH_SCENERY;
                }
            } while (!(tileElement++)->IsLastForTile());
        }
        x = 0;
    }

    auto location = ride_get_entrance_location(&ride, 0);
    if (location.IsNull())
    {
        return STR_TRACK_TOO_LARGE_OR_TOO_MUCH_SCENERY;
    }

    CoordsXY entranceLoc = location.ToCoordsXY();
    auto tileElement = map_get_first_element_at(entranceLoc);
    do
    {
        if (tileElement == nullptr)
            return STR_TRACK_TOO_LARGE_OR_TOO_MUCH_SCENERY;
        if (tileElement->GetType() != TILE_ELEMENT_TYPE_ENTRANCE)
            continue;
        if (tileElement->AsEntrance()->GetEntranceType() != ENTRANCE_TYPE_RIDE_ENTRANCE)
            continue;
        if (tileElement->AsEntrance()->GetRideIndex() == ride.id)
            break;
    } while (!(tileElement++)->IsLastForTile());
    // Add something that stops this from walking off the end

    uint8_t entranceDirection = tileElement->GetDirection();
    TrackDesignMazeElement mazeEntrance{};
    mazeEntrance.direction = entranceDirection;
    mazeEntrance.type = 8;
    mazeEntrance.x = static_cast<int8_t>((entranceLoc.x - startLoc.x) / 32);
    mazeEntrance.y = static_cast<int8_t>((entranceLoc.y - startLoc.y) / 32);
    maze_elements.push_back(mazeEntrance);

    location = ride_get_exit_location(&ride, 0);
    if (location.IsNull())
    {
        return STR_TRACK_TOO_LARGE_OR_TOO_MUCH_SCENERY;
    }

    CoordsXY exitLoc = location.ToCoordsXY();
    tileElement = map_get_first_element_at(exitLoc);
    if (tileElement == nullptr)
        return STR_TRACK_TOO_LARGE_OR_TOO_MUCH_SCENERY;
    do
    {
        if (tileElement->GetType() != TILE_ELEMENT_TYPE_ENTRANCE)
            continue;
        if (tileElement->AsEntrance()->GetEntranceType() != ENTRANCE_TYPE_RIDE_EXIT)
            continue;
        if (tileElement->AsEntrance()->GetRideIndex() == ride.id)
            break;
    } while (!(tileElement++)->IsLastForTile());
    // Add something that stops this from walking off the end

    uint8_t exit_direction = tileElement->GetDirection();
    TrackDesignMazeElement mazeExit{};
    mazeExit.direction = exit_direction;
    mazeExit.type = 0x80;
    mazeExit.x = static_cast<int8_t>((exitLoc.x - startLoc.x) / 32);
    mazeExit.y = static_cast<int8_t>((exitLoc.y - startLoc.y) / 32);
    maze_elements.push_back(mazeExit);

    // Save global vars as they are still used by scenery????
    int32_t startZ = _trackPreviewOrigin.z;
    place_virtual_track(this, PTD_OPERATION_DRAW_OUTLINES, true, GetOrAllocateRide(PreviewRideId), { 4096, 4096, 0 });
    _trackPreviewOrigin = { startLoc.x, startLoc.y, startZ };

    gMapSelectFlags &= ~MAP_SELECT_FLAG_ENABLE_CONSTRUCT;
    gMapSelectFlags &= ~MAP_SELECT_FLAG_ENABLE_ARROW;
    gMapSelectFlags &= ~MAP_SELECT_FLAG_GREEN;

    space_required_x = ((_trackPreviewMax.x - _trackPreviewMin.x) / 32) + 1;
    space_required_y = ((_trackPreviewMax.y - _trackPreviewMin.y) / 32) + 1;
    return STR_NONE;
}

CoordsXYE TrackDesign::MazeGetFirstElement(const Ride& ride)
{
    CoordsXYE tile{};
    for (tile.y = 0; tile.y < MAXIMUM_MAP_SIZE_BIG; tile.y += COORDS_XY_STEP)
    {
        for (tile.x = 0; tile.x < MAXIMUM_MAP_SIZE_BIG; tile.x += COORDS_XY_STEP)
        {
            tile.element = map_get_first_element_at({ tile.x, tile.y });
            do
            {
                if (tile.element == nullptr)
                    break;

                if (tile.element->GetType() != TILE_ELEMENT_TYPE_TRACK)
                    continue;
                if (tile.element->AsTrack()->GetRideIndex() == ride.id)
                {
                    return tile;
                }
            } while (!(tile.element++)->IsLastForTile());
        }
    }
    tile.element = nullptr;
    return tile;
}

rct_string_id TrackDesign::CreateTrackDesignScenery()
{
    scenery_elements = _trackSavedTileElementsDesc;
    // Run an element loop
    for (auto& scenery : scenery_elements)
    {
        switch (scenery.scenery_object.GetType())
        {
            case ObjectType::Paths:
            {
                uint8_t slope = (scenery.flags & 0x60) >> 5;
                slope -= _saveDirection;

                scenery.flags &= 0x9F;
                scenery.flags |= ((slope & 3) << 5);

                // Direction of connection on path
                uint8_t direction = scenery.flags & 0xF;
                // Rotate the direction by the track direction
                direction = ((direction << 4) >> _saveDirection);

                scenery.flags &= 0xF0;
                scenery.flags |= (direction & 0xF) | (direction >> 4);
                break;
            }
            case ObjectType::Walls:
            {
                uint8_t direction = scenery.flags & 3;
                direction -= _saveDirection;

                scenery.flags &= 0xFC;
                scenery.flags |= (direction & 3);
                break;
            }
            default:
            {
                uint8_t direction = scenery.flags & 3;
                uint8_t quadrant = (scenery.flags & 0x0C) >> 2;

                direction -= _saveDirection;
                quadrant -= _saveDirection;

                scenery.flags &= 0xF0;
                scenery.flags |= (direction & 3) | ((quadrant & 3) << 2);
                break;
            }
        }

        // Cast the value into a uint8_t as this value is not signed yet.
        auto sceneryPos = TileCoordsXY(static_cast<uint8_t>(scenery.x), static_cast<uint8_t>(scenery.y)).ToCoordsXY();
        CoordsXY sceneryMapPos = sceneryPos - _trackPreviewOrigin;
        CoordsXY rotatedSceneryMapPos = sceneryMapPos.Rotate(0 - _saveDirection);
        TileCoordsXY sceneryTilePos{ rotatedSceneryMapPos };

        if (sceneryTilePos.x > 127 || sceneryTilePos.y > 127 || sceneryTilePos.x < -126 || sceneryTilePos.y < -126)
        {
            return STR_TRACK_TOO_LARGE_OR_TOO_MUCH_SCENERY;
        }

        scenery.x = static_cast<int8_t>(sceneryTilePos.x);
        scenery.y = static_cast<int8_t>(sceneryTilePos.y);

        int32_t z = scenery.z * COORDS_Z_STEP - _trackPreviewOrigin.z;
        z /= COORDS_Z_STEP;
        if (z > 127 || z < -126)
        {
            return STR_TRACK_TOO_LARGE_OR_TOO_MUCH_SCENERY;
        }
        scenery.z = z;
    }

    return STR_NONE;
}

void TrackDesign::Serialise(DataSerialiser& stream)
{
    if (stream.IsLogging())
    {
        stream << DS_TAG(name);
        // There is too much information logged.
        // See sub actions for this information if required.
        return;
    }
    stream << DS_TAG(type);
    stream << DS_TAG(vehicle_type);
    stream << DS_TAG(cost);
    stream << DS_TAG(flags);
    stream << DS_TAG(ride_mode);
    stream << DS_TAG(track_flags);
    stream << DS_TAG(colour_scheme);
    stream << DS_TAG(vehicle_colours);
    stream << DS_TAG(entrance_style);
    stream << DS_TAG(total_air_time);
    stream << DS_TAG(depart_flags);
    stream << DS_TAG(number_of_trains);
    stream << DS_TAG(number_of_cars_per_train);
    stream << DS_TAG(min_waiting_time);
    stream << DS_TAG(max_waiting_time);
    stream << DS_TAG(operation_setting);
    stream << DS_TAG(max_speed);
    stream << DS_TAG(average_speed);
    stream << DS_TAG(ride_length);
    stream << DS_TAG(max_positive_vertical_g);
    stream << DS_TAG(max_negative_vertical_g);
    stream << DS_TAG(max_lateral_g);
    stream << DS_TAG(inversions);
    stream << DS_TAG(holes);
    stream << DS_TAG(drops);
    stream << DS_TAG(highest_drop_height);
    stream << DS_TAG(excitement);
    stream << DS_TAG(intensity);
    stream << DS_TAG(nausea);
    stream << DS_TAG(upkeep_cost);
    stream << DS_TAG(track_spine_colour);
    stream << DS_TAG(track_rail_colour);
    stream << DS_TAG(track_support_colour);
    stream << DS_TAG(flags2);
    stream << DS_TAG(vehicle_object.Entry);
    stream << DS_TAG(space_required_x);
    stream << DS_TAG(space_required_y);
    stream << DS_TAG(vehicle_additional_colour);
    stream << DS_TAG(lift_hill_speed);
    stream << DS_TAG(num_circuits);

    stream << DS_TAG(maze_elements);
    stream << DS_TAG(track_elements);
    stream << DS_TAG(entrance_elements);
    stream << DS_TAG(scenery_elements);

    stream << DS_TAG(name);
}

std::unique_ptr<TrackDesign> track_design_open(const utf8* path)
{
    try
    {
        auto trackImporter = TrackImporter::Create(path);
        trackImporter->Load(path);
        return trackImporter->Import();
    }
    catch (const std::exception& e)
    {
        log_error("Unable to load track design: %s", e.what());
    }
    log_verbose("track_design_open(\"%s\")", path);
    return nullptr;
}

/**
 *
 *  rct2: 0x006ABDB0
 */
static void track_design_load_scenery_objects(TrackDesign* td6)
{
    auto& objectManager = OpenRCT2::GetContext()->GetObjectManager();
    objectManager.UnloadAll();

    // Load ride object
    if (td6->vehicle_object.HasValue())
    {
        objectManager.LoadObject(td6->vehicle_object);
    }

    // Load scenery objects
    for (const auto& scenery : td6->scenery_elements)
    {
        if (scenery.scenery_object.HasValue())
        {
            objectManager.LoadObject(td6->vehicle_object);
        }
    }
}

struct TrackSceneryEntry
{
    ObjectType Type = ObjectType::None;
    ObjectEntryIndex Index = OBJECT_ENTRY_INDEX_NULL;
    ObjectEntryIndex SecondaryIndex = OBJECT_ENTRY_INDEX_NULL; // For footpath railing
};

static ObjectEntryIndex TrackDesignGetDefaultSurfaceIndex(bool isQueue)
{
    for (ObjectEntryIndex i = 0; i < MAX_FOOTPATH_SURFACE_OBJECTS; i++)
    {
        auto footpathSurfaceObj = get_path_surface_entry(i);
        if (footpathSurfaceObj != nullptr)
        {
            if (footpathSurfaceObj->Flags & FOOTPATH_ENTRY_FLAG_SHOW_ONLY_IN_SCENARIO_EDITOR)
            {
                continue;
            }

            if (isQueue != ((footpathSurfaceObj->Flags & FOOTPATH_ENTRY_FLAG_IS_QUEUE) != 0))
            {
                continue;
            }

            return i;
        }
    }
    return OBJECT_ENTRY_INDEX_NULL;
}

static ObjectEntryIndex TrackDesignGetDefaultRailingIndex()
{
    for (ObjectEntryIndex i = 0; i < MAX_FOOTPATH_RAILINGS_OBJECTS; i++)
    {
        auto footpathRailingsObj = get_path_railings_entry(i);
        if (footpathRailingsObj != nullptr)
        {
            return i;
        }
    }
    return OBJECT_ENTRY_INDEX_NULL;
}

static std::optional<TrackSceneryEntry> TrackDesignPlaceSceneryElementGetEntry(const TrackDesignSceneryElement& scenery)
{
    TrackSceneryEntry result;

    auto& objectMgr = OpenRCT2::GetContext()->GetObjectManager();
    if (scenery.scenery_object.GetType() == ObjectType::Paths)
    {
        auto footpathMapping = GetFootpathSurfaceId(scenery.scenery_object, true, scenery.IsQueue());
        if (footpathMapping == nullptr)
        {
            // Check if legacy path object is loaded
            auto obj = objectMgr.GetLoadedObject(scenery.scenery_object);
            if (obj != nullptr)
            {
                result.Type = obj->GetObjectType();
                result.Index = objectMgr.GetLoadedObjectEntryIndex(obj);
            }
            else
            {
                result.Type = ObjectType::FootpathSurface;
            }
        }
        else
        {
            result.Type = ObjectType::FootpathSurface;
            result.Index = objectMgr.GetLoadedObjectEntryIndex(
                ObjectEntryDescriptor(scenery.IsQueue() ? footpathMapping->QueueSurface : footpathMapping->NormalSurface));
            result.SecondaryIndex = objectMgr.GetLoadedObjectEntryIndex(ObjectEntryDescriptor(footpathMapping->Railing));
        }

        if (result.Index == OBJECT_ENTRY_INDEX_NULL)
            result.Index = TrackDesignGetDefaultSurfaceIndex(scenery.IsQueue());
        if (result.SecondaryIndex == OBJECT_ENTRY_INDEX_NULL)
            result.SecondaryIndex = TrackDesignGetDefaultRailingIndex();

        if (result.Index == OBJECT_ENTRY_INDEX_NULL || result.SecondaryIndex == OBJECT_ENTRY_INDEX_NULL)
        {
            _trackDesignPlaceStateSceneryUnavailable = true;
            return {};
        }
    }
    else
    {
        auto obj = objectMgr.GetLoadedObject(scenery.scenery_object);
        if (obj != nullptr)
        {
            result.Type = obj->GetObjectType();
            result.Index = objectMgr.GetLoadedObjectEntryIndex(obj);
        }
        else
        {
            _trackDesignPlaceStateSceneryUnavailable = true;
            return {};
        }
    }
    return result;
}

/**
 *
 *  rct2: 0x006D247A
 */
static void track_design_mirror_scenery(TrackDesign* td6)
{
    auto& objectMgr = OpenRCT2::GetContext()->GetObjectManager();
    for (auto& scenery : td6->scenery_elements)
    {
        auto entryInfo = TrackDesignPlaceSceneryElementGetEntry(scenery);
        if (!entryInfo)
            continue;

        auto obj = objectMgr.GetLoadedObject(entryInfo->Type, entryInfo->Index);
        switch (obj->GetObjectType())
        {
            case ObjectType::LargeScenery:
            {
                auto* sceneryEntry = reinterpret_cast<const LargeSceneryEntry*>(obj->GetLegacyData());
                int16_t x1 = 0, x2 = 0, y1 = 0, y2 = 0;
                for (rct_large_scenery_tile* tile = sceneryEntry->tiles; tile->x_offset != -1; tile++)
                {
                    if (x1 > tile->x_offset)
                    {
                        x1 = tile->x_offset;
                    }
                    if (x2 < tile->x_offset)
                    {
                        x2 = tile->x_offset;
                    }
                    if (y1 > tile->y_offset)
                    {
                        y1 = tile->y_offset;
                    }
                    if (y2 < tile->y_offset)
                    {
                        y2 = tile->y_offset;
                    }
                }

                switch (scenery.flags & 3)
                {
                    case 0:
                        scenery.y = (-(scenery.y * 32 + y1) - y2) / 32;
                        break;
                    case 1:
                        scenery.x = (scenery.x * 32 + y2 + y1) / 32;
                        scenery.y = (-(scenery.y * 32)) / 32;
                        scenery.flags ^= (1 << 1);
                        break;
                    case 2:
                        scenery.y = (-(scenery.y * 32 - y2) + y1) / 32;
                        break;
                    case 3:
                        scenery.x = (scenery.x * 32 - y2 - y1) / 32;
                        scenery.y = (-(scenery.y * 32)) / 32;
                        scenery.flags ^= (1 << 1);
                        break;
                }
                break;
            }
            case ObjectType::SmallScenery:
            {
                auto* sceneryEntry = reinterpret_cast<const SmallSceneryEntry*>(obj->GetLegacyData());
                scenery.y = -scenery.y;

                if (scenery_small_entry_has_flag(sceneryEntry, SMALL_SCENERY_FLAG_DIAGONAL))
                {
                    scenery.flags ^= (1 << 0);
                    if (!scenery_small_entry_has_flag(sceneryEntry, SMALL_SCENERY_FLAG_FULL_TILE))
                    {
                        scenery.flags ^= (1 << 2);
                    }
                    break;
                }
                if (scenery.flags & (1 << 0))
                {
                    scenery.flags ^= (1 << 1);
                }

                scenery.flags ^= (1 << 2);
                break;
            }
            case ObjectType::Walls:
            {
                scenery.y = -scenery.y;
                if (scenery.flags & (1 << 0))
                {
                    scenery.flags ^= (1 << 1);
                }
                break;
            }
            case ObjectType::Paths:
            case ObjectType::FootpathSurface:
            {
                scenery.y = -scenery.y;

                if (scenery.flags & (1 << 5))
                {
                    scenery.flags ^= (1 << 6);
                }

                uint8_t flags = scenery.flags;
                flags = ((flags & (1 << 3)) >> 2) | ((flags & (1 << 1)) << 2);
                scenery.flags &= 0xF5;
                scenery.flags |= flags;
                break;
            }
            default:
                break;
        }
    }
}

/**
 *
 *  rct2: 0x006D2443
 */
static void track_design_mirror_ride(TrackDesign* td6)
{
    for (auto& track : td6->track_elements)
    {
        const auto& ted = GetTrackElementDescriptor(track.type);
        track.type = ted.MirrorElement;
    }

    for (auto& entrance : td6->entrance_elements)
    {
        entrance.y = -entrance.y;
        if (entrance.direction & 1)
        {
            entrance.direction = direction_reverse(entrance.direction);
        }
    }
}

/** rct2: 0x00993EDC */
static constexpr const uint8_t maze_segment_mirror_map[] = {
    5, 4, 2, 7, 1, 0, 14, 3, 13, 12, 10, 15, 9, 8, 6, 11,
};

/**
 *
 *  rct2: 0x006D25FA
 */
static void track_design_mirror_maze(TrackDesign* td6)
{
    for (auto& maze : td6->maze_elements)
    {
        maze.y = -maze.y;

        if (maze.type == 0x8 || maze.type == 0x80)
        {
            if (maze.direction & 1)
            {
                maze.direction = direction_reverse(maze.direction);
            }
            continue;
        }

        uint16_t maze_entry = maze.maze_entry;
        uint16_t new_entry = 0;
        for (uint8_t position = bitscanforward(maze_entry); position != 0xFF; position = bitscanforward(maze_entry))
        {
            maze_entry &= ~(1 << position);
            new_entry |= (1 << maze_segment_mirror_map[position]);
        }
        maze.maze_entry = new_entry;
    }
}

/**
 *
 *  rct2: 0x006D2436
 */
void track_design_mirror(TrackDesign* td6)
{
    if (td6->type == RIDE_TYPE_MAZE)
    {
        track_design_mirror_maze(td6);
    }
    else
    {
        track_design_mirror_ride(td6);
    }
    track_design_mirror_scenery(td6);
}

static void track_design_add_selection_tile(const CoordsXY& coords)
{
    auto tileIterator = std::find(gMapSelectionTiles.begin(), gMapSelectionTiles.end(), coords);
    if (tileIterator == gMapSelectionTiles.end())
    {
        gMapSelectionTiles.push_back(coords);
    }
}

static void track_design_update_max_min_coordinates(const CoordsXYZ& coords)
{
    _trackPreviewMin = { std::min(_trackPreviewMin.x, coords.x), std::min(_trackPreviewMin.y, coords.y),
                         std::min(_trackPreviewMin.z, coords.z) };
    _trackPreviewMax = { std::max(_trackPreviewMax.x, coords.x), std::max(_trackPreviewMax.y, coords.y),
                         std::max(_trackPreviewMax.z, coords.z) };
}

<<<<<<< HEAD
=======
static bool TrackDesignPlaceSceneryElementGetEntry(
    ObjectType& entry_type, ObjectEntryIndex& entry_index, const TrackDesignSceneryElement& scenery)
{
    if (!find_object_in_entry_group(&scenery.scenery_object, &entry_type, &entry_index))
    {
        entry_type = scenery.scenery_object.GetType();
        if (entry_type != ObjectType::Paths)
        {
            _trackDesignPlaceStateSceneryUnavailable = true;
            return true;
        }

        if (gScreenFlags & SCREEN_FLAGS_TRACK_DESIGNER)
        {
            _trackDesignPlaceStateSceneryUnavailable = true;
            return true;
        }

        entry_index = 0;
        for (; entry_index < object_entry_group_counts[EnumValue(ObjectType::Paths)]; entry_index++)
        {
            const auto* legacyPathEntry = GetLegacyFootpathEntry(entry_index);
            if (legacyPathEntry == nullptr)
            {
                return true;
            }
            const auto& surfaceDescriptor = legacyPathEntry->GetPathSurfaceDescriptor();
            if (surfaceDescriptor.IsEditorOnly())
            {
                return true;
            }
        }

        if (entry_index == object_entry_group_counts[EnumValue(ObjectType::Paths)])
        {
            _trackDesignPlaceStateSceneryUnavailable = true;
            return true;
        }
    }
    return false;
}

>>>>>>> de85a178
static bool TrackDesignPlaceSceneryElementRemoveGhost(
    CoordsXY mapCoord, const TrackDesignSceneryElement& scenery, uint8_t rotation, int32_t originZ)
{
    auto entryInfo = TrackDesignPlaceSceneryElementGetEntry(scenery);
    if (!entryInfo)
    {
        return true;
    }

    if (_trackDesignPlaceStateSceneryUnavailable)
    {
        return true;
    }

    int32_t z = (scenery.z * COORDS_Z_STEP) + originZ;
    uint8_t sceneryRotation = (rotation + scenery.flags) & TILE_ELEMENT_DIRECTION_MASK;
    const uint32_t flags = GAME_COMMAND_FLAG_APPLY | GAME_COMMAND_FLAG_ALLOW_DURING_PAUSED | GAME_COMMAND_FLAG_NO_SPEND
        | GAME_COMMAND_FLAG_GHOST;
    std::unique_ptr<GameAction> ga;
    switch (entryInfo->Type)
    {
        case ObjectType::SmallScenery:
        {
            uint8_t quadrant = (scenery.flags >> 2) + _currentTrackPieceDirection;
            quadrant &= 3;

            auto* sceneryEntry = get_small_scenery_entry(entryInfo->Index);
            if (!(!scenery_small_entry_has_flag(sceneryEntry, SMALL_SCENERY_FLAG_FULL_TILE)
                  && scenery_small_entry_has_flag(sceneryEntry, SMALL_SCENERY_FLAG_DIAGONAL))
                && scenery_small_entry_has_flag(
                    sceneryEntry,
                    SMALL_SCENERY_FLAG_DIAGONAL | SMALL_SCENERY_FLAG_HALF_SPACE | SMALL_SCENERY_FLAG_THREE_QUARTERS))
            {
                quadrant = 0;
            }

            ga = std::make_unique<SmallSceneryRemoveAction>(CoordsXYZ{ mapCoord.x, mapCoord.y, z }, quadrant, entryInfo->Index);
            break;
        }
        case ObjectType::LargeScenery:
            ga = std::make_unique<LargeSceneryRemoveAction>(CoordsXYZD{ mapCoord.x, mapCoord.y, z, sceneryRotation }, 0);
            break;
        case ObjectType::Walls:
            ga = std::make_unique<WallRemoveAction>(CoordsXYZD{ mapCoord.x, mapCoord.y, z, sceneryRotation });
            break;
        case ObjectType::Paths:
        case ObjectType::FootpathSurface:
            ga = std::make_unique<FootpathRemoveAction>(CoordsXYZ{ mapCoord.x, mapCoord.y, z });
            break;
        default:
            return true;
    }
    ga->SetFlags(flags);
    GameActions::ExecuteNested(ga.get());
    return true;
}

static bool TrackDesignPlaceSceneryElementGetPlaceZ(const TrackDesignSceneryElement& scenery)
{
    int32_t z = scenery.z * COORDS_Z_STEP + _trackDesignPlaceZ;
    if (z < _trackDesignPlaceSceneryZ)
    {
        _trackDesignPlaceSceneryZ = z;
    }

    TrackDesignPlaceSceneryElementGetEntry(scenery);
    return true;
}

static std::optional<money32> TrackDesignPlaceSceneryElement(
    CoordsXY mapCoord, uint8_t mode, const TrackDesignSceneryElement& scenery, uint8_t rotation, int32_t originZ)
{
    if (_trackDesignPlaceOperation == PTD_OPERATION_DRAW_OUTLINES && mode == 0)
    {
        track_design_add_selection_tile(mapCoord);
        return 0;
    }

    if (_trackDesignPlaceOperation == PTD_OPERATION_REMOVE_GHOST && mode == 0)
    {
        if (TrackDesignPlaceSceneryElementRemoveGhost(mapCoord, scenery, rotation, originZ))
            return 0;

        return std::nullopt;
    }

    if (_trackDesignPlaceOperation == PTD_OPERATION_GET_PLACE_Z)
    {
        if (TrackDesignPlaceSceneryElementGetPlaceZ(scenery))
            return 0;

        return std::nullopt;
    }

    money32 totalCost = 0;
    if (_trackDesignPlaceOperation == PTD_OPERATION_PLACE_QUERY || _trackDesignPlaceOperation == PTD_OPERATION_PLACE
        || _trackDesignPlaceOperation == PTD_OPERATION_PLACE_GHOST
        || _trackDesignPlaceOperation == PTD_OPERATION_PLACE_TRACK_PREVIEW)
    {
        auto entryInfo = TrackDesignPlaceSceneryElementGetEntry(scenery);
        if (!entryInfo)
        {
            return 0;
        }

        money32 cost;
        int16_t z;
        uint8_t flags;
        uint8_t quadrant;

        switch (entryInfo->Type)
        {
            case ObjectType::SmallScenery:
            {
                if (mode != 0)
                {
                    return 0;
                }
                if (_trackDesignPlaceOperation == PTD_OPERATION_GET_PLACE_Z)
                {
                    return 0;
                }

                rotation += scenery.flags;
                rotation &= 3;
                z = scenery.z * COORDS_Z_STEP + originZ;
                quadrant = ((scenery.flags >> 2) + _currentTrackPieceDirection) & 3;

                flags = GAME_COMMAND_FLAG_APPLY | GAME_COMMAND_FLAG_PATH_SCENERY;
                if (_trackDesignPlaceOperation == PTD_OPERATION_PLACE_TRACK_PREVIEW)
                {
                    flags = GAME_COMMAND_FLAG_APPLY | GAME_COMMAND_FLAG_PATH_SCENERY | GAME_COMMAND_FLAG_ALLOW_DURING_PAUSED
                        | GAME_COMMAND_FLAG_NO_SPEND;
                }
                else if (_trackDesignPlaceOperation == PTD_OPERATION_PLACE_GHOST)
                {
                    flags = GAME_COMMAND_FLAG_APPLY | GAME_COMMAND_FLAG_PATH_SCENERY | GAME_COMMAND_FLAG_ALLOW_DURING_PAUSED
                        | GAME_COMMAND_FLAG_GHOST | GAME_COMMAND_FLAG_NO_SPEND;
                }
                else if (_trackDesignPlaceOperation == PTD_OPERATION_PLACE_QUERY)
                {
                    flags = GAME_COMMAND_FLAG_PATH_SCENERY;
                }
                if (_trackDesignPlaceIsReplay)
                {
                    flags |= GAME_COMMAND_FLAG_REPLAY;
                }
                gGameCommandErrorTitle = STR_CANT_POSITION_THIS_HERE;

                auto smallSceneryPlace = SmallSceneryPlaceAction(
                    { mapCoord.x, mapCoord.y, z, rotation }, quadrant, entryInfo->Index, scenery.primary_colour,
                    scenery.secondary_colour);

                smallSceneryPlace.SetFlags(flags);
                auto res = flags & GAME_COMMAND_FLAG_APPLY ? GameActions::ExecuteNested(&smallSceneryPlace)
                                                           : GameActions::QueryNested(&smallSceneryPlace);

                cost = res->Error == GameActions::Status::Ok ? res->Cost : 0;
                break;
            }
            case ObjectType::LargeScenery:
            {
                if (mode != 0)
                {
                    return 0;
                }
                if (_trackDesignPlaceOperation == PTD_OPERATION_GET_PLACE_Z)
                {
                    return 0;
                }

                rotation += scenery.flags;
                rotation &= 3;

                z = scenery.z * COORDS_Z_STEP + originZ;

                flags = GAME_COMMAND_FLAG_APPLY | GAME_COMMAND_FLAG_PATH_SCENERY;
                if (_trackDesignPlaceOperation == PTD_OPERATION_PLACE_TRACK_PREVIEW)
                {
                    flags = GAME_COMMAND_FLAG_APPLY | GAME_COMMAND_FLAG_PATH_SCENERY | GAME_COMMAND_FLAG_ALLOW_DURING_PAUSED
                        | GAME_COMMAND_FLAG_NO_SPEND;
                }
                else if (_trackDesignPlaceOperation == PTD_OPERATION_PLACE_GHOST)
                {
                    flags = GAME_COMMAND_FLAG_APPLY | GAME_COMMAND_FLAG_PATH_SCENERY | GAME_COMMAND_FLAG_ALLOW_DURING_PAUSED
                        | GAME_COMMAND_FLAG_GHOST | GAME_COMMAND_FLAG_NO_SPEND;
                }
                else if (_trackDesignPlaceOperation == PTD_OPERATION_PLACE_QUERY)
                {
                    flags = GAME_COMMAND_FLAG_PATH_SCENERY;
                }
                if (_trackDesignPlaceIsReplay)
                {
                    flags |= GAME_COMMAND_FLAG_REPLAY;
                }
                auto sceneryPlaceAction = LargeSceneryPlaceAction(
                    { mapCoord.x, mapCoord.y, z, rotation }, entryInfo->Index, scenery.primary_colour,
                    scenery.secondary_colour);
                sceneryPlaceAction.SetFlags(flags);
                auto res = flags & GAME_COMMAND_FLAG_APPLY ? GameActions::ExecuteNested(&sceneryPlaceAction)
                                                           : GameActions::QueryNested(&sceneryPlaceAction);

                cost = res->Cost;
                break;
            }
            case ObjectType::Walls:
            {
                if (mode != 0)
                {
                    return 0;
                }
                if (_trackDesignPlaceOperation == PTD_OPERATION_GET_PLACE_Z)
                {
                    return 0;
                }

                z = scenery.z * COORDS_Z_STEP + originZ;
                rotation += scenery.flags;
                rotation &= 3;

                flags = GAME_COMMAND_FLAG_APPLY;
                if (_trackDesignPlaceOperation == PTD_OPERATION_PLACE_TRACK_PREVIEW)
                {
                    flags = GAME_COMMAND_FLAG_APPLY | GAME_COMMAND_FLAG_PATH_SCENERY | GAME_COMMAND_FLAG_ALLOW_DURING_PAUSED
                        | GAME_COMMAND_FLAG_NO_SPEND;
                }
                else if (_trackDesignPlaceOperation == PTD_OPERATION_PLACE_GHOST)
                {
                    flags = GAME_COMMAND_FLAG_APPLY | GAME_COMMAND_FLAG_ALLOW_DURING_PAUSED | GAME_COMMAND_FLAG_NO_SPEND
                        | GAME_COMMAND_FLAG_GHOST;
                }
                else if (_trackDesignPlaceOperation == PTD_OPERATION_PLACE_QUERY)
                {
                    flags = 0;
                }
                if (_trackDesignPlaceIsReplay)
                {
                    flags |= GAME_COMMAND_FLAG_REPLAY;
                }
                auto wallPlaceAction = WallPlaceAction(
                    entryInfo->Index, { mapCoord.x, mapCoord.y, z }, rotation, scenery.primary_colour, scenery.secondary_colour,
                    (scenery.flags & 0xFC) >> 2);
                wallPlaceAction.SetFlags(flags);
                auto res = flags & GAME_COMMAND_FLAG_APPLY ? GameActions::ExecuteNested(&wallPlaceAction)
                                                           : GameActions::QueryNested(&wallPlaceAction);

                cost = res->Cost;
                break;
            }
            case ObjectType::Paths:
            case ObjectType::FootpathSurface:
                if (_trackDesignPlaceOperation == PTD_OPERATION_GET_PLACE_Z)
                {
                    return 0;
                }

                z = (scenery.z * COORDS_Z_STEP + originZ) / COORDS_Z_STEP;
                if (mode == 0)
                {
<<<<<<< HEAD
                    auto isQueue = (scenery.flags & (1 << 7)) != 0;
=======
                    auto isQueue = scenery.IsQueue();

>>>>>>> de85a178
                    uint8_t bh = ((scenery.flags & 0xF) << rotation);
                    flags = bh >> 4;
                    bh = (bh | flags) & 0xF;
                    flags = (((scenery.flags >> 5) + rotation) & 3) << 5;
                    bh |= flags;

                    bh |= scenery.flags & 0x90;

                    flags = GAME_COMMAND_FLAG_APPLY;
                    if (_trackDesignPlaceOperation == PTD_OPERATION_PLACE_TRACK_PREVIEW)
                    {
                        flags = GAME_COMMAND_FLAG_APPLY | GAME_COMMAND_FLAG_ALLOW_DURING_PAUSED | GAME_COMMAND_FLAG_NO_SPEND;
                    }
                    if (_trackDesignPlaceOperation == PTD_OPERATION_PLACE_GHOST)
                    {
                        flags = GAME_COMMAND_FLAG_APPLY | GAME_COMMAND_FLAG_ALLOW_DURING_PAUSED | GAME_COMMAND_FLAG_NO_SPEND
                            | GAME_COMMAND_FLAG_GHOST;
                    }
                    if (_trackDesignPlaceOperation == PTD_OPERATION_PLACE_QUERY)
                    {
                        flags = 0;
                    }
                    if (_trackDesignPlaceIsReplay)
                    {
                        flags |= GAME_COMMAND_FLAG_REPLAY;
                    }
                    uint8_t slope = ((bh >> 5) & 0x3) | ((bh >> 2) & 0x4);
                    uint8_t edges = bh & 0xF;
<<<<<<< HEAD
                    PathConstructFlags constructFlags = 0;
                    if (isQueue)
                        constructFlags |= PathConstructFlag::IsQueue;
                    if (entryInfo->Type == ObjectType::Paths)
                        constructFlags |= PathConstructFlag::IsPathObject;
                    auto footpathPlaceAction = FootpathPlaceFromTrackAction(
                        { mapCoord.x, mapCoord.y, z * COORDS_Z_STEP }, slope, entryInfo->Index, entryInfo->SecondaryIndex,
                        edges, constructFlags);
=======
                    PathConstructFlags constructFlags = PathConstructFlag::IsLegacyPathObject;
                    if (isQueue)
                        constructFlags |= PathConstructFlag::IsQueue;
                    auto footpathPlaceAction = FootpathPlaceFromTrackAction(
                        { mapCoord.x, mapCoord.y, z * COORDS_Z_STEP }, slope, entry_index, OBJECT_ENTRY_INDEX_NULL, edges,
                        constructFlags);
>>>>>>> de85a178
                    footpathPlaceAction.SetFlags(flags);
                    auto res = flags & GAME_COMMAND_FLAG_APPLY ? GameActions::ExecuteNested(&footpathPlaceAction)
                                                               : GameActions::QueryNested(&footpathPlaceAction);
                    // Ignore failures
                    cost = res->Error == GameActions::Status::Ok ? res->Cost : 0;
                }
                else
                {
                    if (_trackDesignPlaceOperation == PTD_OPERATION_PLACE_QUERY)
                    {
                        return 0;
                    }

                    auto* pathElement = map_get_path_element_at({ mapCoord.x / 32, mapCoord.y / 32, z });

                    if (pathElement == nullptr)
                    {
                        return 0;
                    }

                    footpath_queue_chain_reset();
                    footpath_remove_edges_at(mapCoord, reinterpret_cast<TileElement*>(pathElement));

                    flags = GAME_COMMAND_FLAG_APPLY;
                    if (_trackDesignPlaceOperation == PTD_OPERATION_PLACE_TRACK_PREVIEW)
                    {
                        flags = GAME_COMMAND_FLAG_APPLY | GAME_COMMAND_FLAG_ALLOW_DURING_PAUSED | GAME_COMMAND_FLAG_NO_SPEND;
                    }
                    if (_trackDesignPlaceOperation == PTD_OPERATION_PLACE_GHOST)
                    {
                        flags = GAME_COMMAND_FLAG_APPLY | GAME_COMMAND_FLAG_ALLOW_DURING_PAUSED | GAME_COMMAND_FLAG_NO_SPEND
                            | GAME_COMMAND_FLAG_GHOST;
                    }
                    if (_trackDesignPlaceIsReplay)
                    {
                        flags |= GAME_COMMAND_FLAG_REPLAY;
                    }
                    footpath_connect_edges(mapCoord, reinterpret_cast<TileElement*>(pathElement), flags);
                    footpath_update_queue_chains();
                    return 0;
                }
                break;
            default:
                _trackDesignPlaceStateSceneryUnavailable = true;
                return 0;
        }
        totalCost = add_clamp_money32(totalCost, cost);
        if (_trackDesignPlaceOperation != PTD_OPERATION_PLACE)
        {
            if (cost == MONEY32_UNDEFINED)
            {
                totalCost = MONEY32_UNDEFINED;
            }
        }
        if (totalCost != MONEY32_UNDEFINED)
        {
            return totalCost;
        }
        if (_trackDesignPlaceOperation == PTD_OPERATION_PLACE)
        {
            return totalCost;
        }
        return std::nullopt;
    }
    return totalCost;
}

/**
 *
 *  rct2: 0x006D0964
 */
static std::optional<money32> track_design_place_all_scenery(
    const std::vector<TrackDesignSceneryElement>& sceneryList, const CoordsXYZ& origin)
{
    money32 cost = 0;

    for (uint8_t mode = 0; mode <= 1; mode++)
    {
        if (!sceneryList.empty())
        {
            _trackDesignPlaceStateHasScenery = true;
        }

        if (!_trackDesignPlaceStatePlaceScenery)
        {
            continue;
        }

        for (const auto& scenery : sceneryList)
        {
            uint8_t rotation = _currentTrackPieceDirection;
            TileCoordsXY tileCoords = TileCoordsXY(origin);
            TileCoordsXY offsets = { scenery.x, scenery.y };
            tileCoords += offsets.Rotate(rotation);

            auto mapCoord = CoordsXYZ{ tileCoords.ToCoordsXY(), origin.z };
            track_design_update_max_min_coordinates(mapCoord);

            auto placementCost = TrackDesignPlaceSceneryElement(mapCoord, mode, scenery, rotation, origin.z);
            if (!placementCost.has_value() || placementCost == MONEY32_UNDEFINED)
            {
                return std::nullopt;
            }
            cost += placementCost.value();
        }
    }

    return cost;
}

static std::optional<money32> track_design_place_maze(TrackDesign* td6, const CoordsXYZ& coords, Ride* ride)
{
    if (_trackDesignPlaceOperation == PTD_OPERATION_DRAW_OUTLINES)
    {
        gMapSelectionTiles.clear();
        gMapSelectArrowPosition = CoordsXYZ{ coords, tile_element_height(coords) };
        gMapSelectArrowDirection = _currentTrackPieceDirection;
    }

    _trackDesignPlaceZ = 0;
    money32 totalCost = 0;

    for (const auto& maze_element : td6->maze_elements)
    {
        uint8_t rotation = _currentTrackPieceDirection & 3;
        CoordsXY mazeMapPos = TileCoordsXY(maze_element.x, maze_element.y).ToCoordsXY();
        auto mapCoord = mazeMapPos.Rotate(rotation);
        mapCoord += coords;

        track_design_update_max_min_coordinates({ mapCoord, coords.z });

        if (_trackDesignPlaceOperation == PTD_OPERATION_DRAW_OUTLINES)
        {
            track_design_add_selection_tile(mapCoord);
        }

        if (_trackDesignPlaceOperation == PTD_OPERATION_PLACE_QUERY || _trackDesignPlaceOperation == PTD_OPERATION_PLACE
            || _trackDesignPlaceOperation == PTD_OPERATION_PLACE_GHOST
            || _trackDesignPlaceOperation == PTD_OPERATION_PLACE_TRACK_PREVIEW)
        {
            uint8_t flags;
            money32 cost = 0;
            uint16_t maze_entry;
            switch (maze_element.type)
            {
                case MAZE_ELEMENT_TYPE_ENTRANCE:
                    // entrance
                    rotation += maze_element.direction;
                    rotation &= 3;

                    flags = GAME_COMMAND_FLAG_APPLY;
                    gGameCommandErrorTitle = STR_RIDE_CONSTRUCTION_CANT_CONSTRUCT_THIS_HERE;

                    if (_trackDesignPlaceOperation == PTD_OPERATION_PLACE_QUERY)
                    {
                        auto res = RideEntranceExitPlaceAction::TrackPlaceQuery({ mapCoord, coords.z }, false);
                        cost = res->Error == GameActions::Status::Ok ? res->Cost : MONEY32_UNDEFINED;
                    }
                    else
                    {
                        if (_trackDesignPlaceOperation == PTD_OPERATION_PLACE_TRACK_PREVIEW)
                        {
                            flags = GAME_COMMAND_FLAG_APPLY | GAME_COMMAND_FLAG_ALLOW_DURING_PAUSED
                                | GAME_COMMAND_FLAG_NO_SPEND;
                        }
                        else if (_trackDesignPlaceOperation == PTD_OPERATION_PLACE_GHOST)
                        {
                            flags = GAME_COMMAND_FLAG_APPLY | GAME_COMMAND_FLAG_ALLOW_DURING_PAUSED | GAME_COMMAND_FLAG_NO_SPEND
                                | GAME_COMMAND_FLAG_GHOST;
                        }
                        if (_trackDesignPlaceIsReplay)
                        {
                            flags |= GAME_COMMAND_FLAG_REPLAY;
                        }
                        auto rideEntranceExitPlaceAction = RideEntranceExitPlaceAction(mapCoord, rotation, ride->id, 0, false);
                        rideEntranceExitPlaceAction.SetFlags(flags);
                        auto res = GameActions::ExecuteNested(&rideEntranceExitPlaceAction);
                        cost = res->Error == GameActions::Status::Ok ? res->Cost : MONEY32_UNDEFINED;
                    }
                    if (cost != MONEY32_UNDEFINED)
                    {
                        _trackDesignPlaceStateEntranceExitPlaced = true;
                    }
                    break;
                case MAZE_ELEMENT_TYPE_EXIT:
                    // exit
                    rotation += maze_element.direction;
                    rotation &= 3;

                    flags = GAME_COMMAND_FLAG_APPLY;
                    gGameCommandErrorTitle = STR_RIDE_CONSTRUCTION_CANT_CONSTRUCT_THIS_HERE;

                    if (_trackDesignPlaceOperation == PTD_OPERATION_PLACE_QUERY)
                    {
                        auto res = RideEntranceExitPlaceAction::TrackPlaceQuery({ mapCoord, coords.z }, true);
                        cost = res->Error == GameActions::Status::Ok ? res->Cost : MONEY32_UNDEFINED;
                    }
                    else
                    {
                        if (_trackDesignPlaceOperation == PTD_OPERATION_PLACE_TRACK_PREVIEW)
                        {
                            flags = GAME_COMMAND_FLAG_APPLY | GAME_COMMAND_FLAG_ALLOW_DURING_PAUSED
                                | GAME_COMMAND_FLAG_NO_SPEND;
                        }
                        else if (_trackDesignPlaceOperation == PTD_OPERATION_PLACE_GHOST)
                        {
                            flags = GAME_COMMAND_FLAG_APPLY | GAME_COMMAND_FLAG_ALLOW_DURING_PAUSED | GAME_COMMAND_FLAG_NO_SPEND
                                | GAME_COMMAND_FLAG_GHOST;
                        }
                        if (_trackDesignPlaceIsReplay)
                        {
                            flags |= GAME_COMMAND_FLAG_REPLAY;
                        }
                        auto rideEntranceExitPlaceAction = RideEntranceExitPlaceAction(mapCoord, rotation, ride->id, 0, true);
                        rideEntranceExitPlaceAction.SetFlags(flags);
                        auto res = GameActions::ExecuteNested(&rideEntranceExitPlaceAction);
                        cost = res->Error == GameActions::Status::Ok ? res->Cost : MONEY32_UNDEFINED;
                    }
                    if (cost != MONEY32_UNDEFINED)
                    {
                        _trackDesignPlaceStateEntranceExitPlaced = true;
                    }
                    break;
                default:
                    maze_entry = Numerics::rol16(maze_element.maze_entry, rotation * 4);

                    if (_trackDesignPlaceOperation == PTD_OPERATION_PLACE_TRACK_PREVIEW)
                    {
                        flags = GAME_COMMAND_FLAG_APPLY | GAME_COMMAND_FLAG_ALLOW_DURING_PAUSED | GAME_COMMAND_FLAG_NO_SPEND;
                    }
                    else if (_trackDesignPlaceOperation == PTD_OPERATION_PLACE_GHOST)
                    {
                        flags = GAME_COMMAND_FLAG_APPLY | GAME_COMMAND_FLAG_ALLOW_DURING_PAUSED | GAME_COMMAND_FLAG_NO_SPEND
                            | GAME_COMMAND_FLAG_GHOST;
                    }
                    else if (_trackDesignPlaceOperation == PTD_OPERATION_PLACE_QUERY)
                    {
                        flags = 0;
                    }
                    else
                    {
                        flags = GAME_COMMAND_FLAG_APPLY;
                    }
                    if (_trackDesignPlaceIsReplay)
                    {
                        flags |= GAME_COMMAND_FLAG_REPLAY;
                    }
                    gGameCommandErrorTitle = STR_RIDE_CONSTRUCTION_CANT_CONSTRUCT_THIS_HERE;

                    auto mazePlace = MazePlaceTrackAction({ mapCoord, coords.z }, ride->id, maze_entry);
                    mazePlace.SetFlags(flags);
                    auto res = flags & GAME_COMMAND_FLAG_APPLY ? GameActions::ExecuteNested(&mazePlace)
                                                               : GameActions::QueryNested(&mazePlace);
                    cost = res->Error == GameActions::Status::Ok ? res->Cost : MONEY32_UNDEFINED;
                    break;
            }

            totalCost += cost;

            if (cost == MONEY32_UNDEFINED)
            {
                return std::nullopt;
            }
        }

        if (_trackDesignPlaceOperation == PTD_OPERATION_GET_PLACE_Z)
        {
            if (!map_is_location_valid(mapCoord))
            {
                continue;
            }

            auto surfaceElement = map_get_surface_element_at(mapCoord);
            if (surfaceElement == nullptr)
                continue;
            int16_t surfaceZ = surfaceElement->GetBaseZ();
            if (surfaceElement->GetSlope() & TILE_ELEMENT_SLOPE_ALL_CORNERS_UP)
            {
                surfaceZ += LAND_HEIGHT_STEP;
                if (surfaceElement->GetSlope() & TILE_ELEMENT_SLOPE_DOUBLE_HEIGHT)
                {
                    surfaceZ += LAND_HEIGHT_STEP;
                }
            }

            int16_t waterZ = surfaceElement->GetWaterHeight();
            if (waterZ > 0 && waterZ > surfaceZ)
            {
                surfaceZ = waterZ;
            }

            int16_t temp_z = coords.z + _trackDesignPlaceZ - surfaceZ;
            if (temp_z < 0)
            {
                _trackDesignPlaceZ -= temp_z;
            }
        }
    }

    if (_trackDesignPlaceOperation == PTD_OPERATION_REMOVE_GHOST)
    {
        ride_action_modify(
            ride, RIDE_MODIFY_DEMOLISH,
            GAME_COMMAND_FLAG_APPLY | GAME_COMMAND_FLAG_ALLOW_DURING_PAUSED | GAME_COMMAND_FLAG_NO_SPEND
                | GAME_COMMAND_FLAG_GHOST);
    }

    _trackPreviewOrigin = coords;
    return totalCost;
}

static std::optional<money32> track_design_place_ride(TrackDesign* td6, const CoordsXYZ& origin, Ride* ride)
{
    _trackPreviewOrigin = origin;
    if (_trackDesignPlaceOperation == PTD_OPERATION_DRAW_OUTLINES)
    {
        gMapSelectionTiles.clear();
        gMapSelectArrowPosition = CoordsXYZ{ origin, tile_element_height(origin) };
        gMapSelectArrowDirection = _currentTrackPieceDirection;
    }

    _trackDesignPlaceZ = 0;
    money32 totalCost = 0;
    uint8_t rotation = _currentTrackPieceDirection;

    // Track elements
    auto newCoords = origin;
    for (const auto& track : td6->track_elements)
    {
        auto trackType = track.type;
        const auto& ted = GetTrackElementDescriptor(trackType);

        track_design_update_max_min_coordinates(newCoords);

        switch (_trackDesignPlaceOperation)
        {
            case PTD_OPERATION_DRAW_OUTLINES:
                for (const rct_preview_track* trackBlock = ted.Block; trackBlock->index != 0xFF; trackBlock++)
                {
                    auto tile = CoordsXY{ newCoords } + CoordsXY{ trackBlock->x, trackBlock->y }.Rotate(rotation);
                    track_design_update_max_min_coordinates({ tile, newCoords.z });
                    track_design_add_selection_tile(tile);
                }
                break;
            case PTD_OPERATION_REMOVE_GHOST:
            {
                const rct_track_coordinates* trackCoordinates = &ted.Coordinates;
                const rct_preview_track* trackBlock = ted.Block;
                int32_t tempZ = newCoords.z - trackCoordinates->z_begin + trackBlock->z;
                auto trackRemoveAction = TrackRemoveAction(
                    trackType, 0, { newCoords, tempZ, static_cast<Direction>(rotation & 3) });
                trackRemoveAction.SetFlags(
                    GAME_COMMAND_FLAG_ALLOW_DURING_PAUSED | GAME_COMMAND_FLAG_NO_SPEND | GAME_COMMAND_FLAG_GHOST);
                GameActions::ExecuteNested(&trackRemoveAction);
                break;
            }
            case PTD_OPERATION_PLACE_QUERY:
            case PTD_OPERATION_PLACE:
            case PTD_OPERATION_PLACE_GHOST:
            case PTD_OPERATION_PLACE_TRACK_PREVIEW:
            {
                const rct_track_coordinates* trackCoordinates = &ted.Coordinates;

                // di
                int16_t tempZ = newCoords.z - trackCoordinates->z_begin;
                uint32_t trackColour = (track.flags >> 4) & 0x3;
                uint32_t brakeSpeed = (track.flags & 0x0F) * 2;
                uint32_t seatRotation = track.flags & 0x0F;

                int32_t liftHillAndAlternativeState = 0;
                if (track.flags & RCT12_TRACK_ELEMENT_TYPE_FLAG_CHAIN_LIFT)
                {
                    liftHillAndAlternativeState |= 1;
                }
                if (track.flags & TD6_TRACK_ELEMENT_FLAG_INVERTED)
                {
                    liftHillAndAlternativeState |= 2;
                }

                uint8_t flags = GAME_COMMAND_FLAG_APPLY;
                if (_trackDesignPlaceOperation == PTD_OPERATION_PLACE_TRACK_PREVIEW)
                {
                    flags |= GAME_COMMAND_FLAG_ALLOW_DURING_PAUSED;
                    flags |= GAME_COMMAND_FLAG_NO_SPEND;
                }
                else if (_trackDesignPlaceOperation == PTD_OPERATION_PLACE_GHOST)
                {
                    flags |= GAME_COMMAND_FLAG_ALLOW_DURING_PAUSED;
                    flags |= GAME_COMMAND_FLAG_NO_SPEND;
                    flags |= GAME_COMMAND_FLAG_GHOST;
                }
                else if (_trackDesignPlaceOperation == PTD_OPERATION_PLACE_QUERY)
                {
                    flags = GAME_COMMAND_FLAG_NO_SPEND;
                }
                if (_trackDesignPlaceIsReplay)
                {
                    flags |= GAME_COMMAND_FLAG_REPLAY;
                }
                gGameCommandErrorTitle = STR_RIDE_CONSTRUCTION_CANT_CONSTRUCT_THIS_HERE;
                auto trackPlaceAction = TrackPlaceAction(
                    _currentRideIndex, trackType, { newCoords, tempZ, static_cast<uint8_t>(rotation) }, brakeSpeed, trackColour,
                    seatRotation, liftHillAndAlternativeState, true);
                trackPlaceAction.SetFlags(flags);

                auto res = flags & GAME_COMMAND_FLAG_APPLY ? GameActions::ExecuteNested(&trackPlaceAction)
                                                           : GameActions::QueryNested(&trackPlaceAction);
                money32 cost = res->Error == GameActions::Status::Ok ? res->Cost : MONEY32_UNDEFINED;

                totalCost += cost;
                if (cost == MONEY32_UNDEFINED)
                {
                    return std::nullopt;
                }
                break;
            }
            case PTD_OPERATION_GET_PLACE_Z:
            {
                int32_t tempZ = newCoords.z - ted.Coordinates.z_begin;
                for (const rct_preview_track* trackBlock = ted.Block; trackBlock->index != 0xFF; trackBlock++)
                {
                    auto tile = CoordsXY{ newCoords } + CoordsXY{ trackBlock->x, trackBlock->y }.Rotate(rotation);
                    if (!map_is_location_valid(tile))
                    {
                        continue;
                    }

                    auto surfaceElement = map_get_surface_element_at(tile);
                    if (surfaceElement == nullptr)
                    {
                        return std::nullopt;
                    }

                    int32_t surfaceZ = surfaceElement->GetBaseZ();
                    if (surfaceElement->GetSlope() & TILE_ELEMENT_SLOPE_ALL_CORNERS_UP)
                    {
                        surfaceZ += LAND_HEIGHT_STEP;
                        if (surfaceElement->GetSlope() & TILE_ELEMENT_SLOPE_DOUBLE_HEIGHT)
                        {
                            surfaceZ += LAND_HEIGHT_STEP;
                        }
                    }

                    auto waterZ = surfaceElement->GetWaterHeight();
                    if (waterZ > 0 && waterZ > surfaceZ)
                    {
                        surfaceZ = waterZ;
                    }
                    int32_t heightDifference = tempZ + _trackDesignPlaceZ + trackBlock->z - surfaceZ;
                    if (heightDifference < 0)
                    {
                        _trackDesignPlaceZ -= heightDifference;
                    }
                }
                break;
            }
        }

        const rct_track_coordinates& track_coordinates = ted.Coordinates;
        auto offsetAndRotatedTrack = CoordsXY{ newCoords }
            + CoordsXY{ track_coordinates.x, track_coordinates.y }.Rotate(rotation);

        newCoords = { offsetAndRotatedTrack, newCoords.z - track_coordinates.z_begin + track_coordinates.z_end };
        rotation = (rotation + track_coordinates.rotation_end - track_coordinates.rotation_begin) & 3;
        if (track_coordinates.rotation_end & (1 << 2))
        {
            rotation |= (1 << 2);
        }
        else
        {
            newCoords += CoordsDirectionDelta[rotation];
        }
    }

    // Entrance elements
    for (const auto& entrance : td6->entrance_elements)
    {
        rotation = _currentTrackPieceDirection & 3;
        CoordsXY entranceMapPos{ entrance.x, entrance.y };
        auto rotatedEntranceMapPos = entranceMapPos.Rotate(rotation);
        newCoords = { rotatedEntranceMapPos + _trackPreviewOrigin, newCoords.z };

        track_design_update_max_min_coordinates(newCoords);

        switch (_trackDesignPlaceOperation)
        {
            case PTD_OPERATION_DRAW_OUTLINES:
                track_design_add_selection_tile(newCoords);
                break;
            case PTD_OPERATION_PLACE_QUERY:
            case PTD_OPERATION_PLACE:
            case PTD_OPERATION_PLACE_GHOST:
            case PTD_OPERATION_PLACE_TRACK_PREVIEW:
            {
                rotation = (rotation + entrance.direction) & 3;
                if (_trackDesignPlaceOperation != PTD_OPERATION_PLACE_QUERY)
                {
                    auto tile = CoordsXY{ newCoords } + CoordsDirectionDelta[rotation];
                    TileElement* tile_element = map_get_first_element_at(tile);
                    newCoords.z = _trackPreviewOrigin.z / COORDS_Z_STEP;
                    newCoords.z += entrance.z;
                    if (tile_element == nullptr)
                    {
                        return std::nullopt;
                    }

                    do
                    {
                        if (tile_element->GetType() != TILE_ELEMENT_TYPE_TRACK)
                        {
                            continue;
                        }
                        if (tile_element->base_height != newCoords.z)
                        {
                            continue;
                        }

                        auto stationIndex = tile_element->AsTrack()->GetStationIndex();
                        uint8_t flags = GAME_COMMAND_FLAG_APPLY;
                        if (_trackDesignPlaceOperation == PTD_OPERATION_PLACE_TRACK_PREVIEW)
                        {
                            flags = GAME_COMMAND_FLAG_APPLY | GAME_COMMAND_FLAG_ALLOW_DURING_PAUSED
                                | GAME_COMMAND_FLAG_NO_SPEND;
                        }
                        if (_trackDesignPlaceOperation == PTD_OPERATION_PLACE_GHOST)
                        {
                            flags = GAME_COMMAND_FLAG_APPLY | GAME_COMMAND_FLAG_ALLOW_DURING_PAUSED | GAME_COMMAND_FLAG_NO_SPEND
                                | GAME_COMMAND_FLAG_GHOST;
                        }
                        if (_trackDesignPlaceOperation == PTD_OPERATION_PLACE_QUERY)
                        {
                            flags = 0;
                        }
                        if (_trackDesignPlaceIsReplay)
                        {
                            flags |= GAME_COMMAND_FLAG_REPLAY;
                        }
                        gGameCommandErrorTitle = STR_RIDE_CONSTRUCTION_CANT_CONSTRUCT_THIS_HERE;
                        auto rideEntranceExitPlaceAction = RideEntranceExitPlaceAction(
                            newCoords, rotation, ride->id, stationIndex, entrance.isExit);
                        rideEntranceExitPlaceAction.SetFlags(flags);
                        auto res = flags & GAME_COMMAND_FLAG_APPLY ? GameActions::ExecuteNested(&rideEntranceExitPlaceAction)
                                                                   : GameActions::QueryNested(&rideEntranceExitPlaceAction);

                        totalCost += res->Cost;

                        if (res->Error != GameActions::Status::Ok)
                        {
                            return std::nullopt;
                        }
                        _trackDesignPlaceStateEntranceExitPlaced = true;
                        break;
                    } while (!(tile_element++)->IsLastForTile());
                }
                else
                {
                    newCoords.z = entrance.z * COORDS_Z_STEP;
                    newCoords.z += _trackPreviewOrigin.z;

                    auto res = RideEntranceExitPlaceAction::TrackPlaceQuery(newCoords, false);
                    if (res->Error != GameActions::Status::Ok)
                    {
                        return std::nullopt;
                    }
                    else
                    {
                        totalCost += res->Cost;
                        _trackDesignPlaceStateEntranceExitPlaced = true;
                    }
                }
                break;
            }
        }
    }

    if (_trackDesignPlaceOperation == PTD_OPERATION_REMOVE_GHOST)
    {
        ride->ValidateStations();
        ride->Delete();
    }
    return totalCost;
}

/**
 * Places a virtual track. This can involve highlighting the surface tiles and showing the track layout. It is also used by
 * the track preview window to place the whole track.
 * Depending on the value of bl it modifies the function.
 * bl == 0, Draw outlines on the ground
 * bl == 1,
 * bl == 2,
 * bl == 3, Returns the z value of a successful placement. Only lower 16 bits are the value, the rest may be garbage?
 * bl == 4,
 * bl == 5, Returns cost to create the track. All 32 bits are used. Places the track. (used by the preview)
 * bl == 6, Clear white outlined track.
 *  rct2: 0x006D01B3
 */
money32 place_virtual_track(TrackDesign* td6, uint8_t ptdOperation, bool placeScenery, Ride* ride, const CoordsXYZ& coords)
{
    // Previously byte_F4414E was cleared here
    _trackDesignPlaceStatePlaceScenery = placeScenery;
    _trackDesignPlaceStateEntranceExitPlaced = false;
    _trackDesignPlaceStateSceneryUnavailable = false;
    _trackDesignPlaceStateHasScenery = false;

    _trackDesignPlaceIsReplay = ptdOperation & PTD_OPERATION_FLAG_IS_REPLAY;
    ptdOperation &= ~PTD_OPERATION_FLAG_IS_REPLAY;
    _trackDesignPlaceOperation = ptdOperation;
    if (gTrackDesignSceneryToggle)
    {
        _trackDesignPlaceStatePlaceScenery = false;
    }
    _currentRideIndex = ride->id;

    _trackPreviewMin = coords;
    _trackPreviewMax = coords;

    _trackDesignPlaceSceneryZ = 0;
    std::optional<money32> trackPlaceCost;
    if (td6->type == RIDE_TYPE_MAZE)
    {
        trackPlaceCost = track_design_place_maze(td6, coords, ride);
    }
    else
    {
        trackPlaceCost = track_design_place_ride(td6, coords, ride);
    }

    // Scenery elements
    if (trackPlaceCost.has_value())
    {
        auto sceneryCost = track_design_place_all_scenery(td6->scenery_elements, _trackPreviewOrigin);
        if (!sceneryCost.has_value())
        {
            return MONEY32_UNDEFINED;
        }

        trackPlaceCost = trackPlaceCost.value() + sceneryCost.value();
    }

    // 0x6D0FE6
    if (_trackDesignPlaceOperation == PTD_OPERATION_DRAW_OUTLINES)
    {
        gMapSelectFlags |= MAP_SELECT_FLAG_ENABLE_CONSTRUCT;
        gMapSelectFlags |= MAP_SELECT_FLAG_ENABLE_ARROW;
        gMapSelectFlags &= ~MAP_SELECT_FLAG_GREEN;
        map_invalidate_map_selection_tiles();
    }

    if (ptdOperation == PTD_OPERATION_GET_PLACE_Z)
    {
        // Change from vanilla: originally, _trackDesignPlaceSceneryZ was not subtracted
        // from _trackDesignPlaceZ, causing bug #259.
        return _trackDesignPlaceZ - _trackDesignPlaceSceneryZ;
    }

    return trackPlaceCost.has_value() ? trackPlaceCost.value() : MONEY32_UNDEFINED;
}

static money32 track_design_ride_create_command(int32_t type, int32_t subType, int32_t flags, ride_id_t* outRideIndex)
{
    // Don't set colours as will be set correctly later.
    auto gameAction = RideCreateAction(type, subType, 0, 0);
    gameAction.SetFlags(flags);

    auto r = GameActions::ExecuteNested(&gameAction);
    const RideCreateGameActionResult* res = static_cast<RideCreateGameActionResult*>(r.get());

    // Callee's of this function expect MONEY32_UNDEFINED in case of failure.
    if (res->Error != GameActions::Status::Ok)
    {
        return MONEY32_UNDEFINED;
    }

    *outRideIndex = res->rideIndex;

    return res->Cost;
}

/**
 *
 *  rct2: 0x006D2189
 * ebx = ride_id
 * cost = edi
 */
static bool track_design_place_preview(TrackDesign* td6, money32* cost, Ride** outRide, uint8_t* flags)
{
    *outRide = nullptr;
    *flags = 0;

    auto& objManager = GetContext()->GetObjectManager();
    auto entry_index = objManager.GetLoadedObjectEntryIndex(td6->vehicle_object);

    ride_id_t rideIndex;
    uint8_t rideCreateFlags = GAME_COMMAND_FLAG_APPLY | GAME_COMMAND_FLAG_ALLOW_DURING_PAUSED | GAME_COMMAND_FLAG_NO_SPEND;
    if (track_design_ride_create_command(td6->type, entry_index, rideCreateFlags, &rideIndex) == MONEY32_UNDEFINED)
    {
        return false;
    }

    auto ride = get_ride(rideIndex);
    if (ride == nullptr)
        return false;

    ride->custom_name = {};

    auto stationIdentifier = GetStationIdentifierFromStyle(td6->entrance_style);
    ride->entrance_style = objManager.GetLoadedObjectEntryIndex(stationIdentifier);
    if (ride->entrance_style == OBJECT_ENTRY_INDEX_NULL)
    {
        ride->entrance_style = gLastEntranceStyle;
    }

    for (int32_t i = 0; i < RCT12_NUM_COLOUR_SCHEMES; i++)
    {
        ride->track_colour[i].main = td6->track_spine_colour[i];
        ride->track_colour[i].additional = td6->track_rail_colour[i];
        ride->track_colour[i].supports = td6->track_support_colour[i];
    }

    // Flat rides need their vehicle colours loaded for display
    // in the preview window
    if (!GetRideTypeDescriptor(td6->type).HasFlag(RIDE_TYPE_FLAG_HAS_TRACK))
    {
        for (int32_t i = 0; i < RCT12_MAX_VEHICLE_COLOURS; i++)
        {
            ride->vehicle_colours[i].Body = td6->vehicle_colours[i].body_colour;
            ride->vehicle_colours[i].Trim = td6->vehicle_colours[i].trim_colour;
            ride->vehicle_colours[i].Ternary = td6->vehicle_additional_colour[i];
        }
    }

    _trackDesignDrawingPreview = true;
    uint8_t backup_rotation = _currentTrackPieceDirection;
    uint32_t backup_park_flags = gParkFlags;
    gParkFlags &= ~PARK_FLAGS_FORBID_HIGH_CONSTRUCTION;
    int32_t mapSize = gMapSize << 4;

    _currentTrackPieceDirection = 0;
    int32_t z = place_virtual_track(
        td6, PTD_OPERATION_GET_PLACE_Z, true, GetOrAllocateRide(PreviewRideId), { mapSize, mapSize, 16 });

    if (_trackDesignPlaceStateHasScenery)
    {
        *flags |= TRACK_DESIGN_FLAG_HAS_SCENERY;
    }

    z += 16 - _trackDesignPlaceSceneryZ;

    bool placeScenery = true;
    if (_trackDesignPlaceStateSceneryUnavailable)
    {
        placeScenery = false;
        *flags |= TRACK_DESIGN_FLAG_SCENERY_UNAVAILABLE;
    }

    money32 resultCost = place_virtual_track(
        td6, PTD_OPERATION_PLACE_TRACK_PREVIEW, placeScenery, ride, { mapSize, mapSize, z });
    gParkFlags = backup_park_flags;

    if (resultCost != MONEY32_UNDEFINED)
    {
        if (entry_index == OBJECT_ENTRY_INDEX_NULL)
        {
            *flags |= TRACK_DESIGN_FLAG_VEHICLE_UNAVAILABLE;
        }
        else if (!ride_entry_is_invented(entry_index) && !gCheatsIgnoreResearchStatus)
        {
            *flags |= TRACK_DESIGN_FLAG_VEHICLE_UNAVAILABLE;
        }

        _currentTrackPieceDirection = backup_rotation;
        _trackDesignDrawingPreview = false;
        *cost = resultCost;
        *outRide = ride;
        return true;
    }
    else
    {
        _currentTrackPieceDirection = backup_rotation;
        ride->Delete();
        _trackDesignDrawingPreview = false;
        return false;
    }
}

#pragma region Track Design Preview

/**
 *
 *  rct2: 0x006D1EF0
 */
void track_design_draw_preview(TrackDesign* td6, uint8_t* pixels)
{
    StashMap();
    track_design_preview_clear_map();

    if (gScreenFlags & SCREEN_FLAGS_TRACK_MANAGER)
    {
        track_design_load_scenery_objects(td6);
    }

    money32 cost;
    Ride* ride;
    uint8_t flags;
    if (!track_design_place_preview(td6, &cost, &ride, &flags))
    {
        std::fill_n(pixels, TRACK_PREVIEW_IMAGE_SIZE * 4, 0x00);
        UnstashMap();
        return;
    }
    td6->cost = cost;
    td6->track_flags = flags & 7;

    CoordsXYZ centre = { (_trackPreviewMin.x + _trackPreviewMax.x) / 2 + 16, (_trackPreviewMin.y + _trackPreviewMax.y) / 2 + 16,
                         (_trackPreviewMin.z + _trackPreviewMax.z) / 2 };

    int32_t size_x = _trackPreviewMax.x - _trackPreviewMin.x;
    int32_t size_y = _trackPreviewMax.y - _trackPreviewMin.y;
    int32_t size_z = _trackPreviewMax.z - _trackPreviewMin.z;

    // Special case for flat rides - Z-axis info is irrelevant
    // and must be zeroed out lest the preview be off-centre
    if (!GetRideTypeDescriptor(td6->type).HasFlag(RIDE_TYPE_FLAG_HAS_TRACK))
    {
        centre.z = 0;
        size_z = 0;
    }

    int32_t zoom_level = 1;

    if (size_x < size_y)
    {
        size_x = size_y;
    }

    if (size_x > 1000 || size_z > 280)
    {
        zoom_level = 2;
    }

    if (size_x > 1600 || size_z > 1000)
    {
        zoom_level = 3;
    }

    size_x = 370 << zoom_level;
    size_y = 217 << zoom_level;

    rct_viewport view;
    view.width = 370;
    view.height = 217;
    view.view_width = size_x;
    view.view_height = size_y;
    view.pos = { 0, 0 };
    view.zoom = zoom_level;
    view.flags = VIEWPORT_FLAG_HIDE_BASE | VIEWPORT_FLAG_INVISIBLE_SPRITES;

    rct_drawpixelinfo dpi;
    dpi.zoom_level = zoom_level;
    dpi.x = 0;
    dpi.y = 0;
    dpi.width = 370;
    dpi.height = 217;
    dpi.pitch = 0;
    dpi.bits = pixels;

    auto drawingEngine = std::make_unique<X8DrawingEngine>(GetContext()->GetUiContext());
    dpi.DrawingEngine = drawingEngine.get();

    CoordsXY offset = { size_x / 2, size_y / 2 };
    for (uint8_t i = 0; i < 4; i++)
    {
        gCurrentRotation = i;

        auto screenCoords = translate_3d_to_2d_with_z(i, centre);
        screenCoords.x -= offset.x;
        screenCoords.y -= offset.y;

        int32_t left = screenCoords.x;
        int32_t top = screenCoords.y;
        int32_t right = left + size_x;
        int32_t bottom = top + size_y;

        view.viewPos = { left, top };
        viewport_paint(&view, &dpi, left, top, right, bottom);

        dpi.bits += TRACK_PREVIEW_IMAGE_SIZE;
    }

    ride->Delete();
    UnstashMap();
}

/**
 * Resets all the map elements to surface tiles for track preview.
 *  rct2: 0x006D1D9A
 */
static void track_design_preview_clear_map()
{
    auto numTiles = MAXIMUM_MAP_SIZE_TECHNICAL * MAXIMUM_MAP_SIZE_TECHNICAL;

    gMapSize = 256;

    // Reserve ~8 elements per tile
    std::vector<TileElement> tileElements;
    tileElements.reserve(numTiles * 8);

    for (int32_t i = 0; i < numTiles; i++)
    {
        auto* element = &tileElements.emplace_back();
        element->ClearAs(TILE_ELEMENT_TYPE_SURFACE);
        element->SetLastForTile(true);
        element->AsSurface()->SetSlope(TILE_ELEMENT_SLOPE_FLAT);
        element->AsSurface()->SetWaterHeight(0);
        element->AsSurface()->SetSurfaceStyle(0);
        element->AsSurface()->SetEdgeStyle(0);
        element->AsSurface()->SetGrassLength(GRASS_LENGTH_CLEAR_0);
        element->AsSurface()->SetOwnership(OWNERSHIP_OWNED);
        element->AsSurface()->SetParkFences(0);
    }
    SetTileElements(std::move(tileElements));
}

bool track_design_are_entrance_and_exit_placed()
{
    return _trackDesignPlaceStateEntranceExitPlaced;
}

#pragma endregion<|MERGE_RESOLUTION|>--- conflicted
+++ resolved
@@ -40,11 +40,8 @@
 #include "../localisation/StringIds.h"
 #include "../management/Finance.h"
 #include "../network/network.h"
-<<<<<<< HEAD
+#include "../object/FootpathObject.h"
 #include "../object/FootpathSurfaceObject.h"
-=======
-#include "../object/FootpathObject.h"
->>>>>>> de85a178
 #include "../object/ObjectList.h"
 #include "../object/ObjectManager.h"
 #include "../object/ObjectRepository.h"
@@ -968,51 +965,6 @@
                          std::max(_trackPreviewMax.z, coords.z) };
 }
 
-<<<<<<< HEAD
-=======
-static bool TrackDesignPlaceSceneryElementGetEntry(
-    ObjectType& entry_type, ObjectEntryIndex& entry_index, const TrackDesignSceneryElement& scenery)
-{
-    if (!find_object_in_entry_group(&scenery.scenery_object, &entry_type, &entry_index))
-    {
-        entry_type = scenery.scenery_object.GetType();
-        if (entry_type != ObjectType::Paths)
-        {
-            _trackDesignPlaceStateSceneryUnavailable = true;
-            return true;
-        }
-
-        if (gScreenFlags & SCREEN_FLAGS_TRACK_DESIGNER)
-        {
-            _trackDesignPlaceStateSceneryUnavailable = true;
-            return true;
-        }
-
-        entry_index = 0;
-        for (; entry_index < object_entry_group_counts[EnumValue(ObjectType::Paths)]; entry_index++)
-        {
-            const auto* legacyPathEntry = GetLegacyFootpathEntry(entry_index);
-            if (legacyPathEntry == nullptr)
-            {
-                return true;
-            }
-            const auto& surfaceDescriptor = legacyPathEntry->GetPathSurfaceDescriptor();
-            if (surfaceDescriptor.IsEditorOnly())
-            {
-                return true;
-            }
-        }
-
-        if (entry_index == object_entry_group_counts[EnumValue(ObjectType::Paths)])
-        {
-            _trackDesignPlaceStateSceneryUnavailable = true;
-            return true;
-        }
-    }
-    return false;
-}
-
->>>>>>> de85a178
 static bool TrackDesignPlaceSceneryElementRemoveGhost(
     CoordsXY mapCoord, const TrackDesignSceneryElement& scenery, uint8_t rotation, int32_t originZ)
 {
@@ -1272,12 +1224,8 @@
                 z = (scenery.z * COORDS_Z_STEP + originZ) / COORDS_Z_STEP;
                 if (mode == 0)
                 {
-<<<<<<< HEAD
-                    auto isQueue = (scenery.flags & (1 << 7)) != 0;
-=======
                     auto isQueue = scenery.IsQueue();
 
->>>>>>> de85a178
                     uint8_t bh = ((scenery.flags & 0xF) << rotation);
                     flags = bh >> 4;
                     bh = (bh | flags) & 0xF;
@@ -1306,7 +1254,6 @@
                     }
                     uint8_t slope = ((bh >> 5) & 0x3) | ((bh >> 2) & 0x4);
                     uint8_t edges = bh & 0xF;
-<<<<<<< HEAD
                     PathConstructFlags constructFlags = 0;
                     if (isQueue)
                         constructFlags |= PathConstructFlag::IsQueue;
@@ -1315,14 +1262,6 @@
                     auto footpathPlaceAction = FootpathPlaceFromTrackAction(
                         { mapCoord.x, mapCoord.y, z * COORDS_Z_STEP }, slope, entryInfo->Index, entryInfo->SecondaryIndex,
                         edges, constructFlags);
-=======
-                    PathConstructFlags constructFlags = PathConstructFlag::IsLegacyPathObject;
-                    if (isQueue)
-                        constructFlags |= PathConstructFlag::IsQueue;
-                    auto footpathPlaceAction = FootpathPlaceFromTrackAction(
-                        { mapCoord.x, mapCoord.y, z * COORDS_Z_STEP }, slope, entry_index, OBJECT_ENTRY_INDEX_NULL, edges,
-                        constructFlags);
->>>>>>> de85a178
                     footpathPlaceAction.SetFlags(flags);
                     auto res = flags & GAME_COMMAND_FLAG_APPLY ? GameActions::ExecuteNested(&footpathPlaceAction)
                                                                : GameActions::QueryNested(&footpathPlaceAction);
