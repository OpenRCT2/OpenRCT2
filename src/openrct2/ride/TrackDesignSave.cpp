/*****************************************************************************
 * Copyright (c) 2014-2020 OpenRCT2 developers
 *
 * For a complete list of all authors, please refer to contributors.md
 * Interested in contributing? Visit https://github.com/OpenRCT2/OpenRCT2
 *
 * OpenRCT2 is licensed under the GNU General Public License version 3.
 *****************************************************************************/

#include "../Context.h"
#include "../Game.h"
#include "../audio/audio.h"
#include "../config/Config.h"
#include "../interface/Viewport.h"
#include "../localisation/Localisation.h"
#include "../localisation/StringIds.h"
#include "../object/FootpathObject.h"
#include "../object/FootpathRailingsObject.h"
#include "../object/FootpathSurfaceObject.h"
#include "../object/LargeSceneryObject.h"
#include "../object/ObjectList.h"
#include "../object/ObjectManager.h"
#include "../util/SawyerCoding.h"
#include "../util/Util.h"
#include "../windows/Intent.h"
#include "../world/Footpath.h"
#include "../world/LargeScenery.h"
#include "../world/Scenery.h"
#include "../world/SmallScenery.h"
#include "../world/Wall.h"
#include "RideData.h"
#include "Station.h"
#include "Track.h"
#include "TrackData.h"
#include "TrackDesign.h"
#include "TrackDesignRepository.h"

#include <algorithm>

constexpr size_t TRACK_MAX_SAVED_TILE_ELEMENTS = 1500;
constexpr int32_t TRACK_NEARBY_SCENERY_DISTANCE = 1;

bool gTrackDesignSaveMode = false;
ride_id_t gTrackDesignSaveRideIndex = RIDE_ID_NULL;

std::vector<const TileElement*> _trackSavedTileElements;
std::vector<TrackDesignSceneryElement> _trackSavedTileElementsDesc;

struct TrackDesignAddStatus
{
    bool IsSuccess{};
    rct_string_id Message{};

    static TrackDesignAddStatus Success()
    {
        return { true, rct_string_id() };
    }

    static TrackDesignAddStatus Fail(rct_string_id message)
    {
        return { false, message };
    }
};

static bool track_design_save_should_select_scenery_around(ride_id_t rideIndex, TileElement* tileElement);
static void track_design_save_select_nearby_scenery_for_tile(ride_id_t rideIndex, int32_t cx, int32_t cy);
static TrackDesignAddStatus track_design_save_add_tile_element(
    ViewportInteractionItem interactionType, const CoordsXY& loc, TileElement* tileElement);
static void track_design_save_remove_tile_element(
    ViewportInteractionItem interactionType, const CoordsXY& loc, TileElement* tileElement);

void track_design_save_init()
{
    _trackSavedTileElements.clear();
    _trackSavedTileElementsDesc.clear();
}

/**
 *
 *  rct2: 0x006D2B07
 */
void track_design_save_select_tile_element(
    ViewportInteractionItem interactionType, const CoordsXY& loc, TileElement* tileElement, bool collect)
{
    if (track_design_save_contains_tile_element(tileElement))
    {
        if (!collect)
        {
            track_design_save_remove_tile_element(interactionType, loc, tileElement);
        }
    }
    else
    {
        if (collect)
        {
            auto result = track_design_save_add_tile_element(interactionType, loc, tileElement);
            if (!result.IsSuccess)
            {
                context_show_error(STR_SAVE_TRACK_SCENERY_UNABLE_TO_SELECT_ADDITIONAL_ITEM_OF_SCENERY, result.Message, {});
            }
        }
    }
}

/**
 *
 *  rct2: 0x006D303D
 */
void track_design_save_select_nearby_scenery(ride_id_t rideIndex)
{
    tile_element_iterator it;
    tile_element_iterator_begin(&it);
    do
    {
        if (track_design_save_should_select_scenery_around(rideIndex, it.element))
        {
            track_design_save_select_nearby_scenery_for_tile(rideIndex, it.x, it.y);
        }
    } while (tile_element_iterator_next(&it));

    gfx_invalidate_screen();
}

/**
 *
 *  rct2: 0x006D3026
 */
void track_design_save_reset_scenery()
{
    track_design_save_init();
    gfx_invalidate_screen();
}

bool track_design_save_contains_tile_element(const TileElement* tileElement)
{
    for (auto& tile : _trackSavedTileElements)
    {
        if (tile == tileElement)
        {
            return true;
        }
    }
    return false;
}

static int32_t tile_element_get_total_element_count(TileElement* tileElement)
{
    int32_t elementCount;
    rct_large_scenery_tile* tile;

    switch (tileElement->GetType())
    {
        case TILE_ELEMENT_TYPE_PATH:
        case TILE_ELEMENT_TYPE_SMALL_SCENERY:
        case TILE_ELEMENT_TYPE_WALL:
            return 1;

        case TILE_ELEMENT_TYPE_LARGE_SCENERY:
        {
            auto* sceneryEntry = tileElement->AsLargeScenery()->GetEntry();
            tile = sceneryEntry->tiles;
            elementCount = 0;
            do
            {
                tile++;
                elementCount++;
            } while (tile->x_offset != static_cast<int16_t>(static_cast<uint16_t>(0xFFFF)));
            return elementCount;
        }
        default:
            return 0;
    }
}

/**
 *
 *  rct2: 0x006D2ED2
 */
static bool track_design_save_can_add_tile_element(TileElement* tileElement)
{
    size_t newElementCount = tile_element_get_total_element_count(tileElement);
    if (newElementCount == 0)
    {
        return false;
    }

    // Get number of spare elements left
    size_t spareSavedElements = TRACK_MAX_SAVED_TILE_ELEMENTS - _trackSavedTileElements.size();
    if (newElementCount > spareSavedElements)
    {
        // No more spare saved elements left
        return false;
    }

    return true;
}

/**
 *
 *  rct2: 0x006D2F4C
 */
static void track_design_save_push_tile_element(const CoordsXY& loc, TileElement* tileElement)
{
    if (_trackSavedTileElements.size() < TRACK_MAX_SAVED_TILE_ELEMENTS)
    {
        _trackSavedTileElements.push_back(tileElement);
        map_invalidate_tile_full(loc);
    }
}

static bool track_design_is_supported_object(const Object* obj)
{
    const auto& entry = obj->GetObjectEntry();
    return !entry.IsEmpty();
}

static void track_design_save_push_tile_element_desc(
    const rct_object_entry& entry, const CoordsXYZ& loc, uint8_t flags, uint8_t primaryColour, uint8_t secondaryColour)
{
    auto tileLoc = TileCoordsXYZ(loc);
    TrackDesignSceneryElement item{};
<<<<<<< HEAD
    item.scenery_object = ObjectEntryDescriptor(entry);
=======
    item.scenery_object = entry;
>>>>>>> de85a178
    item.x = tileLoc.x;
    item.y = tileLoc.y;
    item.z = tileLoc.z;
    item.flags = flags;
    item.primary_colour = primaryColour;
    item.secondary_colour = secondaryColour;

    _trackSavedTileElementsDesc.push_back(std::move(item));
}

static void track_design_save_push_tile_element_desc(
    const Object* obj, const CoordsXYZ& loc, uint8_t flags, uint8_t primaryColour, uint8_t secondaryColour)
{
    const auto& entry = obj->GetObjectEntry();
    if (entry.IsEmpty())
    {
        // Unsupported, should have been blocked earlier
        assert(false);
    }

    track_design_save_push_tile_element_desc(entry, loc, flags, primaryColour, secondaryColour);
}

static TrackDesignAddStatus track_design_save_add_scenery(const CoordsXY& loc, SmallSceneryElement* sceneryElement)
{
    auto entryIndex = sceneryElement->GetEntryIndex();
    auto obj = object_entry_get_object(ObjectType::SmallScenery, entryIndex);
    if (obj != nullptr && track_design_is_supported_object(obj))
    {
        uint8_t flags = 0;
        flags |= sceneryElement->GetDirection();
        flags |= sceneryElement->GetSceneryQuadrant() << 2;

        uint8_t primaryColour = sceneryElement->GetPrimaryColour();
        uint8_t secondaryColour = sceneryElement->GetSecondaryColour();

<<<<<<< HEAD
        track_design_save_push_tile_element(loc, reinterpret_cast<TileElement*>(sceneryElement));
        track_design_save_push_tile_element_desc(
            obj, { loc.x, loc.y, sceneryElement->GetBaseZ() }, flags, primaryColour, secondaryColour);
        return TrackDesignAddStatus::Success();
    }
    else
=======
    auto sceneryOrigin = map_large_scenery_get_origin(
        { loc.x, loc.y, z << 3, static_cast<Direction>(direction) }, sequence, nullptr);
    if (!sceneryOrigin.has_value())
>>>>>>> de85a178
    {
        return TrackDesignAddStatus::Fail(STR_UNSUPPORTED_OBJECT_FORMAT);
    }
}

static TrackDesignAddStatus track_design_save_add_large_scenery(const CoordsXY& loc, LargeSceneryElement* tileElement)
{
    auto entryIndex = tileElement->GetEntryIndex();
    auto& objectMgr = OpenRCT2::GetContext()->GetObjectManager();
    auto obj = objectMgr.GetLoadedObject(ObjectType::LargeScenery, entryIndex);
    if (obj != nullptr && track_design_is_supported_object(obj))
    {
        auto sceneryEntry = reinterpret_cast<const LargeSceneryEntry*>(obj->GetLegacyData());
        auto sceneryTiles = sceneryEntry->tiles;

        int32_t z = tileElement->base_height;
        auto direction = tileElement->GetDirection();
        auto sequence = tileElement->GetSequenceIndex();

        auto sceneryOrigin = map_large_scenery_get_origin(
            { loc.x, loc.y, z << 3, static_cast<Direction>(direction) }, sequence, nullptr);
        if (!sceneryOrigin)
        {
            return TrackDesignAddStatus::Success();
        }

        // Iterate through each tile of the large scenery element
        sequence = 0;
        for (auto tile = sceneryTiles; tile->x_offset != -1; tile++, sequence++)
        {
            CoordsXY offsetPos{ tile->x_offset, tile->y_offset };
            auto rotatedOffsetPos = offsetPos.Rotate(direction);

            CoordsXYZ tileLoc = { sceneryOrigin->x + rotatedOffsetPos.x, sceneryOrigin->y + rotatedOffsetPos.y,
                                  sceneryOrigin->z + tile->z_offset };
            auto largeElement = map_get_large_scenery_segment({ tileLoc, static_cast<Direction>(direction) }, sequence);
            if (largeElement != nullptr)
            {
                if (sequence == 0)
                {
                    uint8_t flags = largeElement->GetDirection();
                    uint8_t primaryColour = largeElement->GetPrimaryColour();
                    uint8_t secondaryColour = largeElement->GetSecondaryColour();

                    track_design_save_push_tile_element_desc(obj, tileLoc, flags, primaryColour, secondaryColour);
                }
                track_design_save_push_tile_element({ tileLoc.x, tileLoc.y }, reinterpret_cast<TileElement*>(largeElement));
            }
        }
        return TrackDesignAddStatus::Success();
    }
    else
    {
        return TrackDesignAddStatus::Fail(STR_UNSUPPORTED_OBJECT_FORMAT);
    }
}

static TrackDesignAddStatus track_design_save_add_wall(const CoordsXY& loc, WallElement* wallElement)
{
    auto entryIndex = wallElement->GetEntryIndex();
    auto obj = object_entry_get_object(ObjectType::Walls, entryIndex);
    if (obj != nullptr && track_design_is_supported_object(obj))
    {
        uint8_t flags = 0;
        flags |= wallElement->GetDirection();
        flags |= wallElement->GetTertiaryColour() << 2;

        uint8_t secondaryColour = wallElement->GetSecondaryColour();
        uint8_t primaryColour = wallElement->GetPrimaryColour();

        track_design_save_push_tile_element(loc, reinterpret_cast<TileElement*>(wallElement));
        track_design_save_push_tile_element_desc(
            obj, { loc.x, loc.y, wallElement->GetBaseZ() }, flags, primaryColour, secondaryColour);
        return TrackDesignAddStatus::Success();
    }
    else
    {
        return TrackDesignAddStatus::Fail(STR_UNSUPPORTED_OBJECT_FORMAT);
    }
}

static std::optional<rct_object_entry> track_design_save_footpath_get_best_entry(PathElement* pathElement)
{
    rct_object_entry pathEntry;
    auto legacyPathObj = pathElement->GetPathEntry();
    if (legacyPathObj != nullptr)
    {
        pathEntry = legacyPathObj->GetObjectEntry();
        if (!pathEntry.IsEmpty())
        {
            return pathEntry;
        }
    }
    else
    {
        auto surfaceEntry = pathElement->GetSurfaceEntry();
        if (surfaceEntry != nullptr)
        {
            auto surfaceId = surfaceEntry->GetIdentifier();
            auto railingsEntry = pathElement->GetRailingEntry();
            auto railingsId = railingsEntry == nullptr ? "" : railingsEntry->GetIdentifier();
            return GetBestObjectEntryForSurface(surfaceId, railingsId);
        }
    }
    return {};
}

static TrackDesignAddStatus track_design_save_add_footpath(const CoordsXY& loc, PathElement* pathElement)
{
<<<<<<< HEAD
    auto pathEntry = track_design_save_footpath_get_best_entry(pathElement);
    if (!pathElement)
    {
        return TrackDesignAddStatus::Fail(STR_UNSUPPORTED_OBJECT_FORMAT);
    }
=======
    int32_t entryType = pathElement->GetLegacyPathEntryIndex();
    auto entry = object_entry_get_object(ObjectType::Paths, entryType);
>>>>>>> de85a178

    uint8_t flags = 0;
    flags |= pathElement->GetEdges();
    flags |= (pathElement->GetSlopeDirection()) << 5;
    if (pathElement->IsSloped())
        flags |= 0b00010000;
    if (pathElement->IsQueue())
        flags |= 1 << 7;

    track_design_save_push_tile_element(loc, reinterpret_cast<TileElement*>(pathElement));
    track_design_save_push_tile_element_desc(*pathEntry, { loc.x, loc.y, pathElement->GetBaseZ() }, flags, 0, 0);
    return TrackDesignAddStatus::Success();
}

/**
 *
 *  rct2: 0x006D2B3C
 */
static TrackDesignAddStatus track_design_save_add_tile_element(
    ViewportInteractionItem interactionType, const CoordsXY& loc, TileElement* tileElement)
{
    if (!track_design_save_can_add_tile_element(tileElement))
    {
        return TrackDesignAddStatus::Fail(STR_SAVE_TRACK_SCENERY_TOO_MANY_ITEMS_SELECTED);
    }

    switch (interactionType)
    {
        case ViewportInteractionItem::Scenery:
            return track_design_save_add_scenery(loc, tileElement->AsSmallScenery());
        case ViewportInteractionItem::LargeScenery:
            return track_design_save_add_large_scenery(loc, tileElement->AsLargeScenery());
        case ViewportInteractionItem::Wall:
            return track_design_save_add_wall(loc, tileElement->AsWall());
        case ViewportInteractionItem::Footpath:
            return track_design_save_add_footpath(loc, tileElement->AsPath());
        default:
            return TrackDesignAddStatus::Fail(STR_UNKNOWN_OBJECT_TYPE);
    }
}

/**
 *
 *  rct2: 0x006D2F78
 */
static void track_design_save_pop_tile_element(const CoordsXY& loc, TileElement* tileElement)
{
    map_invalidate_tile_full(loc);

    // Find index of map element to remove
    size_t removeIndex = SIZE_MAX;
    for (size_t i = 0; i < _trackSavedTileElements.size(); i++)
    {
        if (_trackSavedTileElements[i] == tileElement)
        {
            removeIndex = i;
        }
    }

    if (removeIndex != SIZE_MAX)
    {
        _trackSavedTileElements.erase(_trackSavedTileElements.begin() + removeIndex);
    }
}

/**
 *
 *  rct2: 0x006D2FDD
 */
<<<<<<< HEAD
static void track_design_save_pop_tile_element_desc(const ObjectEntryDescriptor& entry, const CoordsXYZ& loc, uint8_t flags)
=======
static void track_design_save_pop_tile_element_desc(const rct_object_entry& entry, const CoordsXYZ& loc, uint8_t flags)
>>>>>>> de85a178
{
    size_t removeIndex = SIZE_MAX;
    auto tileLoc = TileCoordsXYZ(loc);
    for (size_t i = 0; i < _trackSavedTileElementsDesc.size(); i++)
    {
        TrackDesignSceneryElement* item = &_trackSavedTileElementsDesc[i];
        if (item->x != tileLoc.x)
            continue;
        if (item->y != tileLoc.y)
            continue;
        if (item->z != tileLoc.z)
            continue;
        if (item->flags != flags)
            continue;
        if (item->scenery_object != entry)
            continue;

        removeIndex = i;
    }

    if (removeIndex != SIZE_MAX)
    {
        _trackSavedTileElementsDesc.erase(_trackSavedTileElementsDesc.begin() + removeIndex);
    }
}

static void track_design_save_remove_scenery(const CoordsXY& loc, SmallSceneryElement* sceneryElement)
{
    auto entryIndex = sceneryElement->GetEntryIndex();
    auto obj = object_entry_get_object(ObjectType::SmallScenery, entryIndex);
    if (obj != nullptr)
    {
        uint8_t flags = 0;
        flags |= sceneryElement->GetDirection();
        flags |= sceneryElement->GetSceneryQuadrant() << 2;

        track_design_save_pop_tile_element(loc, reinterpret_cast<TileElement*>(sceneryElement));
        track_design_save_pop_tile_element_desc(obj->GetDescriptor(), { loc.x, loc.y, sceneryElement->GetBaseZ() }, flags);
    }
}

static void track_design_save_remove_large_scenery(const CoordsXY& loc, LargeSceneryElement* tileElement)
{
    if (tileElement == nullptr)
    {
        log_warning("Null tile element");
        return;
    }

    auto entryIndex = tileElement->GetEntryIndex();
    auto& objectMgr = OpenRCT2::GetContext()->GetObjectManager();
    auto obj = objectMgr.GetLoadedObject(ObjectType::LargeScenery, entryIndex);
    if (obj != nullptr)
    {
        auto sceneryEntry = reinterpret_cast<const LargeSceneryEntry*>(obj->GetLegacyData());
        auto sceneryTiles = sceneryEntry->tiles;

        int32_t z = tileElement->base_height;
        auto direction = tileElement->GetDirection();
        auto sequence = tileElement->GetSequenceIndex();

        auto sceneryOrigin = map_large_scenery_get_origin(
            { loc.x, loc.y, z << 3, static_cast<Direction>(direction) }, sequence, nullptr);
        if (!sceneryOrigin)
        {
            return;
        }

        // Iterate through each tile of the large scenery element
        sequence = 0;
        for (auto tile = sceneryTiles; tile->x_offset != -1; tile++, sequence++)
        {
            CoordsXY offsetPos{ tile->x_offset, tile->y_offset };
            auto rotatedOffsetPos = offsetPos.Rotate(direction);

            CoordsXYZ tileLoc = { sceneryOrigin->x + rotatedOffsetPos.x, sceneryOrigin->y + rotatedOffsetPos.y,
                                  sceneryOrigin->z + tile->z_offset };
            auto largeElement = map_get_large_scenery_segment({ tileLoc, static_cast<Direction>(direction) }, sequence);
            if (largeElement != nullptr)
            {
                if (sequence == 0)
                {
                    uint8_t flags = largeElement->GetDirection();
                    track_design_save_pop_tile_element_desc(obj->GetDescriptor(), tileLoc, flags);
                }
                track_design_save_pop_tile_element({ tileLoc.x, tileLoc.y }, reinterpret_cast<TileElement*>(largeElement));
            }
        }
    }
}

static void track_design_save_remove_wall(const CoordsXY& loc, WallElement* wallElement)
{
    auto entryIndex = wallElement->GetEntryIndex();
    auto obj = object_entry_get_object(ObjectType::Walls, entryIndex);
    if (obj != nullptr)
    {
        uint8_t flags = 0;
        flags |= wallElement->GetDirection();
        flags |= wallElement->GetTertiaryColour() << 2;

        track_design_save_pop_tile_element(loc, reinterpret_cast<TileElement*>(wallElement));
        track_design_save_pop_tile_element_desc(obj->GetDescriptor(), { loc.x, loc.y, wallElement->GetBaseZ() }, flags);
    }
}

static void track_design_save_remove_footpath(const CoordsXY& loc, PathElement* pathElement)
{
<<<<<<< HEAD
    auto pathEntry = track_design_save_footpath_get_best_entry(pathElement);
    if (pathElement)
    {
        uint8_t flags = 0;
        flags |= pathElement->GetEdges();
        flags |= (pathElement->GetSlopeDirection()) << 5;
        if (pathElement->IsSloped())
            flags |= 0b00010000;
        if (pathElement->IsQueue())
            flags |= 1 << 7;

        track_design_save_pop_tile_element(loc, reinterpret_cast<TileElement*>(pathElement));
        track_design_save_pop_tile_element_desc(
            ObjectEntryDescriptor(*pathEntry), { loc.x, loc.y, pathElement->GetBaseZ() }, flags);
    }
=======
    int32_t entryType = pathElement->GetLegacyPathEntryIndex();
    auto entry = object_entry_get_object(ObjectType::Paths, entryType);

    uint8_t flags = 0;
    flags |= pathElement->GetEdges();
    if (pathElement->IsSloped())
        flags |= (1 << 4);
    flags |= (pathElement->GetSlopeDirection()) << 5;
    if (pathElement->IsQueue())
        flags |= (1 << 7);

    track_design_save_pop_tile_element(loc, reinterpret_cast<TileElement*>(pathElement));
    track_design_save_pop_tile_element_desc(entry->GetObjectEntry(), { loc.x, loc.y, pathElement->GetBaseZ() }, flags);
>>>>>>> de85a178
}

/**
 *
 *  rct2: 0x006D2B3C
 */
static void track_design_save_remove_tile_element(
    ViewportInteractionItem interactionType, const CoordsXY& loc, TileElement* tileElement)
{
    switch (interactionType)
    {
        case ViewportInteractionItem::Scenery:
            track_design_save_remove_scenery(loc, tileElement->AsSmallScenery());
            break;
        case ViewportInteractionItem::LargeScenery:
            track_design_save_remove_large_scenery(loc, tileElement->AsLargeScenery());
            break;
        case ViewportInteractionItem::Wall:
            track_design_save_remove_wall(loc, tileElement->AsWall());
            break;
        case ViewportInteractionItem::Footpath:
            track_design_save_remove_footpath(loc, tileElement->AsPath());
            break;
        default:
            break;
    }
}

static bool track_design_save_should_select_scenery_around(ride_id_t rideIndex, TileElement* tileElement)
{
    switch (tileElement->GetType())
    {
        case TILE_ELEMENT_TYPE_PATH:
            if (tileElement->AsPath()->IsQueue() && tileElement->AsPath()->GetRideIndex() == rideIndex)
                return true;
            break;
        case TILE_ELEMENT_TYPE_TRACK:
            if (tileElement->AsTrack()->GetRideIndex() == rideIndex)
                return true;
            break;
        case TILE_ELEMENT_TYPE_ENTRANCE:
            // FIXME: This will always break and return false!
            if (tileElement->AsEntrance()->GetEntranceType() != ENTRANCE_TYPE_RIDE_ENTRANCE)
                break;
            if (tileElement->AsEntrance()->GetEntranceType() != ENTRANCE_TYPE_RIDE_EXIT)
                break;
            if (tileElement->AsEntrance()->GetRideIndex() == rideIndex)
                return true;
            break;
    }
    return false;
}

static void track_design_save_select_nearby_scenery_for_tile(ride_id_t rideIndex, int32_t cx, int32_t cy)
{
    TileElement* tileElement;

    for (int32_t y = cy - TRACK_NEARBY_SCENERY_DISTANCE; y <= cy + TRACK_NEARBY_SCENERY_DISTANCE; y++)
    {
        for (int32_t x = cx - TRACK_NEARBY_SCENERY_DISTANCE; x <= cx + TRACK_NEARBY_SCENERY_DISTANCE; x++)
        {
            tileElement = map_get_first_element_at(TileCoordsXY{ x, y }.ToCoordsXY());
            if (tileElement == nullptr)
                continue;
            do
            {
                ViewportInteractionItem interactionType = ViewportInteractionItem::None;
                switch (tileElement->GetType())
                {
                    case TILE_ELEMENT_TYPE_PATH:
                        if (!tileElement->AsPath()->IsQueue())
                            interactionType = ViewportInteractionItem::Footpath;
                        else if (tileElement->AsPath()->GetRideIndex() == rideIndex)
                            interactionType = ViewportInteractionItem::Footpath;
                        break;
                    case TILE_ELEMENT_TYPE_SMALL_SCENERY:
                        interactionType = ViewportInteractionItem::Scenery;
                        break;
                    case TILE_ELEMENT_TYPE_WALL:
                        interactionType = ViewportInteractionItem::Wall;
                        break;
                    case TILE_ELEMENT_TYPE_LARGE_SCENERY:
                        interactionType = ViewportInteractionItem::LargeScenery;
                        break;
                }

                if (interactionType != ViewportInteractionItem::None)
                {
                    if (!track_design_save_contains_tile_element(tileElement))
                    {
                        track_design_save_add_tile_element(interactionType, TileCoordsXY(x, y).ToCoordsXY(), tileElement);
                    }
                }
            } while (!(tileElement++)->IsLastForTile());
        }
    }
}<|MERGE_RESOLUTION|>--- conflicted
+++ resolved
@@ -219,11 +219,7 @@
 {
     auto tileLoc = TileCoordsXYZ(loc);
     TrackDesignSceneryElement item{};
-<<<<<<< HEAD
     item.scenery_object = ObjectEntryDescriptor(entry);
-=======
-    item.scenery_object = entry;
->>>>>>> de85a178
     item.x = tileLoc.x;
     item.y = tileLoc.y;
     item.z = tileLoc.z;
@@ -260,18 +256,12 @@
         uint8_t primaryColour = sceneryElement->GetPrimaryColour();
         uint8_t secondaryColour = sceneryElement->GetSecondaryColour();
 
-<<<<<<< HEAD
         track_design_save_push_tile_element(loc, reinterpret_cast<TileElement*>(sceneryElement));
         track_design_save_push_tile_element_desc(
             obj, { loc.x, loc.y, sceneryElement->GetBaseZ() }, flags, primaryColour, secondaryColour);
         return TrackDesignAddStatus::Success();
     }
     else
-=======
-    auto sceneryOrigin = map_large_scenery_get_origin(
-        { loc.x, loc.y, z << 3, static_cast<Direction>(direction) }, sequence, nullptr);
-    if (!sceneryOrigin.has_value())
->>>>>>> de85a178
     {
         return TrackDesignAddStatus::Fail(STR_UNSUPPORTED_OBJECT_FORMAT);
     }
@@ -293,7 +283,7 @@
 
         auto sceneryOrigin = map_large_scenery_get_origin(
             { loc.x, loc.y, z << 3, static_cast<Direction>(direction) }, sequence, nullptr);
-        if (!sceneryOrigin)
+        if (!sceneryOrigin.has_value())
         {
             return TrackDesignAddStatus::Success();
         }
@@ -381,16 +371,11 @@
 
 static TrackDesignAddStatus track_design_save_add_footpath(const CoordsXY& loc, PathElement* pathElement)
 {
-<<<<<<< HEAD
     auto pathEntry = track_design_save_footpath_get_best_entry(pathElement);
     if (!pathElement)
     {
         return TrackDesignAddStatus::Fail(STR_UNSUPPORTED_OBJECT_FORMAT);
     }
-=======
-    int32_t entryType = pathElement->GetLegacyPathEntryIndex();
-    auto entry = object_entry_get_object(ObjectType::Paths, entryType);
->>>>>>> de85a178
 
     uint8_t flags = 0;
     flags |= pathElement->GetEdges();
@@ -460,11 +445,7 @@
  *
  *  rct2: 0x006D2FDD
  */
-<<<<<<< HEAD
 static void track_design_save_pop_tile_element_desc(const ObjectEntryDescriptor& entry, const CoordsXYZ& loc, uint8_t flags)
-=======
-static void track_design_save_pop_tile_element_desc(const rct_object_entry& entry, const CoordsXYZ& loc, uint8_t flags)
->>>>>>> de85a178
 {
     size_t removeIndex = SIZE_MAX;
     auto tileLoc = TileCoordsXYZ(loc);
@@ -573,7 +554,6 @@
 
 static void track_design_save_remove_footpath(const CoordsXY& loc, PathElement* pathElement)
 {
-<<<<<<< HEAD
     auto pathEntry = track_design_save_footpath_get_best_entry(pathElement);
     if (pathElement)
     {
@@ -589,21 +569,6 @@
         track_design_save_pop_tile_element_desc(
             ObjectEntryDescriptor(*pathEntry), { loc.x, loc.y, pathElement->GetBaseZ() }, flags);
     }
-=======
-    int32_t entryType = pathElement->GetLegacyPathEntryIndex();
-    auto entry = object_entry_get_object(ObjectType::Paths, entryType);
-
-    uint8_t flags = 0;
-    flags |= pathElement->GetEdges();
-    if (pathElement->IsSloped())
-        flags |= (1 << 4);
-    flags |= (pathElement->GetSlopeDirection()) << 5;
-    if (pathElement->IsQueue())
-        flags |= (1 << 7);
-
-    track_design_save_pop_tile_element(loc, reinterpret_cast<TileElement*>(pathElement));
-    track_design_save_pop_tile_element_desc(entry->GetObjectEntry(), { loc.x, loc.y, pathElement->GetBaseZ() }, flags);
->>>>>>> de85a178
 }
 
 /**
