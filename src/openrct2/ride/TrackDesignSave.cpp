/*****************************************************************************
 * Copyright (c) 2014-2020 OpenRCT2 developers
 *
 * For a complete list of all authors, please refer to contributors.md
 * Interested in contributing? Visit https://github.com/OpenRCT2/OpenRCT2
 *
 * OpenRCT2 is licensed under the GNU General Public License version 3.
 *****************************************************************************/

#include "../Context.h"
#include "../Game.h"
#include "../audio/audio.h"
#include "../config/Config.h"
#include "../interface/Viewport.h"
#include "../localisation/Localisation.h"
#include "../localisation/StringIds.h"
#include "../object/FootpathObject.h"
#include "../object/FootpathRailingsObject.h"
#include "../object/FootpathSurfaceObject.h"
#include "../object/LargeSceneryObject.h"
#include "../object/ObjectList.h"
#include "../object/ObjectManager.h"
#include "../util/SawyerCoding.h"
#include "../util/Util.h"
#include "../windows/Intent.h"
#include "../world/Footpath.h"
#include "../world/LargeScenery.h"
#include "../world/Scenery.h"
#include "../world/SmallScenery.h"
#include "../world/Wall.h"
#include "RideData.h"
#include "Station.h"
#include "Track.h"
#include "TrackData.h"
#include "TrackDesign.h"
#include "TrackDesignRepository.h"

#include <algorithm>

constexpr size_t TRACK_MAX_SAVED_TILE_ELEMENTS = 1500;
constexpr int32_t TRACK_NEARBY_SCENERY_DISTANCE = 1;

bool gTrackDesignSaveMode = false;
ride_id_t gTrackDesignSaveRideIndex = RIDE_ID_NULL;

std::vector<const TileElement*> _trackSavedTileElements;
std::vector<TrackDesignSceneryElement> _trackSavedTileElementsDesc;

struct TrackDesignAddStatus
{
    bool IsSuccess{};
    rct_string_id Message{};

    static TrackDesignAddStatus Success()
    {
        return { true, rct_string_id() };
    }

    static TrackDesignAddStatus Fail(rct_string_id message)
    {
        return { false, message };
    }
};

static bool track_design_save_should_select_scenery_around(ride_id_t rideIndex, TileElement* tileElement);
static void track_design_save_select_nearby_scenery_for_tile(ride_id_t rideIndex, int32_t cx, int32_t cy);
static TrackDesignAddStatus track_design_save_add_tile_element(
    ViewportInteractionItem interactionType, const CoordsXY& loc, TileElement* tileElement);
static void track_design_save_remove_tile_element(
    ViewportInteractionItem interactionType, const CoordsXY& loc, TileElement* tileElement);

void track_design_save_init()
{
    _trackSavedTileElements.clear();
    _trackSavedTileElementsDesc.clear();
}

/**
 *
 *  rct2: 0x006D2B07
 */
void track_design_save_select_tile_element(
    ViewportInteractionItem interactionType, const CoordsXY& loc, TileElement* tileElement, bool collect)
{
    if (track_design_save_contains_tile_element(tileElement))
    {
        if (!collect)
        {
            track_design_save_remove_tile_element(interactionType, loc, tileElement);
        }
    }
    else
    {
        if (collect)
        {
            auto result = track_design_save_add_tile_element(interactionType, loc, tileElement);
            if (!result.IsSuccess)
            {
                context_show_error(STR_SAVE_TRACK_SCENERY_UNABLE_TO_SELECT_ADDITIONAL_ITEM_OF_SCENERY, result.Message, {});
            }
        }
    }
}

/**
 *
 *  rct2: 0x006D303D
 */
void track_design_save_select_nearby_scenery(ride_id_t rideIndex)
{
    tile_element_iterator it;
    tile_element_iterator_begin(&it);
    do
    {
        if (track_design_save_should_select_scenery_around(rideIndex, it.element))
        {
            track_design_save_select_nearby_scenery_for_tile(rideIndex, it.x, it.y);
        }
    } while (tile_element_iterator_next(&it));

    gfx_invalidate_screen();
}

/**
 *
 *  rct2: 0x006D3026
 */
void track_design_save_reset_scenery()
{
    track_design_save_init();
    gfx_invalidate_screen();
}

bool track_design_save_contains_tile_element(const TileElement* tileElement)
{
    for (auto& tile : _trackSavedTileElements)
    {
        if (tile == tileElement)
        {
            return true;
        }
    }
    return false;
}

static int32_t tile_element_get_total_element_count(TileElement* tileElement)
{
    int32_t elementCount;
    rct_large_scenery_tile* tile;

    switch (tileElement->GetType())
    {
        case TILE_ELEMENT_TYPE_PATH:
        case TILE_ELEMENT_TYPE_SMALL_SCENERY:
        case TILE_ELEMENT_TYPE_WALL:
            return 1;

        case TILE_ELEMENT_TYPE_LARGE_SCENERY:
        {
            auto* sceneryEntry = tileElement->AsLargeScenery()->GetEntry();
            tile = sceneryEntry->tiles;
            elementCount = 0;
            do
            {
                tile++;
                elementCount++;
            } while (tile->x_offset != static_cast<int16_t>(static_cast<uint16_t>(0xFFFF)));
            return elementCount;
        }
        default:
            return 0;
    }
}

/**
 *
 *  rct2: 0x006D2ED2
 */
static bool track_design_save_can_add_tile_element(TileElement* tileElement)
{
    size_t newElementCount = tile_element_get_total_element_count(tileElement);
    if (newElementCount == 0)
    {
        return false;
    }

    // Get number of spare elements left
    size_t spareSavedElements = TRACK_MAX_SAVED_TILE_ELEMENTS - _trackSavedTileElements.size();
    if (newElementCount > spareSavedElements)
    {
        // No more spare saved elements left
        return false;
    }

    return true;
}

/**
 *
 *  rct2: 0x006D2F4C
 */
static void track_design_save_push_tile_element(const CoordsXY& loc, TileElement* tileElement)
{
    if (_trackSavedTileElements.size() < TRACK_MAX_SAVED_TILE_ELEMENTS)
    {
        _trackSavedTileElements.push_back(tileElement);
        map_invalidate_tile_full(loc);
    }
}

static bool track_design_is_supported_object(const Object* obj)
{
    const auto& entry = obj->GetObjectEntry();
    return !entry.IsEmpty();
}

static void track_design_save_push_tile_element_desc(
    const rct_object_entry& entry, const CoordsXYZ& loc, uint8_t flags, uint8_t primaryColour, uint8_t secondaryColour)
{
    auto tileLoc = TileCoordsXYZ(loc);
    TrackDesignSceneryElement item{};
    item.scenery_object = ObjectEntryDescriptor(entry);
    item.x = tileLoc.x;
    item.y = tileLoc.y;
    item.z = tileLoc.z;
    item.flags = flags;
    item.primary_colour = primaryColour;
    item.secondary_colour = secondaryColour;

    _trackSavedTileElementsDesc.push_back(std::move(item));
}

static void track_design_save_push_tile_element_desc(
    const Object* obj, const CoordsXYZ& loc, uint8_t flags, uint8_t primaryColour, uint8_t secondaryColour)
{
    const auto& entry = obj->GetObjectEntry();
    if (entry.IsEmpty())
    {
        // Unsupported, should have been blocked earlier
        assert(false);
    }

    track_design_save_push_tile_element_desc(entry, loc, flags, primaryColour, secondaryColour);
}

static TrackDesignAddStatus track_design_save_add_scenery(const CoordsXY& loc, SmallSceneryElement* sceneryElement)
{
    auto entryIndex = sceneryElement->GetEntryIndex();
    auto obj = object_entry_get_object(ObjectType::SmallScenery, entryIndex);
    if (obj != nullptr && track_design_is_supported_object(obj))
    {
<<<<<<< HEAD
        uint8_t flags = 0;
        flags |= sceneryElement->GetDirection();
        flags |= sceneryElement->GetSceneryQuadrant() << 2;
=======
        log_warning("Null tile element");
        return;
    }

    int32_t entryType = tileElement->GetEntryIndex();
    auto entry = object_entry_get_object(ObjectType::LargeScenery, entryType);
    sceneryTiles = get_large_scenery_entry(entryType)->tiles;
>>>>>>> c34079ac

        uint8_t primaryColour = sceneryElement->GetPrimaryColour();
        uint8_t secondaryColour = sceneryElement->GetSecondaryColour();

        track_design_save_push_tile_element(loc, reinterpret_cast<TileElement*>(sceneryElement));
        track_design_save_push_tile_element_desc(
            obj, { loc.x, loc.y, sceneryElement->GetBaseZ() }, flags, primaryColour, secondaryColour);
        return TrackDesignAddStatus::Success();
    }
    else
    {
        return TrackDesignAddStatus::Fail(STR_UNSUPPORTED_OBJECT_FORMAT);
    }
}

static TrackDesignAddStatus track_design_save_add_large_scenery(const CoordsXY& loc, LargeSceneryElement* tileElement)
{
    auto entryIndex = tileElement->GetEntryIndex();
    auto& objectMgr = OpenRCT2::GetContext()->GetObjectManager();
    auto obj = objectMgr.GetLoadedObject(ObjectType::LargeScenery, entryIndex);
    if (obj != nullptr && track_design_is_supported_object(obj))
    {
        auto legacyData = reinterpret_cast<const rct_scenery_entry*>(obj->GetLegacyData());
        auto sceneryTiles = legacyData->large_scenery.tiles;

        int32_t z = tileElement->base_height;
        auto direction = tileElement->GetDirection();
        auto sequence = tileElement->GetSequenceIndex();

        auto sceneryOrigin = map_large_scenery_get_origin(
            { loc.x, loc.y, z << 3, static_cast<Direction>(direction) }, sequence, nullptr);
        if (!sceneryOrigin)
        {
            return TrackDesignAddStatus::Success();
        }

        // Iterate through each tile of the large scenery element
        sequence = 0;
        for (auto tile = sceneryTiles; tile->x_offset != -1; tile++, sequence++)
        {
            CoordsXY offsetPos{ tile->x_offset, tile->y_offset };
            auto rotatedOffsetPos = offsetPos.Rotate(direction);

            CoordsXYZ tileLoc = { sceneryOrigin->x + rotatedOffsetPos.x, sceneryOrigin->y + rotatedOffsetPos.y,
                                  sceneryOrigin->z + tile->z_offset };
            auto largeElement = map_get_large_scenery_segment({ tileLoc, static_cast<Direction>(direction) }, sequence);
            if (largeElement != nullptr)
            {
                if (sequence == 0)
                {
                    uint8_t flags = largeElement->GetDirection();
                    uint8_t primaryColour = largeElement->GetPrimaryColour();
                    uint8_t secondaryColour = largeElement->GetSecondaryColour();

                    track_design_save_push_tile_element_desc(obj, tileLoc, flags, primaryColour, secondaryColour);
                }
                track_design_save_push_tile_element({ tileLoc.x, tileLoc.y }, reinterpret_cast<TileElement*>(largeElement));
            }
        }
        return TrackDesignAddStatus::Success();
    }
    else
    {
        return TrackDesignAddStatus::Fail(STR_UNSUPPORTED_OBJECT_FORMAT);
    }
}

static TrackDesignAddStatus track_design_save_add_wall(const CoordsXY& loc, WallElement* wallElement)
{
    auto entryIndex = wallElement->GetEntryIndex();
    auto obj = object_entry_get_object(ObjectType::Walls, entryIndex);
    if (obj != nullptr && track_design_is_supported_object(obj))
    {
        uint8_t flags = 0;
        flags |= wallElement->GetDirection();
        flags |= wallElement->GetTertiaryColour() << 2;

        uint8_t secondaryColour = wallElement->GetSecondaryColour();
        uint8_t primaryColour = wallElement->GetPrimaryColour();

        track_design_save_push_tile_element(loc, reinterpret_cast<TileElement*>(wallElement));
        track_design_save_push_tile_element_desc(
            obj, { loc.x, loc.y, wallElement->GetBaseZ() }, flags, primaryColour, secondaryColour);
        return TrackDesignAddStatus::Success();
    }
    else
    {
        return TrackDesignAddStatus::Fail(STR_UNSUPPORTED_OBJECT_FORMAT);
    }
}

static std::optional<rct_object_entry> track_design_save_footpath_get_best_entry(PathElement* pathElement)
{
    rct_object_entry pathEntry;
    auto legacyPathObj = pathElement->GetPathEntry();
    if (legacyPathObj != nullptr)
    {
        pathEntry = legacyPathObj->GetObjectEntry();
        if (!pathEntry.IsEmpty())
        {
            return pathEntry;
        }
    }
    else
    {
        auto surfaceEntry = pathElement->GetSurfaceEntry();
        if (surfaceEntry != nullptr)
        {
            auto surfaceId = surfaceEntry->GetIdentifier();
            auto railingsEntry = pathElement->GetRailingEntry();
            auto railingsId = railingsEntry == nullptr ? "" : railingsEntry->GetIdentifier();
            return GetBestObjectEntryForSurface(surfaceId, railingsId);
        }
    }
    return {};
}

static TrackDesignAddStatus track_design_save_add_footpath(const CoordsXY& loc, PathElement* pathElement)
{
    auto pathEntry = track_design_save_footpath_get_best_entry(pathElement);
    if (!pathElement)
    {
        return TrackDesignAddStatus::Fail(STR_UNSUPPORTED_OBJECT_FORMAT);
    }

    uint8_t flags = 0;
    flags |= pathElement->GetEdges();
    flags |= (pathElement->GetSlopeDirection()) << 5;
    if (pathElement->IsSloped())
        flags |= 0b00010000;
    if (pathElement->IsQueue())
        flags |= 1 << 7;

    track_design_save_push_tile_element(loc, reinterpret_cast<TileElement*>(pathElement));
    track_design_save_push_tile_element_desc(*pathEntry, { loc.x, loc.y, pathElement->GetBaseZ() }, flags, 0, 0);
    return TrackDesignAddStatus::Success();
}

/**
 *
 *  rct2: 0x006D2B3C
 */
static TrackDesignAddStatus track_design_save_add_tile_element(
    ViewportInteractionItem interactionType, const CoordsXY& loc, TileElement* tileElement)
{
    if (!track_design_save_can_add_tile_element(tileElement))
    {
        return TrackDesignAddStatus::Fail(STR_SAVE_TRACK_SCENERY_TOO_MANY_ITEMS_SELECTED);
    }

    switch (interactionType)
    {
        case ViewportInteractionItem::Scenery:
            return track_design_save_add_scenery(loc, tileElement->AsSmallScenery());
        case ViewportInteractionItem::LargeScenery:
            return track_design_save_add_large_scenery(loc, tileElement->AsLargeScenery());
        case ViewportInteractionItem::Wall:
            return track_design_save_add_wall(loc, tileElement->AsWall());
        case ViewportInteractionItem::Footpath:
            return track_design_save_add_footpath(loc, tileElement->AsPath());
        default:
            return TrackDesignAddStatus::Fail(STR_UNKNOWN_OBJECT_TYPE);
    }
}

/**
 *
 *  rct2: 0x006D2F78
 */
static void track_design_save_pop_tile_element(const CoordsXY& loc, TileElement* tileElement)
{
    map_invalidate_tile_full(loc);

    // Find index of map element to remove
    size_t removeIndex = SIZE_MAX;
    for (size_t i = 0; i < _trackSavedTileElements.size(); i++)
    {
        if (_trackSavedTileElements[i] == tileElement)
        {
            removeIndex = i;
        }
    }

    if (removeIndex != SIZE_MAX)
    {
        _trackSavedTileElements.erase(_trackSavedTileElements.begin() + removeIndex);
    }
}

/**
 *
 *  rct2: 0x006D2FDD
 */
static void track_design_save_pop_tile_element_desc(const ObjectEntryDescriptor& entry, const CoordsXYZ& loc, uint8_t flags)
{
    size_t removeIndex = SIZE_MAX;
    auto tileLoc = TileCoordsXYZ(loc);
    for (size_t i = 0; i < _trackSavedTileElementsDesc.size(); i++)
    {
        TrackDesignSceneryElement* item = &_trackSavedTileElementsDesc[i];
        if (item->x != tileLoc.x)
            continue;
        if (item->y != tileLoc.y)
            continue;
        if (item->z != tileLoc.z)
            continue;
        if (item->flags != flags)
            continue;
        if (item->scenery_object != entry)
            continue;

        removeIndex = i;
    }

    if (removeIndex != SIZE_MAX)
    {
        _trackSavedTileElementsDesc.erase(_trackSavedTileElementsDesc.begin() + removeIndex);
    }
}

static void track_design_save_remove_scenery(const CoordsXY& loc, SmallSceneryElement* sceneryElement)
{
    auto entryIndex = sceneryElement->GetEntryIndex();
    auto obj = object_entry_get_object(ObjectType::SmallScenery, entryIndex);
    if (obj != nullptr)
    {
        uint8_t flags = 0;
        flags |= sceneryElement->GetDirection();
        flags |= sceneryElement->GetSceneryQuadrant() << 2;

        track_design_save_pop_tile_element(loc, reinterpret_cast<TileElement*>(sceneryElement));
        track_design_save_pop_tile_element_desc(obj->GetDescriptor(), { loc.x, loc.y, sceneryElement->GetBaseZ() }, flags);
    }
}

static void track_design_save_remove_large_scenery(const CoordsXY& loc, LargeSceneryElement* tileElement)
{
    if (tileElement == nullptr)
    {
        log_warning("Null tile element");
        return;
    }

<<<<<<< HEAD
    auto entryIndex = tileElement->GetEntryIndex();
    auto& objectMgr = OpenRCT2::GetContext()->GetObjectManager();
    auto obj = objectMgr.GetLoadedObject(ObjectType::LargeScenery, entryIndex);
    if (obj != nullptr)
=======
    int32_t entryType = tileElement->GetEntryIndex();
    auto entry = object_entry_get_object(ObjectType::LargeScenery, entryType);
    sceneryTiles = get_large_scenery_entry(entryType)->tiles;

    int32_t z = tileElement->base_height;
    direction = tileElement->GetDirection();
    sequence = tileElement->GetSequenceIndex();

    auto sceneryOrigin = map_large_scenery_get_origin(
        { loc.x, loc.y, z << 3, static_cast<Direction>(direction) }, sequence, nullptr);
    if (!sceneryOrigin)
>>>>>>> c34079ac
    {
        auto legacyData = reinterpret_cast<const rct_scenery_entry*>(obj->GetLegacyData());
        auto sceneryTiles = legacyData->large_scenery.tiles;

        int32_t z = tileElement->base_height;
        auto direction = tileElement->GetDirection();
        auto sequence = tileElement->GetSequenceIndex();

        auto sceneryOrigin = map_large_scenery_get_origin(
            { loc.x, loc.y, z << 3, static_cast<Direction>(direction) }, sequence, nullptr);
        if (!sceneryOrigin)
        {
            return;
        }

        // Iterate through each tile of the large scenery element
        sequence = 0;
        for (auto tile = sceneryTiles; tile->x_offset != -1; tile++, sequence++)
        {
            CoordsXY offsetPos{ tile->x_offset, tile->y_offset };
            auto rotatedOffsetPos = offsetPos.Rotate(direction);

            CoordsXYZ tileLoc = { sceneryOrigin->x + rotatedOffsetPos.x, sceneryOrigin->y + rotatedOffsetPos.y,
                                  sceneryOrigin->z + tile->z_offset };
            auto largeElement = map_get_large_scenery_segment({ tileLoc, static_cast<Direction>(direction) }, sequence);
            if (largeElement != nullptr)
            {
                if (sequence == 0)
                {
                    uint8_t flags = largeElement->GetDirection();
                    track_design_save_pop_tile_element_desc(obj->GetDescriptor(), tileLoc, flags);
                }
                track_design_save_pop_tile_element({ tileLoc.x, tileLoc.y }, reinterpret_cast<TileElement*>(largeElement));
            }
        }
    }
}

static void track_design_save_remove_wall(const CoordsXY& loc, WallElement* wallElement)
{
    auto entryIndex = wallElement->GetEntryIndex();
    auto obj = object_entry_get_object(ObjectType::Walls, entryIndex);
    if (obj != nullptr)
    {
        uint8_t flags = 0;
        flags |= wallElement->GetDirection();
        flags |= wallElement->GetTertiaryColour() << 2;

        track_design_save_pop_tile_element(loc, reinterpret_cast<TileElement*>(wallElement));
        track_design_save_pop_tile_element_desc(obj->GetDescriptor(), { loc.x, loc.y, wallElement->GetBaseZ() }, flags);
    }
}

static void track_design_save_remove_footpath(const CoordsXY& loc, PathElement* pathElement)
{
    auto pathEntry = track_design_save_footpath_get_best_entry(pathElement);
    if (pathElement)
    {
        uint8_t flags = 0;
        flags |= pathElement->GetEdges();
        flags |= (pathElement->GetSlopeDirection()) << 5;
        if (pathElement->IsSloped())
            flags |= 0b00010000;
        if (pathElement->IsQueue())
            flags |= 1 << 7;

        track_design_save_pop_tile_element(loc, reinterpret_cast<TileElement*>(pathElement));
        track_design_save_pop_tile_element_desc(
            ObjectEntryDescriptor(*pathEntry), { loc.x, loc.y, pathElement->GetBaseZ() }, flags);
    }
}

/**
 *
 *  rct2: 0x006D2B3C
 */
static void track_design_save_remove_tile_element(
    ViewportInteractionItem interactionType, const CoordsXY& loc, TileElement* tileElement)
{
    switch (interactionType)
    {
        case ViewportInteractionItem::Scenery:
            track_design_save_remove_scenery(loc, tileElement->AsSmallScenery());
            break;
        case ViewportInteractionItem::LargeScenery:
            track_design_save_remove_large_scenery(loc, tileElement->AsLargeScenery());
            break;
        case ViewportInteractionItem::Wall:
            track_design_save_remove_wall(loc, tileElement->AsWall());
            break;
        case ViewportInteractionItem::Footpath:
            track_design_save_remove_footpath(loc, tileElement->AsPath());
            break;
        default:
            break;
    }
}

static bool track_design_save_should_select_scenery_around(ride_id_t rideIndex, TileElement* tileElement)
{
    switch (tileElement->GetType())
    {
        case TILE_ELEMENT_TYPE_PATH:
            if (tileElement->AsPath()->IsQueue() && tileElement->AsPath()->GetRideIndex() == rideIndex)
                return true;
            break;
        case TILE_ELEMENT_TYPE_TRACK:
            if (tileElement->AsTrack()->GetRideIndex() == rideIndex)
                return true;
            break;
        case TILE_ELEMENT_TYPE_ENTRANCE:
            // FIXME: This will always break and return false!
            if (tileElement->AsEntrance()->GetEntranceType() != ENTRANCE_TYPE_RIDE_ENTRANCE)
                break;
            if (tileElement->AsEntrance()->GetEntranceType() != ENTRANCE_TYPE_RIDE_EXIT)
                break;
            if (tileElement->AsEntrance()->GetRideIndex() == rideIndex)
                return true;
            break;
    }
    return false;
}

static void track_design_save_select_nearby_scenery_for_tile(ride_id_t rideIndex, int32_t cx, int32_t cy)
{
    TileElement* tileElement;

    for (int32_t y = cy - TRACK_NEARBY_SCENERY_DISTANCE; y <= cy + TRACK_NEARBY_SCENERY_DISTANCE; y++)
    {
        for (int32_t x = cx - TRACK_NEARBY_SCENERY_DISTANCE; x <= cx + TRACK_NEARBY_SCENERY_DISTANCE; x++)
        {
            tileElement = map_get_first_element_at(TileCoordsXY{ x, y }.ToCoordsXY());
            if (tileElement == nullptr)
                continue;
            do
            {
                ViewportInteractionItem interactionType = ViewportInteractionItem::None;
                switch (tileElement->GetType())
                {
                    case TILE_ELEMENT_TYPE_PATH:
                        if (!tileElement->AsPath()->IsQueue())
                            interactionType = ViewportInteractionItem::Footpath;
                        else if (tileElement->AsPath()->GetRideIndex() == rideIndex)
                            interactionType = ViewportInteractionItem::Footpath;
                        break;
                    case TILE_ELEMENT_TYPE_SMALL_SCENERY:
                        interactionType = ViewportInteractionItem::Scenery;
                        break;
                    case TILE_ELEMENT_TYPE_WALL:
                        interactionType = ViewportInteractionItem::Wall;
                        break;
                    case TILE_ELEMENT_TYPE_LARGE_SCENERY:
                        interactionType = ViewportInteractionItem::LargeScenery;
                        break;
                }

                if (interactionType != ViewportInteractionItem::None)
                {
                    if (!track_design_save_contains_tile_element(tileElement))
                    {
                        track_design_save_add_tile_element(interactionType, TileCoordsXY(x, y).ToCoordsXY(), tileElement);
                    }
                }
            } while (!(tileElement++)->IsLastForTile());
        }
    }
}<|MERGE_RESOLUTION|>--- conflicted
+++ resolved
@@ -249,19 +249,9 @@
     auto obj = object_entry_get_object(ObjectType::SmallScenery, entryIndex);
     if (obj != nullptr && track_design_is_supported_object(obj))
     {
-<<<<<<< HEAD
         uint8_t flags = 0;
         flags |= sceneryElement->GetDirection();
         flags |= sceneryElement->GetSceneryQuadrant() << 2;
-=======
-        log_warning("Null tile element");
-        return;
-    }
-
-    int32_t entryType = tileElement->GetEntryIndex();
-    auto entry = object_entry_get_object(ObjectType::LargeScenery, entryType);
-    sceneryTiles = get_large_scenery_entry(entryType)->tiles;
->>>>>>> c34079ac
 
         uint8_t primaryColour = sceneryElement->GetPrimaryColour();
         uint8_t secondaryColour = sceneryElement->GetSecondaryColour();
@@ -284,8 +274,8 @@
     auto obj = objectMgr.GetLoadedObject(ObjectType::LargeScenery, entryIndex);
     if (obj != nullptr && track_design_is_supported_object(obj))
     {
-        auto legacyData = reinterpret_cast<const rct_scenery_entry*>(obj->GetLegacyData());
-        auto sceneryTiles = legacyData->large_scenery.tiles;
+        auto sceneryEntry = reinterpret_cast<const LargeSceneryEntry*>(obj->GetLegacyData());
+        auto sceneryTiles = sceneryEntry->tiles;
 
         int32_t z = tileElement->base_height;
         auto direction = tileElement->GetDirection();
@@ -505,27 +495,13 @@
         return;
     }
 
-<<<<<<< HEAD
     auto entryIndex = tileElement->GetEntryIndex();
     auto& objectMgr = OpenRCT2::GetContext()->GetObjectManager();
     auto obj = objectMgr.GetLoadedObject(ObjectType::LargeScenery, entryIndex);
     if (obj != nullptr)
-=======
-    int32_t entryType = tileElement->GetEntryIndex();
-    auto entry = object_entry_get_object(ObjectType::LargeScenery, entryType);
-    sceneryTiles = get_large_scenery_entry(entryType)->tiles;
-
-    int32_t z = tileElement->base_height;
-    direction = tileElement->GetDirection();
-    sequence = tileElement->GetSequenceIndex();
-
-    auto sceneryOrigin = map_large_scenery_get_origin(
-        { loc.x, loc.y, z << 3, static_cast<Direction>(direction) }, sequence, nullptr);
-    if (!sceneryOrigin)
->>>>>>> c34079ac
-    {
-        auto legacyData = reinterpret_cast<const rct_scenery_entry*>(obj->GetLegacyData());
-        auto sceneryTiles = legacyData->large_scenery.tiles;
+    {
+        auto sceneryEntry = reinterpret_cast<const LargeSceneryEntry*>(obj->GetLegacyData());
+        auto sceneryTiles = sceneryEntry->tiles;
 
         int32_t z = tileElement->base_height;
         auto direction = tileElement->GetDirection();
