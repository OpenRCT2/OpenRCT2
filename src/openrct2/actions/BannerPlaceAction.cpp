--- conflicted
+++ resolved
@@ -135,17 +135,7 @@
         return MakeResult(GameActions::Status::NoFreeElements, STR_CANT_POSITION_THIS_HERE);
     }
 
-<<<<<<< HEAD
-    rct_scenery_entry* bannerEntry = get_banner_entry(_bannerType);
-=======
-    if (_bannerIndex == BANNER_INDEX_NULL || _bannerIndex >= MAX_BANNERS)
-    {
-        log_error("Invalid banner index, bannerIndex = %u", _bannerIndex);
-        return MakeResult(GameActions::Status::InvalidParameters, STR_CANT_POSITION_THIS_HERE);
-    }
-
     auto* bannerEntry = get_banner_entry(_bannerType);
->>>>>>> c34079ac
     if (bannerEntry == nullptr)
     {
         log_error("Invalid banner object type. bannerType = ", _bannerType);
