/*****************************************************************************
 * Copyright (c) 2014-2025 OpenRCT2 developers
 *
 * For a complete list of all authors, please refer to contributors.md
 * Interested in contributing? Visit https://github.com/OpenRCT2/OpenRCT2
 *
 * OpenRCT2 is licensed under the GNU General Public License version 3.
 *****************************************************************************/

#include "TrackPlaceAction.h"

#include "../Diagnostic.h"
#include "../GameState.h"
#include "../core/Money.hpp"
#include "../core/Numerics.hpp"
#include "../management/Finance.h"
#include "../ride/RideData.h"
#include "../ride/Track.h"
#include "../ride/TrackData.h"
#include "../ride/TrackDesign.h"
#include "../world/ConstructionClearance.h"
#include "../world/Footpath.h"
#include "../world/Map.h"
#include "../world/MapAnimation.h"
#include "../world/QuarterTile.h"
#include "../world/Wall.h"
#include "../world/tile_element/PathElement.h"
#include "../world/tile_element/Slope.h"
#include "../world/tile_element/SurfaceElement.h"
#include "../world/tile_element/TrackElement.h"
#include "RideSetSettingAction.h"

namespace OpenRCT2::GameActions
{
    using namespace OpenRCT2::Numerics;
    using namespace OpenRCT2::TrackMetaData;

    TrackPlaceAction::TrackPlaceAction(
        RideId rideIndex, TrackElemType trackType, ride_type_t rideType, const CoordsXYZD& origin, int32_t brakeSpeed,
        int32_t colour, int32_t seatRotation, SelectedLiftAndInverted liftHillAndAlternativeState, bool fromTrackDesign)
        : _rideIndex(rideIndex)
        , _trackType(trackType)
        , _rideType(rideType)
        , _origin(origin)
        , _brakeSpeed(brakeSpeed)
        , _colour(colour)
        , _seatRotation(seatRotation)
        , _trackPlaceFlags(liftHillAndAlternativeState)
        , _fromTrackDesign(fromTrackDesign)
    {
        _origin.direction &= 3;
    }

    void TrackPlaceAction::AcceptParameters(GameActionParameterVisitor& visitor)
    {
        visitor.Visit(_origin);
        visitor.Visit("ride", _rideIndex);
        visitor.Visit("trackType", _trackType);
        visitor.Visit("rideType", _rideType);
        visitor.Visit("brakeSpeed", _brakeSpeed);
        visitor.Visit("colour", _colour);
        visitor.Visit("seatRotation", _seatRotation);
        visitor.Visit("trackPlaceFlags", _trackPlaceFlags.holder);
        visitor.Visit("isFromTrackDesign", _fromTrackDesign);
    }

    uint16_t TrackPlaceAction::GetActionFlags() const
    {
        return GameAction::GetActionFlags();
    }

    void TrackPlaceAction::Serialise(DataSerialiser& stream)
    {
        GameAction::Serialise(stream);

        stream << DS_TAG(_rideIndex) << DS_TAG(_trackType) << DS_TAG(_rideType) << DS_TAG(_origin) << DS_TAG(_brakeSpeed)
               << DS_TAG(_colour) << DS_TAG(_seatRotation) << DS_TAG(_trackPlaceFlags.holder);
    }

    Result TrackPlaceAction::Query(GameState_t& gameState) const
    {
        auto ride = GetRide(_rideIndex);
        if (ride == nullptr)
        {
            LOG_ERROR("Ride not found for rideIndex %d", _rideIndex.ToUnderlying());
            return Result(Status::InvalidParameters, STR_RIDE_CONSTRUCTION_CANT_CONSTRUCT_THIS_HERE, STR_ERR_RIDE_NOT_FOUND);
        }
        const auto* rideEntry = GetRideEntryByIndex(ride->subtype);
        if (rideEntry == nullptr)
        {
            LOG_ERROR("Invalid ride subtype for track placement, rideIndex = %d", _rideIndex.ToUnderlying());
            return Result(Status::InvalidParameters, STR_RIDE_CONSTRUCTION_CANT_CONSTRUCT_THIS_HERE, STR_UNKNOWN_OBJECT_TYPE);
        }

        if (!DirectionValid(_origin.direction))
        {
            LOG_ERROR("Invalid direction for track placement, direction = %d", _origin.direction);
            return Result(
                Status::InvalidParameters, STR_RIDE_CONSTRUCTION_CANT_CONSTRUCT_THIS_HERE, STR_ERR_VALUE_OUT_OF_RANGE);
        }

        if (_rideType != ride->type && !gameState.cheats.allowArbitraryRideTypeChanges)
        {
            return Result(Status::InvalidParameters, STR_RIDE_CONSTRUCTION_CANT_CONSTRUCT_THIS_HERE, kStringIdNone);
        }

        if (_rideType > RIDE_TYPE_COUNT)
        {
            LOG_ERROR("Invalid ride type for track placement, rideType = %d", _rideType);
            return Result(
                Status::InvalidParameters, STR_RIDE_CONSTRUCTION_CANT_CONSTRUCT_THIS_HERE, STR_ERR_VALUE_OUT_OF_RANGE);
        }

        if (_brakeSpeed > kMaximumTrackSpeed)
        {
            LOG_WARNING("Invalid speed for track placement, speed = %d", _brakeSpeed);
            return Result(Status::InvalidParameters, STR_RIDE_CONSTRUCTION_CANT_CONSTRUCT_THIS_HERE, STR_SPEED_TOO_HIGH);
        }

        auto res = Result();
        res.Expenditure = ExpenditureType::rideConstruction;
        res.Position.x = _origin.x + 16;
        res.Position.y = _origin.y + 16;
        res.Position.z = _origin.z;

        auto resultData = TrackPlaceActionResult{};

        const auto& rtd = ride->getRideTypeDescriptor();

        if ((ride->lifecycleFlags & RIDE_LIFECYCLE_INDESTRUCTIBLE_TRACK) && _trackType == TrackElemType::EndStation)
        {
            return Result(
                Status::Disallowed, STR_RIDE_CONSTRUCTION_CANT_CONSTRUCT_THIS_HERE, STR_NOT_ALLOWED_TO_MODIFY_STATION);
        }

        if (!(GetActionFlags() & Flags::AllowWhilePaused))
        {
            if (GameIsPaused() && !gameState.cheats.buildInPauseMode)
            {
                return Result(
                    Status::Disallowed, STR_RIDE_CONSTRUCTION_CANT_CONSTRUCT_THIS_HERE,
                    STR_CONSTRUCTION_NOT_POSSIBLE_WHILE_GAME_IS_PAUSED);
            }
        }

        if (!rtd.HasFlag(RtdFlag::isFlatRide))
        {
            if (_trackType == TrackElemType::OnRidePhoto)
            {
                if (ride->lifecycleFlags & RIDE_LIFECYCLE_ON_RIDE_PHOTO)
                {
                    return Result(
                        Status::Disallowed, STR_RIDE_CONSTRUCTION_CANT_CONSTRUCT_THIS_HERE,
                        STR_ONLY_ONE_ON_RIDE_PHOTO_PER_RIDE);
                }
            }
            else if (_trackType == TrackElemType::CableLiftHill)
            {
                if (ride->lifecycleFlags & RIDE_LIFECYCLE_CABLE_LIFT_HILL_COMPONENT_USED)
                {
                    return Result(
                        Status::Disallowed, STR_RIDE_CONSTRUCTION_CANT_CONSTRUCT_THIS_HERE,
                        STR_ONLY_ONE_CABLE_LIFT_HILL_PER_RIDE);
                }
            }
            // Backwards steep lift hills are allowed, even on roller coasters that do not support forwards steep lift hills.
            if (_trackPlaceFlags.has(LiftHillAndInverted::liftHill) && !rtd.SupportsTrackGroup(TrackGroup::liftHillSteep)
                && !gameState.cheats.enableChainLiftOnAllTrack)
            {
                const auto& ted = GetTrackElementDescriptor(_trackType);
                if (ted.flags & TRACK_ELEM_FLAG_IS_STEEP_UP)
                {
                    return Result(
                        Status::Disallowed, STR_RIDE_CONSTRUCTION_CANT_CONSTRUCT_THIS_HERE, STR_TOO_STEEP_FOR_LIFT_HILL);
                }
            }
        }

        const auto& ted = GetTrackElementDescriptor(_trackType);
        uint32_t numElements = 0;
        // First check if any of the track pieces are outside the park
        for (uint8_t i = 0; i < ted.numSequences; i++)
        {
            const auto& trackBlock = ted.sequences[i].clearance;
            auto rotatedTrack = CoordsXYZ{ CoordsXY{ trackBlock.x, trackBlock.y }.Rotate(_origin.direction), 0 };
            auto tileCoords = CoordsXYZ{ _origin.x, _origin.y, _origin.z } + rotatedTrack;

            if (!LocationValid(tileCoords))
            {
                return Result(Status::InvalidParameters, STR_RIDE_CONSTRUCTION_CANT_CONSTRUCT_THIS_HERE, STR_OFF_EDGE_OF_MAP);
            }
            if (!MapIsLocationOwned(tileCoords) && !gameState.cheats.sandboxMode)
            {
                return Result(Status::Disallowed, STR_RIDE_CONSTRUCTION_CANT_CONSTRUCT_THIS_HERE, STR_LAND_NOT_OWNED_BY_PARK);
            }
            numElements++;
        }

        if (!CheckMapCapacity(numElements))
        {
            LOG_ERROR("Not enough free map elements to place track.");
            return Result(
                Status::NoFreeElements, STR_RIDE_CONSTRUCTION_CANT_CONSTRUCT_THIS_HERE, STR_TILE_ELEMENT_LIMIT_REACHED);
        }

        if (!gameState.cheats.allowTrackPlaceInvalidHeights)
        {
            if (ted.flags & TRACK_ELEM_FLAG_STARTS_AT_HALF_HEIGHT)
            {
                if ((_origin.z & 0x0F) != 8)
                {
                    return Result(
                        Status::InvalidParameters, STR_RIDE_CONSTRUCTION_CANT_CONSTRUCT_THIS_HERE, STR_INVALID_HEIGHT);
                }
            }
            else
            {
                if ((_origin.z & 0x0F) != 0)
                {
                    return Result(
                        Status::InvalidParameters, STR_RIDE_CONSTRUCTION_CANT_CONSTRUCT_THIS_HERE, STR_INVALID_HEIGHT);
                }
            }
        }

        // If that is not the case, then perform the remaining checks
        auto clearanceHeight = rideEntry->Clearance;

        money64 costs = 0;
        money64 supportCosts = 0;
        for (int32_t blockIndex = 0; blockIndex < ted.numSequences; blockIndex++)
        {
            const auto& trackBlock = ted.sequences[blockIndex].clearance;
            auto rotatedTrack = CoordsXYZ{ CoordsXY{ trackBlock.x, trackBlock.y }.Rotate(_origin.direction), trackBlock.z };
            auto mapLoc = CoordsXYZ{ _origin.x, _origin.y, _origin.z } + rotatedTrack;
            auto quarterTile = trackBlock.quarterTile.Rotate(_origin.direction);

            if (mapLoc.z < 16)
            {
                return Result(Status::InvalidParameters, STR_RIDE_CONSTRUCTION_CANT_CONSTRUCT_THIS_HERE, STR_TOO_LOW);
            }

            int32_t baseZ = floor2(mapLoc.z, kCoordsZStep);

            int32_t clearanceZ = trackBlock.clearanceZ;
            if (trackBlock.flags & RCT_PREVIEW_TRACK_FLAG_IS_VERTICAL && clearanceHeight > 24)
            {
                clearanceZ += 24;
            }
            else
            {
                clearanceZ += clearanceHeight;
            }

            clearanceZ = floor2(clearanceZ, kCoordsZStep) + baseZ;

            if (clearanceZ > MAX_TRACK_HEIGHT)
            {
                return Result(Status::InvalidParameters, STR_RIDE_CONSTRUCTION_CANT_CONSTRUCT_THIS_HERE, STR_TOO_HIGH);
            }

            auto crossingMode = (rtd.HasFlag(RtdFlag::supportsLevelCrossings) && _trackType == TrackElemType::Flat)
                ? CreateCrossingMode::trackOverPath
                : CreateCrossingMode::none;
            auto canBuild = MapCanConstructWithClearAt(
                { mapLoc, baseZ, clearanceZ }, &MapPlaceNonSceneryClearFunc, quarterTile, GetFlags(), kTileSlopeFlat,
                crossingMode);
            if (canBuild.Error != Status::Ok)
            {
                canBuild.ErrorTitle = STR_RIDE_CONSTRUCTION_CANT_CONSTRUCT_THIS_HERE;
                return canBuild;
            }
            costs += canBuild.Cost;

            const auto clearanceData = canBuild.GetData<ConstructClearResult>();
            uint8_t mapGroundFlags = clearanceData.GroundFlags & (ELEMENT_IS_ABOVE_GROUND | ELEMENT_IS_UNDERGROUND);
            if (!(ted.flags & TRACK_ELEM_FLAG_CAN_BE_PARTLY_UNDERGROUND))
            {
                if (resultData.GroundFlags != 0 && (resultData.GroundFlags & mapGroundFlags) == 0)
                {
                    return Result(
                        Status::Disallowed, STR_RIDE_CONSTRUCTION_CANT_CONSTRUCT_THIS_HERE,
                        STR_CANT_BUILD_PARTLY_ABOVE_AND_PARTLY_BELOW_GROUND);
                }
            }

            resultData.GroundFlags = mapGroundFlags;
            if (ted.flags & TRACK_ELEM_FLAG_ONLY_ABOVE_GROUND)
            {
                if (resultData.GroundFlags & ELEMENT_IS_UNDERGROUND)
                {
                    return Result(
                        Status::Disallowed, STR_RIDE_CONSTRUCTION_CANT_CONSTRUCT_THIS_HERE,
                        STR_CAN_ONLY_BUILD_THIS_ABOVE_GROUND);
                }
            }

            if (ted.flags & TRACK_ELEM_FLAG_ONLY_UNDERWATER)
            { // No element has this flag
                if (clearanceData.GroundFlags & ELEMENT_IS_UNDERWATER)
                {
                    return Result(
                        Status::Disallowed, STR_RIDE_CONSTRUCTION_CANT_CONSTRUCT_THIS_HERE, STR_CAN_ONLY_BUILD_THIS_UNDERWATER);
                }
            }

            if (clearanceData.GroundFlags & ELEMENT_IS_UNDERWATER && !gameState.cheats.disableClearanceChecks)
            {
                return Result(
                    Status::Disallowed, STR_RIDE_CONSTRUCTION_CANT_CONSTRUCT_THIS_HERE, STR_RIDE_CANT_BUILD_THIS_UNDERWATER);
            }

            if (rtd.HasFlag(RtdFlag::trackMustBeOnWater) && !_trackDesignDrawingPreview)
            {
                auto surfaceElement = MapGetSurfaceElementAt(mapLoc);
                if (surfaceElement == nullptr)
                {
                    return Result(
                        Status::Unknown, STR_RIDE_CONSTRUCTION_CANT_CONSTRUCT_THIS_HERE, STR_ERR_SURFACE_ELEMENT_NOT_FOUND);
                }

                auto waterHeight = surfaceElement->GetWaterHeight();
                if (waterHeight == 0)
                {
                    return Result(
                        Status::Disallowed, STR_RIDE_CONSTRUCTION_CANT_CONSTRUCT_THIS_HERE, STR_CAN_ONLY_BUILD_THIS_ON_WATER);
                }

                if (waterHeight != baseZ)
                {
                    return Result(
                        Status::Disallowed, STR_RIDE_CONSTRUCTION_CANT_CONSTRUCT_THIS_HERE, STR_CAN_ONLY_BUILD_THIS_ON_WATER);
                }
                waterHeight -= kLandHeightStep;
                if (waterHeight == surfaceElement->GetBaseZ())
                {
                    uint8_t slope = surfaceElement->GetSlope() & kTileSlopeRaisedCornersMask;
                    if (slope == kTileSlopeWCornerDown || slope == kTileSlopeSCornerDown || slope == kTileSlopeECornerDown
                        || slope == kTileSlopeNCornerDown)
                    {
                        return Result(
                            Status::Disallowed, STR_RIDE_CONSTRUCTION_CANT_CONSTRUCT_THIS_HERE,
                            STR_CAN_ONLY_BUILD_THIS_ON_WATER);
                    }
                }
            }

            int32_t entranceDirections = ted.sequences[0].flags;
            if ((entranceDirections & TRACK_SEQUENCE_FLAG_ORIGIN) && blockIndex == 0)
            {
                const auto addElementResult = TrackAddStationElement(
                    { mapLoc, baseZ, _origin.direction }, _rideIndex, 0, _fromTrackDesign);
                if (!addElementResult.Successful)
                {
                    return Result(Status::Unknown, STR_RIDE_CONSTRUCTION_CANT_CONSTRUCT_THIS_HERE, addElementResult.Message);
                }
            }

            // 6c5648 12 push
            auto surfaceElement = MapGetSurfaceElementAt(mapLoc);
            if (surfaceElement == nullptr)
            {
                return Result(
                    Status::Unknown, STR_RIDE_CONSTRUCTION_CANT_CONSTRUCT_THIS_HERE, STR_ERR_SURFACE_ELEMENT_NOT_FOUND);
            }

            if (!gameState.cheats.disableSupportLimits)
            {
                int32_t ride_height = clearanceZ - surfaceElement->GetBaseZ();
                if (ride_height >= 0)
                {
                    uint16_t maxHeight;

                    if (rtd.HasFlag(RtdFlag::listVehiclesSeparately) && rideEntry->maxHeight != 0)
                    {
                        maxHeight = rideEntry->maxHeight;
                    }
                    else
                    {
                        maxHeight = rtd.Heights.MaxHeight;
                    }

                    ride_height /= kCoordsZPerTinyZ;
                    if (ride_height > maxHeight && !_trackDesignDrawingPreview)
                    {
                        return Result(
                            Status::Disallowed, STR_RIDE_CONSTRUCTION_CANT_CONSTRUCT_THIS_HERE, STR_TOO_HIGH_FOR_SUPPORTS);
                    }
                }
            }

            int32_t supportHeight = baseZ - surfaceElement->GetBaseZ();
            if (supportHeight < 0)
            {
                supportHeight = (10 * kCoordsZStep);
            }

            supportCosts += ((supportHeight / (2 * kCoordsZStep)) * rtd.BuildCosts.SupportPrice);
        }

        money64 price = rtd.BuildCosts.TrackPrice;
        price *= ted.priceModifier;

        price >>= 16;
        res.Cost = costs + supportCosts + price;
        res.SetData(std::move(resultData));

        return res;
    }

    Result TrackPlaceAction::Execute(GameState_t& gameState) const
    {
        auto ride = GetRide(_rideIndex);
        if (ride == nullptr)
        {
            LOG_ERROR("Invalid ride for track placement, rideIndex = %d", _rideIndex.ToUnderlying());
            return Result(Status::InvalidParameters, STR_RIDE_CONSTRUCTION_CANT_CONSTRUCT_THIS_HERE, STR_ERR_RIDE_NOT_FOUND);
        }

        const auto* rideEntry = GetRideEntryByIndex(ride->subtype);
        if (rideEntry == nullptr)
        {
            LOG_ERROR("Invalid ride subtype for track placement, rideIndex = %d", _rideIndex.ToUnderlying());
            return Result(Status::InvalidParameters, STR_RIDE_CONSTRUCTION_CANT_CONSTRUCT_THIS_HERE, STR_UNKNOWN_OBJECT_TYPE);
        }

        auto res = Result();
        res.Expenditure = ExpenditureType::rideConstruction;
        res.Position.x = _origin.x + 16;
        res.Position.y = _origin.y + 16;
        res.Position.z = _origin.z;

        auto resultData = TrackPlaceActionResult{};

        const auto& rtd = ride->getRideTypeDescriptor();

        const auto& ted = GetTrackElementDescriptor(_trackType);

        money64 costs = 0;
        money64 supportCosts = 0;
        const auto& block0 = ted.sequences[0].clearance;
        auto clearanceHeight = rideEntry->Clearance;
        CoordsXYZ originLocation = CoordsXYZ{ _origin.x, _origin.y, _origin.z }
            + CoordsXYZ{ CoordsXY{ block0.x, block0.y }.Rotate(_origin.direction), block0.z };
        for (int32_t blockIndex = 0; blockIndex < ted.numSequences; blockIndex++)
        {
            const auto& trackBlock = ted.sequences[blockIndex].clearance;
            auto rotatedTrack = CoordsXYZ{ CoordsXY{ trackBlock.x, trackBlock.y }.Rotate(_origin.direction), trackBlock.z };
            auto mapLoc = CoordsXYZ{ _origin.x, _origin.y, _origin.z } + rotatedTrack;

            auto quarterTile = trackBlock.quarterTile.Rotate(_origin.direction);

            int32_t baseZ = floor2(mapLoc.z, kCoordsZStep);
            int32_t clearanceZ = trackBlock.clearanceZ;
            if (trackBlock.flags & RCT_PREVIEW_TRACK_FLAG_IS_VERTICAL && clearanceHeight > 24)
            {
                clearanceZ += 24;
            }
            else
            {
                clearanceZ += clearanceHeight;
            }

            clearanceZ = floor2(clearanceZ, kCoordsZStep) + baseZ;
            const auto mapLocWithClearance = CoordsXYRangedZ(mapLoc, baseZ, clearanceZ);

            auto crossingMode = (rtd.HasFlag(RtdFlag::supportsLevelCrossings) && _trackType == TrackElemType::Flat)
                ? CreateCrossingMode::trackOverPath
                : CreateCrossingMode::none;
            auto canBuild = MapCanConstructWithClearAt(
                mapLocWithClearance, &MapPlaceNonSceneryClearFunc, quarterTile, GetFlags() | GAME_COMMAND_FLAG_APPLY,
                kTileSlopeFlat, crossingMode);
            if (canBuild.Error != Status::Ok)
            {
                canBuild.ErrorTitle = STR_RIDE_CONSTRUCTION_CANT_CONSTRUCT_THIS_HERE;
                return canBuild;
            }
            costs += canBuild.Cost;

            // When building a level crossing, remove any pre-existing path furniture.
            if (crossingMode == CreateCrossingMode::trackOverPath && !(GetFlags() & GAME_COMMAND_FLAG_GHOST))
            {
                auto footpathElement = MapGetFootpathElement(mapLoc);
                if (footpathElement != nullptr && footpathElement->HasAddition())
                {
                    footpathElement->SetAddition(0);
                }
            }

            if (!(GetFlags() & GAME_COMMAND_FLAG_GHOST) && !gameState.cheats.disableClearanceChecks)
            {
                FootpathRemoveLitter(mapLoc);
                if (rtd.HasFlag(RtdFlag::noWallsAroundTrack))
                {
                    WallRemoveAt(mapLocWithClearance);
                }
                else
                {
                    // Remove walls in the directions this track intersects
                    uint8_t intersectingDirections = ted.sequences[blockIndex].allowedWallEdges;
                    intersectingDirections ^= 0x0F;
                    intersectingDirections = Numerics::rol4(intersectingDirections, _origin.direction);
                    for (int32_t i = 0; i < kNumOrthogonalDirections; i++)
                    {
                        if (intersectingDirections & (1 << i))
                        {
                            WallRemoveIntersectingWalls(mapLocWithClearance, i);
                        }
                    }
                }
            }

            const auto clearanceData = canBuild.GetData<ConstructClearResult>();
            uint8_t mapGroundFlags = clearanceData.GroundFlags & (ELEMENT_IS_ABOVE_GROUND | ELEMENT_IS_UNDERGROUND);
            if (!(ted.flags & TRACK_ELEM_FLAG_CAN_BE_PARTLY_UNDERGROUND))
            {
                if (resultData.GroundFlags != 0 && (resultData.GroundFlags & mapGroundFlags) == 0)
                {
                    return Result(
                        Status::Disallowed, STR_RIDE_CONSTRUCTION_CANT_CONSTRUCT_THIS_HERE,
                        STR_CANT_BUILD_PARTLY_ABOVE_AND_PARTLY_BELOW_GROUND);
                }
            }

            resultData.GroundFlags = mapGroundFlags;

            // 6c5648 12 push
            auto surfaceElement = MapGetSurfaceElementAt(mapLoc);
            if (surfaceElement == nullptr)
            {
                return Result(
                    Status::Unknown, STR_RIDE_CONSTRUCTION_CANT_CONSTRUCT_THIS_HERE, STR_ERR_SURFACE_ELEMENT_NOT_FOUND);
            }

            int32_t supportHeight = baseZ - surfaceElement->GetBaseZ();
            if (supportHeight < 0)
            {
                supportHeight = (10 * kCoordsZStep);
            }

            supportCosts += (supportHeight / (2 * kCoordsZStep)) * rtd.BuildCosts.SupportPrice;

            int32_t entranceDirections = 0;
            if (!ride->overallView.IsNull())
            {
                if (!(GetFlags() & GAME_COMMAND_FLAG_NO_SPEND))
                {
                    entranceDirections = ted.sequences[0].flags;
                }
            }

            if (entranceDirections & TRACK_SEQUENCE_FLAG_ORIGIN || ride->overallView.IsNull())
            {
                ride->overallView = mapLoc;
            }

            auto* trackElement = TileElementInsert<TrackElement>(mapLoc, quarterTile.GetBaseQuarterOccupied());
            if (trackElement == nullptr)
            {
                LOG_ERROR("Cannot create track element for ride = %d", _rideIndex.ToUnderlying());
                return Result(
                    Status::NoFreeElements, STR_RIDE_CONSTRUCTION_CANT_CONSTRUCT_THIS_HERE, STR_TILE_ELEMENT_LIMIT_REACHED);
            }

            trackElement->SetClearanceZ(clearanceZ);
            trackElement->SetDirection(_origin.direction);
            trackElement->SetHasChain(_trackPlaceFlags.has(LiftHillAndInverted::liftHill));
            trackElement->SetSequenceIndex(blockIndex);
            trackElement->SetRideIndex(_rideIndex);
            trackElement->SetTrackType(_trackType);
            trackElement->SetRideType(_rideType);
            trackElement->SetGhost(GetFlags() & GAME_COMMAND_FLAG_GHOST);

            switch (_trackType)
            {
                case TrackElemType::Waterfall:
                case TrackElemType::Rapids:
                case TrackElemType::Whirlpool:
                case TrackElemType::SpinningTunnel:
                    MapAnimations::MarkTileForInvalidation(TileCoordsXY(mapLoc));
                    break;
                case TrackElemType::Brakes:
                case TrackElemType::DiagBrakes:
                    trackElement->SetBrakeClosed(true);
                    break;
                default:
                    break;
            }
            if (TrackTypeHasSpeedSetting(_trackType))
            {
                trackElement->SetBrakeBoosterSpeed(_brakeSpeed);
            }

            if (rtd.HasFlag(RtdFlag::hasLandscapeDoors))
            {
                trackElement->SetDoorAState(kLandEdgeDoorFrameClosed);
                trackElement->SetDoorBState(kLandEdgeDoorFrameClosed);
            }
            else
            {
                trackElement->SetSeatRotation(_seatRotation);
            }

            if (_trackPlaceFlags.has(LiftHillAndInverted::inverted))
            {
                trackElement->SetInverted(true);
            }
            trackElement->SetColourScheme(static_cast<RideColourScheme>(_colour));

            entranceDirections = ted.sequences[0].flags;
            if (entranceDirections & TRACK_SEQUENCE_FLAG_CONNECTS_TO_PATH)
            {
                uint32_t availableDirections = entranceDirections & 0x0F;
                if (availableDirections != 0)
                {
                    if (!(GetFlags() & GAME_COMMAND_FLAG_GHOST) && !gameState.cheats.disableClearanceChecks)
                    {
                        for (int32_t chosenDirection = Numerics::bitScanForward(availableDirections); chosenDirection != -1;
                             chosenDirection = Numerics::bitScanForward(availableDirections))
                        {
                            availableDirections &= ~(1 << chosenDirection);
                            CoordsXY tempLoc{ mapLoc.x, mapLoc.y };
                            int32_t tempDirection = (_origin.direction + chosenDirection) & 3;
                            tempLoc.x += CoordsDirectionDelta[tempDirection].x;
                            tempLoc.y += CoordsDirectionDelta[tempDirection].y;
                            tempDirection = DirectionReverse(tempDirection);
                            WallRemoveIntersectingWalls({ tempLoc, baseZ, clearanceZ }, tempDirection & 3);
                        }
                    }
                }
            }

            // If the placed tile is a station modify station properties.
            // Don't do this if the tile is a ghost to prevent desyncs
            // However, ghost tiles from track designs need to modify station data to display properly
            if (entranceDirections & TRACK_SEQUENCE_FLAG_ORIGIN
                && (!(GetFlags() & GAME_COMMAND_FLAG_GHOST) || _fromTrackDesign))
            {
                if (blockIndex == 0)
                {
                    TrackAddStationElement(
                        { mapLoc, _origin.direction }, _rideIndex, GAME_COMMAND_FLAG_APPLY, _fromTrackDesign);
                }
                ride->validateStations();
                ride->updateMaxVehicles();
            }

            auto* tileElement = trackElement->as<TileElement>();

            if (rtd.HasFlag(RtdFlag::trackMustBeOnWater))
            {
                auto* waterSurfaceElement = MapGetSurfaceElementAt(mapLoc);
                if (waterSurfaceElement != nullptr)
                {
                    waterSurfaceElement->SetHasTrackThatNeedsWater(true);
                    tileElement = waterSurfaceElement->as<TileElement>();
                }
            }

            if (!gameState.cheats.disableClearanceChecks || !(GetFlags() & GAME_COMMAND_FLAG_GHOST))
            {
                FootpathConnectEdges(mapLoc, tileElement, GetFlags());
            }
            MapInvalidateTileFull(mapLoc);
        }

        // Update ride stats and block brake count if the piece was successfully built
        if (!(GetFlags() & GAME_COMMAND_FLAG_GHOST))
        {
            switch (_trackType)
            {
                case TrackElemType::OnRidePhoto:
                    ride->lifecycleFlags |= RIDE_LIFECYCLE_ON_RIDE_PHOTO;
                    InvalidateTestResults(*ride);
                    break;
                case TrackElemType::CableLiftHill:
                    ride->lifecycleFlags |= RIDE_LIFECYCLE_CABLE_LIFT_HILL_COMPONENT_USED;
                    ride->cableLiftLoc = originLocation;
                    InvalidateTestResults(*ride);
                    break;
                case TrackElemType::DiagBlockBrakes:
                case TrackElemType::BlockBrakes:
                {
                    ride->numBlockBrakes++;

                    auto newMode = RideModeGetBlockSectionedCounterpart(ride->mode);
                    if (ride->mode != newMode)
                    {
                        bool canSwitch = rtd.SupportsRideMode(newMode) || getGameState().cheats.showAllOperatingModes;
                        if (canSwitch)
                        {
                            auto rideSetSetting = GameActions::RideSetSettingAction(
                                ride->id, GameActions::RideSetSetting::Mode, static_cast<uint8_t>(newMode));
                            ExecuteNested(&rideSetSetting, gameState);
                        }
                    }

<<<<<<< HEAD
                    if (newMode != ride->mode)
                    {
                        // InvalidateTestResults() is called by RideSetSettingAction, so no need to call it here

                        ride->windowInvalidateFlags |= RIDE_INVALIDATE_RIDE_OPERATING;
                        auto rideSetSetting = GameActions::RideSetSettingAction(
                            ride->id, GameActions::RideSetSetting::Mode, static_cast<uint8_t>(newMode));
                        ExecuteNested(&rideSetSetting, gameState);
                        break;
                    }
=======
                    break;
>>>>>>> 92bde38e
                }
                default:
                    break;
            }

            switch (_trackType)
            {
                case TrackElemType::Up25ToFlat:
                case TrackElemType::Up60ToFlat:
                case TrackElemType::DiagUp25ToFlat:
                case TrackElemType::DiagUp60ToFlat:
                    if (!_trackPlaceFlags.has(LiftHillAndInverted::liftHill))
                        break;
                    [[fallthrough]];
                case TrackElemType::CableLiftHill:
                    ride->numBlockBrakes++;
                    break;
                default:
                    break;
            }
        }

        money64 price = rtd.BuildCosts.TrackPrice;
        price *= ted.priceModifier;

        price >>= 16;
        res.Cost = costs + supportCosts + price;
        res.SetData(std::move(resultData));

        return res;
    }

    bool TrackPlaceAction::CheckMapCapacity(int16_t numTiles) const
    {
        const auto& ted = GetTrackElementDescriptor(_trackType);
        for (uint8_t i = 0; i < ted.numSequences; i++)
        {
            const auto& trackBlock = ted.sequences[i].clearance;
            auto rotatedTrack = CoordsXY{ trackBlock.x, trackBlock.y }.Rotate(_origin.direction);

            auto tileCoords = CoordsXY{ _origin.x, _origin.y } + rotatedTrack;
            if (!MapCheckCapacityAndReorganise(tileCoords, numTiles))
            {
                return false;
            }
        }
        return true;
    }
} // namespace OpenRCT2::GameActions<|MERGE_RESOLUTION|>--- conflicted
+++ resolved
@@ -695,20 +695,7 @@
                         }
                     }
 
-<<<<<<< HEAD
-                    if (newMode != ride->mode)
-                    {
-                        // InvalidateTestResults() is called by RideSetSettingAction, so no need to call it here
-
-                        ride->windowInvalidateFlags |= RIDE_INVALIDATE_RIDE_OPERATING;
-                        auto rideSetSetting = GameActions::RideSetSettingAction(
-                            ride->id, GameActions::RideSetSetting::Mode, static_cast<uint8_t>(newMode));
-                        ExecuteNested(&rideSetSetting, gameState);
-                        break;
-                    }
-=======
-                    break;
->>>>>>> 92bde38e
+                    break;
                 }
                 default:
                     break;
