/*****************************************************************************
 * Copyright (c) 2014-2025 OpenRCT2 developers
 *
 * For a complete list of all authors, please refer to contributors.md
 * Interested in contributing? Visit https://github.com/OpenRCT2/OpenRCT2
 *
 * OpenRCT2 is licensed under the GNU General Public License version 3.
 *****************************************************************************/

#include "CheatSetAction.h"

#include "../Cheats.h"
#include "../Context.h"
#include "../Diagnostic.h"
#include "../GameState.h"
#include "../config/Config.h"
#include "../core/EnumUtils.hpp"
#include "../core/String.hpp"
#include "../drawing/Drawing.h"
#include "../entity/Duck.h"
#include "../entity/EntityList.h"
#include "../entity/EntityRegistry.h"
#include "../entity/Staff.h"
#include "../localisation/StringIds.h"
#include "../network/Network.h"
#include "../object/PathAdditionEntry.h"
#include "../ride/Ride.h"
#include "../ride/RideManager.hpp"
#include "../ride/Vehicle.h"
#include "../ui/WindowManager.h"
#include "../util/Util.h"
#include "../windows/Intent.h"
#include "../world/Banner.h"
#include "../world/Climate.h"
#include "../world/Footpath.h"
#include "../world/Location.hpp"
#include "../world/Map.h"
#include "../world/Park.h"
#include "../world/Scenery.h"
#include "../world/tile_element/PathElement.h"
#include "../world/tile_element/SmallSceneryElement.h"
#include "../world/tile_element/SurfaceElement.h"
#include "ParkSetLoanAction.h"
#include "ParkSetParameterAction.h"

using namespace OpenRCT2;

using ParametersRange = std::pair<std::pair<int64_t, int64_t>, std::pair<int64_t, int64_t>>;

CheatSetAction::CheatSetAction(CheatType cheatType, int64_t param1, int64_t param2)
    : _cheatType(static_cast<int32_t>(cheatType))
    , _param1(param1)
    , _param2(param2)
{
}

void CheatSetAction::AcceptParameters(GameActionParameterVisitor& visitor)
{
    visitor.Visit("type", _cheatType);
    visitor.Visit("param1", _param1);
    visitor.Visit("param2", _param2);
}

uint16_t CheatSetAction::GetActionFlags() const
{
    return GameAction::GetActionFlags() | GameActions::Flags::AllowWhilePaused;
}

void CheatSetAction::Serialise(DataSerialiser& stream)
{
    GameAction::Serialise(stream);
    stream << DS_TAG(_cheatType) << DS_TAG(_param1) << DS_TAG(_param2);
}

GameActions::Result CheatSetAction::Query() const
{
    if (static_cast<uint32_t>(_cheatType) >= static_cast<uint32_t>(CheatType::Count))
    {
        LOG_ERROR("Invalid cheat type %u", _cheatType);
        return GameActions::Result(
            GameActions::Status::InvalidParameters, STR_ERR_INVALID_PARAMETER, STR_ERR_VALUE_OUT_OF_RANGE);
    }

    ParametersRange validRange = GetParameterRange(static_cast<CheatType>(_cheatType.id));

    if (_param1 < validRange.first.first || _param1 > validRange.first.second)
    {
        LOG_ERROR(
            "The first cheat parameter is out of range. Value = %d, min = %d, max = %d", _param1, validRange.first.first,
            validRange.first.second);
        return GameActions::Result(
            GameActions::Status::InvalidParameters, STR_ERR_INVALID_PARAMETER, STR_ERR_VALUE_OUT_OF_RANGE);
    }
    if (_param2 < validRange.second.first || _param2 > validRange.second.second)
    {
        LOG_ERROR(
            "The second cheat parameter is out of range. Value = %d, min = %d, max = %d", _param2, validRange.second.first,
            validRange.second.second);
        return GameActions::Result(
            GameActions::Status::InvalidParameters, STR_ERR_INVALID_PARAMETER, STR_ERR_VALUE_OUT_OF_RANGE);
    }

    return GameActions::Result();
}

GameActions::Result CheatSetAction::Execute() const
{
    auto& gameState = getGameState();
    auto* windowMgr = Ui::GetWindowManager();

    switch (static_cast<CheatType>(_cheatType.id))
    {
        case CheatType::SandboxMode:
            gameState.cheats.sandboxMode = _param1 != 0;
            windowMgr->InvalidateByClass(WindowClass::Map);
            windowMgr->InvalidateByClass(WindowClass::Footpath);
            break;
        case CheatType::DisableClearanceChecks:
            gameState.cheats.disableClearanceChecks = _param1 != 0;
            // Required to update the clearance checks overlay on the Cheats button.
            windowMgr->InvalidateByClass(WindowClass::TopToolbar);
            break;
        case CheatType::DisableSupportLimits:
            gameState.cheats.disableSupportLimits = _param1 != 0;
            break;
        case CheatType::ShowAllOperatingModes:
            gameState.cheats.showAllOperatingModes = _param1 != 0;
            break;
        case CheatType::ShowVehiclesFromOtherTrackTypes:
            gameState.cheats.showVehiclesFromOtherTrackTypes = _param1 != 0;
            break;
        case CheatType::FastLiftHill:
            gameState.cheats.unlockOperatingLimits = _param1 != 0;
            break;
        case CheatType::DisableBrakesFailure:
            gameState.cheats.disableBrakesFailure = _param1 != 0;
            break;
        case CheatType::DisableAllBreakdowns:
            gameState.cheats.disableAllBreakdowns = _param1 != 0;
            break;
        case CheatType::DisableTrainLengthLimit:
            gameState.cheats.disableTrainLengthLimit = _param1 != 0;
            break;
        case CheatType::EnableChainLiftOnAllTrack:
            gameState.cheats.enableChainLiftOnAllTrack = _param1 != 0;
            break;
        case CheatType::BuildInPauseMode:
            gameState.cheats.buildInPauseMode = _param1 != 0;
            break;
        case CheatType::IgnoreRideIntensity:
            gameState.cheats.ignoreRideIntensity = _param1 != 0;
            break;
        case CheatType::IgnorePrice:
            gameState.cheats.ignorePrice = _param1 != 0;
            break;
        case CheatType::DisableVandalism:
            gameState.cheats.disableVandalism = _param1 != 0;
            break;
        case CheatType::DisableLittering:
            gameState.cheats.disableLittering = _param1 != 0;
            break;
        case CheatType::NoMoney:
            SetScenarioNoMoney(_param1 != 0);
            break;
        case CheatType::AddMoney:
            AddMoney(_param1);
            break;
        case CheatType::SetMoney:
            SetMoney(_param1);
            break;
        case CheatType::ClearLoan:
            ClearLoan();
            break;
        case CheatType::SetGuestParameter:
            SetGuestParameter(_param1, _param2);
            break;
        case CheatType::GenerateGuests:
            GenerateGuests(_param1);
            break;
        case CheatType::RemoveAllGuests:
            RemoveAllGuests();
            break;
        case CheatType::GiveAllGuests:
            GiveObjectToGuests(_param1);
            break;
        case CheatType::SetGrassLength:
            SetGrassLength(_param1);
            break;
        case CheatType::WaterPlants:
            WaterPlants();
            break;
        case CheatType::FixVandalism:
            FixVandalism();
            break;
        case CheatType::RemoveLitter:
            RemoveLitter();
            break;
        case CheatType::DisablePlantAging:
            gameState.cheats.disablePlantAging = _param1 != 0;
            break;
        case CheatType::SetStaffSpeed:
            SetStaffSpeed(_param1);
            break;
        case CheatType::RenewRides:
            RenewRides();
            break;
        case CheatType::MakeDestructible:
            gameState.cheats.makeAllDestructible = _param1 != 0;
            windowMgr->InvalidateByClass(WindowClass::Ride);
            break;
        case CheatType::FixRides:
            FixBrokenRides();
            break;
        case CheatType::ResetCrashStatus:
            ResetRideCrashStatus();
            break;
        case CheatType::TenMinuteInspections:
            Set10MinuteInspection();
            break;
        case CheatType::WinScenario:
            ScenarioSuccess(gameState);
            break;
        case CheatType::ForceWeather:
            // Todo - make sure this is safe
            ClimateForceWeather(WeatherType{ static_cast<uint8_t>(_param1) });
            break;
        case CheatType::FreezeWeather:
            gameState.cheats.freezeWeather = _param1 != 0;
            break;
        case CheatType::NeverendingMarketing:
            gameState.cheats.neverendingMarketing = _param1 != 0;
            break;
        case CheatType::OpenClosePark:
            ParkSetOpen(!gameState.park.IsOpen());
            break;
        case CheatType::HaveFun:
            gameState.scenarioObjective.Type = OBJECTIVE_HAVE_FUN;
            break;
        case CheatType::SetForcedParkRating:
            Park::SetForcedRating(_param1);
            break;
        case CheatType::AllowArbitraryRideTypeChanges:
            gameState.cheats.allowArbitraryRideTypeChanges = _param1 != 0;
            windowMgr->InvalidateByClass(WindowClass::Ride);
            break;
        case CheatType::OwnAllLand:
            OwnAllLand();
            break;
        case CheatType::DisableRideValueAging:
            gameState.cheats.disableRideValueAging = _param1 != 0;
            break;
        case CheatType::IgnoreResearchStatus:
            gameState.cheats.ignoreResearchStatus = _param1 != 0;
            break;
        case CheatType::EnableAllDrawableTrackPieces:
            gameState.cheats.enableAllDrawableTrackPieces = _param1 != 0;
            break;
        case CheatType::CreateDucks:
            CreateDucks(_param1);
            break;
        case CheatType::RemoveDucks:
            Duck::RemoveAll();
            break;
        case CheatType::AllowTrackPlaceInvalidHeights:
            gameState.cheats.allowTrackPlaceInvalidHeights = _param1 != 0;
            break;
        case CheatType::AllowRegularPathAsQueue:
            gameState.cheats.allowRegularPathAsQueue = _param1 != 0;
            break;
        case CheatType::AllowSpecialColourSchemes:
            gameState.cheats.allowSpecialColourSchemes = static_cast<bool>(_param1);
            break;
        case CheatType::RemoveParkFences:
            RemoveParkFences();
            break;
        default:
        {
            LOG_ERROR("Invalid cheat type %d", _cheatType.id);
            return GameActions::Result(
                GameActions::Status::InvalidParameters, STR_ERR_INVALID_PARAMETER, STR_ERR_VALUE_OUT_OF_RANGE);
        }
    }

    if (NetworkGetMode() == NETWORK_MODE_NONE)
    {
        Config::Save();
    }

    windowMgr->InvalidateByClass(WindowClass::Cheats);
    return GameActions::Result();
}

ParametersRange CheatSetAction::GetParameterRange(CheatType cheatType) const
{
    switch (static_cast<CheatType>(_cheatType.id))
    {
        case CheatType::SandboxMode:
            [[fallthrough]];
        case CheatType::DisableClearanceChecks:
            [[fallthrough]];
        case CheatType::DisableSupportLimits:
            [[fallthrough]];
        case CheatType::ShowAllOperatingModes:
            [[fallthrough]];
        case CheatType::ShowVehiclesFromOtherTrackTypes:
            [[fallthrough]];
        case CheatType::FastLiftHill:
            [[fallthrough]];
        case CheatType::DisableBrakesFailure:
            [[fallthrough]];
        case CheatType::DisableAllBreakdowns:
            [[fallthrough]];
        case CheatType::DisableTrainLengthLimit:
            [[fallthrough]];
        case CheatType::EnableChainLiftOnAllTrack:
            [[fallthrough]];
        case CheatType::BuildInPauseMode:
            [[fallthrough]];
        case CheatType::IgnoreRideIntensity:
            [[fallthrough]];
        case CheatType::IgnorePrice:
            [[fallthrough]];
        case CheatType::DisableVandalism:
            [[fallthrough]];
        case CheatType::DisableLittering:
            [[fallthrough]];
        case CheatType::NoMoney:
            [[fallthrough]];
        case CheatType::DisablePlantAging:
            [[fallthrough]];
        case CheatType::FreezeWeather:
            [[fallthrough]];
        case CheatType::NeverendingMarketing:
            [[fallthrough]];
        case CheatType::AllowArbitraryRideTypeChanges:
            [[fallthrough]];
        case CheatType::DisableRideValueAging:
            [[fallthrough]];
        case CheatType::IgnoreResearchStatus:
            [[fallthrough]];
        case CheatType::EnableAllDrawableTrackPieces:
            [[fallthrough]];
        case CheatType::AllowRegularPathAsQueue:
            [[fallthrough]];
        case CheatType::UnlockAllPrices:
            [[fallthrough]];
        case CheatType::MakeDestructible:
            [[fallthrough]];
        case CheatType::AllowSpecialColourSchemes:
            [[fallthrough]];
        case CheatType::AllowTrackPlaceInvalidHeights:
            [[fallthrough]];
        case CheatType::OpenClosePark:
            return { { 0, 1 }, { 0, 0 } };
        case CheatType::AddMoney:
            [[fallthrough]];
        case CheatType::SetMoney:
            return { { std::numeric_limits<money64>::min(), std::numeric_limits<money64>::max() }, { 0, 0 } };
        case CheatType::SetGuestParameter:
            switch (_param1)
            {
                case GUEST_PARAMETER_HAPPINESS:
                    return { { GUEST_PARAMETER_HAPPINESS, GUEST_PARAMETER_PREFERRED_RIDE_INTENSITY },
                             { 0, kPeepMaxHappiness } };
                case GUEST_PARAMETER_ENERGY:
                    return { { GUEST_PARAMETER_HAPPINESS, GUEST_PARAMETER_PREFERRED_RIDE_INTENSITY },
                             { kPeepMinEnergy, kPeepMaxEnergy } };
                case GUEST_PARAMETER_HUNGER:
                    return { { GUEST_PARAMETER_HAPPINESS, GUEST_PARAMETER_PREFERRED_RIDE_INTENSITY }, { 0, kPeepMaxHunger } };
                case GUEST_PARAMETER_THIRST:
                    return { { GUEST_PARAMETER_HAPPINESS, GUEST_PARAMETER_PREFERRED_RIDE_INTENSITY }, { 0, kPeepMaxThirst } };
                case GUEST_PARAMETER_NAUSEA:
                    return { { GUEST_PARAMETER_HAPPINESS, GUEST_PARAMETER_PREFERRED_RIDE_INTENSITY }, { 0, kPeepMaxNausea } };
                case GUEST_PARAMETER_NAUSEA_TOLERANCE:
                    return { { GUEST_PARAMETER_HAPPINESS, GUEST_PARAMETER_PREFERRED_RIDE_INTENSITY },
                             { EnumValue(PeepNauseaTolerance::None), EnumValue(PeepNauseaTolerance::High) } };
                case GUEST_PARAMETER_TOILET:
                    return { { GUEST_PARAMETER_HAPPINESS, GUEST_PARAMETER_PREFERRED_RIDE_INTENSITY }, { 0, kPeepMaxToilet } };
                case GUEST_PARAMETER_PREFERRED_RIDE_INTENSITY:
                    return { { GUEST_PARAMETER_HAPPINESS, GUEST_PARAMETER_PREFERRED_RIDE_INTENSITY }, { 0, 255 } };
                default:
                    return { { 0, 0 }, { 0, 0 } };
            }
        case CheatType::GenerateGuests:
            return { { 1, 10000 }, { 0, 0 } };
        case CheatType::GiveAllGuests:
            return { { OBJECT_MONEY, OBJECT_UMBRELLA }, { 0, 0 } };
        case CheatType::SetGrassLength:
            return { { 0, 7 }, { 0, 0 } };
        case CheatType::SetStaffSpeed:
            return { { 0, 255 }, { 0, 0 } };
        case CheatType::ForceWeather:
            return { { 0, EnumValue(WeatherType::Count) - 1 }, { 0, 0 } };
        case CheatType::SetForcedParkRating:
            return { { -1, 999 }, { 0, 0 } };
        case CheatType::CreateDucks:
            return { { 0, 100 }, { 0, 0 } };
        case CheatType::RemoveDucks:
            [[fallthrough]];
        case CheatType::ClearLoan:
            [[fallthrough]];
        case CheatType::RemoveAllGuests:
            [[fallthrough]];
        case CheatType::OwnAllLand:
            [[fallthrough]];
        case CheatType::WinScenario:
            [[fallthrough]];
        case CheatType::HaveFun:
            [[fallthrough]];
        case CheatType::FixVandalism:
            [[fallthrough]];
        case CheatType::WaterPlants:
            [[fallthrough]];
        case CheatType::FixRides:
            [[fallthrough]];
        case CheatType::RenewRides:
            [[fallthrough]];
        case CheatType::TenMinuteInspections:
            [[fallthrough]];
        case CheatType::ResetCrashStatus:
            [[fallthrough]];
        case CheatType::NoCapOnQueueLengthDummy:
            [[fallthrough]];
        case CheatType::RemoveLitter:
            [[fallthrough]];
        case CheatType::RemoveParkFences:
            return { { 0, 0 }, { 0, 0 } };
        case CheatType::Count:
            break;
    }

    // Should be unreachable unless new cheats are added, still have to return something
    // to avoid compiler warnings.
    Guard::Assert(false, "Missing validation parameter for cheat: %d", _cheatType.id);
    return { { 0, 0 }, { 0, 0 } };
}

void CheatSetAction::SetGrassLength(int32_t length) const
{
    auto& gameState = getGameState();
    for (int32_t y = 0; y < gameState.mapSize.y; y++)
    {
        for (int32_t x = 0; x < gameState.mapSize.x; x++)
        {
            auto surfaceElement = MapGetSurfaceElementAt(TileCoordsXY{ x, y });
            if (surfaceElement == nullptr)
                continue;

            if (surfaceElement != nullptr && (surfaceElement->GetOwnership() & OWNERSHIP_OWNED)
                && surfaceElement->GetWaterHeight() == 0 && surfaceElement->CanGrassGrow())
            {
                surfaceElement->SetGrassLength(length);
            }
        }
    }

    GfxInvalidateScreen();
}

void CheatSetAction::WaterPlants() const
{
    TileElementIterator it;

    TileElementIteratorBegin(&it);
    do
    {
        if (it.element->GetType() == TileElementType::SmallScenery)
        {
            it.element->AsSmallScenery()->SetAge(0);
        }
    } while (TileElementIteratorNext(&it));

    GfxInvalidateScreen();
}

void CheatSetAction::FixVandalism() const
{
    TileElementIterator it;

    TileElementIteratorBegin(&it);
    do
    {
        if (it.element->GetType() != TileElementType::Path)
            continue;

        if (!(it.element)->AsPath()->HasAddition())
            continue;

        it.element->AsPath()->SetIsBroken(false);
    } while (TileElementIteratorNext(&it));

    GfxInvalidateScreen();
}

void CheatSetAction::RemoveLitter() const
{
    for (auto litter : EntityList<Litter>())
    {
        EntityRemove(litter);
    }

    TileElementIterator it{};
    TileElementIteratorBegin(&it);
    do
    {
        if (it.element->GetType() != TileElementType::Path)
            continue;

        auto* path = it.element->AsPath();
        if (!path->HasAddition())
            continue;

        auto* pathAdditionEntry = path->GetAdditionEntry();
        if (pathAdditionEntry != nullptr && pathAdditionEntry->flags & PATH_ADDITION_FLAG_IS_BIN)
            path->SetAdditionStatus(0xFF);

    } while (TileElementIteratorNext(&it));

    GfxInvalidateScreen();
}

void CheatSetAction::FixBrokenRides() const
{
    for (auto& ride : GetRideManager())
    {
        if (ride.lifecycleFlags & (RIDE_LIFECYCLE_BREAKDOWN_PENDING | RIDE_LIFECYCLE_BROKEN_DOWN))
        {
            auto mechanic = RideGetAssignedMechanic(ride);

            if (mechanic != nullptr)
            {
                if (ride.mechanicStatus == RIDE_MECHANIC_STATUS_FIXING)
                {
                    mechanic->RideSubState = PeepRideSubState::ApproachExit;
                }
                else if (
                    ride.mechanicStatus == RIDE_MECHANIC_STATUS_CALLING || ride.mechanicStatus == RIDE_MECHANIC_STATUS_HEADING)
                {
                    mechanic->RemoveFromRide();
                }
            }

            RideFixBreakdown(ride, 0);
            ride.windowInvalidateFlags |= RIDE_INVALIDATE_RIDE_MAIN | RIDE_INVALIDATE_RIDE_LIST;
        }
    }
}

void CheatSetAction::RenewRides() const
{
    for (auto& ride : GetRideManager())
    {
        ride.renew();
    }
    auto* windowMgr = Ui::GetWindowManager();
    windowMgr->InvalidateByClass(WindowClass::Ride);
}

void CheatSetAction::ResetRideCrashStatus() const
{
    for (auto& ride : GetRideManager())
    {
        // Reset crash status and history
        ride.lifecycleFlags &= ~RIDE_LIFECYCLE_CRASHED;
        ride.lastCrashType = RIDE_CRASH_TYPE_NONE;
    }
    auto* windowMgr = Ui::GetWindowManager();
    windowMgr->InvalidateByClass(WindowClass::Ride);
}

void CheatSetAction::Set10MinuteInspection() const
{
    for (auto& ride : GetRideManager())
    {
        // Set inspection interval to 10 minutes
        ride.inspectionInterval = RIDE_INSPECTION_EVERY_10_MINUTES;
    }
    auto* windowMgr = Ui::GetWindowManager();
    windowMgr->InvalidateByClass(WindowClass::Ride);
}

void CheatSetAction::SetScenarioNoMoney(bool enabled) const
{
    auto& gameState = getGameState();
    if (enabled)
    {
        gameState.park.Flags |= PARK_FLAGS_NO_MONEY;
    }
    else
    {
        gameState.park.Flags &= ~PARK_FLAGS_NO_MONEY;
    }

    // Invalidate all windows that have anything to do with finance
    auto* windowMgr = Ui::GetWindowManager();
    windowMgr->InvalidateByClass(WindowClass::Ride);
    windowMgr->InvalidateByClass(WindowClass::Peep);
    windowMgr->InvalidateByClass(WindowClass::ParkInformation);
    windowMgr->InvalidateByClass(WindowClass::Finances);
    windowMgr->InvalidateByClass(WindowClass::BottomToolbar);
    windowMgr->InvalidateByClass(WindowClass::TopToolbar);
    windowMgr->InvalidateByClass(WindowClass::Cheats);
}

void CheatSetAction::SetMoney(money64 amount) const
{
    getGameState().cash = amount;

    auto* windowMgr = Ui::GetWindowManager();
    windowMgr->InvalidateByClass(WindowClass::Finances);
    windowMgr->InvalidateByClass(WindowClass::BottomToolbar);
}

void CheatSetAction::AddMoney(money64 amount) const
{
<<<<<<< HEAD
    auto& gameState = GetGameState();
    gameState.Cash = AddClamp(gameState.Cash, amount);
=======
    auto& gameState = getGameState();
    gameState.cash = AddClamp<money64>(gameState.cash, amount);
>>>>>>> d5de6c2b

    auto* windowMgr = Ui::GetWindowManager();
    windowMgr->InvalidateByClass(WindowClass::Finances);
    windowMgr->InvalidateByClass(WindowClass::BottomToolbar);
}

void CheatSetAction::ClearLoan() const
{
    // First give money
    AddMoney(getGameState().bankLoan);

    // Then pay the loan
    auto gameAction = ParkSetLoanAction(0.00_GBP);
    GameActions::ExecuteNested(&gameAction);
}

void CheatSetAction::GenerateGuests(int32_t count) const
{
    for (int32_t i = 0; i < count; i++)
    {
        Park::GenerateGuest();
    }

    auto* windowMgr = Ui::GetWindowManager();
    windowMgr->InvalidateByClass(WindowClass::BottomToolbar);
}

void CheatSetAction::SetGuestParameter(int32_t parameter, int32_t value) const
{
    for (auto peep : EntityList<Guest>())
    {
        switch (parameter)
        {
            case GUEST_PARAMETER_HAPPINESS:
                peep->Happiness = value;
                peep->HappinessTarget = value;
                // Clear the 'red-faced with anger' status if we're making the guest happy
                if (value > 0)
                {
                    peep->PeepFlags &= ~PEEP_FLAGS_ANGRY;
                    peep->Angriness = 0;
                }
                break;
            case GUEST_PARAMETER_ENERGY:
                peep->Energy = value;
                peep->EnergyTarget = value;
                break;
            case GUEST_PARAMETER_HUNGER:
                peep->Hunger = value;
                break;
            case GUEST_PARAMETER_THIRST:
                peep->Thirst = value;
                break;
            case GUEST_PARAMETER_NAUSEA:
                peep->Nausea = value;
                peep->NauseaTarget = value;
                break;
            case GUEST_PARAMETER_NAUSEA_TOLERANCE:
                peep->NauseaTolerance = static_cast<PeepNauseaTolerance>(value);
                break;
            case GUEST_PARAMETER_TOILET:
                peep->Toilet = value;
                break;
            case GUEST_PARAMETER_PREFERRED_RIDE_INTENSITY:
                peep->Intensity = IntensityRange(value, 15);
                break;
        }
        peep->UpdateAnimationGroup();
    }
}

void CheatSetAction::GiveObjectToGuests(int32_t object) const
{
    for (auto peep : EntityList<Guest>())
    {
        switch (object)
        {
            case OBJECT_MONEY:
                peep->CashInPocket = 1000.00_GBP;
                break;
            case OBJECT_PARK_MAP:
                peep->GiveItem(ShopItem::Map);
                break;
            case OBJECT_BALLOON:
                peep->GiveItem(ShopItem::Balloon);
                peep->BalloonColour = ScenarioRandMax(kColourNumNormal);
                peep->UpdateAnimationGroup();
                break;
            case OBJECT_UMBRELLA:
                peep->GiveItem(ShopItem::Umbrella);
                peep->UmbrellaColour = ScenarioRandMax(kColourNumOriginal);
                peep->UpdateAnimationGroup();
                break;
        }
    }

    auto* windowMgr = Ui::GetWindowManager();
    windowMgr->InvalidateByClass(WindowClass::Peep);
}

void CheatSetAction::RemoveAllGuests() const
{
    for (auto& ride : GetRideManager())
    {
        ride.numRiders = 0;

        for (auto& station : ride.getStations())
        {
            station.QueueLength = 0;
            station.LastPeepInQueue = EntityId::GetNull();
        }

        for (auto trainIndex : ride.vehicles)
        {
            for (Vehicle* vehicle = TryGetEntity<Vehicle>(trainIndex); vehicle != nullptr;
                 vehicle = TryGetEntity<Vehicle>(vehicle->next_vehicle_on_train))
            {
                auto i = 0;
                for (auto& peepInTrainIndex : vehicle->peep)
                {
                    if (i >= vehicle->num_peeps)
                        break;

                    auto peep = TryGetEntity<Guest>(peepInTrainIndex);
                    if (peep != nullptr && peep->CurrentRide == ride.id)
                    {
                        if ((peep->State == PeepState::OnRide && peep->RideSubState == PeepRideSubState::OnRide)
                            || (peep->State == PeepState::LeavingRide && peep->RideSubState == PeepRideSubState::LeaveVehicle))
                        {
                            vehicle->ApplyMass(-peep->Mass);
                        }
                    }
                    peepInTrainIndex = EntityId::GetNull();
                    i++;
                }

                vehicle->num_peeps = 0;
                vehicle->next_free_seat = 0;
            }
        }
    }

    // Do not use the FOR_ALL_PEEPS macro for this as next sprite index
    // will be fetched on a deleted guest.
    for (auto guest : EntityList<Guest>())
    {
        // Frozen peeps are usually placed and tweaked for artistic purposes,
        // so exempt them from being removed.
        if (guest->PeepFlags & PEEP_FLAGS_POSITION_FROZEN)
            continue;

        guest->Remove();
    }

    auto* windowMgr = Ui::GetWindowManager();
    windowMgr->InvalidateByClass(WindowClass::Ride);
    GfxInvalidateScreen();
}

void CheatSetAction::SetStaffSpeed(uint8_t value) const
{
    for (auto peep : EntityList<Staff>())
    {
        peep->Energy = value;
        peep->EnergyTarget = value;
    }
}

void CheatSetAction::OwnAllLand() const
{
    const auto min = CoordsXY{ kCoordsXYStep, kCoordsXYStep };
    const auto max = GetMapSizeUnits() - CoordsXY{ kCoordsXYStep, kCoordsXYStep };

    for (CoordsXY coords = min; coords.y <= max.y; coords.y += kCoordsXYStep)
    {
        for (coords.x = min.x; coords.x <= max.x; coords.x += kCoordsXYStep)
        {
            auto* surfaceElement = MapGetSurfaceElementAt(coords);
            if (surfaceElement == nullptr)
                continue;

            // Ignore already owned tiles.
            if (surfaceElement->GetOwnership() & OWNERSHIP_OWNED)
                continue;

            int32_t baseZ = surfaceElement->GetBaseZ();
            int32_t destOwnership = CheckMaxAllowableLandRightsForTile({ coords, baseZ });

            // only own tiles that were not set to 0
            if (destOwnership != OWNERSHIP_UNOWNED)
            {
                surfaceElement->SetOwnership(destOwnership);
                Park::UpdateFencesAroundTile(coords);
                MapInvalidateTile({ coords, baseZ, baseZ + 16 });
            }
        }
    }

    // Completely unown peep spawn points
    for (const auto& spawn : getGameState().peepSpawns)
    {
        auto* surfaceElement = MapGetSurfaceElementAt(spawn);
        if (surfaceElement != nullptr)
        {
            surfaceElement->SetOwnership(OWNERSHIP_UNOWNED);
            Park::UpdateFencesAroundTile(spawn);
            uint16_t baseZ = surfaceElement->GetBaseZ();
            MapInvalidateTile({ spawn, baseZ, baseZ + 16 });
        }
    }

    MapCountRemainingLandRights();
}

void CheatSetAction::ParkSetOpen(bool isOpen) const
{
    auto parkSetParameter = ParkSetParameterAction(isOpen ? ParkParameter::Open : ParkParameter::Close);
    GameActions::ExecuteNested(&parkSetParameter);
}

void CheatSetAction::CreateDucks(int count) const
{
    for (int i = 0; i < count; i++)
    {
        // 100 attempts at finding some water to create a few ducks at
        for (int32_t attempts = 0; attempts < 100; attempts++)
        {
            if (ScenarioCreateDucks())
                break;
        }
    }
}

void CheatSetAction::RemoveParkFences() const
{
    TileElementIterator it;
    TileElementIteratorBegin(&it);
    do
    {
        if (it.element->GetType() == TileElementType::Surface)
        {
            // Remove all park fence flags
            it.element->AsSurface()->SetParkFences(0);
        }
    } while (TileElementIteratorNext(&it));

    GfxInvalidateScreen();
}<|MERGE_RESOLUTION|>--- conflicted
+++ resolved
@@ -613,13 +613,8 @@
 
 void CheatSetAction::AddMoney(money64 amount) const
 {
-<<<<<<< HEAD
-    auto& gameState = GetGameState();
-    gameState.Cash = AddClamp(gameState.Cash, amount);
-=======
     auto& gameState = getGameState();
-    gameState.cash = AddClamp<money64>(gameState.cash, amount);
->>>>>>> d5de6c2b
+    gameState.cash = AddClamp(gameState.Cash, amount);
 
     auto* windowMgr = Ui::GetWindowManager();
     windowMgr->InvalidateByClass(WindowClass::Finances);
