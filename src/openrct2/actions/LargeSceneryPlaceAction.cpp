--- conflicted
+++ resolved
@@ -44,17 +44,6 @@
     , _primaryColour(primaryColour)
     , _secondaryColour(secondaryColour)
 {
-<<<<<<< HEAD
-=======
-    auto* sceneryEntry = get_large_scenery_entry(_sceneryType);
-    if (sceneryEntry != nullptr)
-    {
-        if (sceneryEntry->scrolling_mode != SCROLLING_MODE_NONE)
-        {
-            _bannerId = create_new_banner(0);
-        }
-    }
->>>>>>> c34079ac
 }
 
 void LargeSceneryPlaceAction::AcceptParameters(GameActionParameterVisitor& visitor)
@@ -63,17 +52,6 @@
     visitor.Visit("object", _sceneryType);
     visitor.Visit("primaryColour", _primaryColour);
     visitor.Visit("secondaryColour", _secondaryColour);
-<<<<<<< HEAD
-=======
-    auto* sceneryEntry = get_large_scenery_entry(_sceneryType);
-    if (sceneryEntry != nullptr)
-    {
-        if (sceneryEntry->scrolling_mode != SCROLLING_MODE_NONE)
-        {
-            _bannerId = create_new_banner(0);
-        }
-    }
->>>>>>> c34079ac
 }
 
 uint16_t LargeSceneryPlaceAction::GetActionFlags() const
@@ -247,7 +225,7 @@
 
     // Allocate banner
     Banner* banner = nullptr;
-    if (sceneryEntry->large_scenery.scrolling_mode != SCROLLING_MODE_NONE)
+    if (sceneryEntry->scrolling_mode != SCROLLING_MODE_NONE)
     {
         banner = CreateBanner();
         if (banner == nullptr)
@@ -324,40 +302,6 @@
         map_invalidate_tile_full(curTile);
     }
 
-<<<<<<< HEAD
-=======
-    // Allocate banner after all tiles to ensure banner id doesn't need to be freed.
-    if (sceneryEntry->scrolling_mode != SCROLLING_MODE_NONE)
-    {
-        if (_bannerId == BANNER_INDEX_NULL)
-        {
-            log_error("No free banners available");
-            return MakeResult(GameActions::Status::NoFreeElements, STR_TOO_MANY_BANNERS_IN_GAME);
-        }
-
-        auto banner = GetBanner(_bannerId);
-        if (!banner->IsNull())
-        {
-            log_error("No free banners available");
-            return std::make_unique<LargeSceneryPlaceActionResult>(GameActions::Status::NoFreeElements);
-        }
-
-        banner->text = {};
-        banner->colour = 2;
-        banner->text_colour = 2;
-        banner->flags = BANNER_FLAG_IS_LARGE_SCENERY;
-        banner->type = 0;
-        banner->position = TileCoordsXY(_loc);
-
-        ride_id_t rideIndex = banner_get_closest_ride_index({ _loc, maxHeight });
-        if (rideIndex != RIDE_ID_NULL)
-        {
-            banner->ride_index = rideIndex;
-            banner->flags |= BANNER_FLAG_LINKED_TO_RIDE;
-        }
-    }
-
->>>>>>> c34079ac
     // Force ride construction to recheck area
     _currentTrackSelectionFlags |= TRACK_SELECTION_FLAG_RECHECK;
 
