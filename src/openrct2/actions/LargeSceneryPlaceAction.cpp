/*****************************************************************************
 * Copyright (c) 2014-2020 OpenRCT2 developers
 *
 * For a complete list of all authors, please refer to contributors.md
 * Interested in contributing? Visit https://github.com/OpenRCT2/OpenRCT2
 *
 * OpenRCT2 is licensed under the GNU General Public License version 3.
 *****************************************************************************/

#include "LargeSceneryPlaceAction.h"

#include "../OpenRCT2.h"
#include "../management/Finance.h"
#include "../object/ObjectLimits.h"
#include "../ride/Ride.h"
#include "../world/Banner.h"
#include "../world/MapAnimation.h"
#include "../world/Surface.h"

LargeSceneryPlaceActionResult::LargeSceneryPlaceActionResult()
    : GameActions::Result(GameActions::Status::Ok, STR_CANT_POSITION_THIS_HERE)
{
}

LargeSceneryPlaceActionResult::LargeSceneryPlaceActionResult(GameActions::Status error)
    : GameActions::Result(error, STR_CANT_POSITION_THIS_HERE)
{
}

LargeSceneryPlaceActionResult::LargeSceneryPlaceActionResult(GameActions::Status error, rct_string_id message)
    : GameActions::Result(error, STR_CANT_POSITION_THIS_HERE, message)
{
}

LargeSceneryPlaceActionResult::LargeSceneryPlaceActionResult(GameActions::Status error, rct_string_id message, uint8_t* args)
    : GameActions::Result(error, STR_CANT_POSITION_THIS_HERE, message, args)
{
}

LargeSceneryPlaceAction::LargeSceneryPlaceAction(
    const CoordsXYZD& loc, ObjectEntryIndex sceneryType, uint8_t primaryColour, uint8_t secondaryColour)
    : _loc(loc)
    , _sceneryType(sceneryType)
    , _primaryColour(primaryColour)
    , _secondaryColour(secondaryColour)
{
}

void LargeSceneryPlaceAction::AcceptParameters(GameActionParameterVisitor& visitor)
{
    visitor.Visit(_loc);
    visitor.Visit("object", _sceneryType);
    visitor.Visit("primaryColour", _primaryColour);
    visitor.Visit("secondaryColour", _secondaryColour);
}

uint16_t LargeSceneryPlaceAction::GetActionFlags() const
{
    return GameAction::GetActionFlags();
}

void LargeSceneryPlaceAction::Serialise(DataSerialiser& stream)
{
    GameAction::Serialise(stream);

    stream << DS_TAG(_loc) << DS_TAG(_sceneryType) << DS_TAG(_primaryColour) << DS_TAG(_secondaryColour);
}

GameActions::Result::Ptr LargeSceneryPlaceAction::Query() const
{
    auto res = std::make_unique<LargeSceneryPlaceActionResult>();
    res->ErrorTitle = STR_CANT_POSITION_THIS_HERE;
    res->Expenditure = ExpenditureType::Landscaping;
    int16_t surfaceHeight = tile_element_height(_loc);
    res->Position.x = _loc.x + 16;
    res->Position.y = _loc.y + 16;
    res->Position.z = surfaceHeight;
    res->GroundFlags = 0;

    money32 supportsCost = 0;

    if (_primaryColour > TILE_ELEMENT_COLOUR_MASK || _secondaryColour > TILE_ELEMENT_COLOUR_MASK)
    {
        log_error(
            "Invalid game command for scenery placement, primaryColour = %u, secondaryColour = %u", _primaryColour,
            _secondaryColour);
        return std::make_unique<LargeSceneryPlaceActionResult>(GameActions::Status::InvalidParameters);
    }

    if (_sceneryType >= MAX_LARGE_SCENERY_OBJECTS)
    {
        log_error("Invalid game command for scenery placement, sceneryType = %u", _sceneryType);
        return std::make_unique<LargeSceneryPlaceActionResult>(GameActions::Status::InvalidParameters);
    }

    auto* sceneryEntry = get_large_scenery_entry(_sceneryType);
    if (sceneryEntry == nullptr)
    {
        log_error("Invalid game command for scenery placement, sceneryType = %u", _sceneryType);
        return std::make_unique<LargeSceneryPlaceActionResult>(GameActions::Status::InvalidParameters);
    }

    uint32_t totalNumTiles = GetTotalNumTiles(sceneryEntry->tiles);
    int16_t maxHeight = GetMaxSurfaceHeight(sceneryEntry->tiles);

    if (_loc.z != 0)
    {
        maxHeight = _loc.z;
    }

    res->Position.z = maxHeight;

    if (sceneryEntry->scrolling_mode != SCROLLING_MODE_NONE)
    {
        if (HasReachedBannerLimit())
        {
            log_error("No free banners available");
            return MakeResult(GameActions::Status::InvalidParameters, STR_TOO_MANY_BANNERS_IN_GAME);
        }
    }

    uint8_t tileNum = 0;
    for (rct_large_scenery_tile* tile = sceneryEntry->tiles; tile->x_offset != -1; tile++, tileNum++)
    {
        auto curTile = CoordsXY{ tile->x_offset, tile->y_offset }.Rotate(_loc.direction);

        curTile.x += _loc.x;
        curTile.y += _loc.y;

        int32_t zLow = tile->z_offset + maxHeight;
        int32_t zHigh = tile->z_clearance + zLow;

        QuarterTile quarterTile = QuarterTile{ static_cast<uint8_t>(tile->flags >> 12), 0 }.Rotate(_loc.direction);
        const auto isTree = (sceneryEntry->flags & LARGE_SCENERY_FLAG_IS_TREE) != 0;
        auto canBuild = MapCanConstructWithClearAt(
            { curTile, zLow, zHigh }, &map_place_scenery_clear_func, quarterTile, GetFlags(), CREATE_CROSSING_MODE_NONE,
            isTree);
        if (canBuild->Error != GameActions::Status::Ok)
        {
            canBuild->ErrorTitle = STR_CANT_POSITION_THIS_HERE;
            return canBuild;
        }

        supportsCost += canBuild->Cost;

        int32_t tempSceneryGroundFlags = canBuild->GroundFlags & (ELEMENT_IS_ABOVE_GROUND | ELEMENT_IS_UNDERGROUND);
        if (!gCheatsDisableClearanceChecks)
        {
            if ((canBuild->GroundFlags & ELEMENT_IS_UNDERWATER) || (canBuild->GroundFlags & ELEMENT_IS_UNDERGROUND))
            {
                return std::make_unique<LargeSceneryPlaceActionResult>(
                    GameActions::Status::Disallowed, STR_CANT_BUILD_THIS_UNDERWATER);
            }
            if (res->GroundFlags && !(res->GroundFlags & tempSceneryGroundFlags))
            {
                return std::make_unique<LargeSceneryPlaceActionResult>(
                    GameActions::Status::Disallowed, STR_CANT_BUILD_PARTLY_ABOVE_AND_PARTLY_BELOW_GROUND);
            }
        }

        res->GroundFlags = tempSceneryGroundFlags;

        if (!LocationValid(curTile) || map_is_edge(curTile))
        {
            return std::make_unique<LargeSceneryPlaceActionResult>(GameActions::Status::Disallowed, STR_OFF_EDGE_OF_MAP);
        }

        if (!(gScreenFlags & SCREEN_FLAGS_SCENARIO_EDITOR) && !map_is_location_owned({ curTile, zLow }) && !gCheatsSandboxMode)
        {
            return std::make_unique<LargeSceneryPlaceActionResult>(GameActions::Status::Disallowed, STR_LAND_NOT_OWNED_BY_PARK);
        }
    }

    if (!CheckMapCapacity(sceneryEntry->tiles, totalNumTiles))
    {
        log_error("No free map elements available");
        return std::make_unique<LargeSceneryPlaceActionResult>(GameActions::Status::NoFreeElements);
    }

    // Force ride construction to recheck area
    _currentTrackSelectionFlags |= TRACK_SELECTION_FLAG_RECHECK;

    res->Cost = (sceneryEntry->price * 10) + supportsCost;
    return res;
}

GameActions::Result::Ptr LargeSceneryPlaceAction::Execute() const
{
    auto res = std::make_unique<LargeSceneryPlaceActionResult>();
    res->ErrorTitle = STR_CANT_POSITION_THIS_HERE;
    res->Expenditure = ExpenditureType::Landscaping;

    int16_t surfaceHeight = tile_element_height(_loc);
    res->Position.x = _loc.x + 16;
    res->Position.y = _loc.y + 16;
    res->Position.z = surfaceHeight;
    res->GroundFlags = 0;

    money32 supportsCost = 0;

    auto* sceneryEntry = get_large_scenery_entry(_sceneryType);
    if (sceneryEntry == nullptr)
    {
        log_error("Invalid game command for scenery placement, sceneryType = %u", _sceneryType);
        return std::make_unique<LargeSceneryPlaceActionResult>(GameActions::Status::InvalidParameters);
    }

    if (sceneryEntry->tiles == nullptr)
    {
        log_error("Invalid large scenery object, sceneryType = %u", _sceneryType);
        return std::make_unique<LargeSceneryPlaceActionResult>(GameActions::Status::InvalidParameters);
    }

    uint32_t totalNumTiles = GetTotalNumTiles(sceneryEntry->tiles);
    int16_t maxHeight = GetMaxSurfaceHeight(sceneryEntry->tiles);

    if (_loc.z != 0)
    {
        maxHeight = _loc.z;
    }

    res->Position.z = maxHeight;

<<<<<<< HEAD
    if (!CheckMapCapacity(sceneryEntry->tiles, totalNumTiles))
    {
        log_error("No free map elements available");
        return std::make_unique<LargeSceneryPlaceActionResult>(GameActions::Status::NoFreeElements);
    }

=======
>>>>>>> 13aee659
    // Allocate banner
    Banner* banner = nullptr;
    if (sceneryEntry->scrolling_mode != SCROLLING_MODE_NONE)
    {
        banner = CreateBanner();
        if (banner == nullptr)
        {
            log_error("No free banners available");
            return MakeResult(GameActions::Status::InvalidParameters, STR_TOO_MANY_BANNERS_IN_GAME);
        }

        banner->text = {};
        banner->colour = 2;
        banner->text_colour = 2;
        banner->flags = BANNER_FLAG_IS_LARGE_SCENERY;
        banner->type = 0;
        banner->position = TileCoordsXY(_loc);

        ride_id_t rideIndex = banner_get_closest_ride_index({ _loc, maxHeight });
        if (rideIndex != RIDE_ID_NULL)
        {
            banner->ride_index = rideIndex;
            banner->flags |= BANNER_FLAG_LINKED_TO_RIDE;
        }

        res->bannerId = banner->id;
    }

    uint8_t tileNum = 0;
    for (rct_large_scenery_tile* tile = sceneryEntry->tiles; tile->x_offset != -1; tile++, tileNum++)
    {
        auto curTile = CoordsXY{ tile->x_offset, tile->y_offset }.Rotate(_loc.direction);

        curTile.x += _loc.x;
        curTile.y += _loc.y;

        int32_t zLow = tile->z_offset + maxHeight;
        int32_t zHigh = tile->z_clearance + zLow;

        QuarterTile quarterTile = QuarterTile{ static_cast<uint8_t>(tile->flags >> 12), 0 }.Rotate(_loc.direction);
        const auto isTree = (sceneryEntry->flags & LARGE_SCENERY_FLAG_IS_TREE) != 0;
        auto canBuild = MapCanConstructWithClearAt(
            { curTile, zLow, zHigh }, &map_place_scenery_clear_func, quarterTile, GetFlags(), CREATE_CROSSING_MODE_NONE,
            isTree);
        if (canBuild->Error != GameActions::Status::Ok)
        {
            DeleteBanner(banner->id);
<<<<<<< HEAD
            return MakeResult(GameActions::Status::NoClearance, gGameCommandErrorText, gCommonFormatArgs);
=======
            canBuild->ErrorTitle = STR_CANT_POSITION_THIS_HERE;
            return canBuild;
>>>>>>> 13aee659
        }

        supportsCost += canBuild->Cost;
        res->GroundFlags = canBuild->GroundFlags & (ELEMENT_IS_ABOVE_GROUND | ELEMENT_IS_UNDERGROUND);

        if (!(GetFlags() & GAME_COMMAND_FLAG_GHOST))
        {
            footpath_remove_litter({ curTile, zLow });
            if (!gCheatsDisableClearanceChecks)
            {
                wall_remove_at({ curTile, zLow, zHigh });
            }
        }

        auto* newSceneryElement = TileElementInsert<LargeSceneryElement>(
            CoordsXYZ{ curTile.x, curTile.y, zLow }, quarterTile.GetBaseQuarterOccupied());
        Guard::Assert(newSceneryElement != nullptr);
        newSceneryElement->SetClearanceZ(zHigh);

        SetNewLargeSceneryElement(*newSceneryElement, tileNum);
        if (banner != nullptr)
        {
            newSceneryElement->SetBannerIndex(banner->id);
        }

        map_animation_create(MAP_ANIMATION_TYPE_LARGE_SCENERY, { curTile, zLow });
<<<<<<< HEAD

        if (tileNum == 0)
        {
            res->tileElement = newSceneryElement->as<TileElement>();
        }
        map_invalidate_tile_full(curTile);
=======
        map_invalidate_tile_full(curTile);

        if (tileNum == 0)
        {
            res->firstTileHeight = zLow;
        }
>>>>>>> 13aee659
    }

    // Force ride construction to recheck area
    _currentTrackSelectionFlags |= TRACK_SELECTION_FLAG_RECHECK;

    res->Cost = (sceneryEntry->price * 10) + supportsCost;
    return res;
}

int16_t LargeSceneryPlaceAction::GetTotalNumTiles(rct_large_scenery_tile* tiles) const
{
    uint32_t totalNumTiles = 0;
    for (rct_large_scenery_tile* tile = tiles; tile->x_offset != -1; tile++)
    {
        totalNumTiles++;
    }
    return totalNumTiles;
}

bool LargeSceneryPlaceAction::CheckMapCapacity(rct_large_scenery_tile* tiles, int16_t numTiles) const
{
    for (rct_large_scenery_tile* tile = tiles; tile->x_offset != -1; tile++)
    {
        auto curTile = CoordsXY{ tile->x_offset, tile->y_offset }.Rotate(_loc.direction);

        curTile.x += _loc.x;
        curTile.y += _loc.y;
        if (!MapCheckCapacityAndReorganise(curTile, numTiles))
        {
            return false;
        }
    }
    return true;
}

int16_t LargeSceneryPlaceAction::GetMaxSurfaceHeight(rct_large_scenery_tile* tiles) const
{
    int16_t maxHeight = -1;
    for (rct_large_scenery_tile* tile = tiles; tile->x_offset != -1; tile++)
    {
        auto curTile = CoordsXY{ tile->x_offset, tile->y_offset }.Rotate(_loc.direction);

        curTile.x += _loc.x;
        curTile.y += _loc.y;

        if (!map_is_location_valid(curTile))
        {
            continue;
        }

        auto* surfaceElement = map_get_surface_element_at(curTile);
        if (surfaceElement == nullptr)
            continue;

        int32_t baseZ = surfaceElement->GetBaseZ();
        int32_t slope = surfaceElement->GetSlope();

        if ((slope & TILE_ELEMENT_SLOPE_ALL_CORNERS_UP) != TILE_ELEMENT_SLOPE_FLAT)
        {
            baseZ += LAND_HEIGHT_STEP;
            if (slope & TILE_ELEMENT_SLOPE_DOUBLE_HEIGHT)
            {
                baseZ += LAND_HEIGHT_STEP;
            }
        }

        if (baseZ > maxHeight)
        {
            maxHeight = baseZ;
        }
    }
    return maxHeight;
}

void LargeSceneryPlaceAction::SetNewLargeSceneryElement(LargeSceneryElement& sceneryElement, uint8_t tileNum) const
{
    sceneryElement.SetDirection(_loc.direction);
    sceneryElement.SetEntryIndex(_sceneryType);
    sceneryElement.SetSequenceIndex(tileNum);
    sceneryElement.SetPrimaryColour(_primaryColour);
    sceneryElement.SetSecondaryColour(_secondaryColour);

    if (GetFlags() & GAME_COMMAND_FLAG_GHOST)
    {
        sceneryElement.SetGhost(true);
    }
}<|MERGE_RESOLUTION|>--- conflicted
+++ resolved
@@ -221,15 +221,12 @@
 
     res->Position.z = maxHeight;
 
-<<<<<<< HEAD
     if (!CheckMapCapacity(sceneryEntry->tiles, totalNumTiles))
     {
         log_error("No free map elements available");
         return std::make_unique<LargeSceneryPlaceActionResult>(GameActions::Status::NoFreeElements);
     }
-
-=======
->>>>>>> 13aee659
+    
     // Allocate banner
     Banner* banner = nullptr;
     if (sceneryEntry->scrolling_mode != SCROLLING_MODE_NONE)
@@ -277,12 +274,8 @@
         if (canBuild->Error != GameActions::Status::Ok)
         {
             DeleteBanner(banner->id);
-<<<<<<< HEAD
-            return MakeResult(GameActions::Status::NoClearance, gGameCommandErrorText, gCommonFormatArgs);
-=======
             canBuild->ErrorTitle = STR_CANT_POSITION_THIS_HERE;
             return canBuild;
->>>>>>> 13aee659
         }
 
         supportsCost += canBuild->Cost;
@@ -309,21 +302,12 @@
         }
 
         map_animation_create(MAP_ANIMATION_TYPE_LARGE_SCENERY, { curTile, zLow });
-<<<<<<< HEAD
+        map_invalidate_tile_full(curTile);
 
         if (tileNum == 0)
         {
-            res->tileElement = newSceneryElement->as<TileElement>();
-        }
-        map_invalidate_tile_full(curTile);
-=======
-        map_invalidate_tile_full(curTile);
-
-        if (tileNum == 0)
-        {
             res->firstTileHeight = zLow;
         }
->>>>>>> 13aee659
     }
 
     // Force ride construction to recheck area
