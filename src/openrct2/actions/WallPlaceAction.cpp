/*****************************************************************************
 * Copyright (c) 2014-2020 OpenRCT2 developers
 *
 * For a complete list of all authors, please refer to contributors.md
 * Interested in contributing? Visit https://github.com/OpenRCT2/OpenRCT2
 *
 * OpenRCT2 is licensed under the GNU General Public License version 3.
 *****************************************************************************/

#include "WallPlaceAction.h"

#include "../OpenRCT2.h"
#include "../management/Finance.h"
#include "../ride/Track.h"
#include "../ride/TrackDesign.h"
#include "../world/Banner.h"
#include "../world/LargeScenery.h"
#include "../world/MapAnimation.h"
#include "../world/SmallScenery.h"
#include "../world/Surface.h"
#include "../world/Wall.h"

WallPlaceActionResult::WallPlaceActionResult()
    : GameActions::Result(GameActions::Status::Ok, STR_CANT_BUILD_PARK_ENTRANCE_HERE)
{
}

WallPlaceActionResult::WallPlaceActionResult(GameActions::Status err)
    : GameActions::Result(err, STR_CANT_BUILD_PARK_ENTRANCE_HERE)
{
}

WallPlaceActionResult::WallPlaceActionResult(GameActions::Status err, rct_string_id msg)
    : GameActions::Result(err, STR_CANT_BUILD_PARK_ENTRANCE_HERE, msg)
{
}

WallPlaceActionResult::WallPlaceActionResult(GameActions::Status error, rct_string_id msg, uint8_t* args)
    : GameActions::Result(error, STR_CANT_BUILD_PARK_ENTRANCE_HERE, msg, args)
{
}

WallPlaceAction::WallPlaceAction(
    ObjectEntryIndex wallType, const CoordsXYZ& loc, uint8_t edge, int32_t primaryColour, int32_t secondaryColour,
    int32_t tertiaryColour)
    : _wallType(wallType)
    , _loc(loc)
    , _edge(edge)
    , _primaryColour(primaryColour)
    , _secondaryColour(secondaryColour)
    , _tertiaryColour(tertiaryColour)
{
<<<<<<< HEAD
=======
    auto* sceneryEntry = get_wall_entry(_wallType);
    if (sceneryEntry != nullptr)
    {
        if (sceneryEntry->scrolling_mode != SCROLLING_MODE_NONE)
        {
            _bannerId = create_new_banner(0);
        }
    }
>>>>>>> c34079ac
}

void WallPlaceAction::AcceptParameters(GameActionParameterVisitor& visitor)
{
    visitor.Visit(_loc);
    visitor.Visit("object", _wallType);
    visitor.Visit("edge", _edge);
    visitor.Visit("primaryColour", _primaryColour);
    visitor.Visit("secondaryColour", _secondaryColour);
    visitor.Visit("tertiaryColour", _tertiaryColour);
<<<<<<< HEAD
=======
    auto* sceneryEntry = get_wall_entry(_wallType);
    if (sceneryEntry != nullptr)
    {
        if (sceneryEntry->scrolling_mode != SCROLLING_MODE_NONE)
        {
            _bannerId = create_new_banner(0);
        }
    }
>>>>>>> c34079ac
}

uint16_t WallPlaceAction::GetActionFlags() const
{
    return GameAction::GetActionFlags();
}

void WallPlaceAction::Serialise(DataSerialiser& stream)
{
    GameAction::Serialise(stream);

    stream << DS_TAG(_wallType) << DS_TAG(_loc) << DS_TAG(_edge) << DS_TAG(_primaryColour) << DS_TAG(_secondaryColour)
           << DS_TAG(_tertiaryColour);
}

GameActions::Result::Ptr WallPlaceAction::Query() const
{
    auto res = std::make_unique<WallPlaceActionResult>();
    res->ErrorTitle = STR_CANT_BUILD_PARK_ENTRANCE_HERE;
    res->Position = _loc;

    res->Expenditure = ExpenditureType::Landscaping;
    res->Position.x += 16;
    res->Position.y += 16;

    if (_loc.z == 0)
    {
        res->Position.z = tile_element_height(res->Position);
    }

    if (!LocationValid(_loc))
    {
        return MakeResult(GameActions::Status::NotOwned);
    }

    if (!(gScreenFlags & SCREEN_FLAGS_SCENARIO_EDITOR) && !(GetFlags() & GAME_COMMAND_FLAG_PATH_SCENERY) && !gCheatsSandboxMode)
    {
        if (_loc.z == 0)
        {
            if (!map_is_location_in_park(_loc))
            {
                return std::make_unique<WallPlaceActionResult>(GameActions::Status::NotOwned);
            }
        }
        else if (!map_is_location_owned(_loc))
        {
            return std::make_unique<WallPlaceActionResult>(GameActions::Status::NotOwned);
        }
    }
    else if (!byte_9D8150 && (_loc.x > GetMapSizeMaxXY() || _loc.y > GetMapSizeMaxXY()))
    {
        log_error("Invalid x/y coordinates. x = %d y = %d", _loc.x, _loc.y);
        return std::make_unique<WallPlaceActionResult>(GameActions::Status::InvalidParameters);
    }

    if (_edge > 3)
    {
        return std::make_unique<WallPlaceActionResult>(GameActions::Status::InvalidParameters);
    }

    uint8_t edgeSlope = 0;
    auto targetHeight = _loc.z;
    if (targetHeight == 0)
    {
        auto* surfaceElement = map_get_surface_element_at(_loc);
        if (surfaceElement == nullptr)
        {
            log_error("Surface element not found at %d, %d.", _loc.x, _loc.y);
            return std::make_unique<WallPlaceActionResult>(GameActions::Status::InvalidParameters);
        }
        targetHeight = surfaceElement->GetBaseZ();

        uint8_t slope = surfaceElement->GetSlope();
        edgeSlope = LandSlopeToWallSlope[slope][_edge & 3];
        if (edgeSlope & EDGE_SLOPE_ELEVATED)
        {
            targetHeight += 16;
            edgeSlope &= ~EDGE_SLOPE_ELEVATED;
        }
    }

    auto* surfaceElement = map_get_surface_element_at(_loc);
    if (surfaceElement == nullptr)
    {
        log_error("Surface element not found at %d, %d.", _loc.x, _loc.y);
        return std::make_unique<WallPlaceActionResult>(GameActions::Status::InvalidParameters);
    }

    if (surfaceElement->GetWaterHeight() > 0)
    {
        uint16_t waterHeight = surfaceElement->GetWaterHeight();

        if (targetHeight < waterHeight && !gCheatsDisableClearanceChecks)
        {
            return std::make_unique<WallPlaceActionResult>(GameActions::Status::Disallowed, STR_CANT_BUILD_THIS_UNDERWATER);
        }
    }

    if (targetHeight < surfaceElement->GetBaseZ() && !gCheatsDisableClearanceChecks)
    {
        return std::make_unique<WallPlaceActionResult>(GameActions::Status::Disallowed, STR_CAN_ONLY_BUILD_THIS_ABOVE_GROUND);
    }

    if (!(edgeSlope & (EDGE_SLOPE_UPWARDS | EDGE_SLOPE_DOWNWARDS)))
    {
        uint8_t newEdge = (_edge + 2) & 3;
        uint8_t newBaseHeight = surfaceElement->base_height;
        newBaseHeight += 2;
        if (surfaceElement->GetSlope() & (1 << newEdge))
        {
            if (targetHeight / 8 < newBaseHeight)
            {
                return std::make_unique<WallPlaceActionResult>(
                    GameActions::Status::Disallowed, STR_CAN_ONLY_BUILD_THIS_ABOVE_GROUND);
            }

            if (surfaceElement->GetSlope() & TILE_ELEMENT_SLOPE_DOUBLE_HEIGHT)
            {
                newEdge = (newEdge - 1) & 3;

                if (surfaceElement->GetSlope() & (1 << newEdge))
                {
                    newEdge = (newEdge + 2) & 3;
                    if (surfaceElement->GetSlope() & (1 << newEdge))
                    {
                        newBaseHeight += 2;
                        if (targetHeight / 8 < newBaseHeight)
                        {
                            return std::make_unique<WallPlaceActionResult>(
                                GameActions::Status::Disallowed, STR_CAN_ONLY_BUILD_THIS_ABOVE_GROUND);
                        }
                        newBaseHeight -= 2;
                    }
                }
            }
        }

        newEdge = (_edge + 3) & 3;
        if (surfaceElement->GetSlope() & (1 << newEdge))
        {
            if (targetHeight / 8 < newBaseHeight)
            {
                return std::make_unique<WallPlaceActionResult>(
                    GameActions::Status::Disallowed, STR_CAN_ONLY_BUILD_THIS_ABOVE_GROUND);
            }

            if (surfaceElement->GetSlope() & TILE_ELEMENT_SLOPE_DOUBLE_HEIGHT)
            {
                newEdge = (newEdge - 1) & 3;

                if (surfaceElement->GetSlope() & (1 << newEdge))
                {
                    newEdge = (newEdge + 2) & 3;
                    if (surfaceElement->GetSlope() & (1 << newEdge))
                    {
                        newBaseHeight += 2;
                        if (targetHeight / 8 < newBaseHeight)
                        {
                            return std::make_unique<WallPlaceActionResult>(
                                GameActions::Status::Disallowed, STR_CAN_ONLY_BUILD_THIS_ABOVE_GROUND);
                        }
                    }
                }
            }
        }
    }

    auto* wallEntry = get_wall_entry(_wallType);

    if (wallEntry == nullptr)
    {
        log_error("Wall Type not found %d", _wallType);
        return std::make_unique<WallPlaceActionResult>(GameActions::Status::InvalidParameters);
    }

    if (wallEntry->scrolling_mode != SCROLLING_MODE_NONE)
    {
        if (HasReachedBannerLimit())
        {
            log_error("No free banners available");
            return MakeResult(GameActions::Status::InvalidParameters, STR_TOO_MANY_BANNERS_IN_GAME);
        }
    }

    uint8_t clearanceHeight = targetHeight / 8;
    if (edgeSlope & (EDGE_SLOPE_UPWARDS | EDGE_SLOPE_DOWNWARDS))
    {
        if (wallEntry->flags & WALL_SCENERY_CANT_BUILD_ON_SLOPE)
        {
            return std::make_unique<WallPlaceActionResult>(
                GameActions::Status::Disallowed, STR_ERR_UNABLE_TO_BUILD_THIS_ON_SLOPE);
        }
        clearanceHeight += 2;
    }
    clearanceHeight += wallEntry->height;

    bool wallAcrossTrack = false;
    if (!(GetFlags() & GAME_COMMAND_FLAG_PATH_SCENERY) && !gCheatsDisableClearanceChecks)
    {
        auto result = WallCheckObstruction(wallEntry, targetHeight / 8, clearanceHeight, &wallAcrossTrack);
        if (result->Error != GameActions::Status::Ok)
        {
            return result;
        }
    }

    if (!map_check_free_elements_and_reorganise(1))
    {
        return MakeResult(GameActions::Status::NoFreeElements, STR_TILE_ELEMENT_LIMIT_REACHED);
    }

    res->Cost = wallEntry->price;
    return res;
}

GameActions::Result::Ptr WallPlaceAction::Execute() const
{
    auto res = std::make_unique<WallPlaceActionResult>();
    res->ErrorTitle = STR_CANT_BUILD_PARK_ENTRANCE_HERE;
    res->Position = _loc;

    res->Expenditure = ExpenditureType::Landscaping;
    res->Position.x += 16;
    res->Position.y += 16;

    if (res->Position.z == 0)
    {
        res->Position.z = tile_element_height(res->Position);
    }

    uint8_t edgeSlope = 0;
    auto targetHeight = _loc.z;
    if (targetHeight == 0)
    {
        auto* surfaceElement = map_get_surface_element_at(_loc);
        if (surfaceElement == nullptr)
        {
            log_error("Surface element not found at %d, %d.", _loc.x, _loc.y);
            return std::make_unique<WallPlaceActionResult>(GameActions::Status::InvalidParameters);
        }
        targetHeight = surfaceElement->GetBaseZ();

        uint8_t slope = surfaceElement->GetSlope();
        edgeSlope = LandSlopeToWallSlope[slope][_edge & 3];
        if (edgeSlope & EDGE_SLOPE_ELEVATED)
        {
            targetHeight += 16;
            edgeSlope &= ~EDGE_SLOPE_ELEVATED;
        }
    }
    auto targetLoc = CoordsXYZ(_loc, targetHeight);

    auto* wallEntry = get_wall_entry(_wallType);

    if (wallEntry == nullptr)
    {
        log_error("Wall Type not found %d", _wallType);
        return std::make_unique<WallPlaceActionResult>(GameActions::Status::InvalidParameters);
    }

    uint8_t clearanceHeight = targetHeight / COORDS_Z_STEP;
    if (edgeSlope & (EDGE_SLOPE_UPWARDS | EDGE_SLOPE_DOWNWARDS))
    {
        clearanceHeight += 2;
    }
    clearanceHeight += wallEntry->height;

    bool wallAcrossTrack = false;
    if (!(GetFlags() & GAME_COMMAND_FLAG_PATH_SCENERY) && !gCheatsDisableClearanceChecks)
    {
        auto result = WallCheckObstruction(wallEntry, targetHeight / COORDS_Z_STEP, clearanceHeight, &wallAcrossTrack);
        if (result->Error != GameActions::Status::Ok)
        {
            return result;
        }
    }

    if (!map_check_free_elements_and_reorganise(1))
    {
        return MakeResult(GameActions::Status::NoFreeElements, STR_TILE_ELEMENT_LIMIT_REACHED);
    }

<<<<<<< HEAD
    Banner* banner = nullptr;
    if (wallEntry->wall.scrolling_mode != SCROLLING_MODE_NONE)
=======
    if (wallEntry->scrolling_mode != SCROLLING_MODE_NONE)
>>>>>>> c34079ac
    {
        banner = CreateBanner();
        if (banner == nullptr)
        {
            log_error("No free banners available");
            return MakeResult(GameActions::Status::InvalidParameters, STR_TOO_MANY_BANNERS_IN_GAME);
        }

        banner->text = {};
        banner->colour = COLOUR_WHITE;
        banner->text_colour = COLOUR_WHITE;
        banner->flags = BANNER_FLAG_IS_WALL;
        banner->type = 0; // Banner must be deleted after this point in an early return
        banner->position = TileCoordsXY(_loc);

        ride_id_t rideIndex = banner_get_closest_ride_index(targetLoc);
        if (rideIndex != RIDE_ID_NULL)
        {
            banner->ride_index = rideIndex;
            banner->flags |= BANNER_FLAG_LINKED_TO_RIDE;
        }

        res->bannerId = banner->id;
    }

    auto* wallElement = TileElementInsert<WallElement>(targetLoc, 0b0000);
    Guard::Assert(wallElement != nullptr);

    wallElement->clearance_height = clearanceHeight;
    wallElement->SetDirection(_edge);
    wallElement->SetSlope(edgeSlope);

    wallElement->SetPrimaryColour(_primaryColour);
    wallElement->SetSecondaryColour(_secondaryColour);
    wallElement->SetAcrossTrack(wallAcrossTrack);

    wallElement->SetEntryIndex(_wallType);
    if (banner != nullptr)
    {
        wallElement->SetBannerIndex(banner->id);
    }

    if (wallEntry->flags & WALL_SCENERY_HAS_TERNARY_COLOUR)
    {
        wallElement->SetTertiaryColour(_tertiaryColour);
    }

    wallElement->SetGhost(GetFlags() & GAME_COMMAND_FLAG_GHOST);

    res->tileElement = wallElement->as<TileElement>();

    map_animation_create(MAP_ANIMATION_TYPE_WALL, targetLoc);
    map_invalidate_tile_zoom1({ _loc, wallElement->GetBaseZ(), wallElement->GetBaseZ() + 72 });

    res->Cost = wallEntry->price;
    return res;
}

/**
 *
 *  rct2: 0x006E5CBA
 */
bool WallPlaceAction::WallCheckObstructionWithTrack(
    WallSceneryEntry* wall, int32_t z0, TrackElement* trackElement, bool* wallAcrossTrack) const
{
    track_type_t trackType = trackElement->GetTrackType();
    int32_t sequence = trackElement->GetSequenceIndex();
    int32_t direction = (_edge - trackElement->GetDirection()) & TILE_ELEMENT_DIRECTION_MASK;
    auto ride = get_ride(trackElement->GetRideIndex());
    if (ride == nullptr)
    {
        return false;
    }

    if (TrackIsAllowedWallEdges(ride->type, trackType, sequence, direction))
    {
        return true;
    }

    if (!(wall->flags & WALL_SCENERY_IS_DOOR))
    {
        return false;
    }

    if (!ride->GetRideTypeDescriptor().HasFlag(RIDE_TYPE_FLAG_ALLOW_DOORS_ON_TRACK))
    {
        return false;
    }

    *wallAcrossTrack = true;
    if (z0 & 1)
    {
        return false;
    }

    int32_t z;
    if (sequence == 0)
    {
        if (TrackSequenceProperties[trackType][0] & TRACK_SEQUENCE_FLAG_DISALLOW_DOORS)
        {
            return false;
        }

        if (TrackDefinitions[trackType].bank_start == 0)
        {
            if (!(TrackCoordinates[trackType].rotation_begin & 4))
            {
                direction = direction_reverse(trackElement->GetDirection());
                if (direction == _edge)
                {
                    const rct_preview_track* trackBlock = &TrackBlocks[trackType][sequence];
                    z = TrackCoordinates[trackType].z_begin;
                    z = trackElement->base_height + ((z - trackBlock->z) * 8);
                    if (z == z0)
                    {
                        return true;
                    }
                }
            }
        }
    }

    const rct_preview_track* trackBlock = &TrackBlocks[trackType][sequence + 1];
    if (trackBlock->index != 0xFF)
    {
        return false;
    }

    if (TrackDefinitions[trackType].bank_end != 0)
    {
        return false;
    }

    direction = TrackCoordinates[trackType].rotation_end;
    if (direction & 4)
    {
        return false;
    }

    direction = (trackElement->GetDirection() + TrackCoordinates[trackType].rotation_end) & TILE_ELEMENT_DIRECTION_MASK;
    if (direction != _edge)
    {
        return false;
    }

    trackBlock = &TrackBlocks[trackType][sequence];
    z = TrackCoordinates[trackType].z_end;
    z = trackElement->base_height + ((z - trackBlock->z) * 8);
    return z == z0;
}

/**
 *
 *  rct2: 0x006E5C1A
 */
GameActions::Result::Ptr WallPlaceAction::WallCheckObstruction(
    WallSceneryEntry* wall, int32_t z0, int32_t z1, bool* wallAcrossTrack) const
{
    int32_t entryType, sequence;
    rct_large_scenery_tile* tile;

    *wallAcrossTrack = false;
    gMapGroundFlags = ELEMENT_IS_ABOVE_GROUND;
    if (map_is_location_at_edge(_loc))
    {
        return MakeResult(GameActions::Status::InvalidParameters, STR_OFF_EDGE_OF_MAP);
    }

    TileElement* tileElement = map_get_first_element_at(_loc);
    do
    {
        if (tileElement == nullptr)
            break;
        int32_t elementType = tileElement->GetType();
        if (elementType == TILE_ELEMENT_TYPE_SURFACE)
            continue;
        if (tileElement->IsGhost())
            continue;
        if (z0 >= tileElement->clearance_height)
            continue;
        if (z1 <= tileElement->base_height)
            continue;
        if (elementType == TILE_ELEMENT_TYPE_WALL)
        {
            int32_t direction = tileElement->GetDirection();
            if (_edge == direction)
            {
                auto res = MakeResult(GameActions::Status::NoClearance, STR_NONE);
                map_obstruction_set_error_text(tileElement, *res);
                return res;
            }
            continue;
        }
        if (tileElement->GetOccupiedQuadrants() == 0)
            continue;
        auto res = MakeResult(GameActions::Status::NoClearance, STR_NONE);
        switch (elementType)
        {
            case TILE_ELEMENT_TYPE_ENTRANCE:
                map_obstruction_set_error_text(tileElement, *res);
                return res;
            case TILE_ELEMENT_TYPE_PATH:
                if (tileElement->AsPath()->GetEdges() & (1 << _edge))
                {
                    map_obstruction_set_error_text(tileElement, *res);
                    return res;
                }
                break;
            case TILE_ELEMENT_TYPE_LARGE_SCENERY:
            {
                entryType = tileElement->AsLargeScenery()->GetEntryIndex();
                sequence = tileElement->AsLargeScenery()->GetSequenceIndex();
                auto* sceneryEntry = get_large_scenery_entry(entryType);
                tile = &sceneryEntry->tiles[sequence];
                {
                    int32_t direction = ((_edge - tileElement->GetDirection()) & TILE_ELEMENT_DIRECTION_MASK) + 8;
                    if (!(tile->flags & (1 << direction)))
                    {
                        map_obstruction_set_error_text(tileElement, *res);
                        return res;
                    }
                }
                break;
            }
            case TILE_ELEMENT_TYPE_SMALL_SCENERY:
            {
                auto sceneryEntry = tileElement->AsSmallScenery()->GetEntry();
                if (scenery_small_entry_has_flag(sceneryEntry, SMALL_SCENERY_FLAG_NO_WALLS))
                {
                    map_obstruction_set_error_text(tileElement, *res);
                    return res;
                }
                break;
            }
            case TILE_ELEMENT_TYPE_TRACK:
                if (!WallCheckObstructionWithTrack(wall, z0, tileElement->AsTrack(), wallAcrossTrack))
                {
                    return res;
                }
                break;
        }
    } while (!(tileElement++)->IsLastForTile());

    return MakeResult();
}

bool WallPlaceAction::TrackIsAllowedWallEdges(
    uint8_t rideType, track_type_t trackType, uint8_t trackSequence, uint8_t direction)
{
    if (!GetRideTypeDescriptor(rideType).HasFlag(RIDE_TYPE_FLAG_TRACK_NO_WALLS))
    {
        if (TrackSequenceElementAllowedWallEdges[trackType][trackSequence] & (1 << direction))
        {
            return true;
        }
    }
    return false;
}<|MERGE_RESOLUTION|>--- conflicted
+++ resolved
@@ -50,17 +50,6 @@
     , _secondaryColour(secondaryColour)
     , _tertiaryColour(tertiaryColour)
 {
-<<<<<<< HEAD
-=======
-    auto* sceneryEntry = get_wall_entry(_wallType);
-    if (sceneryEntry != nullptr)
-    {
-        if (sceneryEntry->scrolling_mode != SCROLLING_MODE_NONE)
-        {
-            _bannerId = create_new_banner(0);
-        }
-    }
->>>>>>> c34079ac
 }
 
 void WallPlaceAction::AcceptParameters(GameActionParameterVisitor& visitor)
@@ -71,17 +60,6 @@
     visitor.Visit("primaryColour", _primaryColour);
     visitor.Visit("secondaryColour", _secondaryColour);
     visitor.Visit("tertiaryColour", _tertiaryColour);
-<<<<<<< HEAD
-=======
-    auto* sceneryEntry = get_wall_entry(_wallType);
-    if (sceneryEntry != nullptr)
-    {
-        if (sceneryEntry->scrolling_mode != SCROLLING_MODE_NONE)
-        {
-            _bannerId = create_new_banner(0);
-        }
-    }
->>>>>>> c34079ac
 }
 
 uint16_t WallPlaceAction::GetActionFlags() const
@@ -364,12 +342,8 @@
         return MakeResult(GameActions::Status::NoFreeElements, STR_TILE_ELEMENT_LIMIT_REACHED);
     }
 
-<<<<<<< HEAD
     Banner* banner = nullptr;
-    if (wallEntry->wall.scrolling_mode != SCROLLING_MODE_NONE)
-=======
     if (wallEntry->scrolling_mode != SCROLLING_MODE_NONE)
->>>>>>> c34079ac
     {
         banner = CreateBanner();
         if (banner == nullptr)
