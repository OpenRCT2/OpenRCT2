/*****************************************************************************
 * Copyright (c) 2014-2020 OpenRCT2 developers
 *
 * For a complete list of all authors, please refer to contributors.md
 * Interested in contributing? Visit https://github.com/OpenRCT2/OpenRCT2
 *
 * OpenRCT2 is licensed under the GNU General Public License version 3.
 *****************************************************************************/

#include "PlaceParkEntranceAction.h"

#include "../Cheats.h"
#include "../OpenRCT2.h"
#include "../core/MemoryStream.h"
#include "../localisation/StringIds.h"
#include "../management/Finance.h"
#include "../world/Entrance.h"
#include "../world/Footpath.h"
#include "../world/MapAnimation.h"
#include "../world/Park.h"
#include "../world/Surface.h"

PlaceParkEntranceAction::PlaceParkEntranceAction(const CoordsXYZD& location, ObjectEntryIndex pathType)
    : _loc(location)
    , _pathType(pathType)
{
}

uint16_t PlaceParkEntranceAction::GetActionFlags() const
{
    return GameActionBase::GetActionFlags() | GameActions::Flags::EditorOnly;
}

void PlaceParkEntranceAction::Serialise(DataSerialiser& stream)
{
    GameAction::Serialise(stream);

    stream << DS_TAG(_loc);
    stream << DS_TAG(_pathType);
}

GameActions::Result::Ptr PlaceParkEntranceAction::Query() const
{
    if (!(gScreenFlags & SCREEN_FLAGS_EDITOR) && !gCheatsSandboxMode)
    {
        return std::make_unique<GameActions::Result>(GameActions::Status::NotInEditorMode, STR_CANT_BUILD_THIS_HERE, STR_NONE);
    }

    auto res = std::make_unique<GameActions::Result>();
    res->Expenditure = ExpenditureType::LandPurchase;
    res->Position = { _loc.x, _loc.y, _loc.z };

    if (!LocationValid(_loc) || _loc.x <= 32 || _loc.y <= 32 || _loc.x >= (GetMapSizeUnits() - 32)
        || _loc.y >= (GetMapSizeUnits() - 32))
    {
        return std::make_unique<GameActions::Result>(
            GameActions::Status::InvalidParameters, STR_CANT_BUILD_THIS_HERE, STR_TOO_CLOSE_TO_EDGE_OF_MAP);
    }

    if (!CheckMapCapacity(3))
    {
        return std::make_unique<GameActions::Result>(
            GameActions::Status::NoFreeElements, STR_CANT_BUILD_THIS_HERE, STR_ERR_LANDSCAPE_DATA_AREA_FULL);
    }

    if (gParkEntrances.size() >= MAX_PARK_ENTRANCES)
    {
        return std::make_unique<GameActions::Result>(
            GameActions::Status::InvalidParameters, STR_CANT_BUILD_THIS_HERE, STR_ERR_TOO_MANY_PARK_ENTRANCES);
    }

    auto zLow = _loc.z;
    auto zHigh = zLow + ParkEntranceHeight;
    CoordsXYZ entranceLoc = _loc;
    for (uint8_t index = 0; index < 3; index++)
    {
        if (index == 1)
        {
            entranceLoc += CoordsDirectionDelta[(_loc.direction - 1) & 0x3];
        }
        else if (index == 2)
        {
            entranceLoc.x += CoordsDirectionDelta[(_loc.direction + 1) & 0x3].x * 2;
            entranceLoc.y += CoordsDirectionDelta[(_loc.direction + 1) & 0x3].y * 2;
        }

        if (auto res2 = MapCanConstructAt({ entranceLoc, zLow, zHigh }, { 0b1111, 0 }); res2->Error != GameActions::Status::Ok)
        {
            return std::make_unique<GameActions::Result>(
                GameActions::Status::NoClearance, STR_CANT_BUILD_THIS_HERE, res2->ErrorMessage.GetStringId(),
                res2->ErrorMessageArgs.data());
        }

        // Check that entrance element does not already exist at this location
        EntranceElement* entranceElement = map_get_park_entrance_element_at(entranceLoc, false);
        if (entranceElement != nullptr)
        {
            return std::make_unique<GameActions::Result>(
                GameActions::Status::ItemAlreadyPlaced, STR_CANT_BUILD_THIS_HERE, STR_NONE);
        }
    }

    return res;
}

GameActions::Result::Ptr PlaceParkEntranceAction::Execute() const
{
    auto res = std::make_unique<GameActions::Result>();
    res->Expenditure = ExpenditureType::LandPurchase;
    res->Position = CoordsXYZ{ _loc.x, _loc.y, _loc.z };

    uint32_t flags = GetFlags();

    gParkEntrances.push_back(_loc);

    auto zLow = _loc.z;
    auto zHigh = zLow + ParkEntranceHeight;
    CoordsXY entranceLoc = { _loc.x, _loc.y };
    for (uint8_t index = 0; index < 3; index++)
    {
        if (index == 1)
        {
            entranceLoc.x += CoordsDirectionDelta[(_loc.direction - 1) & 0x3].x;
            entranceLoc.y += CoordsDirectionDelta[(_loc.direction - 1) & 0x3].y;
        }
        else if (index == 2)
        {
            entranceLoc.x += CoordsDirectionDelta[(_loc.direction + 1) & 0x3].x * 2;
            entranceLoc.y += CoordsDirectionDelta[(_loc.direction + 1) & 0x3].y * 2;
        }

        if (!(flags & GAME_COMMAND_FLAG_GHOST))
        {
            SurfaceElement* surfaceElement = map_get_surface_element_at(entranceLoc);
            if (surfaceElement != nullptr)
            {
                surfaceElement->SetOwnership(OWNERSHIP_UNOWNED);
            }
        }

        auto* entranceElement = TileElementInsert<EntranceElement>(CoordsXYZ{ entranceLoc, zLow }, 0b1111);
        Guard::Assert(entranceElement != nullptr);

        entranceElement->SetClearanceZ(zHigh);
        entranceElement->SetGhost(flags & GAME_COMMAND_FLAG_GHOST);
        entranceElement->SetDirection(_loc.direction);
        entranceElement->SetSequenceIndex(index);
        entranceElement->SetEntranceType(ENTRANCE_TYPE_PARK_ENTRANCE);
        if (gFootpathSelection.LegacyPath == OBJECT_ENTRY_INDEX_NULL)
        {
            entranceElement->SetSurfaceEntryIndex(gFootpathSelection.NormalSurface);
        }
        else
        {
<<<<<<< HEAD
            entranceElement->SetPathEntryIndex(gFootpathSelection.LegacyPath);
=======
            entranceElement->SetLegacyPathEntryIndex(gFootpathSelection.LegacyPath);
>>>>>>> de85a178
        }

        if (!entranceElement->IsGhost())
        {
            footpath_connect_edges(entranceLoc, entranceElement->as<TileElement>(), GAME_COMMAND_FLAG_APPLY);
        }

        update_park_fences(entranceLoc);
        update_park_fences({ entranceLoc.x - COORDS_XY_STEP, entranceLoc.y });
        update_park_fences({ entranceLoc.x + COORDS_XY_STEP, entranceLoc.y });
        update_park_fences({ entranceLoc.x, entranceLoc.y - COORDS_XY_STEP });
        update_park_fences({ entranceLoc.x, entranceLoc.y + COORDS_XY_STEP });

        map_invalidate_tile({ entranceLoc, entranceElement->GetBaseZ(), entranceElement->GetClearanceZ() });

        if (index == 0)
        {
            map_animation_create(MAP_ANIMATION_TYPE_PARK_ENTRANCE, { entranceLoc, zLow });
        }
    }

    return res;
}

bool PlaceParkEntranceAction::CheckMapCapacity(int16_t numTiles) const
{
    CoordsXYZ entranceLoc = _loc;
    for (uint8_t index = 0; index < 3; index++)
    {
        if (index == 1)
        {
            entranceLoc += CoordsDirectionDelta[(_loc.direction - 1) & 0x3];
        }
        else if (index == 2)
        {
            entranceLoc.x += CoordsDirectionDelta[(_loc.direction + 1) & 0x3].x * 2;
            entranceLoc.y += CoordsDirectionDelta[(_loc.direction + 1) & 0x3].y * 2;
        }
        if (!MapCheckCapacityAndReorganise(entranceLoc, numTiles))
        {
            return false;
        }
    }
    return true;
}<|MERGE_RESOLUTION|>--- conflicted
+++ resolved
@@ -152,11 +152,7 @@
         }
         else
         {
-<<<<<<< HEAD
-            entranceElement->SetPathEntryIndex(gFootpathSelection.LegacyPath);
-=======
             entranceElement->SetLegacyPathEntryIndex(gFootpathSelection.LegacyPath);
->>>>>>> de85a178
         }
 
         if (!entranceElement->IsGhost())
