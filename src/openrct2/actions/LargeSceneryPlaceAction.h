/*****************************************************************************
 * Copyright (c) 2014-2020 OpenRCT2 developers
 *
 * For a complete list of all authors, please refer to contributors.md
 * Interested in contributing? Visit https://github.com/OpenRCT2/OpenRCT2
 *
 * OpenRCT2 is licensed under the GNU General Public License version 3.
 *****************************************************************************/

#pragma once

#include "../world/LargeScenery.h"
#include "../world/Scenery.h"
#include "GameAction.h"

class LargeSceneryPlaceActionResult final : public GameActions::Result
{
public:
    LargeSceneryPlaceActionResult();
    LargeSceneryPlaceActionResult(GameActions::Status error);
    LargeSceneryPlaceActionResult(GameActions::Status error, rct_string_id message);
    LargeSceneryPlaceActionResult(GameActions::Status error, rct_string_id message, uint8_t* args);

    uint8_t GroundFlags{ 0 };
<<<<<<< HEAD
    TileElement* tileElement = nullptr;
=======
    int32_t firstTileHeight{ 0 };
>>>>>>> 13aee659
    BannerIndex bannerId = BANNER_INDEX_NULL;
};

DEFINE_GAME_ACTION(LargeSceneryPlaceAction, GameCommand::PlaceLargeScenery, LargeSceneryPlaceActionResult)
{
private:
    CoordsXYZD _loc;
    ObjectEntryIndex _sceneryType{ OBJECT_ENTRY_INDEX_NULL };
    uint8_t _primaryColour{};
    uint8_t _secondaryColour{};

public:
    LargeSceneryPlaceAction() = default;

    LargeSceneryPlaceAction(
        const CoordsXYZD& loc, ObjectEntryIndex sceneryType, uint8_t primaryColour, uint8_t secondaryColour);

    void AcceptParameters(GameActionParameterVisitor & visitor) override;

    uint16_t GetActionFlags() const override;

    void Serialise(DataSerialiser & stream) override;
    GameActions::Result::Ptr Query() const override;
    GameActions::Result::Ptr Execute() const override;

private:
    int16_t GetTotalNumTiles(rct_large_scenery_tile * tiles) const;
    bool CheckMapCapacity(rct_large_scenery_tile * tiles, int16_t numTiles) const;
    int16_t GetMaxSurfaceHeight(rct_large_scenery_tile * tiles) const;
    void SetNewLargeSceneryElement(LargeSceneryElement & sceneryElement, uint8_t tileNum) const;
};<|MERGE_RESOLUTION|>--- conflicted
+++ resolved
@@ -22,11 +22,7 @@
     LargeSceneryPlaceActionResult(GameActions::Status error, rct_string_id message, uint8_t* args);
 
     uint8_t GroundFlags{ 0 };
-<<<<<<< HEAD
-    TileElement* tileElement = nullptr;
-=======
     int32_t firstTileHeight{ 0 };
->>>>>>> 13aee659
     BannerIndex bannerId = BANNER_INDEX_NULL;
 };
 
