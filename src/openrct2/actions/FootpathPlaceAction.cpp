--- conflicted
+++ resolved
@@ -352,23 +352,13 @@
     }
 
     // Do not attempt to build a crossing with a queue or a sloped.
-<<<<<<< HEAD
     auto isQueue = _constructFlags & PathConstructFlag::IsQueue;
     uint8_t crossingMode = isQueue || (_slope != TILE_ELEMENT_SLOPE_FLAT) ? CREATE_CROSSING_MODE_NONE
                                                                           : CREATE_CROSSING_MODE_PATH_OVER_TRACK;
-    if (!entrancePath
-        && !map_can_construct_with_clear_at(
-            { _loc, zLow, zHigh }, &map_place_non_scenery_clear_func, quarterTile, GAME_COMMAND_FLAG_APPLY | GetFlags(),
-            &res->Cost, crossingMode))
-=======
-    uint8_t crossingMode = (_type & FOOTPATH_ELEMENT_INSERT_QUEUE) || (_slope != TILE_ELEMENT_SLOPE_FLAT)
-        ? CREATE_CROSSING_MODE_NONE
-        : CREATE_CROSSING_MODE_PATH_OVER_TRACK;
     auto canBuild = MapCanConstructWithClearAt(
         { _loc, zLow, zHigh }, &map_place_non_scenery_clear_func, quarterTile, GAME_COMMAND_FLAG_APPLY | GetFlags(),
         crossingMode);
     if (!entrancePath && canBuild->Error != GameActions::Status::Ok)
->>>>>>> 6b1141b5
     {
         return canBuild;
     }
