/*****************************************************************************
 * Copyright (c) 2014-2020 OpenRCT2 developers
 *
 * For a complete list of all authors, please refer to contributors.md
 * Interested in contributing? Visit https://github.com/OpenRCT2/OpenRCT2
 *
 * OpenRCT2 is licensed under the GNU General Public License version 3.
 *****************************************************************************/

#include "StaffSetPatrolAreaAction.h"

#include "../interface/Window.h"
#include "../peep/Peep.h"
#include "../peep/Staff.h"
#include "../world/Entity.h"

StaffSetPatrolAreaAction::StaffSetPatrolAreaAction(uint16_t spriteId, const CoordsXY& loc)
    : _spriteId(spriteId)
    , _loc(loc)
{
}

uint16_t StaffSetPatrolAreaAction::GetActionFlags() const
{
    return GameAction::GetActionFlags() | GameActions::Flags::AllowWhilePaused;
}

void StaffSetPatrolAreaAction::Serialise(DataSerialiser& stream)
{
    GameAction::Serialise(stream);
    stream << DS_TAG(_spriteId) << DS_TAG(_loc);
}

GameActions::Result::Ptr StaffSetPatrolAreaAction::Query() const
{
    if (_spriteId >= MAX_ENTITIES)
    {
        log_error("Invalid spriteId. spriteId = %u", _spriteId);
        return MakeResult(GameActions::Status::InvalidParameters, STR_NONE);
    }

    if (!LocationValid(_loc))
    {
        return MakeResult(GameActions::Status::InvalidParameters, STR_NONE);
    }

    auto staff = TryGetEntity<Staff>(_spriteId);
    if (staff == nullptr)
    {
        log_error("Invalid spriteId. spriteId = %u", _spriteId);
        return MakeResult(GameActions::Status::InvalidParameters, STR_NONE);
    }

    return MakeResult();
}

GameActions::Result::Ptr StaffSetPatrolAreaAction::Execute() const
{
    auto staff = TryGetEntity<Staff>(_spriteId);
    if (staff == nullptr)
    {
        log_error("Invalid spriteId. spriteId = %u", _spriteId);
        return MakeResult(GameActions::Status::InvalidParameters, STR_NONE);
    }

    staff->TogglePatrolArea(_loc);
<<<<<<< HEAD
    if (!staff->HasPatrolArea())
=======

    bool isPatrolling = false;
    const auto peepOffset = staff->StaffId * STAFF_PATROL_AREA_SIZE;
    for (size_t i = peepOffset; i < peepOffset + STAFF_PATROL_AREA_SIZE; i++)
    {
        if (gStaffPatrolAreas[i] != 0)
        {
            isPatrolling = true;
            break;
        }
    }

    if (isPatrolling)
    {
        gStaffModes[staff->StaffId] = StaffMode::Patrol;
    }
    else if (gStaffModes[staff->StaffId] == StaffMode::Patrol)
>>>>>>> afc0e87f
    {
        // This frees the data if there is no patrol area
        staff->ClearPatrolArea();
    }

    for (int32_t y = 0; y < 4 * COORDS_XY_STEP; y += COORDS_XY_STEP)
    {
        for (int32_t x = 0; x < 4 * COORDS_XY_STEP; x += COORDS_XY_STEP)
        {
            map_invalidate_tile_full({ (_loc.x & 0x1F80) + x, (_loc.y & 0x1F80) + y });
        }
    }
    staff_update_greyed_patrol_areas();

    return MakeResult();
}<|MERGE_RESOLUTION|>--- conflicted
+++ resolved
@@ -64,27 +64,8 @@
     }
 
     staff->TogglePatrolArea(_loc);
-<<<<<<< HEAD
+
     if (!staff->HasPatrolArea())
-=======
-
-    bool isPatrolling = false;
-    const auto peepOffset = staff->StaffId * STAFF_PATROL_AREA_SIZE;
-    for (size_t i = peepOffset; i < peepOffset + STAFF_PATROL_AREA_SIZE; i++)
-    {
-        if (gStaffPatrolAreas[i] != 0)
-        {
-            isPatrolling = true;
-            break;
-        }
-    }
-
-    if (isPatrolling)
-    {
-        gStaffModes[staff->StaffId] = StaffMode::Patrol;
-    }
-    else if (gStaffModes[staff->StaffId] == StaffMode::Patrol)
->>>>>>> afc0e87f
     {
         // This frees the data if there is no patrol area
         staff->ClearPatrolArea();
