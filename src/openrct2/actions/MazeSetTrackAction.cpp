--- conflicted
+++ resolved
@@ -137,18 +137,8 @@
         }
 
         const auto& ted = GetTrackElementDescriptor(TrackElemType::Maze);
-<<<<<<< HEAD
-<<<<<<< HEAD
-        money32 price = (((ride->GetRideTypeDescriptor().BuildCosts.TrackPrice * ted.PriceModifier) >> 16));
-        res.Cost = (price / 2) * 10;
-=======
-        money64 price = (((ride->GetRideTypeDescriptor().BuildCosts.TrackPrice * ted.Price) >> 16));
+        money64 price = (((ride->GetRideTypeDescriptor().BuildCosts.TrackPrice * ted.PriceModifier) >> 16));
         res.Cost = price;
->>>>>>> e699e96f38723aee2a24a13703325a2c147bd56e
-=======
-        money64 price = (((ride->GetRideTypeDescriptor().BuildCosts.TrackPrice * ted.Price) >> 16));
-        res.Cost = price;
->>>>>>> e699e96f
 
         return res;
     }
@@ -183,18 +173,8 @@
     if (tileElement == nullptr)
     {
         const auto& ted = GetTrackElementDescriptor(TrackElemType::Maze);
-<<<<<<< HEAD
-<<<<<<< HEAD
-        money32 price = (((ride->GetRideTypeDescriptor().BuildCosts.TrackPrice * ted.PriceModifier) >> 16));
-        res.Cost = (price / 2) * 10;
-=======
-        money64 price = (((ride->GetRideTypeDescriptor().BuildCosts.TrackPrice * ted.Price) >> 16));
+        money64 price = (((ride->GetRideTypeDescriptor().BuildCosts.TrackPrice * ted.PriceModifier) >> 16));
         res.Cost = price;
->>>>>>> e699e96f38723aee2a24a13703325a2c147bd56e
-=======
-        money64 price = (((ride->GetRideTypeDescriptor().BuildCosts.TrackPrice * ted.Price) >> 16));
-        res.Cost = price;
->>>>>>> e699e96f
 
         auto startLoc = _loc.ToTileStart();
 
