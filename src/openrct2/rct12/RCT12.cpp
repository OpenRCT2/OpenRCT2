--- conflicted
+++ resolved
@@ -1352,7 +1352,6 @@
     return origTrackType;
 }
 
-<<<<<<< HEAD
 static constexpr std::string_view _stationStyles[] = {
     "rct2.station.plain",         "rct2.station.wooden", "rct2.station.canvas_tent", "rct2.station.castle_grey",
     "rct2.station.castle_brown",  "rct2.station.jungle", "rct2.station.log",         "rct2.station.classical",
@@ -1447,7 +1446,8 @@
             objectList.SetObject(ObjectType::Music, static_cast<ObjectEntryIndex>(i), _musicStyles[i]);
         }
     }
-=======
+}
+
 money64 RCT12CompletedCompanyValueToOpenRCT2(money32 origValue)
 {
     if (origValue == RCT12_COMPANY_VALUE_ON_FAILED_OBJECTIVE)
@@ -1462,5 +1462,4 @@
         return RCT12_COMPANY_VALUE_ON_FAILED_OBJECTIVE;
 
     return ToMoney32(origValue);
->>>>>>> 1bfcac14
 }