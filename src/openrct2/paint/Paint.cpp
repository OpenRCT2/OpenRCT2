--- conflicted
+++ resolved
@@ -721,14 +721,8 @@
  */
 // Track Pieces, Shops.
 paint_struct* PaintAddImageAsParent(
-<<<<<<< HEAD
-    paint_session* session, uint32_t image_id, int32_t x_offset, int32_t y_offset, int32_t bound_box_length_x,
-    int32_t bound_box_length_y, int32_t bound_box_length_z, int32_t z_offset, int32_t bound_box_offset_x,
-    int32_t bound_box_offset_y, int32_t bound_box_offset_z)
-=======
     paint_session* session, uint32_t image_id, const CoordsXYZ& offset, const CoordsXYZ& boundBoxSize,
     const CoordsXYZ& boundBoxOffset)
->>>>>>> 072772af
 {
     session->LastPS = nullptr;
     session->LastAttachedPS = nullptr;
