/*****************************************************************************
 * Copyright (c) 2014-2020 OpenRCT2 developers
 *
 * For a complete list of all authors, please refer to contributors.md
 * Interested in contributing? Visit https://github.com/OpenRCT2/OpenRCT2
 *
 * OpenRCT2 is licensed under the GNU General Public License version 3.
 *****************************************************************************/

#include "../../Context.h"
#include "../../Game.h"
#include "../../config/Config.h"
#include "../../drawing/LightFX.h"
#include "../../interface/Viewport.h"
#include "../../localisation/Localisation.h"
#include "../../object/FootpathObject.h"
#include "../../object/FootpathRailingsObject.h"
#include "../../object/FootpathSurfaceObject.h"
#include "../../object/ObjectList.h"
#include "../../object/ObjectManager.h"
#include "../../peep/Peep.h"
#include "../../peep/Staff.h"
#include "../../ride/Track.h"
#include "../../ride/TrackDesign.h"
#include "../../ride/TrackPaint.h"
#include "../../world/Entity.h"
#include "../../world/Footpath.h"
#include "../../world/Map.h"
#include "../../world/Scenery.h"
#include "../../world/Surface.h"
#include "../../world/TileInspector.h"
#include "../Paint.h"
#include "../Supports.h"
#include "Paint.Surface.h"
#include "Paint.TileElement.h"

using namespace OpenRCT2;

bool gPaintWidePathsAsGhost = false;

// clang-format off
const uint8_t PathSlopeToLandSlope[] =
{
    TILE_ELEMENT_SLOPE_SW_SIDE_UP,
    TILE_ELEMENT_SLOPE_NW_SIDE_UP,
    TILE_ELEMENT_SLOPE_NE_SIDE_UP,
    TILE_ELEMENT_SLOPE_SE_SIDE_UP
};

static constexpr const uint8_t byte_98D6E0[] = {
    0, 1, 2, 3, 4, 5, 6, 7, 8, 9, 10, 11, 12, 13, 14, 15,
    0, 1, 2, 20, 4, 5, 6, 22, 8, 9, 10, 26, 12, 13, 14, 36,
    0, 1, 2, 3, 4, 5, 21, 23, 8, 9, 10, 11, 12, 13, 33, 37,
    0, 1, 2, 3, 4, 5, 6, 24, 8, 9, 10, 11, 12, 13, 14, 38,
    0, 1, 2, 3, 4, 5, 6, 7, 8, 9, 10, 11, 29, 30, 34, 39,
    0, 1, 2, 3, 4, 5, 6, 7, 8, 9, 10, 11, 12, 13, 14, 40,
    0, 1, 2, 3, 4, 5, 6, 7, 8, 9, 10, 11, 12, 13, 35, 41,
    0, 1, 2, 3, 4, 5, 6, 7, 8, 9, 10, 11, 12, 13, 14, 42,
    0, 1, 2, 3, 4, 5, 6, 7, 8, 25, 10, 27, 12, 31, 14, 43,
    0, 1, 2, 3, 4, 5, 6, 7, 8, 9, 10, 28, 12, 13, 14, 44,
    0, 1, 2, 3, 4, 5, 6, 7, 8, 9, 10, 11, 12, 13, 14, 45,
    0, 1, 2, 3, 4, 5, 6, 7, 8, 9, 10, 11, 12, 13, 14, 46,
    0, 1, 2, 3, 4, 5, 6, 7, 8, 9, 10, 11, 12, 32, 14, 47,
    0, 1, 2, 3, 4, 5, 6, 7, 8, 9, 10, 11, 12, 13, 14, 48,
    0, 1, 2, 3, 4, 5, 6, 7, 8, 9, 10, 11, 12, 13, 14, 49,
    0, 1, 2, 3, 4, 5, 6, 7, 8, 9, 10, 11, 12, 13, 14, 50
};

static constexpr const int16_t stru_98D804[][4] = {
    {3, 3, 26, 26},
    {0, 3, 29, 26},
    {3, 3, 26, 29},
    {0, 3, 29, 29},
    {3, 3, 29, 26},
    {0, 3, 32, 26},
    {3, 3, 29, 29},
    {0, 3, 32, 29},
    {3, 0, 26, 29},
    {0, 0, 29, 29},
    {3, 0, 26, 32},
    {0, 0, 29, 32},
    {3, 0, 29, 29},
    {0, 0, 32, 29},
    {3, 0, 29, 32},
    {0, 0, 32, 32},
};

static constexpr const uint8_t byte_98D8A4[] = {
    0, 0, 1, 0, 0, 0, 1, 0, 1, 1, 1, 1, 0, 0, 1, 0
};
// clang-format on

void path_paint_box_support(
<<<<<<< HEAD
    paint_session* session, const TileElement* tileElement, int32_t height, const FootpathPaintInfo& pathPaintInfo,
    bool hasSupports, uint32_t imageFlags, uint32_t sceneryImageFlags);
void path_paint_pole_support(
    paint_session* session, const TileElement* tileElement, int16_t height, const FootpathPaintInfo& pathPaintInfo,
    bool hasSupports, uint32_t imageFlags, uint32_t sceneryImageFlags);
=======
    paint_session* session, const PathElement& pathElement, int32_t height, PathSurfaceEntry* footpathEntry,
    PathRailingsEntry* railingEntry, bool hasSupports, uint32_t imageFlags, uint32_t sceneryImageFlags);
void path_paint_pole_support(
    paint_session* session, const PathElement& pathElement, int16_t height, PathSurfaceEntry* footpathEntry,
    PathRailingsEntry* railingEntry, bool hasSupports, uint32_t imageFlags, uint32_t sceneryImageFlags);
>>>>>>> d6ad9b67

/* rct2: 0x006A5AE5 */
static void path_bit_lights_paint(
    paint_session* session, PathBitEntry* pathBitEntry, const PathElement& pathElement, int32_t height, uint8_t edges,
    uint32_t pathBitImageFlags)
{
    if (pathElement.IsSloped())
        height += 8;

    uint32_t imageId;

    if (!(edges & EDGE_NE))
    {
        imageId = pathBitEntry->image + 1;

        if (pathElement.IsBroken())
            imageId += 4;

        imageId |= pathBitImageFlags;

        PaintAddImageAsParent(session, imageId, { 2, 16, height }, { 1, 1, 23 }, { 3, 16, height + 2 });
    }
    if (!(edges & EDGE_SE))
    {
        imageId = pathBitEntry->image + 2;

        if (pathElement.IsBroken())
            imageId += 4;

        imageId |= pathBitImageFlags;

        PaintAddImageAsParent(session, imageId, { 16, 30, height }, { 1, 0, 23 }, { 16, 29, height + 2 });
    }

    if (!(edges & EDGE_SW))
    {
        imageId = pathBitEntry->image + 3;

        if (pathElement.IsBroken())
            imageId += 4;

        imageId |= pathBitImageFlags;

        PaintAddImageAsParent(session, imageId, { 30, 16, height }, { 0, 1, 23 }, { 29, 16, height + 2 });
    }

    if (!(edges & EDGE_NW))
    {
        imageId = pathBitEntry->image + 4;

        if (pathElement.IsBroken())
            imageId += 4;

        imageId |= pathBitImageFlags;

        PaintAddImageAsParent(session, imageId, { 16, 2, height }, { 1, 1, 23 }, { 16, 3, height + 2 });
    }
}

/* rct2: 0x006A5C94 */
static void path_bit_bins_paint(
    paint_session* session, PathBitEntry* pathBitEntry, const PathElement& pathElement, int32_t height, uint8_t edges,
    uint32_t pathBitImageFlags)
{
    if (pathElement.IsSloped())
        height += 8;

    uint32_t imageId;
    bool binsAreVandalised = pathElement.IsBroken();

    if (!(edges & EDGE_NE))
    {
        imageId = pathBitEntry->image + 5;

        imageId |= pathBitImageFlags;

        bool binIsFull = false;
        if (!binsAreVandalised)
        {
            imageId -= 4;

            // Edges have been rotated around the rotation to check addition status
            // this will also need to be rotated.
            binIsFull = !(pathElement.GetAdditionStatus() & ror8(0x3, (2 * session->CurrentRotation)));
            if (binIsFull)
                imageId += 8;
        }

        if (!(session->ViewFlags & VIEWPORT_FLAG_HIGHLIGHT_PATH_ISSUES) || binIsFull || binsAreVandalised)
            PaintAddImageAsParent(session, imageId, { 7, 16, height }, { 1, 1, 7 }, { 7, 16, height + 2 });
    }
    if (!(edges & EDGE_SE))
    {
        imageId = pathBitEntry->image + 6;

        imageId |= pathBitImageFlags;

        bool binIsFull = false;
        if (!binsAreVandalised)
        {
            imageId -= 4;

            // Edges have been rotated around the rotation to check addition status
            // this will also need to be rotated.
            binIsFull = !(pathElement.GetAdditionStatus() & ror8(0xC, (2 * session->CurrentRotation)));
            if (binIsFull)
                imageId += 8;
        }

        if (!(session->ViewFlags & VIEWPORT_FLAG_HIGHLIGHT_PATH_ISSUES) || binIsFull || binsAreVandalised)
            PaintAddImageAsParent(session, imageId, { 16, 25, height }, { 1, 1, 7 }, { 16, 25, height + 2 });
    }

    if (!(edges & EDGE_SW))
    {
        imageId = pathBitEntry->image + 7;

        imageId |= pathBitImageFlags;

        bool binIsFull = false;
        if (!binsAreVandalised)
        {
            imageId -= 4;

            // Edges have been rotated around the rotation to check addition status
            // this will also need to be rotated.
            binIsFull = !(pathElement.GetAdditionStatus() & ror8(0x30, (2 * session->CurrentRotation)));
            if (binIsFull)
                imageId += 8;
        }

        if (!(session->ViewFlags & VIEWPORT_FLAG_HIGHLIGHT_PATH_ISSUES) || binIsFull || binsAreVandalised)
            PaintAddImageAsParent(session, imageId, { 25, 16, height }, { 1, 1, 7 }, { 25, 16, height + 2 });
    }

    if (!(edges & EDGE_NW))
    {
        imageId = pathBitEntry->image + 8;

        imageId |= pathBitImageFlags;

        bool binIsFull = false;
        if (!binsAreVandalised)
        {
            imageId -= 4;

            // Edges have been rotated around the rotation to check addition status
            // this will also need to be rotated.
            binIsFull = !(pathElement.GetAdditionStatus() & ror8(0xC0, (2 * session->CurrentRotation)));
            if (binIsFull)
                imageId += 8;
        }

        if (!(session->ViewFlags & VIEWPORT_FLAG_HIGHLIGHT_PATH_ISSUES) || binIsFull || binsAreVandalised)
            PaintAddImageAsParent(session, imageId, { 16, 7, height }, { 1, 1, 7 }, { 16, 7, height + 2 });
    }
}

/* rct2: 0x006A5E81 */
static void path_bit_benches_paint(
    paint_session* session, PathBitEntry* pathBitEntry, const PathElement& pathElement, int32_t height, uint8_t edges,
    uint32_t pathBitImageFlags)
{
    uint32_t imageId;

    if (!(edges & EDGE_NE))
    {
        imageId = pathBitEntry->image + 1;

        if (pathElement.IsBroken())
            imageId += 4;

        imageId |= pathBitImageFlags;

        PaintAddImageAsParent(session, imageId, { 7, 16, height }, { 0, 16, 7 }, { 6, 8, height + 2 });
    }
    if (!(edges & EDGE_SE))
    {
        imageId = pathBitEntry->image + 2;

        if (pathElement.IsBroken())
            imageId += 4;

        imageId |= pathBitImageFlags;

        PaintAddImageAsParent(session, imageId, { 16, 25, height }, { 16, 0, 7 }, { 8, 23, height + 2 });
    }

    if (!(edges & EDGE_SW))
    {
        imageId = pathBitEntry->image + 3;

        if (pathElement.IsBroken())
            imageId += 4;

        imageId |= pathBitImageFlags;

        PaintAddImageAsParent(session, imageId, { 25, 16, height }, { 0, 16, 7 }, { 23, 8, height + 2 });
    }

    if (!(edges & EDGE_NW))
    {
        imageId = pathBitEntry->image + 4;

        if (pathElement.IsBroken())
            imageId += 4;

        imageId |= pathBitImageFlags;

        PaintAddImageAsParent(session, imageId, { 16, 7, height }, { 16, 0, 7 }, { 8, 6, height + 2 });
    }
}

/* rct2: 0x006A6008 */
static void path_bit_jumping_fountains_paint(
    paint_session* session, PathBitEntry* pathBitEntry, int32_t height, uint32_t pathBitImageFlags, rct_drawpixelinfo* dpi)
{
    if (dpi->zoom_level > 0)
        return;

    uint32_t imageId = pathBitEntry->image;
    imageId |= pathBitImageFlags;

    PaintAddImageAsParent(session, imageId + 1, { 0, 0, height }, { 1, 1, 2 }, { 3, 3, height + 2 });
    PaintAddImageAsParent(session, imageId + 2, { 0, 0, height }, { 1, 1, 2 }, { 3, 29, height + 2 });
    PaintAddImageAsParent(session, imageId + 3, { 0, 0, height }, { 1, 1, 2 }, { 29, 29, height + 2 });
    PaintAddImageAsParent(session, imageId + 4, { 0, 0, height }, { 1, 1, 2 }, { 29, 3, height + 2 });
}

/**
 * rct2: 0x006A4101
 * @param tile_element (esi)
 */
static void sub_6A4101(
<<<<<<< HEAD
    paint_session* session, const TileElement* tile_element, uint16_t height, uint32_t connectedEdges, bool hasSupports,
    const FootpathPaintInfo& pathPaintInfo, uint32_t imageFlags)
=======
    paint_session* session, const PathElement& pathElement, uint16_t height, uint32_t connectedEdges, bool word_F3F038,
    PathRailingsEntry* railingEntry, uint32_t imageFlags)
>>>>>>> d6ad9b67
{
    uint32_t base_image_id = pathPaintInfo.RailingsImageId | imageFlags;

    if (pathElement.IsQueue())
    {
        uint8_t local_ebp = connectedEdges & 0x0F;
        if (pathElement.IsSloped())
        {
            switch ((pathElement.GetSlopeDirection() + session->CurrentRotation) & FOOTPATH_PROPERTIES_SLOPE_DIRECTION_MASK)
            {
                case 0:
                    PaintAddImageAsParent(session, 22 + base_image_id, { 0, 4, height }, { 32, 1, 23 }, { 0, 4, height + 2 });
                    PaintAddImageAsParent(session, 22 + base_image_id, { 0, 28, height }, { 32, 1, 23 }, { 0, 28, height + 2 });
                    break;
                case 1:
                    PaintAddImageAsParent(session, 21 + base_image_id, { 4, 0, height }, { 1, 32, 23 }, { 4, 0, height + 2 });
                    PaintAddImageAsParent(session, 21 + base_image_id, { 28, 0, height }, { 1, 32, 23 }, { 28, 0, height + 2 });
                    break;
                case 2:
                    PaintAddImageAsParent(session, 23 + base_image_id, { 0, 4, height }, { 32, 1, 23 }, { 0, 4, height + 2 });
                    PaintAddImageAsParent(session, 23 + base_image_id, { 0, 28, height }, { 32, 1, 23 }, { 0, 28, height + 2 });
                    break;
                case 3:
                    PaintAddImageAsParent(session, 20 + base_image_id, { 4, 0, height }, { 1, 32, 23 }, { 4, 0, height + 2 });
                    PaintAddImageAsParent(session, 20 + base_image_id, { 28, 0, height }, { 1, 32, 23 }, { 28, 0, height + 2 });
                    break;
            }
        }
        else
        {
            switch (local_ebp)
            {
                case 1:
                    PaintAddImageAsParent(session, 17 + base_image_id, { 0, 4, height }, { 28, 1, 7 }, { 0, 4, height + 2 });
                    PaintAddImageAsParent(session, 17 + base_image_id, { 0, 28, height }, { 28, 1, 7 }, { 0, 28, height + 2 });
                    break;
                case 2:
                    PaintAddImageAsParent(session, 18 + base_image_id, { 4, 0, height }, { 1, 28, 7 }, { 4, 0, height + 2 });
                    PaintAddImageAsParent(session, 18 + base_image_id, { 28, 0, height }, { 1, 28, 7 }, { 28, 0, height + 2 });
                    break;
                case 3:
                    PaintAddImageAsParent(session, 17 + base_image_id, { 0, 4, height }, { 28, 1, 7 }, { 0, 4, height + 2 });
                    PaintAddImageAsParent(
                        session, 18 + base_image_id, 28, 0, 1, 28, 7, height, 28, 4,
                        height + 2); // bound_box_offset_y seems to be a bug
                    PaintAddImageAsParent(session, 25 + base_image_id, { 0, 0, height }, { 4, 4, 7 }, { 0, 28, height + 2 });
                    break;
                case 4:
                    PaintAddImageAsParent(session, 19 + base_image_id, { 0, 4, height }, { 28, 1, 7 }, { 0, 4, height + 2 });
                    PaintAddImageAsParent(session, 19 + base_image_id, { 0, 28, height }, { 28, 1, 7 }, { 0, 28, height + 2 });
                    break;
                case 5:
                    PaintAddImageAsParent(session, 15 + base_image_id, { 0, 4, height }, { 32, 1, 7 }, { 0, 4, height + 2 });
                    PaintAddImageAsParent(session, 15 + base_image_id, { 0, 28, height }, { 32, 1, 7 }, { 0, 28, height + 2 });
                    break;
                case 6:
                    PaintAddImageAsParent(session, 18 + base_image_id, { 4, 0, height }, { 1, 28, 7 }, { 4, 0, height + 2 });
                    PaintAddImageAsParent(session, 19 + base_image_id, { 0, 4, height }, { 28, 1, 7 }, { 0, 4, height + 2 });
                    PaintAddImageAsParent(session, 26 + base_image_id, { 0, 0, height }, { 4, 4, 7 }, { 28, 28, height + 2 });
                    break;
                case 8:
                    PaintAddImageAsParent(session, 16 + base_image_id, { 4, 0, height }, { 1, 28, 7 }, { 4, 0, height + 2 });
                    PaintAddImageAsParent(session, 16 + base_image_id, { 28, 0, height }, { 1, 28, 7 }, { 28, 0, height + 2 });
                    break;
                case 9:
                    PaintAddImageAsParent(session, 16 + base_image_id, { 28, 0, height }, { 1, 28, 7 }, { 28, 0, height + 2 });
                    PaintAddImageAsParent(session, 17 + base_image_id, { 0, 28, height }, { 28, 1, 7 }, { 0, 28, height + 2 });
                    PaintAddImageAsParent(session, 24 + base_image_id, { 0, 0, height }, { 4, 4, 7 }, { 0, 0, height + 2 });
                    break;
                case 10:
                    PaintAddImageAsParent(session, 14 + base_image_id, { 4, 0, height }, { 1, 32, 7 }, { 4, 0, height + 2 });
                    PaintAddImageAsParent(session, 14 + base_image_id, { 28, 0, height }, { 1, 32, 7 }, { 28, 0, height + 2 });
                    break;
                case 12:
                    PaintAddImageAsParent(session, 16 + base_image_id, { 4, 0, height }, { 1, 28, 7 }, { 4, 0, height + 2 });
                    PaintAddImageAsParent(
                        session, 19 + base_image_id, 0, 28, 28, 1, 7, height, 4, 28,
                        height + 2); // bound_box_offset_x seems to be a bug
                    PaintAddImageAsParent(session, 27 + base_image_id, { 0, 0, height }, { 4, 4, 7 }, { 28, 0, height + 2 });
                    break;
                default:
                    // purposely left empty
                    break;
            }
        }

        if (!pathElement.HasQueueBanner())
        {
            return;
        }

        uint8_t direction = pathElement.GetQueueBannerDirection();
        // Draw ride sign
        session->InteractionType = ViewportInteractionItem::Ride;
        if (pathElement.IsSloped())
        {
            if (pathElement.GetSlopeDirection() == direction)
                height += 16;
        }
        direction += session->CurrentRotation;
        direction &= 3;

        CoordsXYZ boundBoxOffsets = CoordsXYZ(BannerBoundBoxes[direction][0], height + 2);

        uint32_t imageId = (direction << 1) + base_image_id + 28;

        // Draw pole in the back
        PaintAddImageAsParent(
            session, imageId, 0, 0, 1, 1, 21, height, boundBoxOffsets.x, boundBoxOffsets.y, boundBoxOffsets.z);

        // Draw pole in the front and banner
        boundBoxOffsets.x = BannerBoundBoxes[direction][1].x;
        boundBoxOffsets.y = BannerBoundBoxes[direction][1].y;
        imageId++;
        PaintAddImageAsParent(
            session, imageId, 0, 0, 1, 1, 21, height, boundBoxOffsets.x, boundBoxOffsets.y, boundBoxOffsets.z);

        direction--;
        // If text shown
        auto ride = get_ride(pathElement.GetRideIndex());
        if (direction < 2 && ride != nullptr && imageFlags == 0)
        {
            uint16_t scrollingMode = pathPaintInfo.ScrollingMode;
            scrollingMode += direction;

            auto ft = Formatter();

            if (ride->status == RideStatus::Open && !(ride->lifecycle_flags & RIDE_LIFECYCLE_BROKEN_DOWN))
            {
                ft.Add<rct_string_id>(STR_RIDE_ENTRANCE_NAME);
                ride->FormatNameTo(ft);
            }
            else
            {
                ft.Add<rct_string_id>(STR_RIDE_ENTRANCE_CLOSED);
            }
            if (gConfigGeneral.upper_case_banners)
            {
                format_string_to_upper(
                    gCommonStringFormatBuffer, sizeof(gCommonStringFormatBuffer), STR_BANNER_TEXT_FORMAT, ft.Data());
            }
            else
            {
                format_string(gCommonStringFormatBuffer, sizeof(gCommonStringFormatBuffer), STR_BANNER_TEXT_FORMAT, ft.Data());
            }

            uint16_t stringWidth = gfx_get_string_width(gCommonStringFormatBuffer, FontSpriteBase::TINY);
            uint16_t scroll = stringWidth > 0 ? (gCurrentTicks / 2) % stringWidth : 0;

            PaintAddImageAsChild(
                session, scrolling_text_setup(session, STR_BANNER_TEXT_FORMAT, ft, scroll, scrollingMode, COLOUR_BLACK), 0, 0,
                1, 1, 21, height + 7, boundBoxOffsets.x, boundBoxOffsets.y, boundBoxOffsets.z);
        }

        session->InteractionType = ViewportInteractionItem::Footpath;
        if (imageFlags != 0)
        {
            session->InteractionType = ViewportInteractionItem::None;
        }
        return;
    }

    uint32_t drawnCorners = 0;
    // If the path is not drawn over the supports, then no corner sprites will be drawn (making double-width paths
    // look like connected series of intersections).
<<<<<<< HEAD
    if (pathPaintInfo.RailingFlags & RAILING_ENTRY_FLAG_DRAW_PATH_OVER_SUPPORTS)
=======
    if (pathElement.ShouldDrawPathOverSupports())
>>>>>>> d6ad9b67
    {
        drawnCorners = (connectedEdges & FOOTPATH_PROPERTIES_EDGES_CORNERS_MASK) >> 4;
    }

<<<<<<< HEAD
    auto slopeRailingsSupported = !(pathPaintInfo.SurfaceFlags & FOOTPATH_ENTRY_FLAG_NO_SLOPE_RAILINGS);
    if ((hasSupports || slopeRailingsSupported) && tile_element->AsPath()->IsSloped())
=======
    if (pathElement.IsSloped())
>>>>>>> d6ad9b67
    {
        switch ((pathElement.GetSlopeDirection() + session->CurrentRotation) & FOOTPATH_PROPERTIES_SLOPE_DIRECTION_MASK)
        {
            case 0:
                PaintAddImageAsParent(session, 8 + base_image_id, { 0, 4, height }, { 32, 1, 23 }, { 0, 4, height + 2 });
                PaintAddImageAsParent(session, 8 + base_image_id, { 0, 28, height }, { 32, 1, 23 }, { 0, 28, height + 2 });
                break;
            case 1:
                PaintAddImageAsParent(session, 7 + base_image_id, { 4, 0, height }, { 1, 32, 23 }, { 4, 0, height + 2 });
                PaintAddImageAsParent(session, 7 + base_image_id, { 28, 0, height }, { 1, 32, 23 }, { 28, 0, height + 2 });
                break;
            case 2:
                PaintAddImageAsParent(session, 9 + base_image_id, { 0, 4, height }, { 32, 1, 23 }, { 0, 4, height + 2 });
                PaintAddImageAsParent(session, 9 + base_image_id, { 0, 28, height }, { 32, 1, 23 }, { 0, 28, height + 2 });
                break;
            case 3:
                PaintAddImageAsParent(session, 6 + base_image_id, { 4, 0, height }, { 1, 32, 23 }, { 4, 0, height + 2 });
                PaintAddImageAsParent(session, 6 + base_image_id, { 28, 0, height }, { 1, 32, 23 }, { 28, 0, height + 2 });
                break;
        }
    }
    else
    {
        if (!hasSupports)
        {
            return;
        }

        switch (connectedEdges & FOOTPATH_PROPERTIES_EDGES_EDGES_MASK)
        {
            case 0:
                // purposely left empty
                break;
            case 1:
                PaintAddImageAsParent(session, 3 + base_image_id, { 0, 4, height }, { 28, 1, 7 }, { 0, 4, height + 2 });
                PaintAddImageAsParent(session, 3 + base_image_id, { 0, 28, height }, { 28, 1, 7 }, { 0, 28, height + 2 });
                break;
            case 2:
                PaintAddImageAsParent(session, 4 + base_image_id, { 4, 0, height }, { 1, 28, 7 }, { 4, 0, height + 2 });
                PaintAddImageAsParent(session, 4 + base_image_id, { 28, 0, height }, { 1, 28, 7 }, { 28, 0, height + 2 });
                break;
            case 4:
                PaintAddImageAsParent(session, 5 + base_image_id, { 0, 4, height }, { 28, 1, 7 }, { 0, 4, height + 2 });
                PaintAddImageAsParent(session, 5 + base_image_id, { 0, 28, height }, { 28, 1, 7 }, { 0, 28, height + 2 });
                break;
            case 5:
                PaintAddImageAsParent(session, 1 + base_image_id, { 0, 4, height }, { 32, 1, 7 }, { 0, 4, height + 2 });
                PaintAddImageAsParent(session, 1 + base_image_id, { 0, 28, height }, { 32, 1, 7 }, { 0, 28, height + 2 });
                break;
            case 8:
                PaintAddImageAsParent(session, 2 + base_image_id, { 4, 0, height }, { 1, 28, 7 }, { 4, 0, height + 2 });
                PaintAddImageAsParent(session, 2 + base_image_id, { 28, 0, height }, { 1, 28, 7 }, { 28, 0, height + 2 });
                break;
            case 10:
                PaintAddImageAsParent(session, 0 + base_image_id, { 4, 0, height }, { 1, 32, 7 }, { 4, 0, height + 2 });
                PaintAddImageAsParent(session, 0 + base_image_id, { 28, 0, height }, { 1, 32, 7 }, { 28, 0, height + 2 });
                break;

            case 3:
                PaintAddImageAsParent(session, 3 + base_image_id, { 0, 4, height }, { 28, 1, 7 }, { 0, 4, height + 2 });
                PaintAddImageAsParent(
                    session, 4 + base_image_id, 28, 0, 1, 28, 7, height, 28, 4,
                    height + 2); // bound_box_offset_y seems to be a bug
                if (!(drawnCorners & FOOTPATH_CORNER_0))
                {
                    PaintAddImageAsParent(session, 11 + base_image_id, { 0, 0, height }, { 4, 4, 7 }, { 0, 28, height + 2 });
                }
                break;
            case 6:
                PaintAddImageAsParent(session, 4 + base_image_id, { 4, 0, height }, { 1, 28, 7 }, { 4, 0, height + 2 });
                PaintAddImageAsParent(session, 5 + base_image_id, { 0, 4, height }, { 28, 1, 7 }, { 0, 4, height + 2 });
                if (!(drawnCorners & FOOTPATH_CORNER_1))
                {
                    PaintAddImageAsParent(session, 12 + base_image_id, { 0, 0, height }, { 4, 4, 7 }, { 28, 28, height + 2 });
                }
                break;
            case 9:
                PaintAddImageAsParent(session, 2 + base_image_id, { 28, 0, height }, { 1, 28, 7 }, { 28, 0, height + 2 });
                PaintAddImageAsParent(session, 3 + base_image_id, { 0, 28, height }, { 28, 1, 7 }, { 0, 28, height + 2 });
                if (!(drawnCorners & FOOTPATH_CORNER_3))
                {
                    PaintAddImageAsParent(session, 10 + base_image_id, { 0, 0, height }, { 4, 4, 7 }, { 0, 0, height + 2 });
                }
                break;
            case 12:
                PaintAddImageAsParent(session, 2 + base_image_id, { 4, 0, height }, { 1, 28, 7 }, { 4, 0, height + 2 });
                PaintAddImageAsParent(
                    session, 5 + base_image_id, 0, 28, 28, 1, 7, height, 4, 28,
                    height + 2); // bound_box_offset_x seems to be a bug
                if (!(drawnCorners & FOOTPATH_CORNER_2))
                {
                    PaintAddImageAsParent(session, 13 + base_image_id, { 0, 0, height }, { 4, 4, 7 }, { 28, 0, height + 2 });
                }
                break;

            case 7:
                PaintAddImageAsParent(session, 1 + base_image_id, { 0, 4, height }, { 32, 1, 7 }, { 0, 4, height + 2 });
                if (!(drawnCorners & FOOTPATH_CORNER_0))
                {
                    PaintAddImageAsParent(session, 11 + base_image_id, { 0, 0, height }, { 4, 4, 7 }, { 0, 28, height + 2 });
                }
                if (!(drawnCorners & FOOTPATH_CORNER_1))
                {
                    PaintAddImageAsParent(session, 12 + base_image_id, { 0, 0, height }, { 4, 4, 7 }, { 28, 28, height + 2 });
                }
                break;
            case 13:
                PaintAddImageAsParent(session, 1 + base_image_id, { 0, 28, height }, { 32, 1, 7 }, { 0, 28, height + 2 });
                if (!(drawnCorners & FOOTPATH_CORNER_2))
                {
                    PaintAddImageAsParent(session, 13 + base_image_id, { 0, 0, height }, { 4, 4, 7 }, { 28, 0, height + 2 });
                }
                if (!(drawnCorners & FOOTPATH_CORNER_3))
                {
                    PaintAddImageAsParent(session, 10 + base_image_id, { 0, 0, height }, { 4, 4, 7 }, { 0, 0, height + 2 });
                }
                break;
            case 14:
                PaintAddImageAsParent(session, 0 + base_image_id, { 4, 0, height }, { 1, 32, 7 }, { 4, 0, height + 2 });
                if (!(drawnCorners & FOOTPATH_CORNER_1))
                {
                    PaintAddImageAsParent(session, 12 + base_image_id, { 0, 0, height }, { 4, 4, 7 }, { 28, 28, height + 2 });
                }
                if (!(drawnCorners & FOOTPATH_CORNER_2))
                {
                    PaintAddImageAsParent(session, 13 + base_image_id, { 0, 0, height }, { 4, 4, 7 }, { 28, 0, height + 2 });
                }
                break;
            case 11:
                PaintAddImageAsParent(session, 0 + base_image_id, { 28, 0, height }, { 1, 32, 7 }, { 28, 0, height + 2 });
                if (!(drawnCorners & FOOTPATH_CORNER_0))
                {
                    PaintAddImageAsParent(session, 11 + base_image_id, { 0, 0, height }, { 4, 4, 7 }, { 0, 28, height + 2 });
                }
                if (!(drawnCorners & FOOTPATH_CORNER_3))
                {
                    PaintAddImageAsParent(session, 10 + base_image_id, { 0, 0, height }, { 4, 4, 7 }, { 0, 0, height + 2 });
                }
                break;

            case 15:
                if (!(drawnCorners & FOOTPATH_CORNER_0))
                {
                    PaintAddImageAsParent(session, 11 + base_image_id, { 0, 0, height }, { 4, 4, 7 }, { 0, 28, height + 2 });
                }
                if (!(drawnCorners & FOOTPATH_CORNER_1))
                {
                    PaintAddImageAsParent(session, 12 + base_image_id, { 0, 0, height }, { 4, 4, 7 }, { 28, 28, height + 2 });
                }
                if (!(drawnCorners & FOOTPATH_CORNER_2))
                {
                    PaintAddImageAsParent(session, 13 + base_image_id, { 0, 0, height }, { 4, 4, 7 }, { 28, 0, height + 2 });
                }
                if (!(drawnCorners & FOOTPATH_CORNER_3))
                {
                    PaintAddImageAsParent(session, 10 + base_image_id, { 0, 0, height }, { 4, 4, 7 }, { 0, 0, height + 2 });
                }
                break;
        }
    }
}

/**
 * rct2: 0x006A3F61
 * @param pathElement (esp[0])
 * @param connectedEdges (bp) (relative to the camera's rotation)
 * @param height (dx)
 * @param railingEntry (0x00F3EF6C)
 * @param imageFlags (0x00F3EF70)
 * @param sceneryImageFlags (0x00F3EF74)
 */
static void sub_6A3F61(
<<<<<<< HEAD
    paint_session* session, const TileElement* tile_element, uint16_t connectedEdges, uint16_t height,
    const FootpathPaintInfo& pathPaintInfo, uint32_t imageFlags, uint32_t sceneryImageFlags, bool hasSupports)
=======
    paint_session* session, const PathElement& pathElement, uint16_t connectedEdges, uint16_t height,
    PathRailingsEntry* railingEntry, uint32_t imageFlags, uint32_t sceneryImageFlags, bool word_F3F038)
>>>>>>> d6ad9b67
{
    // eax --
    // ebx --
    // ecx
    // edx
    // esi --
    // edi --
    // ebp
    // esp: [ esi, ???, 000]

    // Probably drawing benches etc.

    rct_drawpixelinfo* dpi = &session->DPI;

    if (dpi->zoom_level <= 1)
    {
        bool paintScenery = true;

        if (!gTrackDesignSaveMode)
        {
            if (pathElement.HasAddition())
            {
                session->InteractionType = ViewportInteractionItem::FootpathItem;
                if (sceneryImageFlags != 0)
                {
                    session->InteractionType = ViewportInteractionItem::None;
                }

                // Draw additional path bits (bins, benches, lamps, queue screens)
                auto* pathAddEntry = pathElement.GetAdditionEntry();

                // Can be null if the object is not loaded.
                if (pathAddEntry == nullptr)
                {
                    paintScenery = false;
                }
                else if (
                    (session->ViewFlags & VIEWPORT_FLAG_HIGHLIGHT_PATH_ISSUES) && !(pathElement.IsBroken())
                    && pathAddEntry->draw_type != PathBitDrawType::Bin)
                {
                    paintScenery = false;
                }
                else
                {
                    switch (pathAddEntry->draw_type)
                    {
                        case PathBitDrawType::Light:
                            path_bit_lights_paint(
                                session, pathAddEntry, pathElement, height, static_cast<uint8_t>(connectedEdges),
                                sceneryImageFlags);
                            break;
                        case PathBitDrawType::Bin:
                            path_bit_bins_paint(
                                session, pathAddEntry, pathElement, height, static_cast<uint8_t>(connectedEdges),
                                sceneryImageFlags);
                            break;
                        case PathBitDrawType::Bench:
                            path_bit_benches_paint(
                                session, pathAddEntry, pathElement, height, static_cast<uint8_t>(connectedEdges),
                                sceneryImageFlags);
                            break;
                        case PathBitDrawType::JumpingFountain:
                            path_bit_jumping_fountains_paint(session, pathAddEntry, height, sceneryImageFlags, dpi);
                            break;
                    }

                    session->InteractionType = ViewportInteractionItem::Footpath;

                    if (sceneryImageFlags != 0)
                    {
                        session->InteractionType = ViewportInteractionItem::None;
                    }
                }
            }
        }

        // Redundant zoom-level check removed

        if (paintScenery)
<<<<<<< HEAD
            sub_6A4101(session, tile_element, height, connectedEdges, hasSupports, pathPaintInfo, imageFlags);
=======
            sub_6A4101(session, pathElement, height, connectedEdges, word_F3F038, railingEntry, imageFlags);
>>>>>>> d6ad9b67
    }

    // This is about tunnel drawing
    uint8_t direction = (pathElement.GetSlopeDirection() + session->CurrentRotation) & FOOTPATH_PROPERTIES_SLOPE_DIRECTION_MASK;
    bool sloped = pathElement.IsSloped();

    if (connectedEdges & EDGE_SE)
    {
        // Bottom right of tile is a tunnel
        if (sloped && direction == EDGE_NE)
        {
            // Path going down into the tunnel
            paint_util_push_tunnel_right(session, height + 16, TUNNEL_PATH_AND_MINI_GOLF);
        }
        else if (connectedEdges & EDGE_NE)
        {
            // Flat path with edge to the right (north-east)
            paint_util_push_tunnel_right(session, height, TUNNEL_PATH_11);
        }
        else
        {
            // Path going up, or flat and not connected to the right
            paint_util_push_tunnel_right(session, height, TUNNEL_PATH_AND_MINI_GOLF);
        }
    }

    if (!(connectedEdges & EDGE_SW))
    {
        return;
    }

    // Bottom left of the tile is a tunnel
    if (sloped && direction == EDGE_SE)
    {
        // Path going down into the tunnel
        paint_util_push_tunnel_left(session, height + 16, TUNNEL_PATH_AND_MINI_GOLF);
    }
    else if (connectedEdges & EDGE_NW)
    {
        // Flat path with edge to the left (north-west)
        paint_util_push_tunnel_left(session, height, TUNNEL_PATH_11);
    }
    else
    {
        // Path going up, or flat and not connected to the left
        paint_util_push_tunnel_left(session, height, TUNNEL_PATH_AND_MINI_GOLF);
    }
}

static FootpathPaintInfo GetFootpathPaintInfo(const PathElement* pathEl)
{
    FootpathPaintInfo pathPaintInfo;
    auto footpathObj = pathEl->GetPathEntry();
    if (footpathObj != nullptr)
    {
        auto footpathEntry = reinterpret_cast<rct_footpath_entry*>(footpathObj->GetLegacyData());
        if (pathEl->IsQueue())
        {
            pathPaintInfo.SurfaceImageId = footpathEntry->GetQueueImage();
            pathPaintInfo.SurfaceFlags = footpathEntry->flags | FOOTPATH_ENTRY_FLAG_IS_QUEUE;
        }
        else
        {
            pathPaintInfo.SurfaceImageId = footpathEntry->image;
            pathPaintInfo.SurfaceFlags = footpathEntry->flags;
        }
        pathPaintInfo.ScrollingMode = footpathEntry->scrolling_mode;
        pathPaintInfo.SupportType = footpathEntry->support_type;
        pathPaintInfo.BridgeImageId = footpathEntry->bridge_image;
        pathPaintInfo.RailingFlags = footpathEntry->flags;
        pathPaintInfo.RailingsImageId = footpathEntry->GetRailingsImage();
    }
    else
    {
        auto footpathSurfaceObj = pathEl->GetSurfaceEntry();
        if (footpathSurfaceObj != nullptr)
        {
            pathPaintInfo.SurfaceImageId = footpathSurfaceObj->BaseImageId;
            pathPaintInfo.SurfaceFlags = footpathSurfaceObj->Flags;

            auto railingObj = pathEl->GetRailingEntry();
            if (railingObj != nullptr)
            {
                pathPaintInfo.BridgeImageId = railingObj->BridgeImageId;
                pathPaintInfo.RailingsImageId = railingObj->RailingsImageId;
                pathPaintInfo.RailingFlags = railingObj->Flags;
                pathPaintInfo.ScrollingMode = railingObj->ScrollingMode;
                pathPaintInfo.SupportType = railingObj->SupportType;
                pathPaintInfo.SupportColour = railingObj->Colour;
            }
        }
    }
    return pathPaintInfo;
}

/**
 * rct2: 0x0006A3590
 */
void PaintPath(paint_session* session, uint16_t height, const PathElement& tileElement)
{
    session->InteractionType = ViewportInteractionItem::Footpath;

    bool hasSupports = false;

    uint32_t sceneryImageFlags = 0;
    uint32_t imageFlags = 0;

    auto pathEl = tile_element->AsPath();
    if (gTrackDesignSaveMode)
    {
<<<<<<< HEAD
        if (pathEl->IsQueue())
        {
            if (pathEl->GetRideIndex() != gTrackDesignSaveRideIndex)
=======
        if (tileElement.IsQueue())
        {
            if (tileElement.GetRideIndex() != gTrackDesignSaveRideIndex)
>>>>>>> d6ad9b67
            {
                return;
            }
        }

        if (!track_design_save_contains_tile_element(reinterpret_cast<const TileElement*>(&tileElement)))
        {
            imageFlags = SPRITE_ID_PALETTE_COLOUR_1(EnumValue(FilterPaletteID::Palette46));
        }
    }

    if (session->ViewFlags & VIEWPORT_FLAG_HIGHLIGHT_PATH_ISSUES)
    {
        imageFlags = SPRITE_ID_PALETTE_COLOUR_1(EnumValue(FilterPaletteID::Palette46));
    }

<<<<<<< HEAD
    if (pathEl->AdditionIsGhost())
=======
    if (tileElement.AdditionIsGhost())
>>>>>>> d6ad9b67
    {
        sceneryImageFlags = CONSTRUCTION_MARKER;
    }

    if (tileElement.IsGhost())
    {
        session->InteractionType = ViewportInteractionItem::None;
        imageFlags = CONSTRUCTION_MARKER;
    }
    else if (TileInspector::IsElementSelected(reinterpret_cast<const TileElement*>(&tileElement)))
    {
        imageFlags |= CONSTRUCTION_MARKER;
        sceneryImageFlags = CONSTRUCTION_MARKER;
    }

    // For debugging purpose, show blocked tiles with a colour
<<<<<<< HEAD
    if (gPaintBlockedTiles && pathEl->IsBlockedByVehicle())
=======
    if (gPaintBlockedTiles && tileElement.IsBlockedByVehicle())
>>>>>>> d6ad9b67
    {
        imageFlags = COLOUR_BRIGHT_GREEN << 19 | COLOUR_GREY << 24 | IMAGE_TYPE_REMAP;
    }

    // Draw wide flags as ghosts, leaving only the "walkable" paths to be drawn normally
<<<<<<< HEAD
    if (gPaintWidePathsAsGhost && pathEl->IsWide())
=======
    if (gPaintWidePathsAsGhost && tileElement.IsWide())
>>>>>>> d6ad9b67
    {
        imageFlags &= 0x7FFFF;
        imageFlags |= CONSTRUCTION_MARKER;
    }

    auto surface = map_get_surface_element_at(session->MapPosition);

    if (surface == nullptr)
    {
        hasSupports = true;
    }
    else if (surface->GetBaseZ() != height)
    {
        const auto* surfaceEntry = pathEl->GetSurfaceEntry();
        const bool showUndergroundRailings = surfaceEntry == nullptr
            || !(surfaceEntry->Flags & FOOTPATH_ENTRY_FLAG_NO_SLOPE_RAILINGS);
        if (surface->GetBaseZ() < height || showUndergroundRailings)
            hasSupports = true;
    }
    else
    {
<<<<<<< HEAD
        if (pathEl->IsSloped())
        {
            // Diagonal path

            if (surface->GetSlope() != PathSlopeToLandSlope[pathEl->GetSlopeDirection()])
=======
        if (tileElement.IsSloped())
        {
            // Diagonal path

            if (surface->GetSlope() != PathSlopeToLandSlope[tileElement.GetSlopeDirection()])
>>>>>>> d6ad9b67
            {
                hasSupports = true;
            }
        }
        else
        {
            if (surface->GetSlope() != TILE_ELEMENT_SLOPE_FLAT)
            {
                hasSupports = true;
            }
        }
    }

    if (gStaffDrawPatrolAreas != 0xFFFF)
    {
        int32_t staffIndex = gStaffDrawPatrolAreas;
        uint8_t staffType = staffIndex & 0x7FFF;
        bool is_staff_list = staffIndex & 0x8000;
        uint8_t patrolColour = COLOUR_LIGHT_BLUE;

        if (!is_staff_list)
        {
            Staff* staff = GetEntity<Staff>(staffIndex);
            if (staff == nullptr)
            {
                log_error("Invalid staff index for draw patrol areas!");
            }
            else
            {
                if (!staff->IsPatrolAreaSet(session->MapPosition))
                {
                    patrolColour = COLOUR_GREY;
                }
                staffType = static_cast<uint8_t>(staff->AssignedStaffType);
            }
        }

        if (staff_is_patrol_area_set_for_type(static_cast<StaffType>(staffType), session->MapPosition))
        {
            uint32_t imageId = 2618;
<<<<<<< HEAD
            int32_t patrolAreaBaseZ = tile_element->GetBaseZ();
            if (pathEl->IsSloped())
            {
                imageId = 2619 + ((pathEl->GetSlopeDirection() + session->CurrentRotation) & 3);
=======
            int32_t patrolAreaBaseZ = tileElement.GetBaseZ();
            if (tileElement.IsSloped())
            {
                imageId = 2619 + ((tileElement.GetSlopeDirection() + session->CurrentRotation) & 3);
>>>>>>> d6ad9b67
                patrolAreaBaseZ += 16;
            }

            PaintAddImageAsParent(
                session, imageId | patrolColour << 19 | IMAGE_TYPE_REMAP, 16, 16, 1, 1, 0, patrolAreaBaseZ + 2);
        }
    }

    if (PaintShouldShowHeightMarkers(session, VIEWPORT_FLAG_PATH_HEIGHTS))
    {
<<<<<<< HEAD
        uint16_t heightMarkerBaseZ = tile_element->GetBaseZ() + 3;
        if (pathEl->IsSloped())
=======
        uint16_t heightMarkerBaseZ = tileElement.GetBaseZ() + 3;
        if (tileElement.IsSloped())
>>>>>>> d6ad9b67
        {
            heightMarkerBaseZ += 8;
        }
        uint32_t imageId = (SPR_HEIGHT_MARKER_BASE + heightMarkerBaseZ / 16) | COLOUR_GREY << 19 | IMAGE_TYPE_REMAP;
        imageId += get_height_marker_offset();
        imageId -= gMapBaseZ;
        PaintAddImageAsParent(session, imageId, { 16, 16, heightMarkerBaseZ }, { 1, 1, 0 });
    }

<<<<<<< HEAD
    auto pathPaintInfo = GetFootpathPaintInfo(pathEl);
    if (pathPaintInfo.SupportType == RailingEntrySupportType::Pole)
    {
        path_paint_pole_support(session, tile_element, height, pathPaintInfo, hasSupports, imageFlags, sceneryImageFlags);
    }
    else
    {
        path_paint_box_support(session, tile_element, height, pathPaintInfo, hasSupports, imageFlags, sceneryImageFlags);
=======
    PathSurfaceEntry* footpathEntry = tileElement.GetSurfaceEntry();
    PathRailingsEntry* railingEntry = tileElement.GetRailingEntry();

    if (footpathEntry != nullptr && railingEntry != nullptr)
    {
        if (railingEntry->support_type == RailingEntrySupportType::Pole)
        {
            path_paint_pole_support(
                session, tileElement, height, footpathEntry, railingEntry, hasSupports, imageFlags, sceneryImageFlags);
        }
        else
        {
            path_paint_box_support(
                session, tileElement, height, footpathEntry, railingEntry, hasSupports, imageFlags, sceneryImageFlags);
        }
>>>>>>> d6ad9b67
    }

#ifdef __ENABLE_LIGHTFX__
    if (lightfx_is_available())
    {
<<<<<<< HEAD
        if (pathEl->HasAddition() && !(pathEl->IsBroken()))
        {
            auto* pathAddEntry = pathEl->GetAdditionEntry();
            if (pathAddEntry != nullptr && pathAddEntry->flags & PATH_BIT_FLAG_LAMP)
            {
                if (!(pathEl->GetEdges() & EDGE_NE))
=======
        if (tileElement.HasAddition() && !(tileElement.IsBroken()))
        {
            auto* pathAddEntry = tileElement.GetAdditionEntry();
            if (pathAddEntry != nullptr && pathAddEntry->flags & PATH_BIT_FLAG_LAMP)
            {
                if (!(tileElement.GetEdges() & EDGE_NE))
>>>>>>> d6ad9b67
                {
                    lightfx_add_3d_light_magic_from_drawing_tile(
                        session->MapPosition, -16, 0, height + 23, LightType::Lantern3);
                }
<<<<<<< HEAD
                if (!(pathEl->GetEdges() & EDGE_SE))
                {
                    lightfx_add_3d_light_magic_from_drawing_tile(session->MapPosition, 0, 16, height + 23, LightType::Lantern3);
                }
                if (!(pathEl->GetEdges() & EDGE_SW))
                {
                    lightfx_add_3d_light_magic_from_drawing_tile(session->MapPosition, 16, 0, height + 23, LightType::Lantern3);
                }
                if (!(pathEl->GetEdges() & EDGE_NW))
=======
                if (!(tileElement.GetEdges() & EDGE_SE))
                {
                    lightfx_add_3d_light_magic_from_drawing_tile(session->MapPosition, 0, 16, height + 23, LightType::Lantern3);
                }
                if (!(tileElement.GetEdges() & EDGE_SW))
                {
                    lightfx_add_3d_light_magic_from_drawing_tile(session->MapPosition, 16, 0, height + 23, LightType::Lantern3);
                }
                if (!(tileElement.GetEdges() & EDGE_NW))
>>>>>>> d6ad9b67
                {
                    lightfx_add_3d_light_magic_from_drawing_tile(
                        session->MapPosition, 0, -16, height + 23, LightType::Lantern3);
                }
            }
        }
    }
#endif
}

void path_paint_box_support(
<<<<<<< HEAD
    paint_session* session, const TileElement* tileElement, int32_t height, const FootpathPaintInfo& pathPaintInfo,
    bool hasSupports, uint32_t imageFlags, uint32_t sceneryImageFlags)
=======
    paint_session* session, const PathElement& pathElement, int32_t height, PathSurfaceEntry* footpathEntry,
    PathRailingsEntry* railingEntry, bool hasSupports, uint32_t imageFlags, uint32_t sceneryImageFlags)
>>>>>>> d6ad9b67
{
    // Rol edges around rotation
    uint8_t edges = ((pathElement.GetEdges() << session->CurrentRotation) & 0xF)
        | (((pathElement.GetEdges()) << session->CurrentRotation) >> 4);

    uint8_t corners = (((pathElement.GetCorners()) << session->CurrentRotation) & 0xF)
        | (((pathElement.GetCorners()) << session->CurrentRotation) >> 4);

    CoordsXY boundBoxOffset = { stru_98D804[edges][0], stru_98D804[edges][1] };
    CoordsXY boundBoxSize = { stru_98D804[edges][2], stru_98D804[edges][3] };

    uint16_t edi = edges | (corners << 4);

<<<<<<< HEAD
    uint32_t imageId = pathPaintInfo.SurfaceImageId;
    if (tileElement->AsPath()->IsSloped())
    {
        imageId += ((tileElement->AsPath()->GetSlopeDirection() + session->CurrentRotation)
                    & FOOTPATH_PROPERTIES_SLOPE_DIRECTION_MASK)
=======
    uint32_t imageId;
    if (pathElement.IsSloped())
    {
        imageId = ((pathElement.GetSlopeDirection() + session->CurrentRotation) & FOOTPATH_PROPERTIES_SLOPE_DIRECTION_MASK)
>>>>>>> d6ad9b67
            + 16;
    }
    else
    {
        imageId += byte_98D6E0[edi];
    }

    if (!session->DidPassSurface)
    {
        boundBoxOffset.x = 3;
        boundBoxOffset.y = 3;
        boundBoxSize.x = 26;
        boundBoxSize.y = 26;
    }

    // By default, add 1 to the z bounding box to always clip above the surface
    uint8_t boundingBoxZOffset = 1;

    // If we are on the same tile as a straight track, add the offset 2 so we
    //  can clip above gravel part of the track sprite
    if (session->TrackElementOnSameHeight)
    {
        if (session->TrackElementOnSameHeight->AsTrack()->GetTrackType() == TrackElemType::Flat)
        {
            boundingBoxZOffset = 2;
        }
    }

    if (!hasSupports || !session->DidPassSurface)
    {
        PaintAddImageAsParent(
            session, imageId | imageFlags, 0, 0, boundBoxSize.x, boundBoxSize.y, 0, height, boundBoxOffset.x, boundBoxOffset.y,
            height + boundingBoxZOffset);
    }
    else
    {
        uint32_t image_id;
        if (pathElement.IsSloped())
        {
<<<<<<< HEAD
            image_id = ((tileElement->AsPath()->GetSlopeDirection() + session->CurrentRotation)
                        & FOOTPATH_PROPERTIES_SLOPE_DIRECTION_MASK)
                + pathPaintInfo.BridgeImageId + 51;
=======
            image_id = ((pathElement.GetSlopeDirection() + session->CurrentRotation) & FOOTPATH_PROPERTIES_SLOPE_DIRECTION_MASK)
                + railingEntry->bridge_image + 51;
>>>>>>> d6ad9b67
        }
        else
        {
            image_id = byte_98D8A4[edges] + pathPaintInfo.BridgeImageId + 49;
        }

        PaintAddImageAsParent(
            session, image_id | imageFlags, 0, 0, boundBoxSize.x, boundBoxSize.y, 0, height, boundBoxOffset.x, boundBoxOffset.y,
            height + boundingBoxZOffset);

        // TODO: Revert this when path import works correctly.
<<<<<<< HEAD
        if (!pathElement->IsQueue() && !(pathPaintInfo.RailingFlags & RAILING_ENTRY_FLAG_DRAW_PATH_OVER_SUPPORTS))
=======
        if (!pathElement.IsQueue() && !pathElement.ShouldDrawPathOverSupports())
>>>>>>> d6ad9b67
        {
            // don't draw
        }
        else
        {
            PaintAddImageAsChild(
                session, imageId | imageFlags, 0, 0, boundBoxSize.x, boundBoxSize.y, 0, height, boundBoxOffset.x,
                boundBoxOffset.y, height + boundingBoxZOffset);
        }
    }

<<<<<<< HEAD
    sub_6A3F61(session, tileElement, edi, height, pathPaintInfo, imageFlags, sceneryImageFlags, hasSupports);
=======
    sub_6A3F61(session, pathElement, edi, height, railingEntry, imageFlags, sceneryImageFlags, hasSupports);
>>>>>>> d6ad9b67

    uint16_t ax = 0;
    if (pathElement.IsSloped())
    {
        ax = ((pathElement.GetSlopeDirection() + session->CurrentRotation) & 0x3) + 1;
    }

    auto supportType = byte_98D8A4[edges] == 0 ? 0 : 1;
    path_a_supports_paint_setup(session, supportType, ax, height, imageFlags, pathPaintInfo, nullptr);

    height += 32;
    if (pathElement.IsSloped())
    {
        height += 16;
    }

    paint_util_set_general_support_height(session, height, 0x20);

    if (pathElement.IsQueue() || (pathElement.GetEdgesAndCorners() != 0xFF && hasSupports))
    {
        paint_util_set_segment_support_height(session, SEGMENTS_ALL, 0xFFFF, 0);
        return;
    }

    if (pathElement.GetEdgesAndCorners() == 0xFF)
    {
        paint_util_set_segment_support_height(session, SEGMENT_C8 | SEGMENT_CC | SEGMENT_D0 | SEGMENT_D4, 0xFFFF, 0);
        return;
    }

    paint_util_set_segment_support_height(session, SEGMENT_C4, 0xFFFF, 0);

    if (edges & 1)
    {
        paint_util_set_segment_support_height(session, SEGMENT_CC, 0xFFFF, 0);
    }

    if (edges & 2)
    {
        paint_util_set_segment_support_height(session, SEGMENT_D4, 0xFFFF, 0);
    }

    if (edges & 4)
    {
        paint_util_set_segment_support_height(session, SEGMENT_D0, 0xFFFF, 0);
    }

    if (edges & 8)
    {
        paint_util_set_segment_support_height(session, SEGMENT_C8, 0xFFFF, 0);
    }
}

void path_paint_pole_support(
<<<<<<< HEAD
    paint_session* session, const TileElement* tileElement, int16_t height, const FootpathPaintInfo& pathPaintInfo,
    bool hasSupports, uint32_t imageFlags, uint32_t sceneryImageFlags)
=======
    paint_session* session, const PathElement& pathElement, int16_t height, PathSurfaceEntry* footpathEntry,
    PathRailingsEntry* railingEntry, bool hasSupports, uint32_t imageFlags, uint32_t sceneryImageFlags)
>>>>>>> d6ad9b67
{
    // Rol edges around rotation
    uint8_t edges = ((pathElement.GetEdges() << session->CurrentRotation) & 0xF)
        | (((pathElement.GetEdges()) << session->CurrentRotation) >> 4);

    CoordsXY boundBoxOffset = { stru_98D804[edges][0], stru_98D804[edges][1] };

    CoordsXY boundBoxSize = { stru_98D804[edges][2], stru_98D804[edges][3] };

    uint8_t corners = (((pathElement.GetCorners()) << session->CurrentRotation) & 0xF)
        | (((pathElement.GetCorners()) << session->CurrentRotation) >> 4);

    uint16_t edi = edges | (corners << 4);

<<<<<<< HEAD
    uint32_t imageId = pathPaintInfo.SurfaceImageId;
    if (tileElement->AsPath()->IsSloped())
    {
        imageId += ((tileElement->AsPath()->GetSlopeDirection() + session->CurrentRotation) & 3) + 16;
=======
    uint32_t imageId;
    if (pathElement.IsSloped())
    {
        imageId = ((pathElement.GetSlopeDirection() + session->CurrentRotation) & 3) + 16;
>>>>>>> d6ad9b67
    }
    else
    {
        imageId += byte_98D6E0[edi];
    }

    // Below Surface
    if (!session->DidPassSurface)
    {
        boundBoxOffset.x = 3;
        boundBoxOffset.y = 3;
        boundBoxSize.x = 26;
        boundBoxSize.y = 26;
    }

    // By default, add 1 to the z bounding box to always clip above the surface
    uint8_t boundingBoxZOffset = 1;

    // If we are on the same tile as a straight track, add the offset 2 so we
    //  can clip above gravel part of the track sprite
    if (session->TrackElementOnSameHeight)
    {
        if (session->TrackElementOnSameHeight->AsTrack()->GetTrackType() == TrackElemType::Flat)
        {
            boundingBoxZOffset = 2;
        }
    }

    if (!hasSupports || !session->DidPassSurface)
    {
        PaintAddImageAsParent(
            session, imageId | imageFlags, 0, 0, boundBoxSize.x, boundBoxSize.y, 0, height, boundBoxOffset.x, boundBoxOffset.y,
            height + boundingBoxZOffset);
    }
    else
    {
        uint32_t bridgeImage;
        if (pathElement.IsSloped())
        {
            bridgeImage = ((pathElement.GetSlopeDirection() + session->CurrentRotation)
                           & FOOTPATH_PROPERTIES_SLOPE_DIRECTION_MASK)
                + pathPaintInfo.BridgeImageId + 16;
        }
        else
        {
            bridgeImage = edges + pathPaintInfo.BridgeImageId;
            bridgeImage |= imageFlags;
        }

        PaintAddImageAsParent(
            session, bridgeImage | imageFlags, 0, 0, boundBoxSize.x, boundBoxSize.y, 0, height, boundBoxOffset.x,
            boundBoxOffset.y, height + boundingBoxZOffset);

        // TODO: Revert this when path import works correctly.
<<<<<<< HEAD
        if (pathElement->IsQueue() || (pathPaintInfo.RailingFlags & RAILING_ENTRY_FLAG_DRAW_PATH_OVER_SUPPORTS))
=======
        if (pathElement.IsQueue() || pathElement.ShouldDrawPathOverSupports())
>>>>>>> d6ad9b67
        {
            PaintAddImageAsChild(
                session, imageId | imageFlags, 0, 0, boundBoxSize.x, boundBoxSize.y, 0, height, boundBoxOffset.x,
                boundBoxOffset.y, height + boundingBoxZOffset);
        }
    }

<<<<<<< HEAD
    sub_6A3F61(session, tileElement, edi, height, pathPaintInfo, imageFlags, sceneryImageFlags,
               hasSupports); // TODO: arguments
=======
    sub_6A3F61(session, pathElement, edi, height, railingEntry, imageFlags, sceneryImageFlags, hasSupports); // TODO: arguments
>>>>>>> d6ad9b67

    uint16_t ax = 0;
    if (pathElement.IsSloped())
    {
        ax = 8;
    }

    uint8_t supports[] = {
        6,
        8,
        7,
        5,
    };

    for (int8_t i = 3; i > -1; --i)
    {
        if (!(edges & (1 << i)))
        {
            const int32_t extraFlags = (pathPaintInfo.SupportColour != COLOUR_NULL && !tileElement->IsGhost())
                ? SPRITE_ID_PALETTE_COLOUR_1(pathPaintInfo.SupportColour)
                : 0;
            path_b_supports_paint_setup(session, supports[i], ax, height, imageFlags | extraFlags, pathPaintInfo);
        }
    }

    height += 32;
    if (pathElement.IsSloped())
    {
        height += 16;
    }

    paint_util_set_general_support_height(session, height, 0x20);

    if (pathElement.IsQueue() || (pathElement.GetEdgesAndCorners() != 0xFF && hasSupports))
    {
        paint_util_set_segment_support_height(session, SEGMENTS_ALL, 0xFFFF, 0);
        return;
    }

    if (pathElement.GetEdgesAndCorners() == 0xFF)
    {
        paint_util_set_segment_support_height(session, SEGMENT_C8 | SEGMENT_CC | SEGMENT_D0 | SEGMENT_D4, 0xFFFF, 0);
        return;
    }

    paint_util_set_segment_support_height(session, SEGMENT_C4, 0xFFFF, 0);

    if (edges & EDGE_NE)
    {
        paint_util_set_segment_support_height(session, SEGMENT_CC, 0xFFFF, 0);
    }

    if (edges & EDGE_SE)
    {
        paint_util_set_segment_support_height(session, SEGMENT_D4, 0xFFFF, 0);
    }

    if (edges & EDGE_SW)
    {
        paint_util_set_segment_support_height(session, SEGMENT_D0, 0xFFFF, 0);
    }

    if (edges & EDGE_NW)
    {
        paint_util_set_segment_support_height(session, SEGMENT_C8, 0xFFFF, 0);
    }
}<|MERGE_RESOLUTION|>--- conflicted
+++ resolved
@@ -91,19 +91,11 @@
 // clang-format on
 
 void path_paint_box_support(
-<<<<<<< HEAD
-    paint_session* session, const TileElement* tileElement, int32_t height, const FootpathPaintInfo& pathPaintInfo,
+    paint_session* session, const PathElement& pathElement, int32_t height, const FootpathPaintInfo& pathPaintInfo,
     bool hasSupports, uint32_t imageFlags, uint32_t sceneryImageFlags);
 void path_paint_pole_support(
-    paint_session* session, const TileElement* tileElement, int16_t height, const FootpathPaintInfo& pathPaintInfo,
+    paint_session* session, const PathElement& pathElement, int16_t height, const FootpathPaintInfo& pathPaintInfo,
     bool hasSupports, uint32_t imageFlags, uint32_t sceneryImageFlags);
-=======
-    paint_session* session, const PathElement& pathElement, int32_t height, PathSurfaceEntry* footpathEntry,
-    PathRailingsEntry* railingEntry, bool hasSupports, uint32_t imageFlags, uint32_t sceneryImageFlags);
-void path_paint_pole_support(
-    paint_session* session, const PathElement& pathElement, int16_t height, PathSurfaceEntry* footpathEntry,
-    PathRailingsEntry* railingEntry, bool hasSupports, uint32_t imageFlags, uint32_t sceneryImageFlags);
->>>>>>> d6ad9b67
 
 /* rct2: 0x006A5AE5 */
 static void path_bit_lights_paint(
@@ -338,13 +330,8 @@
  * @param tile_element (esi)
  */
 static void sub_6A4101(
-<<<<<<< HEAD
-    paint_session* session, const TileElement* tile_element, uint16_t height, uint32_t connectedEdges, bool hasSupports,
+    paint_session* session, const PathElement& pathElement, uint16_t height, uint32_t connectedEdges, bool hasSupports,
     const FootpathPaintInfo& pathPaintInfo, uint32_t imageFlags)
-=======
-    paint_session* session, const PathElement& pathElement, uint16_t height, uint32_t connectedEdges, bool word_F3F038,
-    PathRailingsEntry* railingEntry, uint32_t imageFlags)
->>>>>>> d6ad9b67
 {
     uint32_t base_image_id = pathPaintInfo.RailingsImageId | imageFlags;
 
@@ -510,21 +497,13 @@
     uint32_t drawnCorners = 0;
     // If the path is not drawn over the supports, then no corner sprites will be drawn (making double-width paths
     // look like connected series of intersections).
-<<<<<<< HEAD
     if (pathPaintInfo.RailingFlags & RAILING_ENTRY_FLAG_DRAW_PATH_OVER_SUPPORTS)
-=======
-    if (pathElement.ShouldDrawPathOverSupports())
->>>>>>> d6ad9b67
     {
         drawnCorners = (connectedEdges & FOOTPATH_PROPERTIES_EDGES_CORNERS_MASK) >> 4;
     }
 
-<<<<<<< HEAD
     auto slopeRailingsSupported = !(pathPaintInfo.SurfaceFlags & FOOTPATH_ENTRY_FLAG_NO_SLOPE_RAILINGS);
-    if ((hasSupports || slopeRailingsSupported) && tile_element->AsPath()->IsSloped())
-=======
-    if (pathElement.IsSloped())
->>>>>>> d6ad9b67
+    if ((hasSupports || slopeRailingsSupported) && pathElement.IsSloped())
     {
         switch ((pathElement.GetSlopeDirection() + session->CurrentRotation) & FOOTPATH_PROPERTIES_SLOPE_DIRECTION_MASK)
         {
@@ -697,13 +676,8 @@
  * @param sceneryImageFlags (0x00F3EF74)
  */
 static void sub_6A3F61(
-<<<<<<< HEAD
-    paint_session* session, const TileElement* tile_element, uint16_t connectedEdges, uint16_t height,
+    paint_session* session, const PathElement& pathElement, uint16_t connectedEdges, uint16_t height,
     const FootpathPaintInfo& pathPaintInfo, uint32_t imageFlags, uint32_t sceneryImageFlags, bool hasSupports)
-=======
-    paint_session* session, const PathElement& pathElement, uint16_t connectedEdges, uint16_t height,
-    PathRailingsEntry* railingEntry, uint32_t imageFlags, uint32_t sceneryImageFlags, bool word_F3F038)
->>>>>>> d6ad9b67
 {
     // eax --
     // ebx --
@@ -783,11 +757,7 @@
         // Redundant zoom-level check removed
 
         if (paintScenery)
-<<<<<<< HEAD
-            sub_6A4101(session, tile_element, height, connectedEdges, hasSupports, pathPaintInfo, imageFlags);
-=======
-            sub_6A4101(session, pathElement, height, connectedEdges, word_F3F038, railingEntry, imageFlags);
->>>>>>> d6ad9b67
+            sub_6A4101(session, pathElement, height, connectedEdges, hasSupports, pathPaintInfo, imageFlags);
     }
 
     // This is about tunnel drawing
@@ -837,14 +807,14 @@
     }
 }
 
-static FootpathPaintInfo GetFootpathPaintInfo(const PathElement* pathEl)
+static FootpathPaintInfo GetFootpathPaintInfo(const PathElement& pathEl)
 {
     FootpathPaintInfo pathPaintInfo;
-    auto footpathObj = pathEl->GetPathEntry();
+    auto footpathObj = pathEl.GetPathEntry();
     if (footpathObj != nullptr)
     {
         auto footpathEntry = reinterpret_cast<rct_footpath_entry*>(footpathObj->GetLegacyData());
-        if (pathEl->IsQueue())
+        if (pathEl.IsQueue())
         {
             pathPaintInfo.SurfaceImageId = footpathEntry->GetQueueImage();
             pathPaintInfo.SurfaceFlags = footpathEntry->flags | FOOTPATH_ENTRY_FLAG_IS_QUEUE;
@@ -862,13 +832,13 @@
     }
     else
     {
-        auto footpathSurfaceObj = pathEl->GetSurfaceEntry();
+        auto footpathSurfaceObj = pathEl.GetSurfaceEntry();
         if (footpathSurfaceObj != nullptr)
         {
             pathPaintInfo.SurfaceImageId = footpathSurfaceObj->BaseImageId;
             pathPaintInfo.SurfaceFlags = footpathSurfaceObj->Flags;
 
-            auto railingObj = pathEl->GetRailingEntry();
+            auto railingObj = pathEl.GetRailingEntry();
             if (railingObj != nullptr)
             {
                 pathPaintInfo.BridgeImageId = railingObj->BridgeImageId;
@@ -895,18 +865,11 @@
     uint32_t sceneryImageFlags = 0;
     uint32_t imageFlags = 0;
 
-    auto pathEl = tile_element->AsPath();
     if (gTrackDesignSaveMode)
     {
-<<<<<<< HEAD
-        if (pathEl->IsQueue())
-        {
-            if (pathEl->GetRideIndex() != gTrackDesignSaveRideIndex)
-=======
         if (tileElement.IsQueue())
         {
             if (tileElement.GetRideIndex() != gTrackDesignSaveRideIndex)
->>>>>>> d6ad9b67
             {
                 return;
             }
@@ -923,11 +886,7 @@
         imageFlags = SPRITE_ID_PALETTE_COLOUR_1(EnumValue(FilterPaletteID::Palette46));
     }
 
-<<<<<<< HEAD
-    if (pathEl->AdditionIsGhost())
-=======
     if (tileElement.AdditionIsGhost())
->>>>>>> d6ad9b67
     {
         sceneryImageFlags = CONSTRUCTION_MARKER;
     }
@@ -944,21 +903,13 @@
     }
 
     // For debugging purpose, show blocked tiles with a colour
-<<<<<<< HEAD
-    if (gPaintBlockedTiles && pathEl->IsBlockedByVehicle())
-=======
     if (gPaintBlockedTiles && tileElement.IsBlockedByVehicle())
->>>>>>> d6ad9b67
     {
         imageFlags = COLOUR_BRIGHT_GREEN << 19 | COLOUR_GREY << 24 | IMAGE_TYPE_REMAP;
     }
 
     // Draw wide flags as ghosts, leaving only the "walkable" paths to be drawn normally
-<<<<<<< HEAD
-    if (gPaintWidePathsAsGhost && pathEl->IsWide())
-=======
     if (gPaintWidePathsAsGhost && tileElement.IsWide())
->>>>>>> d6ad9b67
     {
         imageFlags &= 0x7FFFF;
         imageFlags |= CONSTRUCTION_MARKER;
@@ -972,7 +923,7 @@
     }
     else if (surface->GetBaseZ() != height)
     {
-        const auto* surfaceEntry = pathEl->GetSurfaceEntry();
+        const auto* surfaceEntry = tileElement.GetSurfaceEntry();
         const bool showUndergroundRailings = surfaceEntry == nullptr
             || !(surfaceEntry->Flags & FOOTPATH_ENTRY_FLAG_NO_SLOPE_RAILINGS);
         if (surface->GetBaseZ() < height || showUndergroundRailings)
@@ -980,19 +931,11 @@
     }
     else
     {
-<<<<<<< HEAD
-        if (pathEl->IsSloped())
+        if (tileElement.IsSloped())
         {
             // Diagonal path
 
-            if (surface->GetSlope() != PathSlopeToLandSlope[pathEl->GetSlopeDirection()])
-=======
-        if (tileElement.IsSloped())
-        {
-            // Diagonal path
-
             if (surface->GetSlope() != PathSlopeToLandSlope[tileElement.GetSlopeDirection()])
->>>>>>> d6ad9b67
             {
                 hasSupports = true;
             }
@@ -1033,17 +976,10 @@
         if (staff_is_patrol_area_set_for_type(static_cast<StaffType>(staffType), session->MapPosition))
         {
             uint32_t imageId = 2618;
-<<<<<<< HEAD
-            int32_t patrolAreaBaseZ = tile_element->GetBaseZ();
-            if (pathEl->IsSloped())
-            {
-                imageId = 2619 + ((pathEl->GetSlopeDirection() + session->CurrentRotation) & 3);
-=======
             int32_t patrolAreaBaseZ = tileElement.GetBaseZ();
             if (tileElement.IsSloped())
             {
                 imageId = 2619 + ((tileElement.GetSlopeDirection() + session->CurrentRotation) & 3);
->>>>>>> d6ad9b67
                 patrolAreaBaseZ += 16;
             }
 
@@ -1054,13 +990,8 @@
 
     if (PaintShouldShowHeightMarkers(session, VIEWPORT_FLAG_PATH_HEIGHTS))
     {
-<<<<<<< HEAD
-        uint16_t heightMarkerBaseZ = tile_element->GetBaseZ() + 3;
-        if (pathEl->IsSloped())
-=======
         uint16_t heightMarkerBaseZ = tileElement.GetBaseZ() + 3;
         if (tileElement.IsSloped())
->>>>>>> d6ad9b67
         {
             heightMarkerBaseZ += 8;
         }
@@ -1070,77 +1001,38 @@
         PaintAddImageAsParent(session, imageId, { 16, 16, heightMarkerBaseZ }, { 1, 1, 0 });
     }
 
-<<<<<<< HEAD
-    auto pathPaintInfo = GetFootpathPaintInfo(pathEl);
+    auto pathPaintInfo = GetFootpathPaintInfo(tileElement);
     if (pathPaintInfo.SupportType == RailingEntrySupportType::Pole)
     {
-        path_paint_pole_support(session, tile_element, height, pathPaintInfo, hasSupports, imageFlags, sceneryImageFlags);
+        path_paint_pole_support(session, tileElement, height, pathPaintInfo, hasSupports, imageFlags, sceneryImageFlags);
     }
     else
     {
-        path_paint_box_support(session, tile_element, height, pathPaintInfo, hasSupports, imageFlags, sceneryImageFlags);
-=======
-    PathSurfaceEntry* footpathEntry = tileElement.GetSurfaceEntry();
-    PathRailingsEntry* railingEntry = tileElement.GetRailingEntry();
-
-    if (footpathEntry != nullptr && railingEntry != nullptr)
-    {
-        if (railingEntry->support_type == RailingEntrySupportType::Pole)
-        {
-            path_paint_pole_support(
-                session, tileElement, height, footpathEntry, railingEntry, hasSupports, imageFlags, sceneryImageFlags);
-        }
-        else
-        {
-            path_paint_box_support(
-                session, tileElement, height, footpathEntry, railingEntry, hasSupports, imageFlags, sceneryImageFlags);
-        }
->>>>>>> d6ad9b67
+        path_paint_box_support(session, tileElement, height, pathPaintInfo, hasSupports, imageFlags, sceneryImageFlags);
     }
 
 #ifdef __ENABLE_LIGHTFX__
     if (lightfx_is_available())
     {
-<<<<<<< HEAD
-        if (pathEl->HasAddition() && !(pathEl->IsBroken()))
-        {
-            auto* pathAddEntry = pathEl->GetAdditionEntry();
-            if (pathAddEntry != nullptr && pathAddEntry->flags & PATH_BIT_FLAG_LAMP)
-            {
-                if (!(pathEl->GetEdges() & EDGE_NE))
-=======
         if (tileElement.HasAddition() && !(tileElement.IsBroken()))
         {
             auto* pathAddEntry = tileElement.GetAdditionEntry();
             if (pathAddEntry != nullptr && pathAddEntry->flags & PATH_BIT_FLAG_LAMP)
             {
                 if (!(tileElement.GetEdges() & EDGE_NE))
->>>>>>> d6ad9b67
                 {
                     lightfx_add_3d_light_magic_from_drawing_tile(
                         session->MapPosition, -16, 0, height + 23, LightType::Lantern3);
                 }
-<<<<<<< HEAD
-                if (!(pathEl->GetEdges() & EDGE_SE))
+                if (!(tileElement.GetEdges() & EDGE_SE))
                 {
                     lightfx_add_3d_light_magic_from_drawing_tile(session->MapPosition, 0, 16, height + 23, LightType::Lantern3);
                 }
-                if (!(pathEl->GetEdges() & EDGE_SW))
+                if (!(tileElement.GetEdges() & EDGE_SW))
                 {
                     lightfx_add_3d_light_magic_from_drawing_tile(session->MapPosition, 16, 0, height + 23, LightType::Lantern3);
                 }
-                if (!(pathEl->GetEdges() & EDGE_NW))
-=======
-                if (!(tileElement.GetEdges() & EDGE_SE))
-                {
-                    lightfx_add_3d_light_magic_from_drawing_tile(session->MapPosition, 0, 16, height + 23, LightType::Lantern3);
-                }
-                if (!(tileElement.GetEdges() & EDGE_SW))
-                {
-                    lightfx_add_3d_light_magic_from_drawing_tile(session->MapPosition, 16, 0, height + 23, LightType::Lantern3);
-                }
                 if (!(tileElement.GetEdges() & EDGE_NW))
->>>>>>> d6ad9b67
                 {
                     lightfx_add_3d_light_magic_from_drawing_tile(
                         session->MapPosition, 0, -16, height + 23, LightType::Lantern3);
@@ -1152,13 +1044,8 @@
 }
 
 void path_paint_box_support(
-<<<<<<< HEAD
-    paint_session* session, const TileElement* tileElement, int32_t height, const FootpathPaintInfo& pathPaintInfo,
+    paint_session* session, const PathElement& pathElement, int32_t height, const FootpathPaintInfo& pathPaintInfo,
     bool hasSupports, uint32_t imageFlags, uint32_t sceneryImageFlags)
-=======
-    paint_session* session, const PathElement& pathElement, int32_t height, PathSurfaceEntry* footpathEntry,
-    PathRailingsEntry* railingEntry, bool hasSupports, uint32_t imageFlags, uint32_t sceneryImageFlags)
->>>>>>> d6ad9b67
 {
     // Rol edges around rotation
     uint8_t edges = ((pathElement.GetEdges() << session->CurrentRotation) & 0xF)
@@ -1172,18 +1059,10 @@
 
     uint16_t edi = edges | (corners << 4);
 
-<<<<<<< HEAD
     uint32_t imageId = pathPaintInfo.SurfaceImageId;
-    if (tileElement->AsPath()->IsSloped())
-    {
-        imageId += ((tileElement->AsPath()->GetSlopeDirection() + session->CurrentRotation)
-                    & FOOTPATH_PROPERTIES_SLOPE_DIRECTION_MASK)
-=======
-    uint32_t imageId;
     if (pathElement.IsSloped())
     {
-        imageId = ((pathElement.GetSlopeDirection() + session->CurrentRotation) & FOOTPATH_PROPERTIES_SLOPE_DIRECTION_MASK)
->>>>>>> d6ad9b67
+        imageId += ((pathElement.GetSlopeDirection() + session->CurrentRotation) & FOOTPATH_PROPERTIES_SLOPE_DIRECTION_MASK)
             + 16;
     }
     else
@@ -1223,14 +1102,8 @@
         uint32_t image_id;
         if (pathElement.IsSloped())
         {
-<<<<<<< HEAD
-            image_id = ((tileElement->AsPath()->GetSlopeDirection() + session->CurrentRotation)
-                        & FOOTPATH_PROPERTIES_SLOPE_DIRECTION_MASK)
+            image_id = ((pathElement.GetSlopeDirection() + session->CurrentRotation) & FOOTPATH_PROPERTIES_SLOPE_DIRECTION_MASK)
                 + pathPaintInfo.BridgeImageId + 51;
-=======
-            image_id = ((pathElement.GetSlopeDirection() + session->CurrentRotation) & FOOTPATH_PROPERTIES_SLOPE_DIRECTION_MASK)
-                + railingEntry->bridge_image + 51;
->>>>>>> d6ad9b67
         }
         else
         {
@@ -1242,11 +1115,7 @@
             height + boundingBoxZOffset);
 
         // TODO: Revert this when path import works correctly.
-<<<<<<< HEAD
-        if (!pathElement->IsQueue() && !(pathPaintInfo.RailingFlags & RAILING_ENTRY_FLAG_DRAW_PATH_OVER_SUPPORTS))
-=======
-        if (!pathElement.IsQueue() && !pathElement.ShouldDrawPathOverSupports())
->>>>>>> d6ad9b67
+        if (!pathElement.IsQueue() && !(pathPaintInfo.RailingFlags & RAILING_ENTRY_FLAG_DRAW_PATH_OVER_SUPPORTS))
         {
             // don't draw
         }
@@ -1258,11 +1127,7 @@
         }
     }
 
-<<<<<<< HEAD
-    sub_6A3F61(session, tileElement, edi, height, pathPaintInfo, imageFlags, sceneryImageFlags, hasSupports);
-=======
-    sub_6A3F61(session, pathElement, edi, height, railingEntry, imageFlags, sceneryImageFlags, hasSupports);
->>>>>>> d6ad9b67
+    sub_6A3F61(session, pathElement, edi, height, pathPaintInfo, imageFlags, sceneryImageFlags, hasSupports);
 
     uint16_t ax = 0;
     if (pathElement.IsSloped())
@@ -1317,13 +1182,8 @@
 }
 
 void path_paint_pole_support(
-<<<<<<< HEAD
-    paint_session* session, const TileElement* tileElement, int16_t height, const FootpathPaintInfo& pathPaintInfo,
+    paint_session* session, const PathElement& pathElement, int16_t height, const FootpathPaintInfo& pathPaintInfo,
     bool hasSupports, uint32_t imageFlags, uint32_t sceneryImageFlags)
-=======
-    paint_session* session, const PathElement& pathElement, int16_t height, PathSurfaceEntry* footpathEntry,
-    PathRailingsEntry* railingEntry, bool hasSupports, uint32_t imageFlags, uint32_t sceneryImageFlags)
->>>>>>> d6ad9b67
 {
     // Rol edges around rotation
     uint8_t edges = ((pathElement.GetEdges() << session->CurrentRotation) & 0xF)
@@ -1338,17 +1198,10 @@
 
     uint16_t edi = edges | (corners << 4);
 
-<<<<<<< HEAD
     uint32_t imageId = pathPaintInfo.SurfaceImageId;
-    if (tileElement->AsPath()->IsSloped())
-    {
-        imageId += ((tileElement->AsPath()->GetSlopeDirection() + session->CurrentRotation) & 3) + 16;
-=======
-    uint32_t imageId;
     if (pathElement.IsSloped())
     {
-        imageId = ((pathElement.GetSlopeDirection() + session->CurrentRotation) & 3) + 16;
->>>>>>> d6ad9b67
+        imageId += ((pathElement.GetSlopeDirection() + session->CurrentRotation) & 3) + 16;
     }
     else
     {
@@ -1403,11 +1256,7 @@
             boundBoxOffset.y, height + boundingBoxZOffset);
 
         // TODO: Revert this when path import works correctly.
-<<<<<<< HEAD
-        if (pathElement->IsQueue() || (pathPaintInfo.RailingFlags & RAILING_ENTRY_FLAG_DRAW_PATH_OVER_SUPPORTS))
-=======
-        if (pathElement.IsQueue() || pathElement.ShouldDrawPathOverSupports())
->>>>>>> d6ad9b67
+        if (pathElement.IsQueue() || (pathPaintInfo.RailingFlags & RAILING_ENTRY_FLAG_DRAW_PATH_OVER_SUPPORTS))
         {
             PaintAddImageAsChild(
                 session, imageId | imageFlags, 0, 0, boundBoxSize.x, boundBoxSize.y, 0, height, boundBoxOffset.x,
@@ -1415,12 +1264,8 @@
         }
     }
 
-<<<<<<< HEAD
-    sub_6A3F61(session, tileElement, edi, height, pathPaintInfo, imageFlags, sceneryImageFlags,
+    sub_6A3F61(session, pathElement, edi, height, pathPaintInfo, imageFlags, sceneryImageFlags,
                hasSupports); // TODO: arguments
-=======
-    sub_6A3F61(session, pathElement, edi, height, railingEntry, imageFlags, sceneryImageFlags, hasSupports); // TODO: arguments
->>>>>>> d6ad9b67
 
     uint16_t ax = 0;
     if (pathElement.IsSloped())
@@ -1439,7 +1284,7 @@
     {
         if (!(edges & (1 << i)))
         {
-            const int32_t extraFlags = (pathPaintInfo.SupportColour != COLOUR_NULL && !tileElement->IsGhost())
+            const int32_t extraFlags = (pathPaintInfo.SupportColour != COLOUR_NULL && !pathElement.IsGhost())
                 ? SPRITE_ID_PALETTE_COLOUR_1(pathPaintInfo.SupportColour)
                 : 0;
             path_b_supports_paint_setup(session, supports[i], ax, height, imageFlags | extraFlags, pathPaintInfo);
