--- conflicted
+++ resolved
@@ -17,11 +17,8 @@
 #include "../../object/FootpathRailingsObject.h"
 #include "../../object/FootpathSurfaceObject.h"
 #include "../../object/ObjectList.h"
-<<<<<<< HEAD
 #include "../../object/ObjectManager.h"
-=======
 #include "../../peep/Peep.h"
->>>>>>> c34079ac
 #include "../../peep/Staff.h"
 #include "../../ride/Track.h"
 #include "../../ride/TrackDesign.h"
@@ -1015,13 +1012,8 @@
     {
         if (pathEl->HasAddition() && !(pathEl->IsBroken()))
         {
-<<<<<<< HEAD
-            rct_scenery_entry* sceneryEntry = pathEl->GetAdditionEntry();
-            if (sceneryEntry != nullptr && sceneryEntry->path_bit.flags & PATH_BIT_FLAG_LAMP)
-=======
-            auto* pathAddEntry = tile_element->AsPath()->GetAdditionEntry();
+            auto* pathAddEntry = pathEl->GetAdditionEntry();
             if (pathAddEntry != nullptr && pathAddEntry->flags & PATH_BIT_FLAG_LAMP)
->>>>>>> c34079ac
             {
                 if (!(pathEl->GetEdges() & EDGE_NE))
                 {
