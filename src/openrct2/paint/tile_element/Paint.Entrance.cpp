--- conflicted
+++ resolved
@@ -247,8 +247,6 @@
     // Index to which part of the entrance
     // Middle, left, right
     uint8_t part_index = tile_element.GetSequenceIndex();
-<<<<<<< HEAD
-=======
     const PathSurfaceDescriptor* surfaceDescriptor = nullptr;
 
     // The left and right of the park entrance often have this set to 127.
@@ -257,7 +255,6 @@
     {
         surfaceDescriptor = tile_element.GetPathSurfaceDescriptor();
     }
->>>>>>> de85a178
 
     rct_entrance_type* entrance;
     uint8_t di = ((direction / 2 + part_index / 2) & 1) ? 0x1A : 0x20;
@@ -265,28 +262,10 @@
     switch (part_index)
     {
         case 0:
-<<<<<<< HEAD
-        {
-            auto footpathObj = tile_element.GetPathEntry();
-            if (footpathObj != nullptr)
-            {
-                auto footpathEntry = reinterpret_cast<rct_footpath_entry*>(footpathObj->GetLegacyData());
-                image_id = (footpathEntry->image + 5 * (1 + (direction & 1))) | ghost_id;
-=======
             if (surfaceDescriptor != nullptr)
             {
                 image_id = (surfaceDescriptor->Image + 5 * (1 + (direction & 1))) | ghost_id;
->>>>>>> de85a178
                 PaintAddImageAsParent(session, image_id, { 0, 0, height }, { 32, 0x1C, 0 }, { 0, 2, height });
-            }
-            else
-            {
-                auto footpathSurfaceObj = tile_element.GetSurfaceEntry();
-                if (footpathSurfaceObj != nullptr)
-                {
-                    image_id = (footpathSurfaceObj->BaseImageId + 5 * (1 + (direction & 1))) | ghost_id;
-                    PaintAddImageAsParent(session, image_id, { 0, 0, height }, { 32, 0x1C, 0 }, { 0, 2, height });
-                }
             }
 
             entrance = static_cast<rct_entrance_type*>(object_entry_get_chunk(ObjectType::ParkEntrance, 0));
@@ -340,7 +319,6 @@
                 PaintAddImageAsChild(session, stsetup, 0, 0, 0x1C, 0x1C, 0x2F, text_height, 2, 2, text_height);
             }
             break;
-        }
         case 1:
         case 2:
             entrance = static_cast<rct_entrance_type*>(object_entry_get_chunk(ObjectType::ParkEntrance, 0));
