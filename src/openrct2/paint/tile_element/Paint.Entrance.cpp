/*****************************************************************************
 * Copyright (c) 2014-2020 OpenRCT2 developers
 *
 * For a complete list of all authors, please refer to contributors.md
 * Interested in contributing? Visit https://github.com/OpenRCT2/OpenRCT2
 *
 * OpenRCT2 is licensed under the GNU General Public License version 3.
 *****************************************************************************/

#include "../../Context.h"
#include "../../Game.h"
#include "../../GameState.h"
#include "../../config/Config.h"
#include "../../drawing/LightFX.h"
#include "../../interface/Viewport.h"
#include "../../localisation/Localisation.h"
#include "../../object/FootpathObject.h"
#include "../../object/FootpathSurfaceObject.h"
#include "../../object/StationObject.h"
#include "../../ride/RideData.h"
#include "../../ride/TrackDesign.h"
#include "../../world/Banner.h"
#include "../../world/Entrance.h"
#include "../../world/Footpath.h"
#include "../../world/Park.h"
#include "../../world/TileInspector.h"
#include "../Paint.h"
#include "../Supports.h"
#include "Paint.TileElement.h"

/**
 *
 *  rct2: 0x0066508C, 0x00665540
 */
static void ride_entrance_exit_paint(
    paint_session* session, uint8_t direction, int32_t height, const EntranceElement& tile_element)
{
    uint8_t is_exit = tile_element.GetEntranceType() == ENTRANCE_TYPE_RIDE_EXIT;

    if (gTrackDesignSaveMode || (session->ViewFlags & VIEWPORT_FLAG_HIGHLIGHT_PATH_ISSUES))
    {
        if (tile_element.GetRideIndex() != gTrackDesignSaveRideIndex)
            return;
    }

#ifdef __ENABLE_LIGHTFX__
    if (lightfx_is_available())
    {
        if (!is_exit)
        {
            lightfx_add_3d_light_magic_from_drawing_tile(session->MapPosition, 0, 0, height + 45, LightType::Lantern3);
        }

        switch (tile_element.GetDirection())
        {
            case 0:
                lightfx_add_3d_light_magic_from_drawing_tile(session->MapPosition, 16, 0, height + 16, LightType::Lantern2);
                break;
            case 1:
                lightfx_add_3d_light_magic_from_drawing_tile(session->MapPosition, 0, -16, height + 16, LightType::Lantern2);
                break;
            case 2:
                lightfx_add_3d_light_magic_from_drawing_tile(session->MapPosition, -16, 0, height + 16, LightType::Lantern2);
                break;
            case 3:
                lightfx_add_3d_light_magic_from_drawing_tile(session->MapPosition, 0, 16, height + 16, LightType::Lantern2);
                break;
        }
    }
#endif

    auto ride = get_ride(tile_element.GetRideIndex());
    if (ride == nullptr)
    {
        return;
    }

    auto stationObj = ride_get_station_object(ride);
    if (stationObj == nullptr || stationObj->BaseImageId == 0)
    {
        return;
    }

    uint8_t colour_1, colour_2;
    uint32_t transparant_image_id = 0, image_id = 0;
    if (stationObj->Flags & STATION_OBJECT_FLAGS::IS_TRANSPARENT)
    {
        colour_1 = EnumValue(GlassPaletteIds[ride->track_colour[0].main]);
        transparant_image_id = (colour_1 << 19) | IMAGE_TYPE_TRANSPARENT;
    }

    colour_1 = ride->track_colour[0].main;
    colour_2 = ride->track_colour[0].additional;
    image_id = (colour_1 << 19) | (colour_2 << 24) | IMAGE_TYPE_REMAP | IMAGE_TYPE_REMAP_2_PLUS;

    session->InteractionType = ViewportInteractionItem::Ride;
    uint32_t entranceImageId = 0;

    if (tile_element.IsGhost())
    {
        session->InteractionType = ViewportInteractionItem::None;
        image_id = CONSTRUCTION_MARKER;
        entranceImageId = image_id;
        if (transparant_image_id)
            transparant_image_id = image_id;
    }
    else if (OpenRCT2::TileInspector::IsElementSelected(reinterpret_cast<const TileElement*>(&tile_element)))
    {
        image_id = CONSTRUCTION_MARKER;
        entranceImageId = image_id;
        if (transparant_image_id)
            transparant_image_id = image_id;
    }

    if (is_exit)
    {
        image_id |= stationObj->BaseImageId + direction + 8;
    }
    else
    {
        image_id |= stationObj->BaseImageId + direction;
    }

    // Format modified to stop repeated code

    // Each entrance is split into 2 images for drawing
    // Certain entrance styles have another 2 images to draw for coloured windows

    int8_t ah = is_exit ? 0x23 : 0x33;

    int16_t lengthY = (direction & 1) ? 28 : 2;
    int16_t lengthX = (direction & 1) ? 2 : 28;

    PaintAddImageAsParent(session, image_id, 0, 0, lengthX, lengthY, ah, height, 2, 2, height);

    if (transparant_image_id)
    {
        if (is_exit)
        {
            transparant_image_id |= stationObj->BaseImageId + direction + 24;
        }
        else
        {
            transparant_image_id |= stationObj->BaseImageId + direction + 16;
        }

        PaintAddImageAsChild(session, transparant_image_id, 0, 0, lengthX, lengthY, ah, height, 2, 2, height);
    }

    image_id += 4;

    PaintAddImageAsParent(
        session, image_id, 0, 0, lengthX, lengthY, ah, height, (direction & 1) ? 28 : 2, (direction & 1) ? 2 : 28, height);

    if (transparant_image_id)
    {
        transparant_image_id += 4;
        PaintAddImageAsChild(
            session, transparant_image_id, 0, 0, lengthX, lengthY, ah, height, (direction & 1) ? 28 : 2,
            (direction & 1) ? 2 : 28, height);
    }

    if (direction & 1)
    {
        paint_util_push_tunnel_right(session, height, TUNNEL_SQUARE_FLAT);
    }
    else
    {
        paint_util_push_tunnel_left(session, height, TUNNEL_SQUARE_FLAT);
    }

    if (!is_exit && !(tile_element.IsGhost()) && tile_element.GetRideIndex() != RIDE_ID_NULL
        && stationObj->ScrollingMode != SCROLLING_MODE_NONE)
    {
        auto ft = Formatter();
        ft.Add<rct_string_id>(STR_RIDE_ENTRANCE_NAME);

        if (ride->status == RideStatus::Open && !(ride->lifecycle_flags & RIDE_LIFECYCLE_BROKEN_DOWN))
        {
            ride->FormatNameTo(ft);
        }
        else
        {
            ft.Add<rct_string_id>(STR_RIDE_ENTRANCE_CLOSED);
        }

        utf8 entrance_string[256];
        if (gConfigGeneral.upper_case_banners)
        {
            format_string_to_upper(entrance_string, sizeof(entrance_string), STR_BANNER_TEXT_FORMAT, ft.Data());
        }
        else
        {
            format_string(entrance_string, sizeof(entrance_string), STR_BANNER_TEXT_FORMAT, ft.Data());
        }

        uint16_t stringWidth = gfx_get_string_width(entrance_string, FontSpriteBase::TINY);
        uint16_t scroll = stringWidth > 0 ? (gCurrentTicks / 2) % stringWidth : 0;

        PaintAddImageAsChild(
            session, scrolling_text_setup(session, STR_BANNER_TEXT_FORMAT, ft, scroll, stationObj->ScrollingMode, COLOUR_BLACK),
            0, 0, 0x1C, 0x1C, 0x33, height + stationObj->Height, 2, 2, height + stationObj->Height);
    }

    image_id = entranceImageId;
    if (image_id == 0)
    {
        image_id = SPRITE_ID_PALETTE_COLOUR_1(COLOUR_SATURATED_BROWN);
    }
    wooden_a_supports_paint_setup(session, direction & 1, 0, height, image_id, nullptr);

    paint_util_set_segment_support_height(session, SEGMENTS_ALL, 0xFFFF, 0);

    height += is_exit ? 40 : 56;
    paint_util_set_general_support_height(session, height, 0x20);
}

/**
 *
 *  rct2: 0x006658ED
 */
static void park_entrance_paint(paint_session* session, uint8_t direction, int32_t height, const EntranceElement& tile_element)
{
    if (gTrackDesignSaveMode || (session->ViewFlags & VIEWPORT_FLAG_HIGHLIGHT_PATH_ISSUES))
        return;

#ifdef __ENABLE_LIGHTFX__
    if (lightfx_is_available())
    {
        lightfx_add_3d_light_magic_from_drawing_tile(session->MapPosition, 0, 0, 155, LightType::Lantern3);
    }
#endif

    session->InteractionType = ViewportInteractionItem::ParkEntrance;
    uint32_t image_id, ghost_id = 0;
    if (tile_element.IsGhost())
    {
        session->InteractionType = ViewportInteractionItem::None;
        ghost_id = CONSTRUCTION_MARKER;
    }
    else if (OpenRCT2::TileInspector::IsElementSelected(reinterpret_cast<const TileElement*>(&tile_element)))
    {
        ghost_id = CONSTRUCTION_MARKER;
    }

    // Index to which part of the entrance
    // Middle, left, right
<<<<<<< HEAD
    uint8_t part_index = tile_element->AsEntrance()->GetSequenceIndex();
=======
    uint8_t part_index = tile_element.GetSequenceIndex();
    PathSurfaceEntry* path_entry = nullptr;

    // The left and right of the park entrance often have this set to 127.
    // So only attempt to get the footpath type if we're dealing with the middle bit of the entrance.
    if (part_index == 0)
        path_entry = get_path_surface_entry(tile_element.GetPathType());
>>>>>>> d6ad9b67

    rct_entrance_type* entrance;
    uint8_t di = ((direction / 2 + part_index / 2) & 1) ? 0x1A : 0x20;

    switch (part_index)
    {
        case 0:
        {
            auto footpathObj = tile_element->AsEntrance()->GetPathEntry();
            if (footpathObj != nullptr)
            {
                auto footpathEntry = reinterpret_cast<rct_footpath_entry*>(footpathObj->GetLegacyData());
                image_id = (footpathEntry->image + 5 * (1 + (direction & 1))) | ghost_id;
                PaintAddImageAsParent(session, image_id, 0, 0, 32, 0x1C, 0, height, 0, 2, height);
            }
            else
            {
                auto footpathSurfaceObj = tile_element->AsEntrance()->GetSurfaceEntry();
                if (footpathSurfaceObj != nullptr)
                {
                    image_id = (footpathSurfaceObj->BaseImageId + 5 * (1 + (direction & 1))) | ghost_id;
                    PaintAddImageAsParent(session, image_id, 0, 0, 32, 0x1C, 0, height, 0, 2, height);
                }
            }

            entrance = static_cast<rct_entrance_type*>(object_entry_get_chunk(ObjectType::ParkEntrance, 0));
            if (entrance == nullptr)
            {
                return;
            }
            image_id = (entrance->image_id + direction * 3) | ghost_id;
            PaintAddImageAsParent(session, image_id, 0, 0, 0x1C, 0x1C, 0x2F, height, 2, 2, height + 32);

            if ((direction + 1) & (1 << 1))
                break;
            if (ghost_id != 0)
                break;

            {
                auto ft = Formatter();

                if (gParkFlags & PARK_FLAGS_PARK_OPEN)
                {
                    const auto& park = OpenRCT2::GetContext()->GetGameState()->GetPark();
                    auto name = park.Name.c_str();
                    ft.Add<rct_string_id>(STR_STRING);
                    ft.Add<const char*>(name);
                }
                else
                {
                    ft.Add<rct_string_id>(STR_BANNER_TEXT_CLOSED);
                    ft.Add<uint32_t>(0);
                }

                utf8 park_name[256];
                if (gConfigGeneral.upper_case_banners)
                {
                    format_string_to_upper(park_name, sizeof(park_name), STR_BANNER_TEXT_FORMAT, ft.Data());
                }
                else
                {
                    format_string(park_name, sizeof(park_name), STR_BANNER_TEXT_FORMAT, ft.Data());
                }

                uint16_t stringWidth = gfx_get_string_width(park_name, FontSpriteBase::TINY);
                uint16_t scroll = stringWidth > 0 ? (gCurrentTicks / 2) % stringWidth : 0;

                if (entrance->scrolling_mode == SCROLLING_MODE_NONE)
                    break;

                int32_t stsetup = scrolling_text_setup(
                    session, STR_BANNER_TEXT_FORMAT, ft, scroll, entrance->scrolling_mode + direction / 2, COLOUR_BLACK);
                int32_t text_height = height + entrance->text_height;
                PaintAddImageAsChild(session, stsetup, 0, 0, 0x1C, 0x1C, 0x2F, text_height, 2, 2, text_height);
            }
            break;
        }
        case 1:
        case 2:
            entrance = static_cast<rct_entrance_type*>(object_entry_get_chunk(ObjectType::ParkEntrance, 0));
            if (entrance == nullptr)
            {
                return;
            }
            image_id = (entrance->image_id + part_index + direction * 3) | ghost_id;
            PaintAddImageAsParent(session, image_id, 0, 0, 0x1A, di, 0x4F, height, 3, 3, height);
            break;
    }

    image_id = ghost_id;
    if (image_id == 0)
    {
        image_id = SPRITE_ID_PALETTE_COLOUR_1(COLOUR_SATURATED_BROWN);
    }
    wooden_a_supports_paint_setup(session, direction & 1, 0, height, image_id, nullptr);

    paint_util_set_segment_support_height(session, SEGMENTS_ALL, 0xFFFF, 0);
    paint_util_set_general_support_height(session, height + 80, 0x20);
}

/**
 *
 *  rct2: 0x00664FD4
 */
void PaintEntrance(paint_session* session, uint8_t direction, int32_t height, const EntranceElement& entranceElement)
{
    session->InteractionType = ViewportInteractionItem::Label;

    if (PaintShouldShowHeightMarkers(session, VIEWPORT_FLAG_PATH_HEIGHTS))
    {
        if (entranceElement.GetDirections() & 0xF)
        {
            int32_t z = entranceElement.GetBaseZ() + 3;
            uint32_t image_id = 0x20101689 + get_height_marker_offset() + (z / 16);
            image_id -= gMapBaseZ;

            PaintAddImageAsParent(session, image_id, 16, 16, 1, 1, 0, height, 31, 31, z + 64);
        }
    }

    switch (entranceElement.GetEntranceType())
    {
        case ENTRANCE_TYPE_RIDE_ENTRANCE:
        case ENTRANCE_TYPE_RIDE_EXIT:
            ride_entrance_exit_paint(session, direction, height, entranceElement);
            break;
        case ENTRANCE_TYPE_PARK_ENTRANCE:
            park_entrance_paint(session, direction, height, entranceElement);
            break;
    }
}<|MERGE_RESOLUTION|>--- conflicted
+++ resolved
@@ -245,17 +245,7 @@
 
     // Index to which part of the entrance
     // Middle, left, right
-<<<<<<< HEAD
-    uint8_t part_index = tile_element->AsEntrance()->GetSequenceIndex();
-=======
     uint8_t part_index = tile_element.GetSequenceIndex();
-    PathSurfaceEntry* path_entry = nullptr;
-
-    // The left and right of the park entrance often have this set to 127.
-    // So only attempt to get the footpath type if we're dealing with the middle bit of the entrance.
-    if (part_index == 0)
-        path_entry = get_path_surface_entry(tile_element.GetPathType());
->>>>>>> d6ad9b67
 
     rct_entrance_type* entrance;
     uint8_t di = ((direction / 2 + part_index / 2) & 1) ? 0x1A : 0x20;
@@ -264,7 +254,7 @@
     {
         case 0:
         {
-            auto footpathObj = tile_element->AsEntrance()->GetPathEntry();
+            auto footpathObj = tile_element.GetPathEntry();
             if (footpathObj != nullptr)
             {
                 auto footpathEntry = reinterpret_cast<rct_footpath_entry*>(footpathObj->GetLegacyData());
@@ -273,7 +263,7 @@
             }
             else
             {
-                auto footpathSurfaceObj = tile_element->AsEntrance()->GetSurfaceEntry();
+                auto footpathSurfaceObj = tile_element.GetSurfaceEntry();
                 if (footpathSurfaceObj != nullptr)
                 {
                     image_id = (footpathSurfaceObj->BaseImageId + 5 * (1 + (direction & 1))) | ghost_id;
