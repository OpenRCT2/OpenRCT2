/*****************************************************************************
 * Copyright (c) 2014-2020 OpenRCT2 developers
 *
 * For a complete list of all authors, please refer to contributors.md
 * Interested in contributing? Visit https://github.com/OpenRCT2/OpenRCT2
 *
 * OpenRCT2 is licensed under the GNU General Public License version 3.
 *****************************************************************************/

#include "../TrackImporter.h"
#include "../config/Config.h"
#include "../core/FileStream.h"
#include "../core/MemoryStream.h"
#include "../core/Path.hpp"
#include "../core/String.hpp"
#include "../rct1/RCT1.h"
#include "../rct1/Tables.h"
#include "../rct12/SawyerChunkReader.h"
#include "../rct12/SawyerEncoding.h"
#include "../ride/Ride.h"
#include "../ride/RideData.h"
#include "../ride/TrackDesign.h"
#include "../ride/TrackDesignRepository.h"

namespace RCT1
{
    /**
     * Class to import RollerCoaster Tycoon 1 track designs (*.TD4).
     */
    class TD4Importer final : public ITrackImporter
    {
    private:
        OpenRCT2::MemoryStream _stream;
        std::string _name;

    public:
        TD4Importer()
        {
        }

        bool Load(const utf8* path) override
        {
            const utf8* extension = Path::GetExtension(path);
            if (String::Equals(extension, ".td4", true))
            {
                _name = GetNameFromTrackPath(path);
                auto fs = OpenRCT2::FileStream(path, OpenRCT2::FILE_MODE_OPEN);
                return LoadFromStream(&fs);
            }
            else
            {
                throw std::runtime_error("Invalid RCT1 track extension.");
            }
        }

        bool LoadFromStream(OpenRCT2::IStream* stream) override
        {
            auto checksumType = SawyerEncoding::ValidateTrackChecksum(stream);
            if (!gConfigGeneral.allow_loading_with_incorrect_checksum && checksumType == RCT12TrackDesignVersion::unknown)
            {
                throw IOException("Invalid checksum.");
            }

            auto chunkReader = SawyerChunkReader(stream);
            auto data = chunkReader.ReadChunkTrack();
            _stream.WriteArray<const uint8_t>(reinterpret_cast<const uint8_t*>(data->GetData()), data->GetLength());
            _stream.SetPosition(0);
            return true;
        }

        std::unique_ptr<TrackDesign> Import() override
        {
            std::unique_ptr<TrackDesign> td = std::make_unique<TrackDesign>();

            _stream.SetPosition(7);
            RCT12TrackDesignVersion version = static_cast<RCT12TrackDesignVersion>(_stream.ReadValue<uint8_t>() >> 2);

            if (version != RCT12TrackDesignVersion::TD4 && version != RCT12TrackDesignVersion::TD4_AA)
            {
                throw IOException("Version number incorrect.");
            }
            _stream.SetPosition(0);

            if (version == RCT12TrackDesignVersion::TD4_AA)
            {
                return ImportAA();
            }
            else
            {
                return ImportTD4();
            }
        }

    private:
        std::unique_ptr<TrackDesign> ImportAA()
        {
            std::unique_ptr<TrackDesign> td = std::make_unique<TrackDesign>();
            TD4AA td4aa{};
            _stream.Read(&td4aa, sizeof(TD4AA));

            for (int32_t i = 0; i < RCT12_NUM_COLOUR_SCHEMES; i++)
            {
                td->track_spine_colour[i] = RCT1::GetColour(td4aa.track_spine_colour[i]);
                td->track_rail_colour[i] = RCT1::GetColour(td4aa.track_rail_colour[i]);
                td->track_support_colour[i] = RCT1::GetColour(td4aa.track_support_colour[i]);
            }

            td->flags2 = td4aa.flags2;

            return ImportTD4Base(std::move(td), td4aa);
        }

        std::unique_ptr<TrackDesign> ImportTD4()
        {
            std::unique_ptr<TrackDesign> td = std::make_unique<TrackDesign>();
            TD4 td4{};
            _stream.Read(&td4, sizeof(TD4));
            for (int32_t i = 0; i < NUM_COLOUR_SCHEMES; i++)
            {
                td->track_spine_colour[i] = RCT1::GetColour(td4.track_spine_colour_v0);
                td->track_rail_colour[i] = RCT1::GetColour(td4.track_rail_colour_v0);
                td->track_support_colour[i] = RCT1::GetColour(td4.track_support_colour_v0);

                // Mazes were only hedges
                if (td4.type == RideType::HedgeMaze)
                {
                    td->track_support_colour[i] = MAZE_WALL_TYPE_HEDGE;
                }
                else if (td4.type == RideType::RiverRapids)
                {
                    td->track_spine_colour[i] = COLOUR_WHITE;
                    td->track_rail_colour[i] = COLOUR_WHITE;
                }
            }
            td->flags2 = 0;
            return ImportTD4Base(std::move(td), td4);
        }

        std::unique_ptr<TrackDesign> ImportTD4Base(std::unique_ptr<TrackDesign> td, TD4& td4Base)
        {
            td->type = RCT1::GetRideType(td4Base.type, td4Base.vehicle_type);

            // All TD4s that use powered launch use the type that doesn't pass the station.
            td->ride_mode = static_cast<RideMode>(td4Base.mode);
            if (td4Base.mode == RCT1_RIDE_MODE_POWERED_LAUNCH)
            {
                td->ride_mode = RideMode::PoweredLaunch;
            }

            // Convert RCT1 vehicle type to RCT2 vehicle type. Initialise with a string consisting of 8 spaces.
<<<<<<< HEAD
            std::string_view vehicleObject;
            if (td4Base.type == RIDE_TYPE_MAZE)
=======
            rct_object_entry vehicleObject = { 0x80, "        " };
            if (td4Base.type == RideType::HedgeMaze)
>>>>>>> de85a178
            {
                vehicleObject = RCT1::GetRideTypeObject(td4Base.type);
            }
            else
            {
                vehicleObject = RCT1::GetVehicleObject(td4Base.vehicle_type);
            }
<<<<<<< HEAD
            assert(!vehicleObject.empty());
=======
>>>>>>> de85a178
            td->vehicle_object = ObjectEntryDescriptor(vehicleObject);
            td->vehicle_type = td4Base.vehicle_type;

            td->flags = td4Base.flags;
            td->colour_scheme = td4Base.version_and_colour_scheme & 0x3;

            // Vehicle colours
            for (int32_t i = 0; i < RCT1_MAX_TRAINS_PER_RIDE; i++)
            {
                // RCT1 had no third colour
                RCT1::VehicleColourSchemeCopyDescriptor colourSchemeCopyDescriptor = RCT1::GetColourSchemeCopyDescriptor(
                    td4Base.vehicle_type);
                if (colourSchemeCopyDescriptor.colour1 == COPY_COLOUR_1)
                {
                    td->vehicle_colours[i].body_colour = RCT1::GetColour(td4Base.vehicle_colours[i].body_colour);
                }
                else if (colourSchemeCopyDescriptor.colour1 == COPY_COLOUR_2)
                {
                    td->vehicle_colours[i].body_colour = RCT1::GetColour(td4Base.vehicle_colours[i].trim_colour);
                }
                else
                {
                    td->vehicle_colours[i].body_colour = colourSchemeCopyDescriptor.colour1;
                }

                if (colourSchemeCopyDescriptor.colour2 == COPY_COLOUR_1)
                {
                    td->vehicle_colours[i].trim_colour = RCT1::GetColour(td4Base.vehicle_colours[i].body_colour);
                }
                else if (colourSchemeCopyDescriptor.colour2 == COPY_COLOUR_2)
                {
                    td->vehicle_colours[i].trim_colour = RCT1::GetColour(td4Base.vehicle_colours[i].trim_colour);
                }
                else
                {
                    td->vehicle_colours[i].trim_colour = colourSchemeCopyDescriptor.colour2;
                }

                if (colourSchemeCopyDescriptor.colour3 == COPY_COLOUR_1)
                {
                    td->vehicle_additional_colour[i] = RCT1::GetColour(td4Base.vehicle_colours[i].body_colour);
                }
                else if (colourSchemeCopyDescriptor.colour3 == COPY_COLOUR_2)
                {
                    td->vehicle_additional_colour[i] = RCT1::GetColour(td4Base.vehicle_colours[i].trim_colour);
                }
                else
                {
                    td->vehicle_additional_colour[i] = colourSchemeCopyDescriptor.colour3;
                }
            }
            // Set remaining vehicles to same colour as first vehicle
            for (size_t i = RCT1_MAX_TRAINS_PER_RIDE; i < std::size(td->vehicle_colours); i++)
            {
                td->vehicle_colours[i] = td->vehicle_colours[0];
                td->vehicle_additional_colour[i] = td->vehicle_additional_colour[0];
            }

            td->depart_flags = td4Base.depart_flags;
            td->number_of_trains = td4Base.number_of_trains;
            td->number_of_cars_per_train = td4Base.number_of_cars_per_train;
            td->min_waiting_time = td4Base.min_waiting_time;
            td->max_waiting_time = td4Base.max_waiting_time;
            td->operation_setting = std::min(
                td4Base.operation_setting, GetRideTypeDescriptor(td->type).OperatingSettings.MaxValue);
            td->max_speed = td4Base.max_speed;
            td->average_speed = td4Base.average_speed;
            td->ride_length = td4Base.ride_length;
            td->max_positive_vertical_g = td4Base.max_positive_vertical_g;
            td->max_negative_vertical_g = td4Base.max_negative_vertical_g;
            td->max_lateral_g = td4Base.max_lateral_g;

            if (td->type == RIDE_TYPE_MINI_GOLF)
            {
                td->holes = td4Base.num_holes;
            }
            else
            {
                td->inversions = td4Base.num_inversions;
            }

            td->drops = td4Base.num_drops;
            td->highest_drop_height = td4Base.highest_drop_height / 2;
            td->excitement = td4Base.excitement;
            td->intensity = td4Base.intensity;
            td->nausea = td4Base.nausea;
            td->upkeep_cost = td4Base.upkeep_cost;
            td->space_required_x = 255;
            td->space_required_y = 255;
            td->lift_hill_speed = 5;
            td->num_circuits = 0;
            td->operation_setting = std::min(td->operation_setting, GetRideTypeDescriptor(td->type).OperatingSettings.MaxValue);

            if (td->type == RIDE_TYPE_MAZE)
            {
                rct_td46_maze_element t4MazeElement{};
                t4MazeElement.all = !0;
                while (t4MazeElement.all != 0)
                {
                    _stream.Read(&t4MazeElement, sizeof(rct_td46_maze_element));
                    if (t4MazeElement.all != 0)
                    {
                        TrackDesignMazeElement mazeElement{};
                        mazeElement.x = t4MazeElement.x;
                        mazeElement.y = t4MazeElement.y;
                        mazeElement.direction = t4MazeElement.direction;
                        mazeElement.type = t4MazeElement.type;
                        td->maze_elements.push_back(mazeElement);
                    }
                }
            }
            else
            {
                rct_td46_track_element t4TrackElement{};
                for (uint8_t endFlag = _stream.ReadValue<uint8_t>(); endFlag != 0xFF; endFlag = _stream.ReadValue<uint8_t>())
                {
                    _stream.SetPosition(_stream.GetPosition() - 1);
                    _stream.Read(&t4TrackElement, sizeof(rct_td46_track_element));
                    TrackDesignTrackElement trackElement{};
                    trackElement.type = RCT1TrackTypeToOpenRCT2(t4TrackElement.type, td->type);
                    trackElement.flags = t4TrackElement.flags;
                    td->track_elements.push_back(trackElement);
                }
            }

            td->name = _name;
            return td;
        }
    };
} // namespace RCT1

std::unique_ptr<ITrackImporter> TrackImporter::CreateTD4()
{
    return std::make_unique<RCT1::TD4Importer>();
}<|MERGE_RESOLUTION|>--- conflicted
+++ resolved
@@ -148,13 +148,8 @@
             }
 
             // Convert RCT1 vehicle type to RCT2 vehicle type. Initialise with a string consisting of 8 spaces.
-<<<<<<< HEAD
             std::string_view vehicleObject;
-            if (td4Base.type == RIDE_TYPE_MAZE)
-=======
-            rct_object_entry vehicleObject = { 0x80, "        " };
             if (td4Base.type == RideType::HedgeMaze)
->>>>>>> de85a178
             {
                 vehicleObject = RCT1::GetRideTypeObject(td4Base.type);
             }
@@ -162,10 +157,7 @@
             {
                 vehicleObject = RCT1::GetVehicleObject(td4Base.vehicle_type);
             }
-<<<<<<< HEAD
             assert(!vehicleObject.empty());
-=======
->>>>>>> de85a178
             td->vehicle_object = ObjectEntryDescriptor(vehicleObject);
             td->vehicle_type = td4Base.vehicle_type;
 
