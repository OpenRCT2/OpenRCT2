--- conflicted
+++ resolved
@@ -1442,11 +1442,7 @@
         }
         gCurrentExpenditure = ToMoney64(_s4.total_expenditure);
 
-<<<<<<< HEAD
-        gScenarioCompletedCompanyValue = ToMoney64(_s4.completed_company_value);
-=======
         gScenarioCompletedCompanyValue = RCT12CompletedCompanyValueToOpenRCT2(_s4.completed_company_value);
->>>>>>> 1bfcac14
         gTotalAdmissions = _s4.num_admissions;
         gTotalIncomeFromAdmissions = ToMoney64(_s4.admission_total_income);
 
