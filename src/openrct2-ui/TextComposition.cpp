--- conflicted
+++ resolved
@@ -171,13 +171,8 @@
                 case SDLK_c:
                     if ((modifier & KEYBOARD_PRIMARY_MODIFIER) && _session.Length)
                     {
-<<<<<<< HEAD
                         OpenRCT2::GetContext()->GetUiContext()->SetClipboardText(_session.Buffer->c_str());
-                        ContextShowError(STR_COPY_INPUT_TO_CLIPBOARD, STR_NONE, {});
-=======
-                        SDL_SetClipboardText(_session.Buffer->c_str());
                         ContextShowError(STR_COPY_INPUT_TO_CLIPBOARD, kStringIdNone, {});
->>>>>>> 5bec62c5
                     }
                     break;
                 case SDLK_v:
