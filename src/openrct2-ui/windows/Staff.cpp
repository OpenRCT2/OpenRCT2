/*****************************************************************************
 * Copyright (c) 2014-2020 OpenRCT2 developers
 *
 * For a complete list of all authors, please refer to contributors.md
 * Interested in contributing? Visit https://github.com/OpenRCT2/OpenRCT2
 *
 * OpenRCT2 is licensed under the GNU General Public License version 3.
 *****************************************************************************/

#include "../interface/Theme.h"

#include <openrct2-ui/interface/Dropdown.h>
#include <openrct2-ui/interface/Viewport.h>
#include <openrct2-ui/interface/Widget.h>
#include <openrct2-ui/windows/Window.h>
#include <openrct2/Context.h>
#include <openrct2/Game.h>
#include <openrct2/Input.h>
#include <openrct2/actions/PeepPickupAction.h>
#include <openrct2/actions/StaffSetCostumeAction.h>
#include <openrct2/actions/StaffSetOrdersAction.h>
#include <openrct2/actions/StaffSetPatrolAreaAction.h>
#include <openrct2/config/Config.h>
#include <openrct2/localisation/Localisation.h>
#include <openrct2/management/Finance.h>
#include <openrct2/network/network.h>
#include <openrct2/peep/Staff.h>
#include <openrct2/sprites.h>
#include <openrct2/windows/Intent.h>
#include <openrct2/world/Entity.h>
#include <openrct2/world/Footpath.h>
#include <openrct2/world/Park.h>

static constexpr const rct_string_id WINDOW_TITLE = STR_STRINGID;
static constexpr const int32_t WW = 190;
static constexpr const int32_t WH = 180;

// clang-format off
enum WINDOW_STAFF_PAGE {
    WINDOW_STAFF_OVERVIEW,
    WINDOW_STAFF_OPTIONS,
    WINDOW_STAFF_STATISTICS,
};

enum WINDOW_STAFF_WIDGET_IDX {
    WIDX_BACKGROUND,
    WIDX_TITLE,
    WIDX_CLOSE,
    WIDX_RESIZE,
    WIDX_TAB_1,
    WIDX_TAB_2,
    WIDX_TAB_3,

    WIDX_VIEWPORT = 7,
    WIDX_BTM_LABEL,
    WIDX_PICKUP,
    WIDX_PATROL,
    WIDX_RENAME,
    WIDX_LOCATE,
    WIDX_FIRE,

    WIDX_CHECKBOX_1 = 7,
    WIDX_CHECKBOX_2,
    WIDX_CHECKBOX_3,
    WIDX_CHECKBOX_4,
    WIDX_COSTUME_BOX,
    WIDX_COSTUME_BTN,
};

validate_global_widx(WC_PEEP, WIDX_PATROL);
validate_global_widx(WC_STAFF, WIDX_PICKUP);

#define MAIN_STAFF_WIDGETS \
    WINDOW_SHIM(WINDOW_TITLE, WW, WH), \
    MakeWidget({ 0, 43}, {190, 137}, WindowWidgetType::Resize, WindowColour::Secondary), /* Resize */ \
    MakeTab   ({ 3, 17}, STR_STAFF_OVERVIEW_TIP                         ), /* Tab 1 */ \
    MakeTab   ({34, 17}, STR_STAFF_OPTIONS_TIP                          ), /* Tab 2 */ \
    MakeTab   ({65, 17}, STR_STAFF_STATS_TIP                            )  /* Tab 3 */

static rct_widget window_staff_overview_widgets[] = {
    MAIN_STAFF_WIDGETS,
    MakeWidget     ({      3,      47}, {162, 120}, WindowWidgetType::Viewport,      WindowColour::Secondary                                        ), // Viewport
    MakeWidget     ({      3, WH - 13}, {162,  11}, WindowWidgetType::LabelCentred, WindowColour::Secondary                                        ), // Label at bottom of viewport
    MakeWidget     ({WW - 25,      45}, { 24,  24}, WindowWidgetType::FlatBtn,       WindowColour::Secondary, SPR_PICKUP_BTN, STR_PICKUP_TIP        ), // Pickup Button
    MakeWidget     ({WW - 25,      69}, { 24,  24}, WindowWidgetType::FlatBtn,       WindowColour::Secondary, SPR_PATROL_BTN, STR_SET_PATROL_TIP    ), // Patrol Button
    MakeWidget     ({WW - 25,      93}, { 24,  24}, WindowWidgetType::FlatBtn,       WindowColour::Secondary, SPR_RENAME,     STR_NAME_STAFF_TIP    ), // Rename Button
    MakeWidget     ({WW - 25,     117}, { 24,  24}, WindowWidgetType::FlatBtn,       WindowColour::Secondary, SPR_LOCATE,     STR_LOCATE_SUBJECT_TIP), // Locate Button
    MakeWidget     ({WW - 25,     141}, { 24,  24}, WindowWidgetType::FlatBtn,       WindowColour::Secondary, SPR_DEMOLISH,   STR_FIRE_STAFF_TIP    ), // Fire Button
    { WIDGETS_END },
};

//0x9AF910
static rct_widget window_staff_options_widgets[] = {
    MAIN_STAFF_WIDGETS,
    MakeWidget     ({      5,  50}, {180,  12}, WindowWidgetType::Checkbox, WindowColour::Secondary                                            ), // Checkbox 1
    MakeWidget     ({      5,  67}, {180,  12}, WindowWidgetType::Checkbox, WindowColour::Secondary                                            ), // Checkbox 2
    MakeWidget     ({      5,  84}, {180,  12}, WindowWidgetType::Checkbox, WindowColour::Secondary                                            ), // Checkbox 3
    MakeWidget     ({      5, 101}, {180,  12}, WindowWidgetType::Checkbox, WindowColour::Secondary                                            ), // Checkbox 4
    MakeWidget     ({      5,  50}, {180,  12}, WindowWidgetType::DropdownMenu, WindowColour::Secondary                                            ), // Costume Dropdown
    MakeWidget     ({WW - 17,  51}, { 11,  10}, WindowWidgetType::Button,   WindowColour::Secondary, STR_DROPDOWN_GLYPH, STR_SELECT_COSTUME_TIP), // Costume Dropdown Button
    { WIDGETS_END },
};

//0x9AF9F4
static rct_widget window_staff_stats_widgets[] = {
    MAIN_STAFF_WIDGETS,
    { WIDGETS_END },
};

static rct_widget *window_staff_page_widgets[] = {
    window_staff_overview_widgets,
    window_staff_options_widgets,
    window_staff_stats_widgets
};

static void window_staff_set_page(rct_window* w, int32_t page);
static void window_staff_disable_widgets(rct_window* w);
static void window_staff_unknown_05(rct_window *w);
static void window_staff_viewport_init(rct_window* w);

static void window_staff_overview_close(rct_window *w);
static void window_staff_overview_mouseup(rct_window *w, rct_widgetindex widgetIndex);
static void window_staff_overview_resize(rct_window *w);
static void window_staff_overview_mousedown(rct_window *w, rct_widgetindex widgetIndex, rct_widget* widget);
static void window_staff_overview_dropdown(rct_window *w, rct_widgetindex widgetIndex, int32_t dropdownIndex);
static void window_staff_overview_update(rct_window* w);
static void window_staff_overview_invalidate(rct_window *w);
static void window_staff_overview_paint(rct_window *w, rct_drawpixelinfo *dpi);
static void window_staff_overview_tab_paint(rct_window* w, rct_drawpixelinfo* dpi);
static void window_staff_overview_tool_update(rct_window* w, rct_widgetindex widgetIndex, const ScreenCoordsXY& screenCoords);
static void window_staff_overview_tool_down(rct_window* w, rct_widgetindex widgetIndex, const ScreenCoordsXY& screenCoords);
static void window_staff_overview_tool_drag(rct_window* w, rct_widgetindex widgetIndex, const ScreenCoordsXY& screenCoords);
static void window_staff_overview_tool_up(rct_window* w, rct_widgetindex widgetIndex, const ScreenCoordsXY& screenCoords);
static void window_staff_overview_tool_abort(rct_window *w, rct_widgetindex widgetIndex);
static void window_staff_overview_text_input(rct_window *w, rct_widgetindex widgetIndex, char *text);
static void window_staff_overview_viewport_rotate(rct_window *w);
static void window_staff_follow(rct_window *w);
static void window_staff_show_locate_dropdown(rct_window* w, rct_widget* widget);

static void window_staff_options_mouseup(rct_window *w, rct_widgetindex widgetIndex);
static void window_staff_options_update(rct_window* w);
static void window_staff_options_invalidate(rct_window *w);
static void window_staff_options_paint(rct_window *w, rct_drawpixelinfo *dpi);
static void window_staff_options_tab_paint(rct_window* w, rct_drawpixelinfo* dpi);
static void window_staff_options_mousedown(rct_window *w, rct_widgetindex widgetIndex, rct_widget* widget);
static void window_staff_options_dropdown(rct_window *w, rct_widgetindex widgetIndex, int32_t dropdownIndex);

static void window_staff_stats_mouseup(rct_window *w, rct_widgetindex widgetIndex);
static void window_staff_stats_resize(rct_window *w);
static void window_staff_stats_update(rct_window* w);
static void window_staff_stats_invalidate(rct_window *w);
static void window_staff_stats_paint(rct_window *w, rct_drawpixelinfo *dpi);
static void window_staff_stats_tab_paint(rct_window* w, rct_drawpixelinfo* dpi);

void window_staff_set_colours();

// 0x992AEC
static rct_window_event_list window_staff_overview_events([](auto& events)
{
    events.close = &window_staff_overview_close;
    events.mouse_up = &window_staff_overview_mouseup;
    events.resize = &window_staff_overview_resize;
    events.mouse_down = &window_staff_overview_mousedown;
    events.dropdown = &window_staff_overview_dropdown;
    events.update = &window_staff_overview_update;
    events.tool_update = &window_staff_overview_tool_update;
    events.tool_down = &window_staff_overview_tool_down;
    events.tool_drag = &window_staff_overview_tool_drag;
    events.tool_up = &window_staff_overview_tool_up;
    events.tool_abort = &window_staff_overview_tool_abort;
    events.text_input = &window_staff_overview_text_input;
    events.viewport_rotate = &window_staff_overview_viewport_rotate;
    events.invalidate = &window_staff_overview_invalidate;
    events.paint = &window_staff_overview_paint;
});

// 0x992B5C
static rct_window_event_list window_staff_options_events([](auto& events)
{
    events.mouse_up = &window_staff_options_mouseup;
    events.resize = &window_staff_stats_resize;
    events.mouse_down = &window_staff_options_mousedown;
    events.dropdown = &window_staff_options_dropdown;
    events.unknown_05 = &window_staff_unknown_05;
    events.update = &window_staff_options_update;
    events.invalidate = &window_staff_options_invalidate;
    events.paint = &window_staff_options_paint;
});

// 0x992BCC
static rct_window_event_list window_staff_stats_events([](auto& events)
{
    events.mouse_up = &window_staff_stats_mouseup;
    events.resize = &window_staff_stats_resize;
    events.unknown_05 = &window_staff_unknown_05;
    events.update = &window_staff_stats_update;
    events.invalidate = &window_staff_stats_invalidate;
    events.paint = &window_staff_stats_paint;
});

static rct_window_event_list *window_staff_page_events[] = {
    &window_staff_overview_events,
    &window_staff_options_events,
    &window_staff_stats_events
};

static constexpr const uint32_t window_staff_page_enabled_widgets[] = {
    (1ULL << WIDX_CLOSE) |
    (1ULL << WIDX_TAB_1) |
    (1ULL << WIDX_TAB_2) |
    (1ULL << WIDX_TAB_3) |
    (1ULL << WIDX_PICKUP) |
    (1ULL << WIDX_PATROL) |
    (1ULL << WIDX_RENAME) |
    (1ULL << WIDX_LOCATE) |
    (1ULL << WIDX_FIRE),

    (1ULL << WIDX_CLOSE) |
    (1ULL << WIDX_TAB_1) |
    (1ULL << WIDX_TAB_2) |
    (1ULL << WIDX_TAB_3) |
    (1ULL << WIDX_CHECKBOX_1) |
    (1ULL << WIDX_CHECKBOX_2) |
    (1ULL << WIDX_CHECKBOX_3) |
    (1ULL << WIDX_CHECKBOX_4) |
    (1ULL << WIDX_COSTUME_BTN),

    (1ULL << WIDX_CLOSE) |
    (1ULL << WIDX_TAB_1) |
    (1ULL << WIDX_TAB_2) |
    (1ULL << WIDX_TAB_3)
};
// clang-format on

static EntertainerCostume _availableCostumes[static_cast<uint8_t>(EntertainerCostume::Count)];

enum class PatrolAreaValue
{
    UNSET = 0,
    SET = 1,
    NONE = -1,
};

static PatrolAreaValue _staffPatrolAreaPaintValue = PatrolAreaValue::NONE;

static Staff* GetStaff(rct_window* w)
{
    auto staff = GetEntity<Staff>(w->number);
    if (staff == nullptr)
    {
        window_close(w);
        return nullptr;
    }
    return staff;
}

/**
 *
 *  rct2: 0x006BEE98
 */
rct_window* window_staff_open(Peep* peep)
{
    rct_window* w = window_bring_to_front_by_number(WC_PEEP, peep->sprite_index);
    if (w == nullptr)
    {
        w = WindowCreateAutoPos(WW, WH, &window_staff_overview_events, WC_PEEP, WF_10 | WF_RESIZABLE);

        w->number = peep->sprite_index;
        w->page = 0;
        w->viewport_focus_coordinates.y = 0;
        w->frame_no = 0;
        w->highlighted_item = 0;

        window_staff_disable_widgets(w);

        w->min_width = WW;
        w->min_height = WH;
        w->max_width = 500;
        w->max_height = 450;
    }
    w->page = 0;
    w->Invalidate();

    w->widgets = window_staff_overview_widgets;
    w->enabled_widgets = window_staff_page_enabled_widgets[0];
    w->hold_down_widgets = 0;
    w->event_handlers = window_staff_page_events[0];
    w->pressed_widgets = 0;
    window_staff_disable_widgets(w);
    WindowInitScrollWidgets(w);
    window_staff_viewport_init(w);

    if (peep->State == PeepState::Picked)
        window_event_mouse_up_call(w, WIDX_CHECKBOX_3);

    return w;
}

/**
 * rct2: 0x006BED21
 * Disable the staff pickup if not in pickup state.
 */
void window_staff_disable_widgets(rct_window* w)
{
    const auto peep = GetStaff(w);
    if (peep == nullptr)
    {
        return;
    }
    uint64_t disabled_widgets = 0;

    if (peep != nullptr && peep->AssignedStaffType == StaffType::Security)
    {
        disabled_widgets |= (1ULL << WIDX_TAB_2);
    }

    if (w->page == WINDOW_STAFF_OVERVIEW)
    {
        if (peep->CanBePickedUp())
        {
            if (w->disabled_widgets & (1ULL << WIDX_PICKUP))
                w->Invalidate();
        }
        else
        {
            disabled_widgets |= (1ULL << WIDX_PICKUP);
            if (!(w->disabled_widgets & (1ULL << WIDX_PICKUP)))
                w->Invalidate();
        }
    }

    w->disabled_widgets = disabled_widgets;
}

/**
 * Same as window_peep_overview_close.
 *  rct2: 0x006BDFF8
 */
void window_staff_overview_close(rct_window* w)
{
    if (input_test_flag(INPUT_FLAG_TOOL_ACTIVE))
    {
        if (w->classification == gCurrentToolWidget.window_classification && w->number == gCurrentToolWidget.window_number)
            tool_cancel();
    }
}

/**
 * Mostly similar to window_peep_set_page.
 *  rct2: 0x006BE023
 */
void window_staff_set_page(rct_window* w, int32_t page)
{
    if (input_test_flag(INPUT_FLAG_TOOL_ACTIVE))
    {
        if (w->number == gCurrentToolWidget.window_number && w->classification == gCurrentToolWidget.window_classification)
            tool_cancel();
    }

    int32_t listen = 0;
    if (page == WINDOW_STAFF_OVERVIEW && w->page == WINDOW_STAFF_OVERVIEW && w->viewport)
    {
        if (!(w->viewport->flags & VIEWPORT_FLAG_SOUND_ON))
            listen = 1;
    }

    w->page = page;
    w->frame_no = 0;

    w->RemoveViewport();

    w->enabled_widgets = window_staff_page_enabled_widgets[page];
    w->hold_down_widgets = 0;
    w->event_handlers = window_staff_page_events[page];
    w->pressed_widgets = 0;
    w->widgets = window_staff_page_widgets[page];

    window_staff_disable_widgets(w);
    w->Invalidate();

    window_event_resize_call(w);
    window_event_invalidate_call(w);

    WindowInitScrollWidgets(w);
    w->Invalidate();

    if (listen && w->viewport)
        w->viewport->flags |= VIEWPORT_FLAG_SOUND_ON;
}

/**
 *
 *  rct2: 0x006BDF55
 */
void window_staff_overview_mouseup(rct_window* w, rct_widgetindex widgetIndex)
{
    const auto peep = GetStaff(w);
    if (peep == nullptr)
    {
        return;
    }

    switch (widgetIndex)
    {
        case WIDX_CLOSE:
            window_close(w);
            break;
        case WIDX_TAB_1:
        case WIDX_TAB_2:
        case WIDX_TAB_3:
            window_staff_set_page(w, widgetIndex - WIDX_TAB_1);
            break;
        case WIDX_PICKUP:
        {
            w->picked_peep_old_x = peep->x;
            CoordsXYZ nullLoc{};
            nullLoc.SetNull();
            PeepPickupAction pickupAction{ PeepPickupType::Pickup, w->number, nullLoc, network_get_current_player_id() };
            pickupAction.SetCallback([peepnum = w->number](const GameAction* ga, const GameActions::Result* result) {
                if (result->Error != GameActions::Status::Ok)
                    return;
                rct_window* wind = window_find_by_number(WC_PEEP, peepnum);
                if (wind)
                {
                    tool_set(wind, WC_STAFF__WIDX_PICKUP, Tool::Picker);
                }
            });
            GameActions::Execute(&pickupAction);
        }
        break;
        case WIDX_FIRE:
        {
            auto intent = Intent(WC_FIRE_PROMPT);
            intent.putExtra(INTENT_EXTRA_PEEP, peep);
            context_open_intent(&intent);
            break;
        }
        case WIDX_RENAME:
        {
            auto peepName = peep->GetName();
            window_text_input_raw_open(
                w, widgetIndex, STR_STAFF_TITLE_STAFF_MEMBER_NAME, STR_STAFF_PROMPT_ENTER_NAME, {}, peepName.c_str(), 32);
            break;
        }
    }
}

/**
 *
 *  rct2: 0x006BE558
 */
void window_staff_overview_resize(rct_window* w)
{
    window_staff_disable_widgets(w);

    w->min_width = WW;
    w->max_width = 500;
    w->min_height = WH;
    w->max_height = 450;

    if (w->width < w->min_width)
    {
        w->width = w->min_width;
        w->Invalidate();
    }

    if (w->width > w->max_width)
    {
        w->Invalidate();
        w->width = w->max_width;
    }

    if (w->height < w->min_height)
    {
        w->height = w->min_height;
        w->Invalidate();
    }

    if (w->height > w->max_height)
    {
        w->Invalidate();
        w->height = w->max_height;
    }

    rct_viewport* viewport = w->viewport;

    if (viewport)
    {
        int32_t new_width = w->width - 30;
        int32_t new_height = w->height - 62;

        // Update the viewport size
        if (viewport->width != new_width || viewport->height != new_height)
        {
            viewport->width = new_width;
            viewport->height = new_height;
            viewport->view_width = new_width * viewport->zoom;
            viewport->view_height = new_height * viewport->zoom;
        }
    }

    window_staff_viewport_init(w);
}

/**
 * Handle the dropdown of patrol button.
 *  rct2: 0x006BDF98
 */
void window_staff_overview_mousedown(rct_window* w, rct_widgetindex widgetIndex, rct_widget* widget)
{
    switch (widgetIndex)
    {
        case WIDX_LOCATE:
            window_staff_show_locate_dropdown(w, widget);
            break;
        case WIDX_PATROL:
        {
            // Dropdown names
            gDropdownItemsFormat[0] = STR_SET_PATROL_AREA;
            gDropdownItemsFormat[1] = STR_CLEAR_PATROL_AREA;

            auto dropdownPos = ScreenCoordsXY{ widget->left + w->windowPos.x, widget->top + w->windowPos.y };
            int32_t extray = widget->height() + 1;
            WindowDropdownShowText(dropdownPos, extray, w->colours[1], 0, 2);
            gDropdownDefaultIndex = 0;

            const auto peep = GetStaff(w);
            if (peep == nullptr)
            {
                return;
            }

<<<<<<< HEAD
    // Disable clear patrol area if no area is set.
    if (!peep->HasPatrolArea())
    {
        Dropdown::SetDisabled(1, true);
=======
            // Disable clear patrol area if no area is set.
            if (gStaffModes[peep->StaffId] != StaffMode::Patrol)
            {
                Dropdown::SetDisabled(1, true);
            }
        }
>>>>>>> de85a178
    }
}

/**
 *
 *  rct2: 0x006BDFA3
 */
void window_staff_overview_dropdown(rct_window* w, rct_widgetindex widgetIndex, int32_t dropdownIndex)
{
    switch (widgetIndex)
    {
<<<<<<< HEAD
        const auto staff = GetStaff(w);
        if (staff != nullptr)
        {
            staff->ClearPatrolArea();
            gfx_invalidate_screen();
            staff_update_greyed_patrol_areas();
        }
    }
    else
    {
        if (!tool_set(w, widgetIndex, Tool::WalkDown))
=======
        case WIDX_LOCATE:
        {
            if (dropdownIndex == 0)
            {
                w->ScrollToViewport();
            }
            else if (dropdownIndex == 1)
            {
                window_staff_follow(w);
            }
            break;
        }
        case WIDX_PATROL:
>>>>>>> de85a178
        {
            // Clear patrol
            if (dropdownIndex == 1)
            {
                const auto peep = GetStaff(w);
                if (peep == nullptr)
                {
                    return;
                }
                for (int32_t i = 0; i < STAFF_PATROL_AREA_SIZE; i++)
                {
                    gStaffPatrolAreas[peep->StaffId * STAFF_PATROL_AREA_SIZE + i] = 0;
                }
                assert(gStaffModes[peep->StaffId] == StaffMode::Patrol);
                gStaffModes[peep->StaffId] = StaffMode::Walk;

                gfx_invalidate_screen();
                staff_update_greyed_patrol_areas();
            }
            else
            {
                if (!tool_set(w, widgetIndex, Tool::WalkDown))
                {
                    show_gridlines();
                    gStaffDrawPatrolAreas = w->number;
                    gfx_invalidate_screen();
                }
            }
            break;
        }
    }
}

static void window_staff_show_locate_dropdown(rct_window* w, rct_widget* widget)
{
    gDropdownItemsFormat[0] = STR_LOCATE_SUBJECT_TIP;
    gDropdownItemsFormat[1] = STR_FOLLOW_SUBJECT_TIP;

    WindowDropdownShowText(
        { w->windowPos.x + widget->left, w->windowPos.y + widget->top }, widget->height() + 1, w->colours[1], 0, 2);
    gDropdownDefaultIndex = 0;
}

static void window_staff_follow(rct_window* w)
{
    rct_window* w_main = window_get_main();
    window_follow_sprite(w_main, w->number);
}

/**
 * Update the animation frame of the tab icon.
 *  rct2: 0x6BE602
 */
void window_staff_overview_update(rct_window* w)
{
    int32_t newAnimationFrame = w->var_496;
    newAnimationFrame++;
    if (newAnimationFrame >= 24)
    {
        newAnimationFrame = 0;
    }
    w->var_496 = newAnimationFrame;
    widget_invalidate(w, WIDX_TAB_1);
}

/**
 *
 *  rct2: 0x006BE814
 */
static void window_staff_set_order(rct_window* w, int32_t order_id)
{
    const auto peep = GetStaff(w);
    if (peep == nullptr)
    {
        return;
    }

    uint8_t newOrders = peep->StaffOrders ^ (1 << order_id);
    auto staffSetOrdersAction = StaffSetOrdersAction(w->number, newOrders);
    GameActions::Execute(&staffSetOrdersAction);
}

/**
 *
 *  rct2: 0x006BE7DB
 */
void window_staff_options_mouseup(rct_window* w, rct_widgetindex widgetIndex)
{
    switch (widgetIndex)
    {
        case WIDX_CLOSE:
            window_close(w);
            break;
        case WIDX_TAB_1:
        case WIDX_TAB_2:
        case WIDX_TAB_3:
            window_staff_set_page(w, widgetIndex - WIDX_TAB_1);
            break;
        case WIDX_CHECKBOX_1:
        case WIDX_CHECKBOX_2:
        case WIDX_CHECKBOX_3:
        case WIDX_CHECKBOX_4:
            window_staff_set_order(w, widgetIndex - WIDX_CHECKBOX_1);
            break;
    }
}

/**
 *
 *  rct2: 0x006BE960
 */
void window_staff_options_update(rct_window* w)
{
    w->frame_no++;
    widget_invalidate(w, WIDX_TAB_2);
}

/**
 *
 *  rct2: 0x006BEBCF
 */
void window_staff_stats_mouseup(rct_window* w, rct_widgetindex widgetIndex)
{
    switch (widgetIndex)
    {
        case WIDX_CLOSE:
            window_close(w);
            break;
        case WIDX_TAB_1:
        case WIDX_TAB_2:
        case WIDX_TAB_3:
            window_staff_set_page(w, widgetIndex - WIDX_TAB_1);
            break;
    }
}

/**
 *
 *  rct2: 0x006BEC1B, 0x006BE975
 */
void window_staff_stats_resize(rct_window* w)
{
    w->min_width = 190;
    w->max_width = 190;
    w->min_height = 126;
    w->max_height = 126;

    if (w->width < w->min_width)
    {
        w->width = w->min_width;
        w->Invalidate();
    }

    if (w->width > w->max_width)
    {
        w->Invalidate();
        w->width = w->max_width;
    }

    if (w->height < w->min_height)
    {
        w->height = w->min_height;
        w->Invalidate();
    }

    if (w->height > w->max_height)
    {
        w->Invalidate();
        w->height = w->max_height;
    }
}

/**
 *
 *  rct2: 0x006BEBEA
 */
void window_staff_stats_update(rct_window* w)
{
    w->frame_no++;
    widget_invalidate(w, WIDX_TAB_3);

    auto peep = GetStaff(w);
    if (peep == nullptr)
    {
        return;
    }
    if (peep->WindowInvalidateFlags & PEEP_INVALIDATE_STAFF_STATS)
    {
        peep->WindowInvalidateFlags &= ~PEEP_INVALIDATE_STAFF_STATS;
        w->Invalidate();
    }
}

/**
 *
 *  rct2: 0x6BEC80, 0x6BE9DA
 */
void window_staff_unknown_05(rct_window* w)
{
    widget_invalidate(w, WIDX_TAB_1);
}

/**
 *
 *  rct2: 0x006BE9E9
 */
void window_staff_stats_invalidate(rct_window* w)
{
    ColourSchemeUpdateByClass(w, static_cast<rct_windowclass>(WC_STAFF));

    if (window_staff_page_widgets[w->page] != w->widgets)
    {
        w->widgets = window_staff_page_widgets[w->page];
        WindowInitScrollWidgets(w);
    }

    w->pressed_widgets |= 1ULL << (w->page + WIDX_TAB_1);

    const auto peep = GetStaff(w);
    if (peep == nullptr)
    {
        return;
    }

    auto ft = Formatter::Common();
    peep->FormatNameTo(ft);

    window_staff_stats_widgets[WIDX_BACKGROUND].right = w->width - 1;
    window_staff_stats_widgets[WIDX_BACKGROUND].bottom = w->height - 1;

    window_staff_stats_widgets[WIDX_RESIZE].right = w->width - 1;
    window_staff_stats_widgets[WIDX_RESIZE].bottom = w->height - 1;

    window_staff_stats_widgets[WIDX_TITLE].right = w->width - 2;

    window_staff_stats_widgets[WIDX_CLOSE].left = w->width - 13;
    window_staff_stats_widgets[WIDX_CLOSE].right = w->width - 3;

    window_align_tabs(w, WIDX_TAB_1, WIDX_TAB_3);
}

/**
 *
 *  rct2: 0x006BE62B
 */
void window_staff_options_invalidate(rct_window* w)
{
    ColourSchemeUpdateByClass(w, static_cast<rct_windowclass>(WC_STAFF));

    if (window_staff_page_widgets[w->page] != w->widgets)
    {
        w->widgets = window_staff_page_widgets[w->page];
        WindowInitScrollWidgets(w);
    }

    w->pressed_widgets |= 1ULL << (w->page + WIDX_TAB_1);

    const auto peep = GetStaff(w);
    if (peep == nullptr)
    {
        return;
    }
    auto ft = Formatter::Common();
    peep->FormatNameTo(ft);

    switch (peep->AssignedStaffType)
    {
        case StaffType::Entertainer:
            window_staff_options_widgets[WIDX_CHECKBOX_1].type = WindowWidgetType::Empty;
            window_staff_options_widgets[WIDX_CHECKBOX_2].type = WindowWidgetType::Empty;
            window_staff_options_widgets[WIDX_CHECKBOX_3].type = WindowWidgetType::Empty;
            window_staff_options_widgets[WIDX_CHECKBOX_4].type = WindowWidgetType::Empty;
            window_staff_options_widgets[WIDX_COSTUME_BOX].type = WindowWidgetType::DropdownMenu;
            window_staff_options_widgets[WIDX_COSTUME_BTN].type = WindowWidgetType::Button;
            window_staff_options_widgets[WIDX_COSTUME_BOX].text = StaffCostumeNames[EnumValue(peep->SpriteType) - 4];
            break;
        case StaffType::Handyman:
            window_staff_options_widgets[WIDX_CHECKBOX_1].type = WindowWidgetType::Checkbox;
            window_staff_options_widgets[WIDX_CHECKBOX_1].text = STR_STAFF_OPTION_SWEEP_FOOTPATHS;
            window_staff_options_widgets[WIDX_CHECKBOX_2].type = WindowWidgetType::Checkbox;
            window_staff_options_widgets[WIDX_CHECKBOX_2].text = STR_STAFF_OPTION_WATER_GARDENS;
            window_staff_options_widgets[WIDX_CHECKBOX_3].type = WindowWidgetType::Checkbox;
            window_staff_options_widgets[WIDX_CHECKBOX_3].text = STR_STAFF_OPTION_EMPTY_LITTER;
            window_staff_options_widgets[WIDX_CHECKBOX_4].type = WindowWidgetType::Checkbox;
            window_staff_options_widgets[WIDX_CHECKBOX_4].text = STR_STAFF_OPTION_MOW_GRASS;
            window_staff_options_widgets[WIDX_COSTUME_BOX].type = WindowWidgetType::Empty;
            window_staff_options_widgets[WIDX_COSTUME_BTN].type = WindowWidgetType::Empty;
            w->pressed_widgets &= ~(
                (1ULL << WIDX_CHECKBOX_1) | (1ULL << WIDX_CHECKBOX_2) | (1ULL << WIDX_CHECKBOX_3) | (1ULL << WIDX_CHECKBOX_4));
            w->pressed_widgets |= peep->StaffOrders << WIDX_CHECKBOX_1;
            break;
        case StaffType::Mechanic:
            window_staff_options_widgets[WIDX_CHECKBOX_1].type = WindowWidgetType::Checkbox;
            window_staff_options_widgets[WIDX_CHECKBOX_1].text = STR_INSPECT_RIDES;
            window_staff_options_widgets[WIDX_CHECKBOX_2].type = WindowWidgetType::Checkbox;
            window_staff_options_widgets[WIDX_CHECKBOX_2].text = STR_FIX_RIDES;
            window_staff_options_widgets[WIDX_CHECKBOX_3].type = WindowWidgetType::Empty;
            window_staff_options_widgets[WIDX_CHECKBOX_4].type = WindowWidgetType::Empty;
            window_staff_options_widgets[WIDX_COSTUME_BOX].type = WindowWidgetType::Empty;
            window_staff_options_widgets[WIDX_COSTUME_BTN].type = WindowWidgetType::Empty;
            w->pressed_widgets &= ~((1ULL << WIDX_CHECKBOX_1) | (1ULL << WIDX_CHECKBOX_2));
            w->pressed_widgets |= peep->StaffOrders << WIDX_CHECKBOX_1;
            break;
        case StaffType::Security:
            // Security guards don't have an options screen.
            break;
        case StaffType::Count:
            break;
    }

    window_staff_options_widgets[WIDX_BACKGROUND].right = w->width - 1;
    window_staff_options_widgets[WIDX_BACKGROUND].bottom = w->height - 1;

    window_staff_options_widgets[WIDX_RESIZE].right = w->width - 1;
    window_staff_options_widgets[WIDX_RESIZE].bottom = w->height - 1;

    window_staff_options_widgets[WIDX_TITLE].right = w->width - 2;
    window_staff_options_widgets[WIDX_CLOSE].left = w->width - 13;
    window_staff_options_widgets[WIDX_CLOSE].right = w->width - 3;

    window_align_tabs(w, WIDX_TAB_1, WIDX_TAB_3);
}

/**
 *
 *  rct2: 0x006BDD91
 */
void window_staff_overview_invalidate(rct_window* w)
{
    ColourSchemeUpdateByClass(w, static_cast<rct_windowclass>(WC_STAFF));

    if (window_staff_page_widgets[w->page] != w->widgets)
    {
        w->widgets = window_staff_page_widgets[w->page];
        WindowInitScrollWidgets(w);
    }

    w->pressed_widgets |= 1ULL << (w->page + WIDX_TAB_1);

    const auto peep = GetStaff(w);
    if (peep == nullptr)
    {
        return;
    }
    auto ft = Formatter::Common();
    peep->FormatNameTo(ft);

    window_staff_overview_widgets[WIDX_BACKGROUND].right = w->width - 1;
    window_staff_overview_widgets[WIDX_BACKGROUND].bottom = w->height - 1;

    window_staff_overview_widgets[WIDX_RESIZE].right = w->width - 1;
    window_staff_overview_widgets[WIDX_RESIZE].bottom = w->height - 1;

    window_staff_overview_widgets[WIDX_TITLE].right = w->width - 2;

    window_staff_overview_widgets[WIDX_VIEWPORT].right = w->width - 26;
    window_staff_overview_widgets[WIDX_VIEWPORT].bottom = w->height - 14;

    window_staff_overview_widgets[WIDX_BTM_LABEL].right = w->width - 26;
    window_staff_overview_widgets[WIDX_BTM_LABEL].top = w->height - 13;
    window_staff_overview_widgets[WIDX_BTM_LABEL].bottom = w->height - 3;

    window_staff_overview_widgets[WIDX_CLOSE].left = w->width - 13;
    window_staff_overview_widgets[WIDX_CLOSE].right = w->width - 3;

    window_staff_overview_widgets[WIDX_PICKUP].left = w->width - 25;
    window_staff_overview_widgets[WIDX_PICKUP].right = w->width - 2;

    window_staff_overview_widgets[WIDX_PATROL].left = w->width - 25;
    window_staff_overview_widgets[WIDX_PATROL].right = w->width - 2;

    window_staff_overview_widgets[WIDX_RENAME].left = w->width - 25;
    window_staff_overview_widgets[WIDX_RENAME].right = w->width - 2;

    window_staff_overview_widgets[WIDX_LOCATE].left = w->width - 25;
    window_staff_overview_widgets[WIDX_LOCATE].right = w->width - 2;

    window_staff_overview_widgets[WIDX_FIRE].left = w->width - 25;
    window_staff_overview_widgets[WIDX_FIRE].right = w->width - 2;

    window_align_tabs(w, WIDX_TAB_1, WIDX_TAB_3);
}

/**
 *
 *  rct2: 0x6BDEAF
 */
void window_staff_overview_paint(rct_window* w, rct_drawpixelinfo* dpi)
{
    WindowDrawWidgets(w, dpi);
    window_staff_overview_tab_paint(w, dpi);
    window_staff_options_tab_paint(w, dpi);
    window_staff_stats_tab_paint(w, dpi);

    // Draw the viewport no sound sprite
    if (w->viewport)
    {
        window_draw_viewport(dpi, w);
        rct_viewport* viewport = w->viewport;
        if (viewport->flags & VIEWPORT_FLAG_SOUND_ON)
        {
            gfx_draw_sprite(dpi, ImageId(SPR_HEARING_VIEWPORT), w->windowPos + ScreenCoordsXY{ 2, 2 });
        }
    }

    // Draw the centred label
    const auto peep = GetStaff(w);
    if (peep == nullptr)
    {
        return;
    }
    auto ft = Formatter();
    peep->FormatActionTo(ft);
    rct_widget* widget = &w->widgets[WIDX_BTM_LABEL];
    auto screenPos = w->windowPos + ScreenCoordsXY{ widget->midX(), widget->top };
    int32_t width = widget->width();
    DrawTextEllipsised(dpi, screenPos, width, STR_BLACK_STRING, ft, { TextAlignment::CENTRE });
}

/**
 *
 *  rct2: 0x6BEC8F
 */
void window_staff_options_tab_paint(rct_window* w, rct_drawpixelinfo* dpi)
{
    if (w->disabled_widgets & (1ULL << WIDX_TAB_2))
        return;

    rct_widget* widget = &w->widgets[WIDX_TAB_2];

    int32_t image_id = SPR_TAB_STAFF_OPTIONS_0;

    if (w->page == WINDOW_STAFF_OPTIONS)
    {
        image_id += (w->frame_no / 2) % 7;
    }

    auto screenCoords = w->windowPos + ScreenCoordsXY{ widget->left, widget->top };
    gfx_draw_sprite(dpi, ImageId(image_id), screenCoords);
}

/**
 *
 *  rct2: 0x6BECD3
 */
void window_staff_stats_tab_paint(rct_window* w, rct_drawpixelinfo* dpi)
{
    if (w->disabled_widgets & (1ULL << WIDX_TAB_3))
        return;

    rct_widget* widget = &w->widgets[WIDX_TAB_3];

    int32_t image_id = SPR_TAB_STATS_0;

    if (w->page == WINDOW_STAFF_STATISTICS)
    {
        image_id += (w->frame_no / 4) % 7;
    }

    auto screenCoords = w->windowPos + ScreenCoordsXY{ widget->left, widget->top };
    gfx_draw_sprite(dpi, ImageId(image_id), screenCoords);
}

/**
 * Based on rct2: 0x6983dd in window_guest to be remerged into one when peep file added.
 */
void window_staff_overview_tab_paint(rct_window* w, rct_drawpixelinfo* dpi)
{
    if (w->disabled_widgets & (1ULL << WIDX_TAB_1))
        return;

    rct_widget* widget = &w->widgets[WIDX_TAB_1];
    int32_t width = widget->width() - 1;
    int32_t height = widget->height() - 1;
    auto screenCoords = w->windowPos + ScreenCoordsXY{ widget->left + 1, widget->top + 1 };
    if (w->page == WINDOW_STAFF_OVERVIEW)
        height++;

    rct_drawpixelinfo clip_dpi;
    if (!clip_drawpixelinfo(&clip_dpi, dpi, screenCoords, width, height))
    {
        return;
    }

    screenCoords = ScreenCoordsXY{ 14, 20 };

    const auto peep = GetStaff(w);
    if (peep == nullptr)
    {
        return;
    }

    if (peep->Is<Staff>() && peep->AssignedStaffType == StaffType::Entertainer)
        screenCoords.y++;

    int32_t ebx = GetPeepAnimation(peep->SpriteType).base_image + 1;

    int32_t eax = 0;

    if (w->page == WINDOW_STAFF_OVERVIEW)
    {
        eax = w->var_496;
        eax &= 0xFFFC;
    }
    ebx += eax;

    gfx_draw_sprite(&clip_dpi, ImageId(ebx, peep->TshirtColour, peep->TrousersColour), screenCoords);
}

/**
 *
 *  rct2: 0x6BE7C6
 */
void window_staff_options_paint(rct_window* w, rct_drawpixelinfo* dpi)
{
    WindowDrawWidgets(w, dpi);
    window_staff_overview_tab_paint(w, dpi);
    window_staff_options_tab_paint(w, dpi);
    window_staff_stats_tab_paint(w, dpi);
}

/**
 *
 *  rct2: 0x6BEA86
 */
void window_staff_stats_paint(rct_window* w, rct_drawpixelinfo* dpi)
{
    WindowDrawWidgets(w, dpi);
    window_staff_overview_tab_paint(w, dpi);
    window_staff_options_tab_paint(w, dpi);
    window_staff_stats_tab_paint(w, dpi);

    const auto peep = GetStaff(w);
    if (peep == nullptr)
    {
        return;
    }

    auto screenCoords = w->windowPos
        + ScreenCoordsXY{ window_staff_stats_widgets[WIDX_RESIZE].left + 4, window_staff_stats_widgets[WIDX_RESIZE].top + 4 };

    if (!(gParkFlags & PARK_FLAGS_NO_MONEY))
    {
        auto ft = Formatter();
        ft.Add<money64>(GetStaffWage(peep->AssignedStaffType));
        DrawTextBasic(dpi, screenCoords, STR_STAFF_STAT_WAGES, ft);
        screenCoords.y += LIST_ROW_HEIGHT;
    }

    auto ft = Formatter();
    ft.Add<int32_t>(peep->GetHireDate());
    DrawTextBasic(dpi, screenCoords, STR_STAFF_STAT_EMPLOYED_FOR, ft);
    screenCoords.y += LIST_ROW_HEIGHT;

    switch (peep->AssignedStaffType)
    {
        case StaffType::Handyman:
            ft = Formatter();
            ft.Add<uint16_t>(peep->StaffLawnsMown);
            DrawTextBasic(dpi, screenCoords, STR_STAFF_STAT_LAWNS_MOWN, ft);
            screenCoords.y += LIST_ROW_HEIGHT;

            ft = Formatter();
            ft.Add<uint16_t>(peep->StaffGardensWatered);
            DrawTextBasic(dpi, screenCoords, STR_STAFF_STAT_GARDENS_WATERED, ft);
            screenCoords.y += LIST_ROW_HEIGHT;

            ft = Formatter();
            ft.Add<uint16_t>(peep->StaffLitterSwept);
            DrawTextBasic(dpi, screenCoords, STR_STAFF_STAT_LITTER_SWEPT, ft);
            screenCoords.y += LIST_ROW_HEIGHT;

            ft = Formatter();
            ft.Add<uint16_t>(peep->StaffBinsEmptied);
            DrawTextBasic(dpi, screenCoords, STR_STAFF_STAT_BINS_EMPTIED, ft);
            break;
        case StaffType::Mechanic:
            ft = Formatter();
            ft.Add<uint16_t>(peep->StaffRidesInspected);
            DrawTextBasic(dpi, screenCoords, STR_STAFF_STAT_RIDES_INSPECTED, ft);
            screenCoords.y += LIST_ROW_HEIGHT;

            ft = Formatter();
            ft.Add<uint16_t>(peep->StaffRidesFixed);
            DrawTextBasic(dpi, screenCoords, STR_STAFF_STAT_RIDES_FIXED, ft);
            break;
        case StaffType::Security:
            ft = Formatter();
            ft.Add<uint16_t>(peep->StaffVandalsStopped);
            DrawTextBasic(dpi, screenCoords, STR_STAFF_STAT_VANDALS_STOPPED, ft);
            break;
        case StaffType::Entertainer:
        case StaffType::Count:
            break;
    }
}

/**
 *
 *  rct2: 0x006BDFD8
 */
void window_staff_overview_tool_update(rct_window* w, rct_widgetindex widgetIndex, const ScreenCoordsXY& screenCoords)
{
    if (widgetIndex != WIDX_PICKUP)
        return;

    map_invalidate_selection_rect();

    gMapSelectFlags &= ~MAP_SELECT_FLAG_ENABLE;

    auto mapCoords = footpath_get_coordinates_from_pos({ screenCoords.x, screenCoords.y + 16 }, nullptr, nullptr);
    if (!mapCoords.IsNull())
    {
        gMapSelectFlags |= MAP_SELECT_FLAG_ENABLE;
        gMapSelectType = MAP_SELECT_TYPE_FULL;
        gMapSelectPositionA = mapCoords;
        gMapSelectPositionB = mapCoords;
        map_invalidate_selection_rect();
    }

    gPickupPeepImage = UINT32_MAX;

    auto info = get_map_coordinates_from_pos(screenCoords, ViewportInteractionItemAll);
    if (info.SpriteType == ViewportInteractionItem::None)
        return;

    gPickupPeepX = screenCoords.x - 1;
    gPickupPeepY = screenCoords.y + 16;
    w->picked_peep_frame++;
    if (w->picked_peep_frame >= 48)
    {
        w->picked_peep_frame = 0;
    }

    const auto peep = GetStaff(w);
    if (peep == nullptr)
    {
        return;
    }

    uint32_t imageId = GetPeepAnimation(peep->SpriteType, PeepActionSpriteType::Ui).base_image;
    imageId += w->picked_peep_frame >> 2;

    imageId |= (peep->TshirtColour << 19) | (peep->TrousersColour << 24) | IMAGE_TYPE_REMAP | IMAGE_TYPE_REMAP_2_PLUS;
    gPickupPeepImage = imageId;
}

/**
 *
 *  rct2: 0x006BDFC3
 */
void window_staff_overview_tool_down(rct_window* w, rct_widgetindex widgetIndex, const ScreenCoordsXY& screenCoords)
{
    if (widgetIndex == WIDX_PICKUP)
    {
        TileElement* tileElement;
        auto destCoords = footpath_get_coordinates_from_pos({ screenCoords.x, screenCoords.y + 16 }, nullptr, &tileElement);

        if (destCoords.IsNull())
            return;

        PeepPickupAction pickupAction{
            PeepPickupType::Place, w->number, { destCoords, tileElement->GetBaseZ() }, network_get_current_player_id()
        };
        pickupAction.SetCallback([](const GameAction* ga, const GameActions::Result* result) {
            if (result->Error != GameActions::Status::Ok)
                return;
            tool_cancel();
            gPickupPeepImage = UINT32_MAX;
        });
        GameActions::Execute(&pickupAction);
    }
    else if (widgetIndex == WIDX_PATROL)
    {
        auto destCoords = footpath_get_coordinates_from_pos(screenCoords, nullptr, nullptr);

        if (destCoords.IsNull())
            return;

        auto staff = TryGetEntity<Staff>(w->number);
        if (staff == nullptr)
            return;

        if (staff->IsPatrolAreaSet(destCoords))
        {
            _staffPatrolAreaPaintValue = PatrolAreaValue::UNSET;
        }
        else
        {
            _staffPatrolAreaPaintValue = PatrolAreaValue::SET;
        }
        auto staffSetPatrolAreaAction = StaffSetPatrolAreaAction(w->number, destCoords);
        GameActions::Execute(&staffSetPatrolAreaAction);
    }
}

void window_staff_overview_tool_drag(rct_window* w, rct_widgetindex widgetIndex, const ScreenCoordsXY& screenCoords)
{
    if (widgetIndex != WIDX_PATROL)
        return;

    if (network_get_mode() != NETWORK_MODE_NONE)
        return;

    // This works only for singleplayer if the game_do_command can not be prevented
    // to send packets more often than patrol area is updated.

    if (_staffPatrolAreaPaintValue == PatrolAreaValue::NONE)
        return; // Do nothing if we do not have a paintvalue(this should never happen)

    auto destCoords = footpath_get_coordinates_from_pos(screenCoords, nullptr, nullptr);

    if (destCoords.IsNull())
        return;

    auto staff = TryGetEntity<Staff>(w->number);
    if (staff == nullptr)
        return;

    bool patrolAreaValue = staff->IsPatrolAreaSet(destCoords);
    if (_staffPatrolAreaPaintValue == PatrolAreaValue::SET && patrolAreaValue)
        return; // Since area is already the value we want, skip...
    if (_staffPatrolAreaPaintValue == PatrolAreaValue::UNSET && !patrolAreaValue)
        return; // Since area is already the value we want, skip...

    auto staffSetPatrolAreaAction = StaffSetPatrolAreaAction(w->number, destCoords);
    GameActions::Execute(&staffSetPatrolAreaAction);
}

void window_staff_overview_tool_up(rct_window* w, rct_widgetindex widgetIndex, const ScreenCoordsXY& screenCoords)
{
    if (widgetIndex != WIDX_PATROL)
        return;

    _staffPatrolAreaPaintValue = PatrolAreaValue::NONE;
}

/**
 *
 *  rct2: 0x6BDFAE
 */
void window_staff_overview_tool_abort(rct_window* w, rct_widgetindex widgetIndex)
{
    if (widgetIndex == WIDX_PICKUP)
    {
        PeepPickupAction pickupAction{
            PeepPickupType::Cancel, w->number, { w->picked_peep_old_x, 0, 0 }, network_get_current_player_id()
        };
        GameActions::Execute(&pickupAction);
    }
    else if (widgetIndex == WIDX_PATROL)
    {
        hide_gridlines();
        gStaffDrawPatrolAreas = 0xFFFF;
        gfx_invalidate_screen();
    }
}

/* rct2: 0x6BDFED */
void window_staff_overview_text_input(rct_window* w, rct_widgetindex widgetIndex, char* text)
{
    if (widgetIndex != WIDX_RENAME)
        return;

    if (text == nullptr)
        return;
    staff_set_name(w->number, text);
}

/**
 *
 *  rct2: 0x006BE5FC
 */
void window_staff_overview_viewport_rotate(rct_window* w)
{
    window_staff_viewport_init(w);
}

/**
 *
 *  rct2: 0x006BEDA3
 */
void window_staff_viewport_init(rct_window* w)
{
    if (w->page != WINDOW_STAFF_OVERVIEW)
        return;

    sprite_focus focus = {};

    focus.sprite_id = w->number;

    const auto peep = GetStaff(w);
    if (peep == nullptr)
    {
        return;
    }

    if (peep->State == PeepState::Picked)
    {
        focus.sprite_id = SPRITE_INDEX_NULL;
    }
    else
    {
        focus.type |= VIEWPORT_FOCUS_TYPE_SPRITE | VIEWPORT_FOCUS_TYPE_COORDINATE;
        focus.rotation = get_current_rotation();
    }

    uint16_t viewport_flags;

    if (w->viewport)
    {
        // Check all combos, for now skipping y and rot
        if (focus.sprite_id == w->viewport_focus_sprite.sprite_id && focus.type == w->viewport_focus_sprite.type
            && focus.rotation == w->viewport_focus_sprite.rotation)
            return;

        viewport_flags = w->viewport->flags;
        w->RemoveViewport();
    }
    else
    {
        viewport_flags = 0;
        if (gConfigGeneral.always_show_gridlines)
            viewport_flags |= VIEWPORT_FLAG_GRIDLINES;
    }

    window_event_invalidate_call(w);

    w->viewport_focus_sprite.sprite_id = focus.sprite_id;
    w->viewport_focus_sprite.type = focus.type;
    w->viewport_focus_sprite.rotation = focus.rotation;

    if (peep->State != PeepState::Picked)
    {
        if (!(w->viewport))
        {
            rct_widget* view_widget = &w->widgets[WIDX_VIEWPORT];

            auto screenPos = ScreenCoordsXY{ view_widget->left + 1 + w->windowPos.x, view_widget->top + 1 + w->windowPos.y };
            int32_t width = view_widget->width() - 1;
            int32_t height = view_widget->height() - 1;

            viewport_create(w, screenPos, width, height, 0, { 0, 0, 0 }, focus.type, focus.sprite_id);
            w->flags |= WF_NO_SCROLLING;
            w->Invalidate();
        }
    }

    if (w->viewport)
        w->viewport->flags = viewport_flags;
    w->Invalidate();
}

/**
 * Handle the costume of staff member.
 * rct2: 0x006BE802
 */
void window_staff_options_mousedown(rct_window* w, rct_widgetindex widgetIndex, rct_widget* widget)
{
    if (widgetIndex != WIDX_COSTUME_BTN)
    {
        return;
    }

    const auto peep = GetStaff(w);
    if (peep == nullptr)
    {
        return;
    }
    int32_t checkedIndex = -1;
    // This will be moved below where Items Checked is when all
    // of dropdown related functions are finished. This prevents
    // the dropdown from not working on first click.
    int32_t numCostumes = staff_get_available_entertainer_costume_list(_availableCostumes);
    for (int32_t i = 0; i < numCostumes; i++)
    {
        EntertainerCostume costume = _availableCostumes[i];
        if (peep->SpriteType == EntertainerCostumeToSprite(costume))
        {
            checkedIndex = i;
        }
        gDropdownItemsArgs[i] = StaffCostumeNames[static_cast<uint8_t>(costume)];
        gDropdownItemsFormat[i] = STR_DROPDOWN_MENU_LABEL;
    }

    // Get the dropdown box widget instead of button.
    widget--;

    auto dropdownPos = ScreenCoordsXY{ widget->left + w->windowPos.x, widget->top + w->windowPos.y };
    int32_t extray = widget->height() + 1;
    int32_t width = widget->width() - 3;
    WindowDropdownShowTextCustomWidth(dropdownPos, extray, w->colours[1], 0, Dropdown::Flag::StayOpen, numCostumes, width);

    // See above note.
    if (checkedIndex != -1)
    {
        Dropdown::SetChecked(checkedIndex, true);
    }
}

/**
 *
 *  rct2: 0x6BE809
 */
void window_staff_options_dropdown(rct_window* w, rct_widgetindex widgetIndex, int32_t dropdownIndex)
{
    if (widgetIndex != WIDX_COSTUME_BTN)
    {
        return;
    }

    if (dropdownIndex == -1)
        return;

    EntertainerCostume costume = _availableCostumes[dropdownIndex];
    auto staffSetCostumeAction = StaffSetCostumeAction(w->number, costume);
    GameActions::Execute(&staffSetCostumeAction);
}<|MERGE_RESOLUTION|>--- conflicted
+++ resolved
@@ -530,19 +530,12 @@
                 return;
             }
 
-<<<<<<< HEAD
-    // Disable clear patrol area if no area is set.
-    if (!peep->HasPatrolArea())
-    {
-        Dropdown::SetDisabled(1, true);
-=======
             // Disable clear patrol area if no area is set.
-            if (gStaffModes[peep->StaffId] != StaffMode::Patrol)
+            if (!peep->HasPatrolArea())
             {
                 Dropdown::SetDisabled(1, true);
             }
         }
->>>>>>> de85a178
     }
 }
 
@@ -554,19 +547,6 @@
 {
     switch (widgetIndex)
     {
-<<<<<<< HEAD
-        const auto staff = GetStaff(w);
-        if (staff != nullptr)
-        {
-            staff->ClearPatrolArea();
-            gfx_invalidate_screen();
-            staff_update_greyed_patrol_areas();
-        }
-    }
-    else
-    {
-        if (!tool_set(w, widgetIndex, Tool::WalkDown))
-=======
         case WIDX_LOCATE:
         {
             if (dropdownIndex == 0)
@@ -580,25 +560,17 @@
             break;
         }
         case WIDX_PATROL:
->>>>>>> de85a178
         {
             // Clear patrol
             if (dropdownIndex == 1)
             {
-                const auto peep = GetStaff(w);
-                if (peep == nullptr)
+                const auto staff = GetStaff(w);
+                if (staff != nullptr)
                 {
-                    return;
+                    staff->ClearPatrolArea();
+                    gfx_invalidate_screen();
+                    staff_update_greyed_patrol_areas();
                 }
-                for (int32_t i = 0; i < STAFF_PATROL_AREA_SIZE; i++)
-                {
-                    gStaffPatrolAreas[peep->StaffId * STAFF_PATROL_AREA_SIZE + i] = 0;
-                }
-                assert(gStaffModes[peep->StaffId] == StaffMode::Patrol);
-                gStaffModes[peep->StaffId] = StaffMode::Walk;
-
-                gfx_invalidate_screen();
-                staff_update_greyed_patrol_areas();
             }
             else
             {
