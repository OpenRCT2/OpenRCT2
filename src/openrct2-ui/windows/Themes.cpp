/*****************************************************************************
 * Copyright (c) 2014-2024 OpenRCT2 developers
 *
 * For a complete list of all authors, please refer to contributors.md
 * Interested in contributing? Visit https://github.com/OpenRCT2/OpenRCT2
 *
 * OpenRCT2 is licensed under the GNU General Public License version 3.
 *****************************************************************************/

#include "../interface/Theme.h"

#include <openrct2-ui/interface/Dropdown.h>
#include <openrct2-ui/interface/Widget.h>
#include <openrct2-ui/windows/Window.h>
#include <openrct2/Context.h>
#include <openrct2/Game.h>
#include <openrct2/Input.h>
#include <openrct2/drawing/Text.h>
#include <openrct2/localisation/Formatter.h>
#include <openrct2/localisation/Formatting.h>
#include <openrct2/localisation/StringIds.h>
#include <openrct2/platform/Platform.h>
#include <openrct2/sprites.h>

namespace OpenRCT2::Ui::Windows
{
    enum
    {
        WINDOW_THEMES_TAB_SETTINGS,
        WINDOW_THEMES_TAB_MAIN_UI,
        WINDOW_THEMES_TAB_PARK,
        WINDOW_THEMES_TAB_TOOLS,
        WINDOW_THEMES_TAB_RIDES_PEEPS,
        WINDOW_THEMES_TAB_EDITORS,
        WINDOW_THEMES_TAB_MISC,
        WINDOW_THEMES_TAB_PROMPTS,
        WINDOW_THEMES_TAB_FEATURES,
        WINDOW_THEMES_TAB_COUNT
    };

    enum WindowThemesWidgetIdx
    {
        WIDX_THEMES_BACKGROUND,
        WIDX_THEMES_TITLE,
        WIDX_THEMES_CLOSE,
        WIDX_THEMES_TAB_CONTENT_PANEL,
        WIDX_THEMES_SETTINGS_TAB,
        WIDX_THEMES_MAIN_UI_TAB,
        WIDX_THEMES_PARK_TAB,
        WIDX_THEMES_TOOLS_TAB,
        WIDX_THEMES_RIDE_PEEPS_TAB,
        WIDX_THEMES_EDITORS_TAB,
        WIDX_THEMES_MISC_TAB,
        WIDX_THEMES_PROMPTS_TAB,
        WIDX_THEMES_FEATURES_TAB,
        WIDX_THEMES_HEADER_WINDOW,
        WIDX_THEMES_HEADER_PALETTE,
        WIDX_THEMES_HEADER_TRANSPARENCY,
        WIDX_THEMES_PRESETS,
        WIDX_THEMES_PRESETS_DROPDOWN,
        WIDX_THEMES_DUPLICATE_BUTTON,
        WIDX_THEMES_DELETE_BUTTON,
        WIDX_THEMES_RENAME_BUTTON,
        WIDX_THEMES_COLOURBTN_MASK,
        WIDX_THEMES_LIST,
        WIDX_THEMES_RCT1_RIDE_LIGHTS,
        WIDX_THEMES_RCT1_PARK_LIGHTS,
        WIDX_THEMES_RCT1_SCENARIO_FONT,
        WIDX_THEMES_RCT1_BOTTOM_TOOLBAR
    };

    static constexpr StringId WINDOW_TITLE = STR_THEMES_TITLE;
    static constexpr int32_t WW = 320;
    static constexpr int32_t WH = 107;

    const uint16_t _window_header_size = 152;

    // clang-format off
<<<<<<< HEAD
static Widget _themesWidgets[] = {
    WINDOW_SHIM(WINDOW_TITLE, WW, WH),
    MakeWidget({  0, 43}, {320,  64}, WindowWidgetType::Resize,       WindowColour::Secondary                                                                       ), // tab content panel
    MakeTab   ({  3, 17},                                                                                                        STR_THEMES_TAB_SETTINGS_TIP        ), // settings tab
    MakeTab   ({ 34, 17},                                                                                                        STR_THEMES_TAB_MAIN_TIP            ), // main ui tab
    MakeTab   ({ 65, 17},                                                                                                        STR_THEMES_TAB_PARK_TIP            ), // park tab
    MakeTab   ({ 96, 17},                                                                                                        STR_THEMES_TAB_TOOLS_TIP           ), // tools tab
    MakeTab   ({127, 17},                                                                                                        STR_THEMES_TAB_RIDES_AND_GUESTS_TIP), // rides and peeps tab
    MakeTab   ({158, 17},                                                                                                        STR_THEMES_TAB_EDITORS_TIP         ), // editors tab
    MakeTab   ({189, 17},                                                                                                        STR_THEMES_TAB_MISC_TIP            ), // misc tab
    MakeTab   ({220, 17},                                                                                                        STR_THEMES_TAB_PROMPTS_TIP         ), // prompts tab
    MakeTab   ({251, 17},                                                                                                        STR_THEMES_TAB_FEATURES_TIP        ), // features tab
    MakeWidget({  5, 46}, {_window_header_size,  15}, WindowWidgetType::TableHeader, WindowColour::Secondary, STR_THEMES_HEADER_WINDOW                                                           ), // Window header
    MakeWidget({157, 46}, { 79,  15}, WindowWidgetType::TableHeader, WindowColour::Secondary, STR_THEMES_HEADER_PALETTE                                                          ), // Palette header
    MakeWidget({236, 46}, { 80,  15}, WindowWidgetType::TableHeader, WindowColour::Secondary, STR_THEMES_HEADER_TRANSPARENCY                                                          ), // Transparency header
    MakeWidget({125, 60}, {175,  12}, WindowWidgetType::DropdownMenu,     WindowColour::Secondary                                                                                     ), // Preset colour schemes
    MakeWidget({288, 61}, { 11,  10}, WindowWidgetType::Button,       WindowColour::Secondary, STR_DROPDOWN_GLYPH                                                                 ),
    MakeWidget({ 10, 82}, { 91,  12}, WindowWidgetType::Button,       WindowColour::Secondary, STR_THEMES_ACTION_DUPLICATE,                    STR_THEMES_ACTION_DUPLICATE_TIP    ), // Duplicate button
    MakeWidget({110, 82}, { 91,  12}, WindowWidgetType::Button,       WindowColour::Secondary, STR_TRACK_MANAGE_DELETE,                        STR_THEMES_ACTION_DELETE_TIP       ), // Delete button
    MakeWidget({210, 82}, { 91,  12}, WindowWidgetType::Button,       WindowColour::Secondary, STR_TRACK_MANAGE_RENAME,                        STR_THEMES_ACTION_RENAME_TIP       ), // Rename button
    MakeWidget({  0,  0}, {  1,   1}, WindowWidgetType::ColourBtn,    WindowColour::Secondary                                                                                     ), // colour button mask
    MakeWidget({  3, 60}, {314,  44}, WindowWidgetType::Scroll,       WindowColour::Secondary, SCROLL_VERTICAL                                                                    ), // staff list
    MakeWidget({ 10, 54}, {290,  12}, WindowWidgetType::Checkbox,     WindowColour::Secondary, STR_THEMES_OPTION_RCT1_RIDE_CONTROLS                                               ), // rct1 ride lights
    MakeWidget({ 10, 69}, {290,  12}, WindowWidgetType::Checkbox,     WindowColour::Secondary, STR_THEMES_OPTION_RCT1_PARK_CONTROLS                                               ), // rct1 park lights
    MakeWidget({ 10, 84}, {290,  12}, WindowWidgetType::Checkbox,     WindowColour::Secondary, STR_THEMES_OPTION_RCT1_SCENARIO_SELECTION_FONT                                     ), // rct1 scenario font
    MakeWidget({ 10, 99}, {290,  12}, WindowWidgetType::Checkbox,     WindowColour::Secondary, STR_THEMES_OPTION_RCT1_BOTTOM_TOOLBAR                                              ), // rct1 bottom toolbar
    kWidgetsEnd,
};
=======
    static Widget _themesWidgets[] = {
        WINDOW_SHIM(WINDOW_TITLE, WW, WH),
        MakeWidget({  0, 43}, {320,  64}, WindowWidgetType::Resize,       WindowColour::Secondary                                                                                     ), // tab content panel
        MakeTab   ({  3, 17},                                                                                                        STR_THEMES_TAB_SETTINGS_TIP        ), // settings tab
        MakeTab   ({ 34, 17},                                                                                                        STR_THEMES_TAB_MAIN_TIP            ), // main ui tab
        MakeTab   ({ 65, 17},                                                                                                        STR_THEMES_TAB_PARK_TIP            ), // park tab
        MakeTab   ({ 96, 17},                                                                                                        STR_THEMES_TAB_TOOLS_TIP           ), // tools tab
        MakeTab   ({127, 17},                                                                                                        STR_THEMES_TAB_RIDES_AND_GUESTS_TIP), // rides and peeps tab
        MakeTab   ({158, 17},                                                                                                        STR_THEMES_TAB_EDITORS_TIP         ), // editors tab
        MakeTab   ({189, 17},                                                                                                        STR_THEMES_TAB_MISC_TIP            ), // misc tab
        MakeTab   ({220, 17},                                                                                                        STR_THEMES_TAB_PROMPTS_TIP         ), // prompts tab
        MakeTab   ({251, 17},                                                                                                        STR_THEMES_TAB_FEATURES_TIP        ), // features tab
        MakeWidget({  5, 46}, {214,  15}, WindowWidgetType::TableHeader, WindowColour::Secondary, STR_THEMES_HEADER_WINDOW                                                           ), // Window header
        MakeWidget({219, 46}, { 97,  15}, WindowWidgetType::TableHeader, WindowColour::Secondary, STR_THEMES_HEADER_PALETTE                                                          ), // Palette header
        MakeWidget({125, 60}, {175,  12}, WindowWidgetType::DropdownMenu,     WindowColour::Secondary                                                                                     ), // Preset colour schemes
        MakeWidget({288, 61}, { 11,  10}, WindowWidgetType::Button,       WindowColour::Secondary, STR_DROPDOWN_GLYPH                                                                 ),
        MakeWidget({ 10, 82}, { 91,  12}, WindowWidgetType::Button,       WindowColour::Secondary, STR_THEMES_ACTION_DUPLICATE,                    STR_THEMES_ACTION_DUPLICATE_TIP    ), // Duplicate button
        MakeWidget({110, 82}, { 91,  12}, WindowWidgetType::Button,       WindowColour::Secondary, STR_TRACK_MANAGE_DELETE,                        STR_THEMES_ACTION_DELETE_TIP       ), // Delete button
        MakeWidget({210, 82}, { 91,  12}, WindowWidgetType::Button,       WindowColour::Secondary, STR_TRACK_MANAGE_RENAME,                        STR_THEMES_ACTION_RENAME_TIP       ), // Rename button
        MakeWidget({  0,  0}, {  1,   1}, WindowWidgetType::ColourBtn,    WindowColour::Secondary                                                                                     ), // colour button mask
        MakeWidget({  3, 60}, {314,  44}, WindowWidgetType::Scroll,       WindowColour::Secondary, SCROLL_VERTICAL                                                                    ), // staff list
        MakeWidget({ 10, 54}, {290,  12}, WindowWidgetType::Checkbox,     WindowColour::Secondary, STR_THEMES_OPTION_RCT1_RIDE_CONTROLS                                               ), // rct1 ride lights
        MakeWidget({ 10, 69}, {290,  12}, WindowWidgetType::Checkbox,     WindowColour::Secondary, STR_THEMES_OPTION_RCT1_PARK_CONTROLS                                               ), // rct1 park lights
        MakeWidget({ 10, 84}, {290,  12}, WindowWidgetType::Checkbox,     WindowColour::Secondary, STR_THEMES_OPTION_RCT1_SCENARIO_SELECTION_FONT                                     ), // rct1 scenario font
        MakeWidget({ 10, 99}, {290,  12}, WindowWidgetType::Checkbox,     WindowColour::Secondary, STR_THEMES_OPTION_RCT1_BOTTOM_TOOLBAR                                              ), // rct1 bottom toolbar
        kWidgetsEnd,
    };
    // clang-format on
>>>>>>> d69002c4

#pragma region Tabs

    // clang-format off
    static int32_t window_themes_tab_animation_loops[] = {
        32,
        32,
        1,
        1,
        64,
        32,
        8,
        14,
        38,
    };
    static int32_t window_themes_tab_animation_divisor[] = {
        4,
        4,
        1,
        1,
        4,
        2,
        2,
        2,
        2,
    };
    static int32_t window_themes_tab_sprites[] = {
        SPR_TAB_PAINT_0,
        SPR_TAB_KIOSKS_AND_FACILITIES_0,
        SPR_TAB_PARK_ENTRANCE,
        SPR_G2_TAB_LAND,
        SPR_TAB_RIDE_0,
        SPR_TAB_WRENCH_0,
        SPR_TAB_GEARS_0,
        SPR_TAB_STAFF_OPTIONS_0,
        SPR_TAB_FINANCES_MARKETING_0,
    };

    static WindowClass window_themes_tab_1_classes[] = {
        WindowClass::TopToolbar,
        WindowClass::BottomToolbar,
        WindowClass::EditorScenarioBottomToolbar,
        WindowClass::EditorTrackBottomToolbar,
        WindowClass::TitleMenu,
        WindowClass::TitleExit,
        WindowClass::TitleOptions,
        WindowClass::ScenarioSelect,
    };

    static WindowClass window_themes_tab_2_classes[] = {
        WindowClass::ParkInformation,
        WindowClass::EditorParkEntrance,
        WindowClass::Finances,
        WindowClass::NewCampaign,
        WindowClass::Research,
        WindowClass::Map,
        WindowClass::Viewport,
        WindowClass::RecentNews,
    };

    static WindowClass window_themes_tab_3_classes[] = {
        WindowClass::Land,
        WindowClass::Water,
        WindowClass::ClearScenery,
        WindowClass::LandRights,
        WindowClass::Scenery,
        WindowClass::SceneryScatter,
        WindowClass::Footpath,
        WindowClass::RideConstruction,
        WindowClass::TrackDesignPlace,
        WindowClass::ConstructRide,
        WindowClass::TrackDesignList,
        WindowClass::PatrolArea,
    };

    static WindowClass window_themes_tab_4_classes[] = {
        WindowClass::Ride,
        WindowClass::RideList,
        WindowClass::Peep,
        WindowClass::GuestList,
        WindowClass::Staff,
        WindowClass::StaffList,
        WindowClass::Banner,
    };

    static WindowClass window_themes_tab_5_classes[] = {
        WindowClass::EditorObjectSelection,
        WindowClass::EditorInventionList,
        WindowClass::EditorScenarioOptions,
        WindowClass::EditorObjectiveOptions,
        WindowClass::Mapgen,
        WindowClass::ManageTrackDesign,
        WindowClass::InstallTrack,
    };

    static WindowClass window_themes_tab_6_classes[] = {
        WindowClass::Cheats,
        WindowClass::TileInspector,
        WindowClass::ViewClipping,
        WindowClass::Transparency,
        WindowClass::Themes,
        WindowClass::Options,
        WindowClass::KeyboardShortcutList,
        WindowClass::ChangeKeyboardShortcut,
        WindowClass::AssetPacks,
        WindowClass::Loadsave,
        WindowClass::About,
        WindowClass::Changelog,
        WindowClass::ServerList,
        WindowClass::Multiplayer,
        WindowClass::Player,
        WindowClass::Chat,
        WindowClass::Console,
    };

    static WindowClass window_themes_tab_7_classes[] = {
        WindowClass::Error,
        WindowClass::SavePrompt,
        WindowClass::DemolishRidePrompt,
        WindowClass::FirePrompt,
        WindowClass::TrackDeletePrompt,
        WindowClass::LoadsaveOverwritePrompt,
        WindowClass::ProgressWindow,
        WindowClass::NetworkStatus,
    };

    static WindowClass* window_themes_tab_classes[] = {
        nullptr,
        window_themes_tab_1_classes,
        window_themes_tab_2_classes,
        window_themes_tab_3_classes,
        window_themes_tab_4_classes,
        window_themes_tab_5_classes,
        window_themes_tab_6_classes,
        window_themes_tab_7_classes,
    };
    // clang-format on

#pragma endregion

    class ThemesWindow final : public Window
    {
    private:
        uint8_t _selected_tab = 0;
        // index of class within tab
        int16_t _colour_index_1 = -1;
        // index of button within class
        int8_t _colour_index_2 = -1;
        const uint8_t _max_row_height = 56;
        const uint8_t _button_offset_x = 185;
        const uint8_t _button_offset_y = 3;
        const uint8_t _check_offset_y = 3;
        const uint16_t _check_offset_x = 265;
        const uint8_t _button_size = 12;

    public:
#pragma region Window Override Events

        void OnOpen() override
        {
            widgets = _themesWidgets;

            WindowThemesInitVars();

            WindowInitScrollWidgets(*this);
            list_information_type = 0;
            _colour_index_1 = -1;
            _colour_index_2 = -1;
            min_width = 320;
            min_height = 107;
            max_width = 320;
            max_height = 107;
        }

        void OnResize() override
        {
            if (_selected_tab == WINDOW_THEMES_TAB_SETTINGS)
            {
                min_width = 320;
                min_height = 107;
                max_width = 320;
                max_height = 107;

                if (width < min_width)
                {
                    width = min_width;
                    GfxInvalidateScreen();
                }
                if (height < min_height)
                {
                    height = min_height;
                    GfxInvalidateScreen();
                }
                if (width > max_width)
                {
                    width = max_width;
                    GfxInvalidateScreen();
                }
                if (height > max_height)
                {
                    height = max_height;
                    GfxInvalidateScreen();
                }
            }
            else if (_selected_tab == WINDOW_THEMES_TAB_FEATURES)
            {
                min_width = 320;
                min_height = 122;
                max_width = 320;
                max_height = 122;

                if (width < min_width)
                {
                    width = min_width;
                    GfxInvalidateScreen();
                }
                if (height < min_height)
                {
                    height = min_height;
                    GfxInvalidateScreen();
                }
                if (width > max_width)
                {
                    width = max_width;
                    GfxInvalidateScreen();
                }
                if (height > max_height)
                {
                    height = max_height;
                    GfxInvalidateScreen();
                }
            }
            else
            {
                min_width = 320;
                min_height = 270;
                max_width = 320;
                max_height = 450;

                if (width < min_width)
                {
                    width = min_width;
                    Invalidate();
                }
                if (height < min_height)
                {
                    height = min_height;
                    Invalidate();
                }
                if (width > max_width)
                {
                    width = max_width;
                    Invalidate();
                }
                if (height > max_height)
                {
                    height = max_height;
                    Invalidate();
                }
            }

            ResizeFrameWithPage();
        }

        void OnUpdate() override
        {
            frame_no++;
            if (frame_no >= window_themes_tab_animation_loops[_selected_tab])
                frame_no = 0;

            WidgetInvalidate(*this, WIDX_THEMES_SETTINGS_TAB + _selected_tab);
        }

        void OnPrepareDraw() override
        {
            int32_t pressedWidgets = pressed_widgets
                & ~((1LL << WIDX_THEMES_SETTINGS_TAB) | (1LL << WIDX_THEMES_MAIN_UI_TAB) | (1LL << WIDX_THEMES_PARK_TAB)
                    | (1LL << WIDX_THEMES_TOOLS_TAB) | (1LL << WIDX_THEMES_RIDE_PEEPS_TAB) | (1LL << WIDX_THEMES_EDITORS_TAB)
                    | (1LL << WIDX_THEMES_MISC_TAB) | (1LL << WIDX_THEMES_PROMPTS_TAB) | (1LL << WIDX_THEMES_FEATURES_TAB));
            WidgetIndex widgetIndex = _selected_tab + WIDX_THEMES_SETTINGS_TAB;

            pressed_widgets = pressedWidgets | (1 << widgetIndex);

            if (WindowFindByClass(WindowClass::Dropdown) == nullptr)
            {
                _colour_index_1 = -1;
                _colour_index_2 = -1;
            }

            ResizeFrameWithPage();
            widgets[WIDX_THEMES_LIST].right = width - 4;
            widgets[WIDX_THEMES_LIST].bottom = height - 0x0F;

            if (_selected_tab == WINDOW_THEMES_TAB_SETTINGS)
            {
                widgets[WIDX_THEMES_HEADER_WINDOW].type = WindowWidgetType::Empty;
                widgets[WIDX_THEMES_HEADER_PALETTE].type = WindowWidgetType::Empty;
                widgets[WIDX_THEMES_HEADER_TRANSPARENCY].type = WindowWidgetType::Empty;
                widgets[WIDX_THEMES_LIST].type = WindowWidgetType::Empty;
                widgets[WIDX_THEMES_RCT1_RIDE_LIGHTS].type = WindowWidgetType::Empty;
                widgets[WIDX_THEMES_RCT1_PARK_LIGHTS].type = WindowWidgetType::Empty;
                widgets[WIDX_THEMES_RCT1_SCENARIO_FONT].type = WindowWidgetType::Empty;
                widgets[WIDX_THEMES_RCT1_BOTTOM_TOOLBAR].type = WindowWidgetType::Empty;
                widgets[WIDX_THEMES_DUPLICATE_BUTTON].type = WindowWidgetType::Button;
                widgets[WIDX_THEMES_DELETE_BUTTON].type = WindowWidgetType::Button;
                widgets[WIDX_THEMES_RENAME_BUTTON].type = WindowWidgetType::Button;
                widgets[WIDX_THEMES_PRESETS].type = WindowWidgetType::DropdownMenu;
                widgets[WIDX_THEMES_PRESETS_DROPDOWN].type = WindowWidgetType::Button;
                widgets[WIDX_THEMES_COLOURBTN_MASK].type = WindowWidgetType::Empty;
            }
            else if (_selected_tab == WINDOW_THEMES_TAB_FEATURES)
            {
                widgets[WIDX_THEMES_HEADER_WINDOW].type = WindowWidgetType::Empty;
                widgets[WIDX_THEMES_HEADER_PALETTE].type = WindowWidgetType::Empty;
                widgets[WIDX_THEMES_HEADER_TRANSPARENCY].type = WindowWidgetType::Empty;
                widgets[WIDX_THEMES_LIST].type = WindowWidgetType::Empty;
                widgets[WIDX_THEMES_RCT1_RIDE_LIGHTS].type = WindowWidgetType::Checkbox;
                widgets[WIDX_THEMES_RCT1_PARK_LIGHTS].type = WindowWidgetType::Checkbox;
                widgets[WIDX_THEMES_RCT1_SCENARIO_FONT].type = WindowWidgetType::Checkbox;
                widgets[WIDX_THEMES_RCT1_BOTTOM_TOOLBAR].type = WindowWidgetType::Checkbox;
                widgets[WIDX_THEMES_DUPLICATE_BUTTON].type = WindowWidgetType::Empty;
                widgets[WIDX_THEMES_DELETE_BUTTON].type = WindowWidgetType::Empty;
                widgets[WIDX_THEMES_RENAME_BUTTON].type = WindowWidgetType::Empty;
                widgets[WIDX_THEMES_PRESETS].type = WindowWidgetType::Empty;
                widgets[WIDX_THEMES_PRESETS_DROPDOWN].type = WindowWidgetType::Empty;
                widgets[WIDX_THEMES_COLOURBTN_MASK].type = WindowWidgetType::Empty;

                WidgetSetCheckboxValue(*this, WIDX_THEMES_RCT1_RIDE_LIGHTS, ThemeGetFlags() & UITHEME_FLAG_USE_LIGHTS_RIDE);
                WidgetSetCheckboxValue(*this, WIDX_THEMES_RCT1_PARK_LIGHTS, ThemeGetFlags() & UITHEME_FLAG_USE_LIGHTS_PARK);
                WidgetSetCheckboxValue(
                    *this, WIDX_THEMES_RCT1_SCENARIO_FONT, ThemeGetFlags() & UITHEME_FLAG_USE_ALTERNATIVE_SCENARIO_SELECT_FONT);
                WidgetSetCheckboxValue(
                    *this, WIDX_THEMES_RCT1_BOTTOM_TOOLBAR, ThemeGetFlags() & UITHEME_FLAG_USE_FULL_BOTTOM_TOOLBAR);
            }
            else
            {
                widgets[WIDX_THEMES_HEADER_WINDOW].type = WindowWidgetType::TableHeader;
                widgets[WIDX_THEMES_HEADER_PALETTE].type = WindowWidgetType::TableHeader;
                widgets[WIDX_THEMES_HEADER_TRANSPARENCY].type = WindowWidgetType::TableHeader;
                widgets[WIDX_THEMES_LIST].type = WindowWidgetType::Scroll;
                widgets[WIDX_THEMES_RCT1_RIDE_LIGHTS].type = WindowWidgetType::Empty;
                widgets[WIDX_THEMES_RCT1_PARK_LIGHTS].type = WindowWidgetType::Empty;
                widgets[WIDX_THEMES_RCT1_SCENARIO_FONT].type = WindowWidgetType::Empty;
                widgets[WIDX_THEMES_RCT1_BOTTOM_TOOLBAR].type = WindowWidgetType::Empty;
                widgets[WIDX_THEMES_DUPLICATE_BUTTON].type = WindowWidgetType::Empty;
                widgets[WIDX_THEMES_DELETE_BUTTON].type = WindowWidgetType::Empty;
                widgets[WIDX_THEMES_RENAME_BUTTON].type = WindowWidgetType::Empty;
                widgets[WIDX_THEMES_PRESETS].type = WindowWidgetType::Empty;
                widgets[WIDX_THEMES_PRESETS_DROPDOWN].type = WindowWidgetType::Empty;
                widgets[WIDX_THEMES_COLOURBTN_MASK].type = WindowWidgetType::Empty;
            }
        }

        void OnDraw(DrawPixelInfo& dpi) override
        {
            // Widgets
            WindowDrawWidgets(*this, dpi);
            WindowThemesDrawTabImages(dpi);

            if (_selected_tab == WINDOW_THEMES_TAB_SETTINGS)
            {
                DrawTextBasic(
                    dpi, windowPos + ScreenCoordsXY{ 10, widgets[WIDX_THEMES_PRESETS].top + 1 }, STR_THEMES_LABEL_CURRENT_THEME,
                    {}, { colours[1] });

                size_t activeAvailableThemeIndex = ThemeManagerGetAvailableThemeIndex();
                const utf8* activeThemeName = ThemeManagerGetAvailableThemeName(activeAvailableThemeIndex);
                auto ft = Formatter();
                ft.Add<const utf8*>(activeThemeName);

                auto screenPos = windowPos
                    + ScreenCoordsXY{ widgets[WIDX_THEMES_PRESETS].left + 1, widgets[WIDX_THEMES_PRESETS].top };
                auto newWidth = windowPos.x + widgets[WIDX_THEMES_PRESETS_DROPDOWN].left - widgets[WIDX_THEMES_PRESETS].left
                    - 4;

                DrawTextEllipsised(dpi, screenPos, newWidth, STR_STRING, ft, { colours[1] });
            }
        }

        void OnMouseDown(WidgetIndex widgetIndex) override
        {
            int16_t newSelectedTab;
            int32_t num_items;
            auto widget = &widgets[widgetIndex];

            switch (widgetIndex)
            {
                case WIDX_THEMES_SETTINGS_TAB:
                case WIDX_THEMES_MAIN_UI_TAB:
                case WIDX_THEMES_PARK_TAB:
                case WIDX_THEMES_TOOLS_TAB:
                case WIDX_THEMES_RIDE_PEEPS_TAB:
                case WIDX_THEMES_EDITORS_TAB:
                case WIDX_THEMES_MISC_TAB:
                case WIDX_THEMES_PROMPTS_TAB:
                case WIDX_THEMES_FEATURES_TAB:
                    newSelectedTab = widgetIndex - WIDX_THEMES_SETTINGS_TAB;
                    if (_selected_tab == newSelectedTab)
                        break;
                    _selected_tab = static_cast<uint8_t>(newSelectedTab);
                    scrolls[0].contentOffsetY = 0;
                    frame_no = 0;
                    OnResize();
                    Invalidate();
                    break;
                case WIDX_THEMES_PRESETS_DROPDOWN:
                    ThemeManagerLoadAvailableThemes();
                    num_items = static_cast<int32_t>(ThemeManagerGetNumAvailableThemes());

                    widget--;
                    for (int32_t i = 0; i < num_items; i++)
                    {
                        gDropdownItems[i].Format = STR_OPTIONS_DROPDOWN_ITEM;
                        gDropdownItems[i].Args = reinterpret_cast<uintptr_t>(ThemeManagerGetAvailableThemeName(i));
                    }

                    WindowDropdownShowTextCustomWidth(
                        { windowPos.x + widget->left, windowPos.y + widget->top }, widget->height() + 1, colours[1], 0,
                        Dropdown::Flag::StayOpen, num_items, widget->width() - 3);

                    Dropdown::SetChecked(static_cast<int32_t>(ThemeManagerGetAvailableThemeIndex()), true);
                    break;
                case WIDX_THEMES_RCT1_RIDE_LIGHTS:
                    if (ThemeGetFlags() & UITHEME_FLAG_PREDEFINED)
                    {
                        ContextShowError(STR_THEMES_ERR_CANT_CHANGE_THIS_THEME, STR_NONE, {});
                    }
                    else
                    {
                        ThemeSetFlags(ThemeGetFlags() ^ UITHEME_FLAG_USE_LIGHTS_RIDE);
                        ThemeSave();
                        WindowInvalidateAll();
                    }
                    break;
                case WIDX_THEMES_RCT1_PARK_LIGHTS:
                    if (ThemeGetFlags() & UITHEME_FLAG_PREDEFINED)
                    {
                        ContextShowError(STR_THEMES_ERR_CANT_CHANGE_THIS_THEME, STR_NONE, {});
                    }
                    else
                    {
                        ThemeSetFlags(ThemeGetFlags() ^ static_cast<uint8_t>(UITHEME_FLAG_USE_LIGHTS_PARK));
                        ThemeSave();
                        WindowInvalidateAll();
                    }
                    break;
                case WIDX_THEMES_RCT1_SCENARIO_FONT:
                    if (ThemeGetFlags() & UITHEME_FLAG_PREDEFINED)
                    {
                        ContextShowError(STR_THEMES_ERR_CANT_CHANGE_THIS_THEME, STR_NONE, {});
                    }
                    else
                    {
                        ThemeSetFlags(
                            ThemeGetFlags() ^ static_cast<uint8_t>(UITHEME_FLAG_USE_ALTERNATIVE_SCENARIO_SELECT_FONT));
                        ThemeSave();
                        WindowInvalidateAll();
                    }
                    break;
                case WIDX_THEMES_RCT1_BOTTOM_TOOLBAR:
                    if (ThemeGetFlags() & UITHEME_FLAG_PREDEFINED)
                    {
                        ContextShowError(STR_THEMES_ERR_CANT_CHANGE_THIS_THEME, STR_NONE, {});
                    }
                    else
                    {
                        ThemeSetFlags(ThemeGetFlags() ^ static_cast<uint8_t>(UITHEME_FLAG_USE_FULL_BOTTOM_TOOLBAR));
                        ThemeSave();
                        WindowInvalidateAll();
                    }
            }
        }

        void OnMouseUp(WidgetIndex widgetIndex) override
        {
            size_t activeAvailableThemeIndex;
            const utf8* activeThemeName;

            switch (widgetIndex)
            {
                case WIDX_THEMES_CLOSE:
                    Close();
                    break;
                case WIDX_THEMES_DUPLICATE_BUTTON:;
                    activeAvailableThemeIndex = ThemeManagerGetAvailableThemeIndex();
                    activeThemeName = ThemeManagerGetAvailableThemeName(activeAvailableThemeIndex);
                    WindowTextInputOpen(
                        this, widgetIndex, STR_THEMES_ACTION_DUPLICATE, STR_THEMES_PROMPT_ENTER_THEME_NAME, {}, STR_STRING,
                        reinterpret_cast<uintptr_t>(activeThemeName), 64);
                    break;
                case WIDX_THEMES_DELETE_BUTTON:
                    if (ThemeGetFlags() & UITHEME_FLAG_PREDEFINED)
                    {
                        ContextShowError(STR_THEMES_ERR_CANT_CHANGE_THIS_THEME, STR_NONE, {});
                    }
                    else
                    {
                        ThemeDelete();
                    }
                    break;
                case WIDX_THEMES_RENAME_BUTTON:
                    if (ThemeGetFlags() & UITHEME_FLAG_PREDEFINED)
                    {
                        ContextShowError(STR_THEMES_ERR_CANT_CHANGE_THIS_THEME, STR_NONE, {});
                    }
                    else
                    {
                        activeAvailableThemeIndex = ThemeManagerGetAvailableThemeIndex();
                        activeThemeName = ThemeManagerGetAvailableThemeName(activeAvailableThemeIndex);
                        WindowTextInputOpen(
                            this, widgetIndex, STR_TRACK_MANAGE_RENAME, STR_THEMES_PROMPT_ENTER_THEME_NAME, {}, STR_STRING,
                            reinterpret_cast<uintptr_t>(activeThemeName), 64);
                    }
                    break;
            }
        }

        void OnDropdown(WidgetIndex widgetIndex, int32_t selectedIndex) override
        {
            switch (widgetIndex)
            {
                case WIDX_THEMES_LIST:
                    if (selectedIndex != -1)
                    {
                        ColourWithFlags newColour = { ColourDropDownIndexToColour(selectedIndex) };
                        WindowClass wc = GetWindowClassTabIndex(_colour_index_1);
                        auto oldColour = ThemeGetColour(wc, _colour_index_2);
                        newColour.flags = oldColour.flags;
                        ThemeSetColour(wc, _colour_index_2, newColour);
                        ColourSchemeUpdateAll();
                        WindowInvalidateAll();
                        _colour_index_1 = -1;
                        _colour_index_2 = -1;
                    }
                    break;
                case WIDX_THEMES_PRESETS_DROPDOWN:
                    if (selectedIndex != -1)
                    {
                        ThemeManagerSetActiveAvailableTheme(selectedIndex);
                    }
                    break;
            }
        }

        void OnTextInput(WidgetIndex widgetIndex, std::string_view text) override
        {
            if (text.empty())
                return;

            switch (widgetIndex)
            {
                case WIDX_THEMES_DUPLICATE_BUTTON:
                case WIDX_THEMES_RENAME_BUTTON:
                    if (Platform::IsFilenameValid(text))
                    {
                        if (ThemeGetIndexForName(std::string(text).c_str()) == SIZE_MAX)
                        {
                            if (widgetIndex == WIDX_THEMES_DUPLICATE_BUTTON)
                            {
                                ThemeDuplicate(std::string(text).c_str());
                            }
                            else
                            {
                                ThemeRename(std::string(text).c_str());
                            }
                            Invalidate();
                        }
                        else
                        {
                            ContextShowError(STR_THEMES_ERR_NAME_ALREADY_EXISTS, STR_NONE, {});
                        }
                    }
                    else
                    {
                        ContextShowError(STR_ERROR_INVALID_CHARACTERS, STR_NONE, {});
                    }
                    break;
            }
        }

        ScreenSize OnScrollGetSize(int32_t scrollIndex) override
        {
            if (_selected_tab == WINDOW_THEMES_TAB_SETTINGS || _selected_tab == WINDOW_THEMES_TAB_FEATURES)
                return {};

            int32_t scrollHeight = GetTotalColoursUpTo(GetColourSchemeTabCount()) * (_button_size + 2);
            int32_t i = scrollHeight - widgets[WIDX_THEMES_LIST].bottom + widgets[WIDX_THEMES_LIST].top + 21;
            if (i < 0)
                i = 0;
            if (i < scrolls[0].contentOffsetY)
            {
                scrolls[0].contentOffsetY = i;
                Invalidate();
            }

            return { 420, scrollHeight };
        }

        void OnScrollMouseDown(int32_t scrollIndex, const ScreenCoordsXY& screenCoords) override
        {
            if (screenCoords.y / _max_row_height < GetColourSchemeTabCount())
            {
                _colour_index_1 = GetColourIndex(screenCoords.y);

                WindowClass wc = GetWindowClassTabIndex(_colour_index_1);
                int32_t numColours = ThemeDescGetNumColours(wc);

                AddGap(numColours, _colour_index_1);

                // position of y relative to the current class
                int32_t y2 = screenCoords.y - (GetTotalColoursUpTo(_colour_index_1 + 1) - numColours) * (_button_size + 2);
                _colour_index_2 = (y2 / _button_size);

                if (_colour_index_2 < numColours)
                {
                    if (screenCoords.x >= _button_offset_x && screenCoords.x < _button_offset_x + (_button_size + 2)
                        && y2 >= _button_offset_y && y2 < _button_offset_y + (_button_size + 2) * 6)
                    {
                        if (ThemeGetFlags() & UITHEME_FLAG_PREDEFINED)
                        {
                            ContextShowError(STR_THEMES_ERR_CANT_CHANGE_THIS_THEME, STR_THEMES_DESC_CANT_CHANGE_THIS_THEME, {});
                        }
                        else
                        {
                            widgets[WIDX_THEMES_COLOURBTN_MASK].type = WindowWidgetType::ColourBtn;
                            widgets[WIDX_THEMES_COLOURBTN_MASK].left = _button_offset_x + widgets[WIDX_THEMES_LIST].left
                                + _button_size;
                            widgets[WIDX_THEMES_COLOURBTN_MASK].top = GetTotalColoursUpTo(_colour_index_1) * (_button_size + 2)
                                + _button_offset_y + _button_size * _colour_index_2 - scrolls[0].contentOffsetY
                                + widgets[WIDX_THEMES_LIST].top;
                            widgets[WIDX_THEMES_COLOURBTN_MASK].right = widgets[WIDX_THEMES_COLOURBTN_MASK].left + 12;
                            widgets[WIDX_THEMES_COLOURBTN_MASK].bottom = widgets[WIDX_THEMES_COLOURBTN_MASK].top + 12;

                            auto colour = ThemeGetColour(wc, _colour_index_2);
                            WindowDropdownShowColour(
                                this, &(widgets[WIDX_THEMES_COLOURBTN_MASK]), colours[1], colour.colour, true);
                            WidgetInvalidate(*this, WIDX_THEMES_LIST);
                        }
                    }
                    else if (
                        screenCoords.x >= _check_offset_x && screenCoords.x < _check_offset_x + _button_size
                        && y2 >= _check_offset_y && y2 < _check_offset_y + _button_size * 6 - 1)
                    {
                        if (ThemeGetFlags() & UITHEME_FLAG_PREDEFINED)
                        {
                            ContextShowError(STR_THEMES_ERR_CANT_CHANGE_THIS_THEME, STR_THEMES_DESC_CANT_CHANGE_THIS_THEME, {});
                        }
                        else
                        {
                            auto colour = ThemeGetColour(wc, _colour_index_2);
                            colour.setFlag(ColourFlag::translucent, !colour.hasFlag(ColourFlag::translucent));
                            ThemeSetColour(wc, _colour_index_2, colour);
                            ColourSchemeUpdateAll();
                            WindowInvalidateAll();
                        }
                    }
                }
            }
        }

        void OnScrollDraw(int32_t scrollIndex, DrawPixelInfo& dpi) override
        {
            ScreenCoordsXY screenCoords;

            if (_selected_tab == WINDOW_THEMES_TAB_SETTINGS || _selected_tab == WINDOW_THEMES_TAB_FEATURES)
                return;

            if (!colours[1].hasFlag(ColourFlag::translucent))
                // GfxFillRect(dpi, dpi->x, dpi->y, dpi->x + dpi->width - 1, dpi->y + dpi->height - 1,
                // ColourMapA[colours[1].colour].mid_light);
                GfxClear(dpi, ColourMapA[colours[1].colour].mid_light);
            screenCoords.y = 0;
            for (int32_t i = 0; i < GetColourSchemeTabCount(); i++)
            {
                WindowClass wc = GetWindowClassTabIndex(i);
                int32_t numColours = ThemeDescGetNumColours(wc);

                // If the window description wraps, make sure the row is high enough.
                bool emptyRow = false;

                if (AddGap(numColours, i))
                {
                    emptyRow = true;
                }

                if (screenCoords.y > dpi.y + dpi.height)
                {
                    break;
                }
                if (screenCoords.y + _max_row_height >= dpi.y)
                {
                    if (i + 1 < GetColourSchemeTabCount())
                    {
                        auto colour = colours[1];

                        int8_t colorOffset = (_button_size + 2) * (4 - numColours);

                        auto leftTop = ScreenCoordsXY{ 0, screenCoords.y + _max_row_height - colorOffset + 1 };
                        auto rightBottom = ScreenCoordsXY{ widgets[WIDX_THEMES_LIST].right,
                                                           screenCoords.y + _max_row_height - colorOffset + 1 };
                        auto yPixelOffset = ScreenCoordsXY{ 0, 1 };

                        if (colour.hasFlag(ColourFlag::translucent))
                        {
                            TranslucentWindowPalette windowPalette = TranslucentWindowPalettes[colour.colour];

                            GfxFilterRect(dpi, { leftTop, rightBottom }, windowPalette.highlight);
                            GfxFilterRect(dpi, { leftTop + yPixelOffset, rightBottom + yPixelOffset }, windowPalette.shadow);
                        }
                        else
                        {
                            colour = ColourMapA[colours[1].colour].mid_dark;
                            GfxFillRect(dpi, { leftTop, rightBottom }, colour.colour);

                            colour = ColourMapA[colours[1].colour].lightest;
                            GfxFillRect(dpi, { leftTop + yPixelOffset, rightBottom + yPixelOffset }, colour.colour);
                        }
                    }

                    for (uint8_t j = 0; j < numColours; j++)
                    {
                        DrawTextWrapped(
                            dpi, { 2, screenCoords.y + 4 }, _window_header_size, ThemeDescGetName(wc), {}, { colours[1] });

                        // Don't draw the empty row
                        if (emptyRow && j == 1)
                        {
                            break;
                        }

                        auto colour = ThemeGetColour(wc, j);
                        const bool isPressed = (i == _colour_index_1 && j == _colour_index_2);
                        auto image = ImageId(isPressed ? SPR_PALETTE_BTN_PRESSED : SPR_PALETTE_BTN, colour.colour);
                        GfxDrawSprite(
                            dpi, image, { _button_offset_x, screenCoords.y + _button_offset_y + _button_size * j + 1 });

                        ScreenCoordsXY topLeft{ _check_offset_x, screenCoords.y + _check_offset_y + _button_size * j };
                        ScreenCoordsXY bottomRight{ _check_offset_x + 10,
                                                    screenCoords.y + _check_offset_y + 11 + _button_size * j };
                        GfxFillRectInset(dpi, { topLeft, bottomRight }, colours[1], INSET_RECT_F_E0);
                        if (colour.hasFlag(ColourFlag::translucent))
                        {
                            DrawText(
                                dpi, topLeft, { colours[1].colour, FontStyle::Medium, TextDarkness::Dark }, kCheckMarkString);
                        }
                    }
                }

                screenCoords.y += ((_button_size + 2) * numColours);
            }
        }

#pragma endregion

        void WindowThemesInitVars()
        {
            _selected_tab = WINDOW_THEMES_TAB_SETTINGS;
        }

        WindowClass GetWindowClassTabIndex(int32_t index)
        {
            WindowClass* classes = window_themes_tab_classes[_selected_tab];
            return classes[index];
        }

        // If the window description wraps, make sure the row is high enough.
        bool AddGap(int32_t& numColours, int8_t index)
        {
            if (numColours == 1 && GetTextWidth(index) >= _window_header_size)
            {
                numColours++;
                return true;
            }
            return false;
        }

        int8_t GetColourIndex(int32_t y)
        {
            int8_t numRows = 0;
            for (int32_t i = 0; i < GetColourSchemeTabCount(); ++i)
            {
                int32_t numColours = ThemeDescGetNumColours(GetWindowClassTabIndex(i));
                numRows += numColours;

                AddGap(numColours, i);

                if ((numRows * (_button_size + 2)) >= y)
                {
                    return i;
                }
            }
            return -1;
        }

        int32_t GetTextWidth(int8_t index)
        {
            WindowClass wc = GetWindowClassTabIndex(index);
            Formatter ft{};

            const void* args{};
            StringId format = ThemeDescGetName(wc);

            std::string str = FormatStringIDLegacy(format, args);

            return GfxGetStringWidth(str, FontStyle::Medium);
        }

        int8_t GetTotalColoursUpTo(int8_t index)
        {
            int8_t numRows = 0;
            for (int32_t i = 0; i < index; ++i)
            {
                uint8_t numColours = ThemeDescGetNumColours(GetWindowClassTabIndex(i));

                if (numColours == 1 && GetTextWidth(i) >= _window_header_size)
                {
                    numColours++;
                }

                numRows += numColours;
            }
            return numRows;
        }

        int32_t GetColourSchemeTabCount()
        {
            switch (_selected_tab)
            {
                case 1:
                    return sizeof(window_themes_tab_1_classes);
                case 2:
                    return sizeof(window_themes_tab_2_classes);
                case 3:
                    return sizeof(window_themes_tab_3_classes);
                case 4:
                    return sizeof(window_themes_tab_4_classes);
                case 5:
                    return sizeof(window_themes_tab_5_classes);
                case 6:
                    return sizeof(window_themes_tab_6_classes);
                case 7:
                    return sizeof(window_themes_tab_7_classes);
            }
            return 0;
        }

        void WindowThemesDrawTabImages(DrawPixelInfo& dpi)
        {
            for (int32_t i = 0; i < WINDOW_THEMES_TAB_COUNT; i++)
            {
                int32_t sprite_idx = window_themes_tab_sprites[i];
                if (_selected_tab == i)
                    sprite_idx += frame_no / window_themes_tab_animation_divisor[_selected_tab];
                GfxDrawSprite(
                    dpi, ImageId(sprite_idx),
                    windowPos
                        + ScreenCoordsXY{ widgets[WIDX_THEMES_SETTINGS_TAB + i].left,
                                          widgets[WIDX_THEMES_SETTINGS_TAB + i].top });
            }
        }
    };

    WindowBase* ThemesOpen()
    {
        WindowBase* window;

        // Check if window is already open
        window = WindowBringToFrontByClass(WindowClass::Themes);
        if (window != nullptr)
            return window;

        window = WindowCreate<ThemesWindow>(WindowClass::Themes, 320, 107, WF_10 | WF_RESIZABLE);

        return window;
    }
} // namespace OpenRCT2::Ui::Windows<|MERGE_RESOLUTION|>--- conflicted
+++ resolved
@@ -76,39 +76,9 @@
     const uint16_t _window_header_size = 152;
 
     // clang-format off
-<<<<<<< HEAD
-static Widget _themesWidgets[] = {
-    WINDOW_SHIM(WINDOW_TITLE, WW, WH),
-    MakeWidget({  0, 43}, {320,  64}, WindowWidgetType::Resize,       WindowColour::Secondary                                                                       ), // tab content panel
-    MakeTab   ({  3, 17},                                                                                                        STR_THEMES_TAB_SETTINGS_TIP        ), // settings tab
-    MakeTab   ({ 34, 17},                                                                                                        STR_THEMES_TAB_MAIN_TIP            ), // main ui tab
-    MakeTab   ({ 65, 17},                                                                                                        STR_THEMES_TAB_PARK_TIP            ), // park tab
-    MakeTab   ({ 96, 17},                                                                                                        STR_THEMES_TAB_TOOLS_TIP           ), // tools tab
-    MakeTab   ({127, 17},                                                                                                        STR_THEMES_TAB_RIDES_AND_GUESTS_TIP), // rides and peeps tab
-    MakeTab   ({158, 17},                                                                                                        STR_THEMES_TAB_EDITORS_TIP         ), // editors tab
-    MakeTab   ({189, 17},                                                                                                        STR_THEMES_TAB_MISC_TIP            ), // misc tab
-    MakeTab   ({220, 17},                                                                                                        STR_THEMES_TAB_PROMPTS_TIP         ), // prompts tab
-    MakeTab   ({251, 17},                                                                                                        STR_THEMES_TAB_FEATURES_TIP        ), // features tab
-    MakeWidget({  5, 46}, {_window_header_size,  15}, WindowWidgetType::TableHeader, WindowColour::Secondary, STR_THEMES_HEADER_WINDOW                                                           ), // Window header
-    MakeWidget({157, 46}, { 79,  15}, WindowWidgetType::TableHeader, WindowColour::Secondary, STR_THEMES_HEADER_PALETTE                                                          ), // Palette header
-    MakeWidget({236, 46}, { 80,  15}, WindowWidgetType::TableHeader, WindowColour::Secondary, STR_THEMES_HEADER_TRANSPARENCY                                                          ), // Transparency header
-    MakeWidget({125, 60}, {175,  12}, WindowWidgetType::DropdownMenu,     WindowColour::Secondary                                                                                     ), // Preset colour schemes
-    MakeWidget({288, 61}, { 11,  10}, WindowWidgetType::Button,       WindowColour::Secondary, STR_DROPDOWN_GLYPH                                                                 ),
-    MakeWidget({ 10, 82}, { 91,  12}, WindowWidgetType::Button,       WindowColour::Secondary, STR_THEMES_ACTION_DUPLICATE,                    STR_THEMES_ACTION_DUPLICATE_TIP    ), // Duplicate button
-    MakeWidget({110, 82}, { 91,  12}, WindowWidgetType::Button,       WindowColour::Secondary, STR_TRACK_MANAGE_DELETE,                        STR_THEMES_ACTION_DELETE_TIP       ), // Delete button
-    MakeWidget({210, 82}, { 91,  12}, WindowWidgetType::Button,       WindowColour::Secondary, STR_TRACK_MANAGE_RENAME,                        STR_THEMES_ACTION_RENAME_TIP       ), // Rename button
-    MakeWidget({  0,  0}, {  1,   1}, WindowWidgetType::ColourBtn,    WindowColour::Secondary                                                                                     ), // colour button mask
-    MakeWidget({  3, 60}, {314,  44}, WindowWidgetType::Scroll,       WindowColour::Secondary, SCROLL_VERTICAL                                                                    ), // staff list
-    MakeWidget({ 10, 54}, {290,  12}, WindowWidgetType::Checkbox,     WindowColour::Secondary, STR_THEMES_OPTION_RCT1_RIDE_CONTROLS                                               ), // rct1 ride lights
-    MakeWidget({ 10, 69}, {290,  12}, WindowWidgetType::Checkbox,     WindowColour::Secondary, STR_THEMES_OPTION_RCT1_PARK_CONTROLS                                               ), // rct1 park lights
-    MakeWidget({ 10, 84}, {290,  12}, WindowWidgetType::Checkbox,     WindowColour::Secondary, STR_THEMES_OPTION_RCT1_SCENARIO_SELECTION_FONT                                     ), // rct1 scenario font
-    MakeWidget({ 10, 99}, {290,  12}, WindowWidgetType::Checkbox,     WindowColour::Secondary, STR_THEMES_OPTION_RCT1_BOTTOM_TOOLBAR                                              ), // rct1 bottom toolbar
-    kWidgetsEnd,
-};
-=======
     static Widget _themesWidgets[] = {
         WINDOW_SHIM(WINDOW_TITLE, WW, WH),
-        MakeWidget({  0, 43}, {320,  64}, WindowWidgetType::Resize,       WindowColour::Secondary                                                                                     ), // tab content panel
+        MakeWidget({  0, 43}, {320,  64}, WindowWidgetType::Resize,       WindowColour::Secondary                                                                       ), // tab content panel
         MakeTab   ({  3, 17},                                                                                                        STR_THEMES_TAB_SETTINGS_TIP        ), // settings tab
         MakeTab   ({ 34, 17},                                                                                                        STR_THEMES_TAB_MAIN_TIP            ), // main ui tab
         MakeTab   ({ 65, 17},                                                                                                        STR_THEMES_TAB_PARK_TIP            ), // park tab
@@ -118,9 +88,9 @@
         MakeTab   ({189, 17},                                                                                                        STR_THEMES_TAB_MISC_TIP            ), // misc tab
         MakeTab   ({220, 17},                                                                                                        STR_THEMES_TAB_PROMPTS_TIP         ), // prompts tab
         MakeTab   ({251, 17},                                                                                                        STR_THEMES_TAB_FEATURES_TIP        ), // features tab
-        MakeWidget({  5, 46}, {214,  15}, WindowWidgetType::TableHeader, WindowColour::Secondary, STR_THEMES_HEADER_WINDOW                                                           ), // Window header
-        MakeWidget({219, 46}, { 97,  15}, WindowWidgetType::TableHeader, WindowColour::Secondary, STR_THEMES_HEADER_PALETTE                                                          ), // Palette header
-        MakeWidget({125, 60}, {175,  12}, WindowWidgetType::DropdownMenu,     WindowColour::Secondary                                                                                     ), // Preset colour schemes
+        MakeWidget({  5, 46}, {_window_header_size,  15}, WindowWidgetType::TableHeader, WindowColour::Secondary, STR_THEMES_HEADER_WINDOW                                                           ), // Window header
+        MakeWidget({157, 46}, { 79,  15}, WindowWidgetType::TableHeader, WindowColour::Secondary, STR_THEMES_HEADER_PALETTE                                                          ), // Palette header
+        MakeWidget({236, 46}, { 80,  15}, WindowWidgetType::TableHeader, WindowColour::Secondary, STR_THEMES_HEADER_TRANSPARENCY                                                          ), // Transparency header
         MakeWidget({288, 61}, { 11,  10}, WindowWidgetType::Button,       WindowColour::Secondary, STR_DROPDOWN_GLYPH                                                                 ),
         MakeWidget({ 10, 82}, { 91,  12}, WindowWidgetType::Button,       WindowColour::Secondary, STR_THEMES_ACTION_DUPLICATE,                    STR_THEMES_ACTION_DUPLICATE_TIP    ), // Duplicate button
         MakeWidget({110, 82}, { 91,  12}, WindowWidgetType::Button,       WindowColour::Secondary, STR_TRACK_MANAGE_DELETE,                        STR_THEMES_ACTION_DELETE_TIP       ), // Delete button
@@ -134,7 +104,6 @@
         kWidgetsEnd,
     };
     // clang-format on
->>>>>>> d69002c4
 
 #pragma region Tabs
 
