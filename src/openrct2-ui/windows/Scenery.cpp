--- conflicted
+++ resolved
@@ -431,24 +431,8 @@
     window = WindowCreate(
         ScreenCoordsXY(context_get_width() - WINDOW_SCENERY_WIDTH, 0x1D), WINDOW_SCENERY_WIDTH, WINDOW_SCENERY_HEIGHT,
         &window_scenery_events, WC_SCENERY, WF_NO_SCROLLING);
-<<<<<<< HEAD
 
     window_scenery_init(window);
-=======
-    window->widgets = window_scenery_widgets;
-
-    window->enabled_widgets = (1ULL << WIDX_SCENERY_CLOSE) | (1ULL << WIDX_SCENERY_ROTATE_OBJECTS_BUTTON)
-        | (1ULL << WIDX_SCENERY_TAB_1) | (1ULL << WIDX_SCENERY_TAB_2) | (1ULL << WIDX_SCENERY_TAB_3)
-        | (1ULL << WIDX_SCENERY_TAB_4) | (1ULL << WIDX_SCENERY_TAB_5) | (1ULL << WIDX_SCENERY_TAB_6)
-        | (1ULL << WIDX_SCENERY_TAB_7) | (1ULL << WIDX_SCENERY_TAB_8) | (1ULL << WIDX_SCENERY_TAB_9)
-        | (1ULL << WIDX_SCENERY_TAB_10) | (1ULL << WIDX_SCENERY_TAB_11) | (1ULL << WIDX_SCENERY_TAB_12)
-        | (1ULL << WIDX_SCENERY_TAB_13) | (1ULL << WIDX_SCENERY_TAB_14) | (1ULL << WIDX_SCENERY_TAB_15)
-        | (1ULL << WIDX_SCENERY_TAB_16) | (1ULL << WIDX_SCENERY_TAB_17) | (1ULL << WIDX_SCENERY_TAB_18)
-        | (1ULL << WIDX_SCENERY_TAB_19) | (1ULL << WIDX_SCENERY_TAB_20) | (1ULL << WIDX_SCENERY_PRIMARY_COLOUR_BUTTON)
-        | (1ULL << WIDX_SCENERY_SECONDARY_COLOUR_BUTTON) | (1ULL << WIDX_SCENERY_REPAINT_SCENERY_BUTTON)
-        | (1ULL << WIDX_SCENERY_TERTIARY_COLOUR_BUTTON) | (1ULL << WIDX_SCENERY_EYEDROPPER_BUTTON)
-        | (1ULL << WIDX_SCENERY_BUILD_CLUSTER_BUTTON);
->>>>>>> 4760642f
 
     WindowInitScrollWidgets(window);
     window_scenery_update_scroll(window);
