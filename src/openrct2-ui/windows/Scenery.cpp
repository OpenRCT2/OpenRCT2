/*****************************************************************************
 * Copyright (c) 2014-2020 OpenRCT2 developers
 *
 * For a complete list of all authors, please refer to contributors.md
 * Interested in contributing? Visit https://github.com/OpenRCT2/OpenRCT2
 *
 * OpenRCT2 is licensed under the GNU General Public License version 3.
 *****************************************************************************/

#include <algorithm>
#include <openrct2-ui/interface/Dropdown.h>
#include <openrct2-ui/interface/Viewport.h>
#include <openrct2-ui/interface/Widget.h>
#include <openrct2-ui/windows/Window.h>
#include <openrct2/Context.h>
#include <openrct2/Input.h>
#include <openrct2/audio/audio.h>
#include <openrct2/core/Guard.hpp>
#include <openrct2/localisation/Localisation.h>
#include <openrct2/management/Research.h>
#include <openrct2/network/network.h>
#include <openrct2/object/ObjectList.h>
#include <openrct2/sprites.h>
#include <openrct2/world/LargeScenery.h>
#include <openrct2/world/Park.h>
#include <openrct2/world/Scenery.h>
#include <openrct2/world/SmallScenery.h>

static constexpr const rct_string_id WINDOW_TITLE = STR_NONE;
constexpr int32_t WINDOW_SCENERY_WIDTH = 634;
constexpr int32_t WINDOW_SCENERY_HEIGHT = 180;
constexpr int32_t SCENERY_BUTTON_WIDTH = 66;
constexpr int32_t SCENERY_BUTTON_HEIGHT = 80;

// clang-format off
static void window_scenery_close(rct_window *w);
static void window_scenery_mouseup(rct_window *w, rct_widgetindex widgetIndex);
static void window_scenery_resize(rct_window *w);
static void window_scenery_mousedown(rct_window *w, rct_widgetindex widgetIndex, rct_widget* widget);
static void window_scenery_dropdown(rct_window *w, rct_widgetindex widgetIndex, int32_t dropdownIndex);
static void window_scenery_update(rct_window *w);
static void window_scenery_periodic_update(rct_window *w);
static void window_scenery_scrollgetsize(rct_window *w, int32_t scrollIndex, int32_t *width, int32_t *height);
static void window_scenery_scrollmousedown(rct_window *w, int32_t scrollIndex, const ScreenCoordsXY& screenCoords);
static void window_scenery_scrollmouseover(rct_window *w, int32_t scrollIndex, const ScreenCoordsXY& screenCoords);
static OpenRCT2String window_scenery_tooltip(rct_window* w, const rct_widgetindex widgetIndex, const rct_string_id fallback);
static void window_scenery_invalidate(rct_window *w);
static void window_scenery_paint(rct_window *w, rct_drawpixelinfo *dpi);
static void window_scenery_scrollpaint(rct_window *w, rct_drawpixelinfo *dpi, int32_t scrollIndex);

static rct_window_event_list window_scenery_events([](auto& events)
{
    events.close = &window_scenery_close;
    events.mouse_up = &window_scenery_mouseup;
    events.resize = &window_scenery_resize;
    events.mouse_down = &window_scenery_mousedown;
    events.dropdown = &window_scenery_dropdown;
    events.update = &window_scenery_update;
    events.periodic_update = &window_scenery_periodic_update;
    events.get_scroll_size = &window_scenery_scrollgetsize;
    events.scroll_mousedown = &window_scenery_scrollmousedown;
    events.scroll_mouseover = &window_scenery_scrollmouseover;
    events.tooltip = &window_scenery_tooltip;
    events.invalidate = &window_scenery_invalidate;
    events.paint = &window_scenery_paint;
    events.scroll_paint = &window_scenery_scrollpaint;
});


enum WINDOW_SCENERY_LIST_WIDGET_IDX {
    WIDX_SCENERY_BACKGROUND,
    WIDX_SCENERY_TITLE,
    WIDX_SCENERY_CLOSE,
    WIDX_SCENERY_TAB_CONTENT_PANEL,
    WIDX_SCENERY_LIST,
    WIDX_SCENERY_ROTATE_OBJECTS_BUTTON,
    WIDX_SCENERY_REPAINT_SCENERY_BUTTON,
    WIDX_SCENERY_PRIMARY_COLOUR_BUTTON,
    WIDX_SCENERY_SECONDARY_COLOUR_BUTTON,
    WIDX_SCENERY_TERTIARY_COLOUR_BUTTON,
    WIDX_SCENERY_EYEDROPPER_BUTTON,
    WIDX_SCENERY_BUILD_CLUSTER_BUTTON,
    WIDX_SCENERY_TAB_1,
};

validate_global_widx(WC_SCENERY, WIDX_SCENERY_TAB_1);
validate_global_widx(WC_SCENERY, WIDX_SCENERY_ROTATE_OBJECTS_BUTTON);
validate_global_widx(WC_SCENERY, WIDX_SCENERY_EYEDROPPER_BUTTON);

static rct_widget WindowSceneryBaseWidgets[] = {
    WINDOW_SHIM(WINDOW_TITLE, WINDOW_SCENERY_WIDTH, WINDOW_SCENERY_HEIGHT),
    MakeWidget     ({  0,  43}, {634, 99}, WindowWidgetType::Resize,    WindowColour::Secondary                                                  ), // 8         0x009DE2C8
    MakeWidget     ({  2,  47}, {607, 80}, WindowWidgetType::Scroll,    WindowColour::Secondary, SCROLL_VERTICAL                                 ), // 1000000   0x009DE418
    MakeWidget     ({609,  44}, { 24, 24}, WindowWidgetType::FlatBtn,   WindowColour::Secondary, SPR_ROTATE_ARROW,    STR_ROTATE_OBJECTS_90      ), // 2000000   0x009DE428
    MakeWidget     ({609,  68}, { 24, 24}, WindowWidgetType::FlatBtn,   WindowColour::Secondary, SPR_PAINTBRUSH,      STR_SCENERY_PAINTBRUSH_TIP ), // 4000000   0x009DE438
    MakeWidget     ({615,  93}, { 12, 12}, WindowWidgetType::ColourBtn, WindowColour::Secondary, 0xFFFFFFFF,          STR_SELECT_COLOUR          ), // 8000000   0x009DE448
    MakeWidget     ({615, 105}, { 12, 12}, WindowWidgetType::ColourBtn, WindowColour::Secondary, 0xFFFFFFFF,          STR_SELECT_SECONDARY_COLOUR), // 10000000  0x009DE458
    MakeWidget     ({615, 117}, { 12, 12}, WindowWidgetType::ColourBtn, WindowColour::Secondary, 0xFFFFFFFF,          STR_SELECT_TERNARY_COLOUR  ), // 20000000  0x009DE468
    MakeWidget     ({609, 130}, { 24, 24}, WindowWidgetType::FlatBtn,   WindowColour::Secondary, SPR_G2_EYEDROPPER,   STR_SCENERY_EYEDROPPER_TIP ), // 40000000  0x009DE478
    MakeWidget     ({609, 154}, { 24, 24}, WindowWidgetType::FlatBtn,   WindowColour::Secondary, SPR_SCENERY_CLUSTER, STR_SCENERY_CLUSTER_TIP    ), // 40000000  0x009DE478
    WIDGETS_END,
};
// clang-format on

void window_scenery_update_scroll(rct_window* w);

struct SceneryTabInfo
{
    ObjectEntryIndex SceneryGroupIndex = OBJECT_ENTRY_INDEX_NULL;
    std::vector<ScenerySelection> Entries;

    bool IsMisc() const
    {
        return SceneryGroupIndex == OBJECT_ENTRY_INDEX_NULL;
    }

<<<<<<< HEAD
    bool Contains(ScenerySelection entry) const
    {
        auto it = std::find(Entries.begin(), Entries.end(), entry);
        return it != Entries.end();
    }

    void AddEntry(ScenerySelection entry)
=======
    bool Contains(const ScenerySelection& entry) const
    {
        return std::find(std::begin(Entries), std::end(Entries), entry) != std::end(Entries);
    }

    void AddEntry(const ScenerySelection& entry)
>>>>>>> ece6df31
    {
        if (!Contains(entry))
        {
            Entries.push_back(entry);
        }
    }

    const rct_scenery_group_entry* GetSceneryGroupEntry() const
    {
        return get_scenery_group_entry(SceneryGroupIndex);
    }
};

std::vector<ScenerySelection> gWindowSceneryTabSelections;
size_t gWindowSceneryActiveTabIndex;
uint8_t gWindowSceneryPaintEnabled;
uint8_t gWindowSceneryRotation;
colour_t gWindowSceneryPrimaryColour;
colour_t gWindowScenerySecondaryColour;
colour_t gWindowSceneryTertiaryColour;
bool gWindowSceneryEyedropperEnabled;

static std::vector<SceneryTabInfo> _tabEntries;
static std::vector<rct_widget> _widgets;
static ScenerySelection _selectedScenery;
static int16_t _hoverCounter;

<<<<<<< HEAD
static ScenerySelection GetSelectedScenery(size_t tabIndex)
=======
static const ScenerySelection GetSelectedScenery(const size_t tabIndex)
>>>>>>> ece6df31
{
    if (gWindowSceneryTabSelections.size() > tabIndex)
    {
        return gWindowSceneryTabSelections[tabIndex];
    }
    return {};
}

<<<<<<< HEAD
static void SetSelectedScenery(size_t tabIndex, ScenerySelection value)
{
    if (gWindowSceneryTabSelections.size() <= tabIndex)
    {
        gWindowSceneryTabSelections.resize(tabIndex + 1);
    }
    gWindowSceneryTabSelections[tabIndex] = value;
}

static SceneryTabInfo* GetSceneryTabInfoForGroup(ObjectEntryIndex sceneryGroupIndex)
{
    if (sceneryGroupIndex == OBJECT_ENTRY_INDEX_NULL)
    {
        return &_tabEntries[_tabEntries.size() - 1];
    }

    for (auto& tabEntry : _tabEntries)
    {
        if (tabEntry.SceneryGroupIndex == sceneryGroupIndex)
            return &tabEntry;
    }

    return nullptr;
}

static std::optional<size_t> window_scenery_find_tab_with_scenery(const ScenerySelection& scenery)
{
    for (size_t i = 0; i < _tabEntries.size(); i++)
    {
        const auto& tabInfo = _tabEntries[i];
        for (const auto& entry : tabInfo.Entries)
        {
            if (entry == scenery)
            {
                return i;
=======
static void SetSelectedScenery(const size_t tabIndex, const ScenerySelection& value)
{
    if (gWindowSceneryTabSelections.size() <= tabIndex)
    {
        gWindowSceneryTabSelections.resize(tabIndex + 1);
    }
    gWindowSceneryTabSelections[tabIndex] = value;
}

static SceneryTabInfo* GetSceneryTabInfoForGroup(const ObjectEntryIndex sceneryGroupIndex)
{
    if (sceneryGroupIndex == OBJECT_ENTRY_INDEX_NULL)
    {
        return &_tabEntries[_tabEntries.size() - 1];
    }

    for (auto& tabEntry : _tabEntries)
    {
        if (tabEntry.SceneryGroupIndex == sceneryGroupIndex)
            return &tabEntry;
    }

    return nullptr;
}

static std::optional<size_t> window_scenery_find_tab_with_scenery(const ScenerySelection& scenery)
{
    for (size_t i = 0; i < _tabEntries.size(); i++)
    {
        const auto& tabInfo = _tabEntries[i];
        if (tabInfo.Contains(scenery))
        {
            return i;
        }
    }
    return std::nullopt;
}

static void init_scenery_entry(const ScenerySelection& selection, const ObjectEntryIndex sceneryGroupIndex)
{
    Guard::ArgumentInRange<int32_t>(selection.EntryIndex, 0, OBJECT_ENTRY_INDEX_NULL);

    if (IsSceneryAvailableToBuild(selection))
    {
        // Get current tab
        const auto tabIndex = window_scenery_find_tab_with_scenery(selection);

        // Add scenery to primary group (usually trees or path additions)
        if (sceneryGroupIndex != OBJECT_ENTRY_INDEX_NULL)
        {
            auto* tabInfo = GetSceneryTabInfoForGroup(sceneryGroupIndex);
            if (tabInfo != nullptr)
            {
                tabInfo->AddEntry(selection);
                return;
>>>>>>> ece6df31
            }
        }
    }
    return {};
}

<<<<<<< HEAD
static void init_scenery_entry(const ScenerySelection& selection, ObjectEntryIndex sceneryGroupIndex)
{
    Guard::ArgumentInRange<int32_t>(selection.EntryIndex, 0, OBJECT_ENTRY_INDEX_NULL);

    if (IsSceneryAvailableToBuild(selection))
    {
        // Get current tab
        auto tabIndex = window_scenery_find_tab_with_scenery(selection);

        // Add scenery to primary group (usually trees or path additions)
        if (sceneryGroupIndex != OBJECT_ENTRY_INDEX_NULL)
        {
            auto tabInfo = GetSceneryTabInfoForGroup(sceneryGroupIndex);
            if (tabInfo != nullptr)
            {
                tabInfo->AddEntry(selection);
                return;
            }
        }

        // If scenery is no tab, add it to misc
        if (!tabIndex)
        {
            auto tabInfo = GetSceneryTabInfoForGroup(OBJECT_ENTRY_INDEX_NULL);
            if (tabInfo != nullptr)
            {
                tabInfo->AddEntry(selection);
=======
        // If scenery is no tab, add it to misc
        if (!tabIndex.has_value())
        {
            auto* tabInfo = GetSceneryTabInfoForGroup(OBJECT_ENTRY_INDEX_NULL);
            if (tabInfo != nullptr)
            {
                tabInfo->AddEntry(selection);
>>>>>>> ece6df31
            }
        }
    }
}

static void window_scenery_sort_tabs()
{
    std::sort(_tabEntries.begin(), _tabEntries.end(), [](const SceneryTabInfo& a, const SceneryTabInfo& b) {
        if (a.SceneryGroupIndex == b.SceneryGroupIndex)
            return false;

        if (a.SceneryGroupIndex == OBJECT_ENTRY_INDEX_NULL)
            return false;
        if (b.SceneryGroupIndex == OBJECT_ENTRY_INDEX_NULL)
            return true;

<<<<<<< HEAD
        auto entryA = a.GetSceneryGroupEntry();
        auto entryB = b.GetSceneryGroupEntry();
=======
        const auto* entryA = a.GetSceneryGroupEntry();
        const auto* entryB = b.GetSceneryGroupEntry();
>>>>>>> ece6df31
        return entryA->priority < entryB->priority;
    });
}

static void window_scenery_prepare_widgets(rct_window* w)
{
<<<<<<< HEAD
    _widgets.clear();
    for (const auto& widget : window_scenery_widgets)
=======
    // Add the base widgets
    _widgets.clear();
    for (const auto& widget : WindowSceneryBaseWidgets)
>>>>>>> ece6df31
    {
        _widgets.push_back(widget);
    }

    // Remove WWT_LAST
    auto lastWidget = _widgets.back();
    _widgets.pop_back();

    // Add tabs
    ScreenCoordsXY pos = { 3, 17 };
    for (const auto& tabInfo : _tabEntries)
    {
        auto widget = MakeTab(pos, STR_STRING_DEFINED_TOOLTIP);
        pos.x += 31;

        if (tabInfo.SceneryGroupIndex == OBJECT_ENTRY_INDEX_NULL)
<<<<<<< HEAD
        {
            widget.image = SPR_TAB_QUESTION | IMAGE_TYPE_REMAP;
        }
        else
        {
            auto sceneryGroupEntry = get_scenery_group_entry(tabInfo.SceneryGroupIndex);
=======
        {
            widget.image = SPR_TAB_QUESTION | IMAGE_TYPE_REMAP;
        }
        else
        {
            const auto* sceneryGroupEntry = get_scenery_group_entry(tabInfo.SceneryGroupIndex);
>>>>>>> ece6df31
            if (sceneryGroupEntry != nullptr)
            {
                widget.image = sceneryGroupEntry->image | IMAGE_TYPE_REMAP;
            }
        }

        _widgets.push_back(widget);
    }

    _widgets.push_back(lastWidget);

    w->widgets = _widgets.data();

    w->enabled_widgets = (1 << WIDX_SCENERY_CLOSE) | (1 << WIDX_SCENERY_ROTATE_OBJECTS_BUTTON)
        | (1 << WIDX_SCENERY_PRIMARY_COLOUR_BUTTON) | (1 << WIDX_SCENERY_SECONDARY_COLOUR_BUTTON)
        | (1 << WIDX_SCENERY_REPAINT_SCENERY_BUTTON) | (1 << WIDX_SCENERY_TERTIARY_COLOUR_BUTTON)
        | (1 << WIDX_SCENERY_EYEDROPPER_BUTTON) | (1ULL << WIDX_SCENERY_BUILD_CLUSTER_BUTTON);
    for (size_t i = 0; i < _tabEntries.size(); i++)
    {
        w->enabled_widgets |= (1ULL << (WIDX_SCENERY_TAB_1 + i));
    }
}

/**
 *
 *  rct2: 0x006DFA00
 */
static void window_scenery_init(rct_window* w)
{
    _tabEntries.clear();

    auto maxTabs = 32;
    for (ObjectEntryIndex scenerySetIndex = 0; scenerySetIndex < maxTabs - 1; scenerySetIndex++)
    {
        const auto* sceneryGroupEntry = get_scenery_group_entry(scenerySetIndex);
<<<<<<< HEAD
        if (sceneryGroupEntry != nullptr)
=======
        if (sceneryGroupEntry != nullptr && scenery_group_is_invented(scenerySetIndex))
>>>>>>> ece6df31
        {
            SceneryTabInfo tabInfo;
            tabInfo.SceneryGroupIndex = scenerySetIndex;
            for (size_t i = 0; i < sceneryGroupEntry->entry_count; i++)
            {
<<<<<<< HEAD
                auto sceneryEntry = sceneryGroupEntry->scenery_entries[i];
=======
                const auto& sceneryEntry = sceneryGroupEntry->scenery_entries[i];
>>>>>>> ece6df31
                if (IsSceneryAvailableToBuild(sceneryEntry))
                {
                    tabInfo.Entries.push_back(sceneryEntry);
                }
            }
            if (tabInfo.Entries.size() > 0)
            {
                _tabEntries.push_back(std::move(tabInfo));
            }
        }
    }

    // Add misc tab
    _tabEntries.emplace_back();

    // small scenery
    for (ObjectEntryIndex sceneryId = 0; sceneryId < MAX_SMALL_SCENERY_OBJECTS; sceneryId++)
    {
        const auto* sceneryEntry = get_small_scenery_entry(sceneryId);
        if (sceneryEntry != nullptr)
        {
            init_scenery_entry({ SCENERY_TYPE_SMALL, sceneryId }, sceneryEntry->scenery_tab_id);
        }
    }

    // large scenery
    for (ObjectEntryIndex sceneryId = 0; sceneryId < MAX_LARGE_SCENERY_OBJECTS; sceneryId++)
    {
        const auto* sceneryEntry = get_large_scenery_entry(sceneryId);
        if (sceneryEntry != nullptr)
        {
            init_scenery_entry({ SCENERY_TYPE_LARGE, sceneryId }, sceneryEntry->scenery_tab_id);
        }
    }

    // walls
    for (ObjectEntryIndex sceneryId = 0; sceneryId < MAX_WALL_SCENERY_OBJECTS; sceneryId++)
    {
        const auto* sceneryEntry = get_wall_entry(sceneryId);
        if (sceneryEntry != nullptr)
        {
            init_scenery_entry({ SCENERY_TYPE_WALL, sceneryId }, sceneryEntry->scenery_tab_id);
        }
    }

    // banners
    for (ObjectEntryIndex sceneryId = 0; sceneryId < MAX_BANNER_OBJECTS; sceneryId++)
    {
        const auto* sceneryEntry = get_banner_entry(sceneryId);
        if (sceneryEntry != nullptr)
        {
            init_scenery_entry({ SCENERY_TYPE_BANNER, sceneryId }, sceneryEntry->scenery_tab_id);
        }
    }

    // path bits
    for (ObjectEntryIndex sceneryId = 0; sceneryId < MAX_PATH_ADDITION_OBJECTS; sceneryId++)
    {
        const auto* sceneryEntry = get_footpath_item_entry(sceneryId);
        if (sceneryEntry != nullptr)
        {
            init_scenery_entry({ SCENERY_TYPE_PATH_ITEM, sceneryId }, sceneryEntry->scenery_tab_id);
        }
    }

    // Remove misc tab if empty
    if (_tabEntries.back().Entries.size() == 0)
    {
        _tabEntries.pop_back();
    }

    window_scenery_sort_tabs();
    window_scenery_prepare_widgets(w);
    window_invalidate_by_class(WC_SCENERY);
}

void window_scenery_init()
{
<<<<<<< HEAD
    auto w = window_find_by_class(WC_SCENERY);
=======
    auto* w = window_find_by_class(WC_SCENERY);
>>>>>>> ece6df31
    if (w != nullptr)
    {
        window_scenery_init(w);
    }
}

/**
 *
 *  rct2: 0x006DFEE4
 */
void window_scenery_set_default_placement_configuration()
{
    gWindowSceneryRotation = 3;
    gWindowSceneryPrimaryColour = COLOUR_BORDEAUX_RED;
    gWindowScenerySecondaryColour = COLOUR_YELLOW;
    gWindowSceneryTertiaryColour = COLOUR_DARK_BROWN;

    window_scenery_init();

    gWindowSceneryTabSelections.clear();
    gWindowSceneryActiveTabIndex = 0;
}

/**
 *
 *  rct2: 0x006E0FEF
 */
rct_window* window_scenery_open()
{
    // Check if window is already open
<<<<<<< HEAD
    auto window = window_bring_to_front_by_class(WC_SCENERY);
=======
    auto* window = window_bring_to_front_by_class(WC_SCENERY);
>>>>>>> ece6df31
    if (window != nullptr)
        return window;

    window = WindowCreate(
        ScreenCoordsXY(context_get_width() - WINDOW_SCENERY_WIDTH, 0x1D), WINDOW_SCENERY_WIDTH, WINDOW_SCENERY_HEIGHT,
        &window_scenery_events, WC_SCENERY, WF_NO_SCROLLING);

    window_scenery_init(window);

    WindowInitScrollWidgets(window);
    window_scenery_update_scroll(window);
    show_gridlines();
    gWindowSceneryRotation = 3;
    gSceneryCtrlPressed = false;
    gSceneryShiftPressed = false;
    _selectedScenery = {};
    _hoverCounter = 0;
    window_push_others_below(window);
    gSceneryGhostType = 0;
    gSceneryPlaceCost = MONEY32_UNDEFINED;
    gSceneryPlaceRotation = 0;
    gWindowSceneryPaintEnabled = 0; // repaint coloured scenery tool state
    gWindowSceneryEyedropperEnabled = false;

    window->min_width = WINDOW_SCENERY_WIDTH;
    window->max_width = WINDOW_SCENERY_WIDTH;
    window->min_height = WINDOW_SCENERY_HEIGHT;
    window->max_height = WINDOW_SCENERY_HEIGHT;

    return window;
}

<<<<<<< HEAD
static int32_t window_scenery_get_num_columns(rct_window* w)
{
    const auto* listWidget = &w->widgets[WIDX_SCENERY_LIST];
    auto contentWidth = listWidget->width() - SCROLLBAR_WIDTH;
=======
static int32_t window_scenery_get_num_columns(const rct_window* w)
{
    const auto* listWidget = &w->widgets[WIDX_SCENERY_LIST];
    const auto contentWidth = listWidget->width() - SCROLLBAR_WIDTH;
>>>>>>> ece6df31
    return contentWidth / SCENERY_BUTTON_WIDTH;
}

/*
 *
 *  rct2: 0x006E1A73
 */
void window_scenery_close(rct_window* w)
{
    scenery_remove_ghost_tool_placement();
    hide_gridlines();
    viewport_set_visibility(0);

    if (gWindowSceneryScatterEnabled)
        window_close_by_class(WC_SCENERY_SCATTER);

    if (scenery_tool_is_active())
        tool_cancel();
}

<<<<<<< HEAD
template<typename T> constexpr static T window_scenery_count_rows(rct_window* w, T items)
{
    auto rows = items / window_scenery_get_num_columns(w);
    return rows;
}

static size_t window_scenery_count_rows(rct_window* w)
{
    auto tabIndex = gWindowSceneryActiveTabIndex;
=======
template<typename T> constexpr static T window_scenery_count_rows(const rct_window* w, T items)
{
    const auto rows = items / window_scenery_get_num_columns(w);
    return rows;
}

static size_t window_scenery_count_rows(const rct_window* w)
{
    const auto tabIndex = gWindowSceneryActiveTabIndex;
>>>>>>> ece6df31
    if (tabIndex >= _tabEntries.size())
    {
        return 0;
    }

<<<<<<< HEAD
    auto totalItems = _tabEntries[tabIndex].Entries.size();
    auto numColumns = window_scenery_get_num_columns(w);
    auto rows = window_scenery_count_rows(w, totalItems + numColumns - 1);
=======
    const auto totalItems = _tabEntries[tabIndex].Entries.size();
    const auto numColumns = window_scenery_get_num_columns(w);
    const auto rows = window_scenery_count_rows(w, totalItems + numColumns - 1);
>>>>>>> ece6df31
    return rows;
}

struct scenery_item
{
    int32_t allRows;
    int32_t selected_item;
    ScenerySelection scenerySelection;
};

<<<<<<< HEAD
static scenery_item window_scenery_count_rows_with_selected_item(rct_window* w, size_t tabIndex)
{
    scenery_item sceneryItem = { 0, 0, ScenerySelection() };
    const auto& scenerySelection = GetSelectedScenery(tabIndex);
=======
static scenery_item window_scenery_count_rows_with_selected_item(rct_window* w, const size_t tabIndex)
{
    scenery_item sceneryItem = { 0, 0, ScenerySelection() };
    const auto scenerySelection = GetSelectedScenery(tabIndex);
>>>>>>> ece6df31
    const auto& tabInfo = _tabEntries[tabIndex];
    for (size_t i = 0; i < tabInfo.Entries.size(); i++)
    {
        const auto& currentEntry = tabInfo.Entries[i];
        if (currentEntry == scenerySelection)
        {
            sceneryItem.selected_item = static_cast<int32_t>(i);
            sceneryItem.scenerySelection = scenerySelection;
        }
    }
    sceneryItem.allRows = static_cast<int32_t>(window_scenery_count_rows(w, tabInfo.Entries.size() + 8));
    return sceneryItem;
}

<<<<<<< HEAD
static int32_t window_scenery_rows_height(size_t rows)
=======
static int32_t window_scenery_rows_height(const size_t rows)
>>>>>>> ece6df31
{
    return static_cast<int32_t>(rows * SCENERY_BUTTON_HEIGHT);
}

/**
 *
 *  rct2: 0x006BD94C
 */
static void window_scenery_mouseup(rct_window* w, rct_widgetindex widgetIndex)
{
    switch (widgetIndex)
    {
        case WIDX_SCENERY_CLOSE:
            if (gWindowSceneryScatterEnabled)
                window_close_by_class(WC_SCENERY_SCATTER);
            window_close(w);
            break;
        case WIDX_SCENERY_ROTATE_OBJECTS_BUTTON:
            gWindowSceneryRotation++;
            gWindowSceneryRotation = gWindowSceneryRotation % 4;
            scenery_remove_ghost_tool_placement();
            w->Invalidate();
            break;
        case WIDX_SCENERY_REPAINT_SCENERY_BUTTON:
            gWindowSceneryPaintEnabled ^= 1;
            gWindowSceneryEyedropperEnabled = false;
            if (gWindowSceneryScatterEnabled)
                window_close_by_class(WC_SCENERY_SCATTER);
            w->Invalidate();
            break;
        case WIDX_SCENERY_EYEDROPPER_BUTTON:
            gWindowSceneryPaintEnabled = 0;
            gWindowSceneryEyedropperEnabled = !gWindowSceneryEyedropperEnabled;
            if (gWindowSceneryScatterEnabled)
                window_close_by_class(WC_SCENERY_SCATTER);
            scenery_remove_ghost_tool_placement();
            w->Invalidate();
            break;
        case WIDX_SCENERY_BUILD_CLUSTER_BUTTON:
            gWindowSceneryPaintEnabled = 0;
            gWindowSceneryEyedropperEnabled = false;
            if (gWindowSceneryScatterEnabled)
                window_close_by_class(WC_SCENERY_SCATTER);
            else if (
                network_get_mode() != NETWORK_MODE_CLIENT
                || network_can_perform_command(network_get_current_player_group_index(), -2))
            {
                window_scenery_scatter_open();
            }
            else
            {
                context_show_error(STR_CANT_DO_THIS, STR_PERMISSION_DENIED, {});
            }
            w->Invalidate();
            break;
    }
}

/**
 *
 *  rct2: 0x006E1EB4
 */
void window_scenery_update_scroll(rct_window* w)
{
<<<<<<< HEAD
    auto tabIndex = gWindowSceneryActiveTabIndex;
=======
    const auto tabIndex = gWindowSceneryActiveTabIndex;
>>>>>>> ece6df31
    if (tabIndex >= _tabEntries.size())
    {
        return;
    }

<<<<<<< HEAD
    int32_t listHeight = w->height - 14 - w->widgets[WIDX_SCENERY_LIST].top - 1;

    scenery_item sceneryItem = window_scenery_count_rows_with_selected_item(w, tabIndex);
    w->scrolls[0].v_bottom = window_scenery_rows_height(sceneryItem.allRows) + 1;

    int32_t maxTop = std::max(0, w->scrolls[0].v_bottom - listHeight);
=======
    const int32_t listHeight = w->height - 14 - w->widgets[WIDX_SCENERY_LIST].top - 1;

    const auto sceneryItem = window_scenery_count_rows_with_selected_item(w, tabIndex);
    w->scrolls[0].v_bottom = window_scenery_rows_height(sceneryItem.allRows) + 1;

    const int32_t maxTop = std::max(0, w->scrolls[0].v_bottom - listHeight);
>>>>>>> ece6df31
    auto rowSelected = window_scenery_count_rows(w, sceneryItem.selected_item);
    if (sceneryItem.scenerySelection.IsUndefined())
    {
        rowSelected = 0;
<<<<<<< HEAD
        auto& scenery = _tabEntries[tabIndex].Entries[0];
=======
        const auto& scenery = _tabEntries[tabIndex].Entries[0];
>>>>>>> ece6df31
        if (!scenery.IsUndefined())
        {
            SetSelectedScenery(tabIndex, scenery);
        }
    }

    w->scrolls[0].v_top = window_scenery_rows_height(rowSelected);
    w->scrolls[0].v_top = std::min<int32_t>(maxTop, w->scrolls[0].v_top);

    WidgetScrollUpdateThumbs(w, WIDX_SCENERY_LIST);
}

/**
 *
 *  rct2: 0x006E1E48
 */
static void window_scenery_resize(rct_window* w)
{
    if (w->width < w->min_width)
    {
        w->Invalidate();
        w->width = w->min_width;
        w->Invalidate();
    }

    if (w->width > w->max_width)
    {
        w->Invalidate();
        w->width = w->max_width;
        w->Invalidate();
    }

    if (w->height < w->min_height)
    {
        w->Invalidate();
        w->height = w->min_height;
        w->Invalidate();
        // HACK: For some reason invalidate has not been called
        window_event_invalidate_call(w);
        window_scenery_update_scroll(w);
    }

    if (w->height > w->max_height)
    {
        w->Invalidate();
        w->height = w->max_height;
        w->Invalidate();
        // HACK: For some reason invalidate has not been called
        window_event_invalidate_call(w);
        window_scenery_update_scroll(w);
    }
}

/**
 *
 *  rct2: 0x006E1A25
 */
static void window_scenery_mousedown(rct_window* w, rct_widgetindex widgetIndex, rct_widget* widget)
{
    switch (widgetIndex)
    {
        case WIDX_SCENERY_PRIMARY_COLOUR_BUTTON:
            WindowDropdownShowColour(w, widget, w->colours[1], gWindowSceneryPrimaryColour);
            break;
        case WIDX_SCENERY_SECONDARY_COLOUR_BUTTON:
            WindowDropdownShowColour(w, widget, w->colours[1], gWindowScenerySecondaryColour);
            break;
        case WIDX_SCENERY_TERTIARY_COLOUR_BUTTON:
            WindowDropdownShowColour(w, widget, w->colours[1], gWindowSceneryTertiaryColour);
            break;
    }

    if (widgetIndex >= WIDX_SCENERY_TAB_1)
    {
        gWindowSceneryActiveTabIndex = widgetIndex - WIDX_SCENERY_TAB_1;
        w->Invalidate();
        gSceneryPlaceCost = MONEY32_UNDEFINED;

        window_scenery_update_scroll(w);
    }
}

/**
 *
 *  rct2: 0x006E1A54
 */
static void window_scenery_dropdown(rct_window* w, rct_widgetindex widgetIndex, int32_t dropdownIndex)
{
    if (dropdownIndex == -1)
        return;

    if (widgetIndex == WIDX_SCENERY_PRIMARY_COLOUR_BUTTON)
    {
        gWindowSceneryPrimaryColour = static_cast<colour_t>(dropdownIndex);
    }
    else if (widgetIndex == WIDX_SCENERY_SECONDARY_COLOUR_BUTTON)
    {
        gWindowScenerySecondaryColour = static_cast<colour_t>(dropdownIndex);
    }
    else if (widgetIndex == WIDX_SCENERY_TERTIARY_COLOUR_BUTTON)
    {
        gWindowSceneryTertiaryColour = static_cast<colour_t>(dropdownIndex);
    }

    w->Invalidate();
}

/**
 *
 *  rct2: 0x006E1B9F
 */
static void window_scenery_periodic_update(rct_window* w)
{
    if (!_selectedScenery.IsUndefined())
    {
        _selectedScenery = {};
    }
}

/**
 *
 *  rct2: 0x006E1CD3
 */
static void window_scenery_update(rct_window* w)
{
    const CursorState* state = context_get_cursor_state();
    rct_window* other = window_find_from_point(state->position);
    if (other == w)
    {
        ScreenCoordsXY window = state->position - ScreenCoordsXY{ w->windowPos.x - 26, w->windowPos.y };

        if (window.y < 44 || window.x <= w->width)
        {
            rct_widgetindex widgetIndex = window_find_widget_from_point(w, state->position);
            if (widgetIndex >= WIDX_SCENERY_TAB_CONTENT_PANEL)
            {
                _hoverCounter++;
                if (_hoverCounter < 8)
                {
                    if (input_get_state() != InputState::ScrollLeft)
                    {
                        w->min_width = WINDOW_SCENERY_WIDTH;
                        w->max_width = WINDOW_SCENERY_WIDTH;
                        w->min_height = WINDOW_SCENERY_HEIGHT;
                        w->max_height = WINDOW_SCENERY_HEIGHT;
                    }
                }
                else
                {
                    const auto& listWidget = w->widgets[WIDX_SCENERY_LIST];
<<<<<<< HEAD
                    auto nonListHeight = w->height - listWidget.height() + 2;

                    auto numRows = static_cast<int32_t>(window_scenery_count_rows(w));
                    auto maxContentHeight = numRows * SCENERY_BUTTON_HEIGHT;
                    auto maxWindowHeight = maxContentHeight + nonListHeight;
                    auto windowHeight = std::clamp(maxWindowHeight, WINDOW_SCENERY_HEIGHT, 463);
=======
                    const auto nonListHeight = w->height - listWidget.height() + 2;

                    const auto numRows = static_cast<int32_t>(window_scenery_count_rows(w));
                    const auto maxContentHeight = numRows * SCENERY_BUTTON_HEIGHT;
                    const auto maxWindowHeight = maxContentHeight + nonListHeight;
                    const auto windowHeight = std::clamp(maxWindowHeight, WINDOW_SCENERY_HEIGHT, 463);
>>>>>>> ece6df31

                    w->min_width = WINDOW_SCENERY_WIDTH;
                    w->max_width = WINDOW_SCENERY_WIDTH;
                    w->min_height = windowHeight;
                    w->max_height = windowHeight;
                }
            }
        }
    }
    else
    {
        _hoverCounter = 0;
        if (input_get_state() != InputState::ScrollLeft)
        {
            w->min_width = WINDOW_SCENERY_WIDTH;
            w->max_width = WINDOW_SCENERY_WIDTH;
            w->min_height = WINDOW_SCENERY_HEIGHT;
            w->max_height = WINDOW_SCENERY_HEIGHT;
        }
    }

    w->Invalidate();

    if (!scenery_tool_is_active())
    {
        window_close(w);
        return;
    }

    if (gWindowSceneryEyedropperEnabled)
    {
        gCurrentToolId = Tool::Crosshair;
    }
    else if (gWindowSceneryPaintEnabled == 1)
    {
        gCurrentToolId = Tool::PaintDown;
    }
    else
    {
<<<<<<< HEAD
        auto tabIndex = gWindowSceneryActiveTabIndex;
        auto tabSelectedScenery = GetSelectedScenery(tabIndex);
=======
        const auto tabIndex = gWindowSceneryActiveTabIndex;
        const auto tabSelectedScenery = GetSelectedScenery(tabIndex);
>>>>>>> ece6df31
        if (!tabSelectedScenery.IsUndefined())
        {
            if (tabSelectedScenery.SceneryType == SCENERY_TYPE_BANNER)
            {
                gCurrentToolId = Tool::EntranceDown;
            }
            else if (tabSelectedScenery.SceneryType == SCENERY_TYPE_LARGE)
            {
                gCurrentToolId = static_cast<Tool>(get_large_scenery_entry(tabSelectedScenery.EntryIndex)->tool_id);
            }
            else if (tabSelectedScenery.SceneryType == SCENERY_TYPE_WALL)
            {
                gCurrentToolId = static_cast<Tool>(get_wall_entry(tabSelectedScenery.EntryIndex)->tool_id);
            }
            else if (tabSelectedScenery.SceneryType == SCENERY_TYPE_PATH_ITEM)
            { // path bit
                gCurrentToolId = static_cast<Tool>(get_footpath_item_entry(tabSelectedScenery.EntryIndex)->tool_id);
            }
            else
            { // small scenery
                gCurrentToolId = static_cast<Tool>(get_small_scenery_entry(tabSelectedScenery.EntryIndex)->tool_id);
            }
        }
    }
}

/**
 *
 *  rct2: 0x006E1A91
 */
void window_scenery_scrollgetsize(rct_window* w, int32_t scrollIndex, int32_t* width, int32_t* height)
{
    auto rows = window_scenery_count_rows(w);
    *height = window_scenery_rows_height(rows);
}

static ScenerySelection get_scenery_id_by_cursor_pos(rct_window* w, const ScreenCoordsXY& screenCoords)
{
    ScenerySelection scenery{};

<<<<<<< HEAD
    auto numColumns = window_scenery_get_num_columns(w);
    auto colIndex = screenCoords.x / SCENERY_BUTTON_WIDTH;
    auto rowIndex = screenCoords.y / SCENERY_BUTTON_HEIGHT;
    if (colIndex >= 0 && colIndex < numColumns && rowIndex >= 0)
    {
        auto tabSceneryIndex = static_cast<size_t>((rowIndex * numColumns) + colIndex);
        auto tabIndex = gWindowSceneryActiveTabIndex;
=======
    const auto numColumns = window_scenery_get_num_columns(w);
    const auto colIndex = screenCoords.x / SCENERY_BUTTON_WIDTH;
    const auto rowIndex = screenCoords.y / SCENERY_BUTTON_HEIGHT;
    if (colIndex >= 0 && colIndex < numColumns && rowIndex >= 0)
    {
        const auto tabSceneryIndex = static_cast<size_t>((rowIndex * numColumns) + colIndex);
        const auto tabIndex = gWindowSceneryActiveTabIndex;
>>>>>>> ece6df31
        if (tabIndex < _tabEntries.size())
        {
            auto& tabInfo = _tabEntries[tabIndex];
            if (tabSceneryIndex < tabInfo.Entries.size())
            {
                return tabInfo.Entries[tabSceneryIndex];
            }
        }
    }
    return scenery;
}

/**
 *
 *  rct2: 0x006E1C4A
 */
void window_scenery_scrollmousedown(rct_window* w, int32_t scrollIndex, const ScreenCoordsXY& screenCoords)
{
<<<<<<< HEAD
    ScenerySelection scenery = get_scenery_id_by_cursor_pos(w, screenCoords);
=======
    const auto scenery = get_scenery_id_by_cursor_pos(w, screenCoords);
>>>>>>> ece6df31
    if (scenery.IsUndefined())
        return;

    SetSelectedScenery(gWindowSceneryActiveTabIndex, scenery);

    gWindowSceneryPaintEnabled &= 0xFE;
    gWindowSceneryEyedropperEnabled = false;
    OpenRCT2::Audio::Play(OpenRCT2::Audio::SoundId::Click1, 0, w->windowPos.x + (w->width / 2));
    _hoverCounter = -16;
    gSceneryPlaceCost = MONEY32_UNDEFINED;
    w->Invalidate();
}

/**
 *
 *  rct2: 0x006E1BB8
 */
void window_scenery_scrollmouseover(rct_window* w, int32_t scrollIndex, const ScreenCoordsXY& screenCoords)
{
    ScenerySelection scenery = get_scenery_id_by_cursor_pos(w, screenCoords);
    if (!scenery.IsUndefined())
    {
        _selectedScenery = scenery;
        w->Invalidate();
    }
}

/**
 *
 *  rct2: 0x006E1C05
 */
OpenRCT2String window_scenery_tooltip(rct_window* w, const rct_widgetindex widgetIndex, const rct_string_id fallback)
{
    if (widgetIndex >= WIDX_SCENERY_TAB_1)
    {
<<<<<<< HEAD
        auto tabIndex = static_cast<size_t>(widgetIndex - WIDX_SCENERY_TAB_1);
=======
        const auto tabIndex = static_cast<size_t>(widgetIndex - WIDX_SCENERY_TAB_1);
>>>>>>> ece6df31
        if (_tabEntries.size() > tabIndex)
        {
            const auto& tabInfo = _tabEntries[tabIndex];
            if (tabInfo.IsMisc())
            {
                auto ft = Formatter();
                ft.Add<rct_string_id>(STR_MISCELLANEOUS);
                return { fallback, ft };
            }

<<<<<<< HEAD
            auto sceneryEntry = tabInfo.GetSceneryGroupEntry();
=======
            const auto* sceneryEntry = tabInfo.GetSceneryGroupEntry();
>>>>>>> ece6df31
            if (sceneryEntry != nullptr)
            {
                auto ft = Formatter();
                ft.Add<rct_string_id>(sceneryEntry->name);
                return { fallback, ft };
            }
        }
    }
    return { STR_NONE, Formatter() };
}

/**
 *
 *  rct2: 0x006E118B
 */
void window_scenery_invalidate(rct_window* w)
{
    // Set the window title
    rct_string_id titleStringId = STR_MISCELLANEOUS;
<<<<<<< HEAD
    auto tabIndex = gWindowSceneryActiveTabIndex;
=======
    const auto tabIndex = gWindowSceneryActiveTabIndex;
>>>>>>> ece6df31
    if (tabIndex < _tabEntries.size())
    {
        const auto& tabInfo = _tabEntries[tabIndex];
        const auto* sgEntry = tabInfo.GetSceneryGroupEntry();
        if (sgEntry != nullptr)
        {
            titleStringId = sgEntry->name;
        }
    }
    w->widgets[WIDX_SCENERY_TITLE].text = titleStringId;

    w->pressed_widgets = 0;
    w->pressed_widgets |= 1ULL << (tabIndex + WIDX_SCENERY_TAB_1);
    if (gWindowSceneryPaintEnabled == 1)
        w->pressed_widgets |= (1ULL << WIDX_SCENERY_REPAINT_SCENERY_BUTTON);
    if (gWindowSceneryEyedropperEnabled)
        w->pressed_widgets |= (1ULL << WIDX_SCENERY_EYEDROPPER_BUTTON);
    if (gWindowSceneryScatterEnabled)
        w->pressed_widgets |= (1ULL << WIDX_SCENERY_BUILD_CLUSTER_BUTTON);

    w->widgets[WIDX_SCENERY_ROTATE_OBJECTS_BUTTON].type = WindowWidgetType::Empty;
    w->widgets[WIDX_SCENERY_EYEDROPPER_BUTTON].type = WindowWidgetType::Empty;
    w->widgets[WIDX_SCENERY_BUILD_CLUSTER_BUTTON].type = WindowWidgetType::Empty;

    if (!(gWindowSceneryPaintEnabled & 1))
    {
        w->widgets[WIDX_SCENERY_EYEDROPPER_BUTTON].type = WindowWidgetType::FlatBtn;
    }

<<<<<<< HEAD
    auto tabSelectedScenery = GetSelectedScenery(tabIndex);
=======
    const auto tabSelectedScenery = GetSelectedScenery(tabIndex);
>>>>>>> ece6df31
    if (!tabSelectedScenery.IsUndefined())
    {
        if (tabSelectedScenery.SceneryType == SCENERY_TYPE_SMALL)
        {
            if (!(gWindowSceneryPaintEnabled & 1))
            {
                w->widgets[WIDX_SCENERY_BUILD_CLUSTER_BUTTON].type = WindowWidgetType::FlatBtn;
            }

            auto* sceneryEntry = get_small_scenery_entry(tabSelectedScenery.EntryIndex);
            if (sceneryEntry->HasFlag(SMALL_SCENERY_FLAG_ROTATABLE))
            {
                w->widgets[WIDX_SCENERY_ROTATE_OBJECTS_BUTTON].type = WindowWidgetType::FlatBtn;
            }
        }
        else if (tabSelectedScenery.SceneryType >= SCENERY_TYPE_LARGE)
        {
            w->widgets[WIDX_SCENERY_ROTATE_OBJECTS_BUTTON].type = WindowWidgetType::FlatBtn;
        }
    }

    w->widgets[WIDX_SCENERY_PRIMARY_COLOUR_BUTTON].image = SPRITE_ID_PALETTE_COLOUR_1(gWindowSceneryPrimaryColour)
        | IMAGE_TYPE_TRANSPARENT | SPR_PALETTE_BTN;
    w->widgets[WIDX_SCENERY_SECONDARY_COLOUR_BUTTON].image = SPRITE_ID_PALETTE_COLOUR_1(gWindowScenerySecondaryColour)
        | IMAGE_TYPE_TRANSPARENT | SPR_PALETTE_BTN;
    w->widgets[WIDX_SCENERY_TERTIARY_COLOUR_BUTTON].image = SPRITE_ID_PALETTE_COLOUR_1(gWindowSceneryTertiaryColour)
        | IMAGE_TYPE_TRANSPARENT | SPR_PALETTE_BTN;

    w->widgets[WIDX_SCENERY_PRIMARY_COLOUR_BUTTON].type = WindowWidgetType::Empty;
    w->widgets[WIDX_SCENERY_SECONDARY_COLOUR_BUTTON].type = WindowWidgetType::Empty;
    w->widgets[WIDX_SCENERY_TERTIARY_COLOUR_BUTTON].type = WindowWidgetType::Empty;

    if (gWindowSceneryPaintEnabled & 1)
    { // repaint coloured scenery tool is on
        w->widgets[WIDX_SCENERY_PRIMARY_COLOUR_BUTTON].type = WindowWidgetType::ColourBtn;
        w->widgets[WIDX_SCENERY_SECONDARY_COLOUR_BUTTON].type = WindowWidgetType::ColourBtn;
        w->widgets[WIDX_SCENERY_TERTIARY_COLOUR_BUTTON].type = WindowWidgetType::ColourBtn;
        w->widgets[WIDX_SCENERY_ROTATE_OBJECTS_BUTTON].type = WindowWidgetType::Empty;
    }
    else if (!tabSelectedScenery.IsUndefined())
    {
        if (tabSelectedScenery.SceneryType == SCENERY_TYPE_BANNER)
        {
            auto* bannerEntry = get_banner_entry(tabSelectedScenery.EntryIndex);
            if (bannerEntry->flags & BANNER_ENTRY_FLAG_HAS_PRIMARY_COLOUR)
            {
                w->widgets[WIDX_SCENERY_PRIMARY_COLOUR_BUTTON].type = WindowWidgetType::ColourBtn;
            }
        }
        else if (tabSelectedScenery.SceneryType == SCENERY_TYPE_LARGE)
        {
            auto* sceneryEntry = get_large_scenery_entry(tabSelectedScenery.EntryIndex);

            if (sceneryEntry->flags & LARGE_SCENERY_FLAG_HAS_PRIMARY_COLOUR)
                w->widgets[WIDX_SCENERY_PRIMARY_COLOUR_BUTTON].type = WindowWidgetType::ColourBtn;
            if (sceneryEntry->flags & LARGE_SCENERY_FLAG_HAS_SECONDARY_COLOUR)
                w->widgets[WIDX_SCENERY_SECONDARY_COLOUR_BUTTON].type = WindowWidgetType::ColourBtn;
        }
        else if (tabSelectedScenery.SceneryType == SCENERY_TYPE_WALL)
        {
            auto* wallEntry = get_wall_entry(tabSelectedScenery.EntryIndex);
            if (wallEntry->flags & (WALL_SCENERY_HAS_PRIMARY_COLOUR | WALL_SCENERY_HAS_GLASS))
            {
                w->widgets[WIDX_SCENERY_PRIMARY_COLOUR_BUTTON].type = WindowWidgetType::ColourBtn;

                if (wallEntry->flags & WALL_SCENERY_HAS_SECONDARY_COLOUR)
                {
                    w->widgets[WIDX_SCENERY_SECONDARY_COLOUR_BUTTON].type = WindowWidgetType::ColourBtn;

                    if (wallEntry->flags2 & WALL_SCENERY_2_NO_SELECT_PRIMARY_COLOUR)
                        w->widgets[WIDX_SCENERY_PRIMARY_COLOUR_BUTTON].type = WindowWidgetType::Empty;
                    if (wallEntry->flags & WALL_SCENERY_HAS_TERNARY_COLOUR)
                        w->widgets[WIDX_SCENERY_TERTIARY_COLOUR_BUTTON].type = WindowWidgetType::ColourBtn;
                }
            }
        }
        else if (tabSelectedScenery.SceneryType == SCENERY_TYPE_SMALL)
        {
            auto* sceneryEntry = get_small_scenery_entry(tabSelectedScenery.EntryIndex);

            if (sceneryEntry->HasFlag(SMALL_SCENERY_FLAG_HAS_PRIMARY_COLOUR | SMALL_SCENERY_FLAG_HAS_GLASS))
            {
                w->widgets[WIDX_SCENERY_PRIMARY_COLOUR_BUTTON].type = WindowWidgetType::ColourBtn;

                if (sceneryEntry->HasFlag(SMALL_SCENERY_FLAG_HAS_SECONDARY_COLOUR))
                    w->widgets[WIDX_SCENERY_SECONDARY_COLOUR_BUTTON].type = WindowWidgetType::ColourBtn;
            }
        }
    }

    auto windowWidth = w->width;
    if (_tabEntries.size() > 0)
    {
<<<<<<< HEAD
        auto lastTabIndex = _tabEntries.size() - 1;
=======
        const auto lastTabIndex = _tabEntries.size() - 1;
>>>>>>> ece6df31
        const auto lastTabWidget = &w->widgets[WIDX_SCENERY_TAB_1 + lastTabIndex];
        windowWidth = std::max<int32_t>(windowWidth, lastTabWidget->right + 3);
    }
    w->min_width = windowWidth;
    w->max_width = windowWidth;

    w->widgets[WIDX_SCENERY_BACKGROUND].right = windowWidth - 1;
    w->widgets[WIDX_SCENERY_BACKGROUND].bottom = w->height - 1;
    w->widgets[WIDX_SCENERY_TAB_CONTENT_PANEL].right = windowWidth - 1;
    w->widgets[WIDX_SCENERY_TAB_CONTENT_PANEL].bottom = w->height - 1;
    w->widgets[WIDX_SCENERY_TITLE].right = windowWidth - 2;
    w->widgets[WIDX_SCENERY_CLOSE].left = windowWidth - 13;
    w->widgets[WIDX_SCENERY_CLOSE].right = w->widgets[WIDX_SCENERY_CLOSE].left + 10;
    w->widgets[WIDX_SCENERY_LIST].right = windowWidth - 26;
    w->widgets[WIDX_SCENERY_LIST].bottom = w->height - 14;

    w->widgets[WIDX_SCENERY_ROTATE_OBJECTS_BUTTON].left = windowWidth - 25;
    w->widgets[WIDX_SCENERY_REPAINT_SCENERY_BUTTON].left = windowWidth - 25;
    w->widgets[WIDX_SCENERY_EYEDROPPER_BUTTON].left = windowWidth - 25;
    w->widgets[WIDX_SCENERY_BUILD_CLUSTER_BUTTON].left = windowWidth - 25;
    w->widgets[WIDX_SCENERY_ROTATE_OBJECTS_BUTTON].right = windowWidth - 2;
    w->widgets[WIDX_SCENERY_REPAINT_SCENERY_BUTTON].right = windowWidth - 2;
    w->widgets[WIDX_SCENERY_EYEDROPPER_BUTTON].right = windowWidth - 2;
    w->widgets[WIDX_SCENERY_BUILD_CLUSTER_BUTTON].right = windowWidth - 2;

    w->widgets[WIDX_SCENERY_PRIMARY_COLOUR_BUTTON].left = windowWidth - 19;
    w->widgets[WIDX_SCENERY_SECONDARY_COLOUR_BUTTON].left = windowWidth - 19;
    w->widgets[WIDX_SCENERY_TERTIARY_COLOUR_BUTTON].left = windowWidth - 19;
    w->widgets[WIDX_SCENERY_PRIMARY_COLOUR_BUTTON].right = windowWidth - 8;
    w->widgets[WIDX_SCENERY_SECONDARY_COLOUR_BUTTON].right = windowWidth - 8;
    w->widgets[WIDX_SCENERY_TERTIARY_COLOUR_BUTTON].right = windowWidth - 8;
}

static std::pair<rct_string_id, money32> window_scenery_get_name_and_price(ScenerySelection selectedScenery)
{
    rct_string_id name = STR_UNKNOWN_OBJECT_TYPE;
    money32 price = MONEY32_UNDEFINED;
    if (selectedScenery.IsUndefined() && gSceneryPlaceCost != MONEY32_UNDEFINED)
    {
        price = gSceneryPlaceCost;
    }
    else
    {
        switch (selectedScenery.SceneryType)
        {
            case SCENERY_TYPE_SMALL:
            {
                auto* sceneryEntry = get_small_scenery_entry(selectedScenery.EntryIndex);
                if (sceneryEntry != nullptr)
                {
                    price = sceneryEntry->price * 10;
                    name = sceneryEntry->name;
                }
                break;
            }
            case SCENERY_TYPE_PATH_ITEM:
            {
                auto* sceneryEntry = get_footpath_item_entry(selectedScenery.EntryIndex);
                if (sceneryEntry != nullptr)
                {
                    price = sceneryEntry->price;
                    name = sceneryEntry->name;
                }
                break;
            }
            case SCENERY_TYPE_WALL:
            {
                auto* sceneryEntry = get_wall_entry(selectedScenery.EntryIndex);
                if (sceneryEntry != nullptr)
                {
                    price = sceneryEntry->price;
                    name = sceneryEntry->name;
                }
                break;
            }
            case SCENERY_TYPE_LARGE:
            {
                auto* sceneryEntry = get_large_scenery_entry(selectedScenery.EntryIndex);
                if (sceneryEntry != nullptr)
                {
                    price = sceneryEntry->price * 10;
                    name = sceneryEntry->name;
                }
                break;
            }
            case SCENERY_TYPE_BANNER:
            {
                auto* sceneryEntry = get_banner_entry(selectedScenery.EntryIndex);
                if (sceneryEntry != nullptr)
                {
                    price = sceneryEntry->price;
                    name = sceneryEntry->name;
                }
                break;
            }
        }
    }
    return { name, price };
}

/**
 *
 *  rct2: 0x006E1462
 */
void window_scenery_paint(rct_window* w, rct_drawpixelinfo* dpi)
{
    WindowDrawWidgets(w, dpi);

<<<<<<< HEAD
    auto tabIndex = gWindowSceneryActiveTabIndex;
=======
    const auto tabIndex = gWindowSceneryActiveTabIndex;
>>>>>>> ece6df31
    if (tabIndex < _tabEntries.size())
    {
        auto selectedWidgetId = static_cast<rct_widgetindex>(WIDX_SCENERY_TAB_1 + tabIndex);
        uint32_t imageId = ((w->colours[1] << 19) | w->widgets[selectedWidgetId].image) + 1ul;

        gfx_draw_sprite(
            dpi, imageId, w->windowPos + ScreenCoordsXY{ w->widgets[selectedWidgetId].left, w->widgets[selectedWidgetId].top },
            selectedWidgetId);
    }

    auto selectedSceneryEntry = _selectedScenery;
    if (selectedSceneryEntry.IsUndefined())
    {
        if (gWindowSceneryPaintEnabled & 1) // repaint coloured scenery tool is on
            return;
        if (gWindowSceneryEyedropperEnabled)
            return;

        selectedSceneryEntry = GetSelectedScenery(tabIndex);
        if (selectedSceneryEntry.IsUndefined())
            return;
    }

    auto [name, price] = window_scenery_get_name_and_price(selectedSceneryEntry);
    if (price != MONEY32_UNDEFINED && !(gParkFlags & PARK_FLAGS_NO_MONEY))
    {
        auto ft = Formatter();
        ft.Add<money64>(price);

        // -14
        DrawTextBasic(
            dpi, w->windowPos + ScreenCoordsXY{ w->width - 0x1A, w->height - 13 }, STR_COST_LABEL, ft,
            { TextAlignment::RIGHT });
    }

    auto ft = Formatter();
    ft.Add<rct_string_id>(name);
    DrawTextEllipsised(dpi, { w->windowPos.x + 3, w->windowPos.y + w->height - 13 }, w->width - 19, STR_BLACK_STRING, ft);
}

static void window_scenery_scrollpaint_item(rct_window* w, rct_drawpixelinfo* dpi, ScenerySelection scenerySelection)
{
    if (scenerySelection.SceneryType == SCENERY_TYPE_BANNER)
    {
        auto bannerEntry = get_banner_entry(scenerySelection.EntryIndex);
        uint32_t imageId = bannerEntry->image + gWindowSceneryRotation * 2;
        imageId |= (gWindowSceneryPrimaryColour << 19) | IMAGE_TYPE_REMAP;

        gfx_draw_sprite(dpi, imageId, { 0x21, 0x28 }, w->colours[1]);
        gfx_draw_sprite(dpi, imageId + 1, { 0x21, 0x28 }, w->colours[1]);
    }
    else if (scenerySelection.SceneryType == SCENERY_TYPE_LARGE)
    {
        auto sceneryEntry = get_large_scenery_entry(scenerySelection.EntryIndex);
        uint32_t imageId = sceneryEntry->image + gWindowSceneryRotation;
        imageId |= (gWindowSceneryPrimaryColour << 19) | IMAGE_TYPE_REMAP;
        imageId |= (gWindowScenerySecondaryColour << 24) | IMAGE_TYPE_REMAP_2_PLUS;

        gfx_draw_sprite(dpi, imageId, { 0x21, 0 }, w->colours[1]);
    }
    else if (scenerySelection.SceneryType == SCENERY_TYPE_WALL)
    {
        auto wallEntry = get_wall_entry(scenerySelection.EntryIndex);
        uint32_t imageId = wallEntry->image;
        uint8_t tertiaryColour = w->colours[1];
        uint16_t spriteTop = (wallEntry->height * 2) + 0x32;

        if (wallEntry->flags & WALL_SCENERY_HAS_GLASS)
        {
            imageId |= (gWindowSceneryPrimaryColour << 19) | IMAGE_TYPE_REMAP;

            if (wallEntry->flags & WALL_SCENERY_HAS_SECONDARY_COLOUR)
            {
                imageId |= (gWindowScenerySecondaryColour << 24) | IMAGE_TYPE_REMAP_2_PLUS;
            }
            gfx_draw_sprite(dpi, imageId, { 0x2F, spriteTop }, tertiaryColour);

            imageId = (wallEntry->image + 0x40000006) | (EnumValue(GlassPaletteIds[gWindowSceneryPrimaryColour]) << 19);
            gfx_draw_sprite(dpi, imageId, { 0x2F, spriteTop }, tertiaryColour);
        }
        else
        {
            imageId |= (gWindowSceneryPrimaryColour << 19) | IMAGE_TYPE_REMAP;

            if (wallEntry->flags & WALL_SCENERY_HAS_SECONDARY_COLOUR)
            {
                imageId |= (gWindowScenerySecondaryColour << 24) | IMAGE_TYPE_REMAP_2_PLUS;

                if (wallEntry->flags & WALL_SCENERY_HAS_TERNARY_COLOUR)
                {
                    imageId &= 0xDFFFFFFF;
                    tertiaryColour = gWindowSceneryTertiaryColour;
                }
            }
            gfx_draw_sprite(dpi, imageId, { 0x2F, spriteTop }, tertiaryColour);

            if (wallEntry->flags & WALL_SCENERY_IS_DOOR)
            {
                gfx_draw_sprite(dpi, imageId + 1, { 0x2F, spriteTop }, tertiaryColour);
            }
        }
    }
    else if (scenerySelection.SceneryType == SCENERY_TYPE_PATH_ITEM)
    {
        auto* pathBitEntry = get_footpath_item_entry(scenerySelection.EntryIndex);
        uint32_t imageId = pathBitEntry->image;

        gfx_draw_sprite(dpi, imageId, { 0x0B, 0x10 }, w->colours[1]);
    }
    else
    {
        auto sceneryEntry = get_small_scenery_entry(scenerySelection.EntryIndex);
        uint32_t imageId = sceneryEntry->image + gWindowSceneryRotation;

        if (sceneryEntry->HasFlag(SMALL_SCENERY_FLAG_HAS_PRIMARY_COLOUR))
        {
            imageId |= (gWindowSceneryPrimaryColour << 19) | IMAGE_TYPE_REMAP;

            if (sceneryEntry->HasFlag(SMALL_SCENERY_FLAG_HAS_SECONDARY_COLOUR))
            {
                imageId |= (gWindowScenerySecondaryColour << 24) | IMAGE_TYPE_REMAP_2_PLUS;
            }
        }

        uint16_t spriteTop = (sceneryEntry->height / 4) + 0x2B;

        if (sceneryEntry->HasFlag(SMALL_SCENERY_FLAG_FULL_TILE) && sceneryEntry->HasFlag(SMALL_SCENERY_FLAG_VOFFSET_CENTRE))
        {
            spriteTop -= 0x0C;
        }

        gfx_draw_sprite(dpi, imageId, { 0x20, spriteTop }, w->colours[1]);

        if (sceneryEntry->HasFlag(SMALL_SCENERY_FLAG_HAS_GLASS))
        {
            imageId = ((sceneryEntry->image + gWindowSceneryRotation) + 0x40000004)
                + (EnumValue(GlassPaletteIds[gWindowSceneryPrimaryColour]) << 19);

            gfx_draw_sprite(dpi, imageId, { 0x20, spriteTop }, w->colours[1]);
        }

        if (sceneryEntry->HasFlag(SMALL_SCENERY_FLAG_ANIMATED_FG))
        {
            imageId = (sceneryEntry->image + gWindowSceneryRotation) + 4;
            gfx_draw_sprite(dpi, imageId, { 0x20, spriteTop }, w->colours[1]);
        }
    }
}

void window_scenery_scrollpaint(rct_window* w, rct_drawpixelinfo* dpi, int32_t scrollIndex)
{
    gfx_clear(dpi, ColourMapA[w->colours[1]].mid_light);

    auto numColumns = window_scenery_get_num_columns(w);
    auto tabIndex = gWindowSceneryActiveTabIndex;
    if (tabIndex > _tabEntries.size())
    {
        return;
    }

    ScreenCoordsXY topLeft{ 0, 0 };

    const auto& tabInfo = _tabEntries[tabIndex];
    for (size_t sceneryTabItemIndex = 0; sceneryTabItemIndex < tabInfo.Entries.size(); sceneryTabItemIndex++)
    {
        const auto& currentSceneryGlobal = tabInfo.Entries[sceneryTabItemIndex];
<<<<<<< HEAD
        auto tabSelectedScenery = GetSelectedScenery(tabIndex);
=======
        const auto tabSelectedScenery = GetSelectedScenery(tabIndex);
>>>>>>> ece6df31
        if (gWindowSceneryPaintEnabled == 1 || gWindowSceneryEyedropperEnabled)
        {
            if (_selectedScenery == currentSceneryGlobal)
            {
                gfx_fill_rect_inset(
                    dpi, { topLeft, topLeft + ScreenCoordsXY{ SCENERY_BUTTON_WIDTH - 1, SCENERY_BUTTON_HEIGHT - 1 } },
                    w->colours[1], INSET_RECT_FLAG_FILL_MID_LIGHT);
            }
        }
        else
        {
            if (tabSelectedScenery == currentSceneryGlobal)
            {
                gfx_fill_rect_inset(
                    dpi, { topLeft, topLeft + ScreenCoordsXY{ SCENERY_BUTTON_WIDTH - 1, SCENERY_BUTTON_HEIGHT - 1 } },
                    w->colours[1], (INSET_RECT_FLAG_BORDER_INSET | INSET_RECT_FLAG_FILL_MID_LIGHT));
            }
            else if (_selectedScenery == currentSceneryGlobal)
            {
                gfx_fill_rect_inset(
                    dpi, { topLeft, topLeft + ScreenCoordsXY{ SCENERY_BUTTON_WIDTH - 1, SCENERY_BUTTON_HEIGHT - 1 } },
                    w->colours[1], INSET_RECT_FLAG_FILL_MID_LIGHT);
            }
        }

        rct_drawpixelinfo clipdpi;
        if (clip_drawpixelinfo(
                &clipdpi, dpi, topLeft + ScreenCoordsXY{ 1, 1 }, SCENERY_BUTTON_WIDTH - 2, SCENERY_BUTTON_HEIGHT - 2))
        {
            window_scenery_scrollpaint_item(w, &clipdpi, currentSceneryGlobal);
        }

        topLeft.x += SCENERY_BUTTON_WIDTH;
        if (topLeft.x >= numColumns * SCENERY_BUTTON_WIDTH)
        {
            topLeft.y += SCENERY_BUTTON_HEIGHT;
            topLeft.x = 0;
        }
    }
}

bool window_scenery_set_selected_item(const ScenerySelection& scenery)
{
    bool result = false;
    rct_window* w = window_bring_to_front_by_class(WC_SCENERY);
    if (w != nullptr)
    {
        auto tabIndex = window_scenery_find_tab_with_scenery(scenery);
        if (tabIndex)
        {
            gWindowSceneryActiveTabIndex = *tabIndex;
            SetSelectedScenery(*tabIndex, scenery);

            OpenRCT2::Audio::Play(OpenRCT2::Audio::SoundId::Click1, 0, context_get_width() / 2);
            _hoverCounter = -16;
            gSceneryPlaceCost = MONEY32_UNDEFINED;
            w->Invalidate();
            result = true;
        }
    }
    return result;
}

// Used after removing objects, in order to avoid crashes.
void window_scenery_reset_selected_scenery_items()
{
    gWindowSceneryTabSelections.clear();
}<|MERGE_RESOLUTION|>--- conflicted
+++ resolved
@@ -114,22 +114,12 @@
         return SceneryGroupIndex == OBJECT_ENTRY_INDEX_NULL;
     }
 
-<<<<<<< HEAD
-    bool Contains(ScenerySelection entry) const
-    {
-        auto it = std::find(Entries.begin(), Entries.end(), entry);
-        return it != Entries.end();
-    }
-
-    void AddEntry(ScenerySelection entry)
-=======
     bool Contains(const ScenerySelection& entry) const
     {
         return std::find(std::begin(Entries), std::end(Entries), entry) != std::end(Entries);
     }
 
     void AddEntry(const ScenerySelection& entry)
->>>>>>> ece6df31
     {
         if (!Contains(entry))
         {
@@ -157,11 +147,7 @@
 static ScenerySelection _selectedScenery;
 static int16_t _hoverCounter;
 
-<<<<<<< HEAD
-static ScenerySelection GetSelectedScenery(size_t tabIndex)
-=======
 static const ScenerySelection GetSelectedScenery(const size_t tabIndex)
->>>>>>> ece6df31
 {
     if (gWindowSceneryTabSelections.size() > tabIndex)
     {
@@ -170,8 +156,7 @@
     return {};
 }
 
-<<<<<<< HEAD
-static void SetSelectedScenery(size_t tabIndex, ScenerySelection value)
+static void SetSelectedScenery(const size_t tabIndex, const ScenerySelection& value)
 {
     if (gWindowSceneryTabSelections.size() <= tabIndex)
     {
@@ -180,7 +165,7 @@
     gWindowSceneryTabSelections[tabIndex] = value;
 }
 
-static SceneryTabInfo* GetSceneryTabInfoForGroup(ObjectEntryIndex sceneryGroupIndex)
+static SceneryTabInfo* GetSceneryTabInfoForGroup(const ObjectEntryIndex sceneryGroupIndex)
 {
     if (sceneryGroupIndex == OBJECT_ENTRY_INDEX_NULL)
     {
@@ -201,42 +186,6 @@
     for (size_t i = 0; i < _tabEntries.size(); i++)
     {
         const auto& tabInfo = _tabEntries[i];
-        for (const auto& entry : tabInfo.Entries)
-        {
-            if (entry == scenery)
-            {
-                return i;
-=======
-static void SetSelectedScenery(const size_t tabIndex, const ScenerySelection& value)
-{
-    if (gWindowSceneryTabSelections.size() <= tabIndex)
-    {
-        gWindowSceneryTabSelections.resize(tabIndex + 1);
-    }
-    gWindowSceneryTabSelections[tabIndex] = value;
-}
-
-static SceneryTabInfo* GetSceneryTabInfoForGroup(const ObjectEntryIndex sceneryGroupIndex)
-{
-    if (sceneryGroupIndex == OBJECT_ENTRY_INDEX_NULL)
-    {
-        return &_tabEntries[_tabEntries.size() - 1];
-    }
-
-    for (auto& tabEntry : _tabEntries)
-    {
-        if (tabEntry.SceneryGroupIndex == sceneryGroupIndex)
-            return &tabEntry;
-    }
-
-    return nullptr;
-}
-
-static std::optional<size_t> window_scenery_find_tab_with_scenery(const ScenerySelection& scenery)
-{
-    for (size_t i = 0; i < _tabEntries.size(); i++)
-    {
-        const auto& tabInfo = _tabEntries[i];
         if (tabInfo.Contains(scenery))
         {
             return i;
@@ -262,42 +211,9 @@
             {
                 tabInfo->AddEntry(selection);
                 return;
->>>>>>> ece6df31
-            }
-        }
-    }
-    return {};
-}
-
-<<<<<<< HEAD
-static void init_scenery_entry(const ScenerySelection& selection, ObjectEntryIndex sceneryGroupIndex)
-{
-    Guard::ArgumentInRange<int32_t>(selection.EntryIndex, 0, OBJECT_ENTRY_INDEX_NULL);
-
-    if (IsSceneryAvailableToBuild(selection))
-    {
-        // Get current tab
-        auto tabIndex = window_scenery_find_tab_with_scenery(selection);
-
-        // Add scenery to primary group (usually trees or path additions)
-        if (sceneryGroupIndex != OBJECT_ENTRY_INDEX_NULL)
-        {
-            auto tabInfo = GetSceneryTabInfoForGroup(sceneryGroupIndex);
-            if (tabInfo != nullptr)
-            {
-                tabInfo->AddEntry(selection);
-                return;
-            }
-        }
-
-        // If scenery is no tab, add it to misc
-        if (!tabIndex)
-        {
-            auto tabInfo = GetSceneryTabInfoForGroup(OBJECT_ENTRY_INDEX_NULL);
-            if (tabInfo != nullptr)
-            {
-                tabInfo->AddEntry(selection);
-=======
+            }
+        }
+
         // If scenery is no tab, add it to misc
         if (!tabIndex.has_value())
         {
@@ -305,7 +221,6 @@
             if (tabInfo != nullptr)
             {
                 tabInfo->AddEntry(selection);
->>>>>>> ece6df31
             }
         }
     }
@@ -322,27 +237,17 @@
         if (b.SceneryGroupIndex == OBJECT_ENTRY_INDEX_NULL)
             return true;
 
-<<<<<<< HEAD
-        auto entryA = a.GetSceneryGroupEntry();
-        auto entryB = b.GetSceneryGroupEntry();
-=======
         const auto* entryA = a.GetSceneryGroupEntry();
         const auto* entryB = b.GetSceneryGroupEntry();
->>>>>>> ece6df31
         return entryA->priority < entryB->priority;
     });
 }
 
 static void window_scenery_prepare_widgets(rct_window* w)
 {
-<<<<<<< HEAD
-    _widgets.clear();
-    for (const auto& widget : window_scenery_widgets)
-=======
     // Add the base widgets
     _widgets.clear();
     for (const auto& widget : WindowSceneryBaseWidgets)
->>>>>>> ece6df31
     {
         _widgets.push_back(widget);
     }
@@ -359,21 +264,12 @@
         pos.x += 31;
 
         if (tabInfo.SceneryGroupIndex == OBJECT_ENTRY_INDEX_NULL)
-<<<<<<< HEAD
         {
             widget.image = SPR_TAB_QUESTION | IMAGE_TYPE_REMAP;
         }
         else
         {
-            auto sceneryGroupEntry = get_scenery_group_entry(tabInfo.SceneryGroupIndex);
-=======
-        {
-            widget.image = SPR_TAB_QUESTION | IMAGE_TYPE_REMAP;
-        }
-        else
-        {
             const auto* sceneryGroupEntry = get_scenery_group_entry(tabInfo.SceneryGroupIndex);
->>>>>>> ece6df31
             if (sceneryGroupEntry != nullptr)
             {
                 widget.image = sceneryGroupEntry->image | IMAGE_TYPE_REMAP;
@@ -409,21 +305,13 @@
     for (ObjectEntryIndex scenerySetIndex = 0; scenerySetIndex < maxTabs - 1; scenerySetIndex++)
     {
         const auto* sceneryGroupEntry = get_scenery_group_entry(scenerySetIndex);
-<<<<<<< HEAD
-        if (sceneryGroupEntry != nullptr)
-=======
         if (sceneryGroupEntry != nullptr && scenery_group_is_invented(scenerySetIndex))
->>>>>>> ece6df31
         {
             SceneryTabInfo tabInfo;
             tabInfo.SceneryGroupIndex = scenerySetIndex;
             for (size_t i = 0; i < sceneryGroupEntry->entry_count; i++)
             {
-<<<<<<< HEAD
-                auto sceneryEntry = sceneryGroupEntry->scenery_entries[i];
-=======
                 const auto& sceneryEntry = sceneryGroupEntry->scenery_entries[i];
->>>>>>> ece6df31
                 if (IsSceneryAvailableToBuild(sceneryEntry))
                 {
                     tabInfo.Entries.push_back(sceneryEntry);
@@ -502,11 +390,7 @@
 
 void window_scenery_init()
 {
-<<<<<<< HEAD
-    auto w = window_find_by_class(WC_SCENERY);
-=======
     auto* w = window_find_by_class(WC_SCENERY);
->>>>>>> ece6df31
     if (w != nullptr)
     {
         window_scenery_init(w);
@@ -537,11 +421,7 @@
 rct_window* window_scenery_open()
 {
     // Check if window is already open
-<<<<<<< HEAD
-    auto window = window_bring_to_front_by_class(WC_SCENERY);
-=======
     auto* window = window_bring_to_front_by_class(WC_SCENERY);
->>>>>>> ece6df31
     if (window != nullptr)
         return window;
 
@@ -574,17 +454,10 @@
     return window;
 }
 
-<<<<<<< HEAD
-static int32_t window_scenery_get_num_columns(rct_window* w)
-{
-    const auto* listWidget = &w->widgets[WIDX_SCENERY_LIST];
-    auto contentWidth = listWidget->width() - SCROLLBAR_WIDTH;
-=======
 static int32_t window_scenery_get_num_columns(const rct_window* w)
 {
     const auto* listWidget = &w->widgets[WIDX_SCENERY_LIST];
     const auto contentWidth = listWidget->width() - SCROLLBAR_WIDTH;
->>>>>>> ece6df31
     return contentWidth / SCENERY_BUTTON_WIDTH;
 }
 
@@ -605,17 +478,6 @@
         tool_cancel();
 }
 
-<<<<<<< HEAD
-template<typename T> constexpr static T window_scenery_count_rows(rct_window* w, T items)
-{
-    auto rows = items / window_scenery_get_num_columns(w);
-    return rows;
-}
-
-static size_t window_scenery_count_rows(rct_window* w)
-{
-    auto tabIndex = gWindowSceneryActiveTabIndex;
-=======
 template<typename T> constexpr static T window_scenery_count_rows(const rct_window* w, T items)
 {
     const auto rows = items / window_scenery_get_num_columns(w);
@@ -625,21 +487,14 @@
 static size_t window_scenery_count_rows(const rct_window* w)
 {
     const auto tabIndex = gWindowSceneryActiveTabIndex;
->>>>>>> ece6df31
     if (tabIndex >= _tabEntries.size())
     {
         return 0;
     }
 
-<<<<<<< HEAD
-    auto totalItems = _tabEntries[tabIndex].Entries.size();
-    auto numColumns = window_scenery_get_num_columns(w);
-    auto rows = window_scenery_count_rows(w, totalItems + numColumns - 1);
-=======
     const auto totalItems = _tabEntries[tabIndex].Entries.size();
     const auto numColumns = window_scenery_get_num_columns(w);
     const auto rows = window_scenery_count_rows(w, totalItems + numColumns - 1);
->>>>>>> ece6df31
     return rows;
 }
 
@@ -650,17 +505,10 @@
     ScenerySelection scenerySelection;
 };
 
-<<<<<<< HEAD
-static scenery_item window_scenery_count_rows_with_selected_item(rct_window* w, size_t tabIndex)
-{
-    scenery_item sceneryItem = { 0, 0, ScenerySelection() };
-    const auto& scenerySelection = GetSelectedScenery(tabIndex);
-=======
 static scenery_item window_scenery_count_rows_with_selected_item(rct_window* w, const size_t tabIndex)
 {
     scenery_item sceneryItem = { 0, 0, ScenerySelection() };
     const auto scenerySelection = GetSelectedScenery(tabIndex);
->>>>>>> ece6df31
     const auto& tabInfo = _tabEntries[tabIndex];
     for (size_t i = 0; i < tabInfo.Entries.size(); i++)
     {
@@ -675,11 +523,7 @@
     return sceneryItem;
 }
 
-<<<<<<< HEAD
-static int32_t window_scenery_rows_height(size_t rows)
-=======
 static int32_t window_scenery_rows_height(const size_t rows)
->>>>>>> ece6df31
 {
     return static_cast<int32_t>(rows * SCENERY_BUTTON_HEIGHT);
 }
@@ -744,40 +588,23 @@
  */
 void window_scenery_update_scroll(rct_window* w)
 {
-<<<<<<< HEAD
-    auto tabIndex = gWindowSceneryActiveTabIndex;
-=======
     const auto tabIndex = gWindowSceneryActiveTabIndex;
->>>>>>> ece6df31
     if (tabIndex >= _tabEntries.size())
     {
         return;
     }
 
-<<<<<<< HEAD
-    int32_t listHeight = w->height - 14 - w->widgets[WIDX_SCENERY_LIST].top - 1;
-
-    scenery_item sceneryItem = window_scenery_count_rows_with_selected_item(w, tabIndex);
-    w->scrolls[0].v_bottom = window_scenery_rows_height(sceneryItem.allRows) + 1;
-
-    int32_t maxTop = std::max(0, w->scrolls[0].v_bottom - listHeight);
-=======
     const int32_t listHeight = w->height - 14 - w->widgets[WIDX_SCENERY_LIST].top - 1;
 
     const auto sceneryItem = window_scenery_count_rows_with_selected_item(w, tabIndex);
     w->scrolls[0].v_bottom = window_scenery_rows_height(sceneryItem.allRows) + 1;
 
     const int32_t maxTop = std::max(0, w->scrolls[0].v_bottom - listHeight);
->>>>>>> ece6df31
     auto rowSelected = window_scenery_count_rows(w, sceneryItem.selected_item);
     if (sceneryItem.scenerySelection.IsUndefined())
     {
         rowSelected = 0;
-<<<<<<< HEAD
-        auto& scenery = _tabEntries[tabIndex].Entries[0];
-=======
         const auto& scenery = _tabEntries[tabIndex].Entries[0];
->>>>>>> ece6df31
         if (!scenery.IsUndefined())
         {
             SetSelectedScenery(tabIndex, scenery);
@@ -928,21 +755,12 @@
                 else
                 {
                     const auto& listWidget = w->widgets[WIDX_SCENERY_LIST];
-<<<<<<< HEAD
-                    auto nonListHeight = w->height - listWidget.height() + 2;
-
-                    auto numRows = static_cast<int32_t>(window_scenery_count_rows(w));
-                    auto maxContentHeight = numRows * SCENERY_BUTTON_HEIGHT;
-                    auto maxWindowHeight = maxContentHeight + nonListHeight;
-                    auto windowHeight = std::clamp(maxWindowHeight, WINDOW_SCENERY_HEIGHT, 463);
-=======
                     const auto nonListHeight = w->height - listWidget.height() + 2;
 
                     const auto numRows = static_cast<int32_t>(window_scenery_count_rows(w));
                     const auto maxContentHeight = numRows * SCENERY_BUTTON_HEIGHT;
                     const auto maxWindowHeight = maxContentHeight + nonListHeight;
                     const auto windowHeight = std::clamp(maxWindowHeight, WINDOW_SCENERY_HEIGHT, 463);
->>>>>>> ece6df31
 
                     w->min_width = WINDOW_SCENERY_WIDTH;
                     w->max_width = WINDOW_SCENERY_WIDTH;
@@ -982,13 +800,8 @@
     }
     else
     {
-<<<<<<< HEAD
-        auto tabIndex = gWindowSceneryActiveTabIndex;
-        auto tabSelectedScenery = GetSelectedScenery(tabIndex);
-=======
         const auto tabIndex = gWindowSceneryActiveTabIndex;
         const auto tabSelectedScenery = GetSelectedScenery(tabIndex);
->>>>>>> ece6df31
         if (!tabSelectedScenery.IsUndefined())
         {
             if (tabSelectedScenery.SceneryType == SCENERY_TYPE_BANNER)
@@ -1029,15 +842,6 @@
 {
     ScenerySelection scenery{};
 
-<<<<<<< HEAD
-    auto numColumns = window_scenery_get_num_columns(w);
-    auto colIndex = screenCoords.x / SCENERY_BUTTON_WIDTH;
-    auto rowIndex = screenCoords.y / SCENERY_BUTTON_HEIGHT;
-    if (colIndex >= 0 && colIndex < numColumns && rowIndex >= 0)
-    {
-        auto tabSceneryIndex = static_cast<size_t>((rowIndex * numColumns) + colIndex);
-        auto tabIndex = gWindowSceneryActiveTabIndex;
-=======
     const auto numColumns = window_scenery_get_num_columns(w);
     const auto colIndex = screenCoords.x / SCENERY_BUTTON_WIDTH;
     const auto rowIndex = screenCoords.y / SCENERY_BUTTON_HEIGHT;
@@ -1045,7 +849,6 @@
     {
         const auto tabSceneryIndex = static_cast<size_t>((rowIndex * numColumns) + colIndex);
         const auto tabIndex = gWindowSceneryActiveTabIndex;
->>>>>>> ece6df31
         if (tabIndex < _tabEntries.size())
         {
             auto& tabInfo = _tabEntries[tabIndex];
@@ -1064,11 +867,7 @@
  */
 void window_scenery_scrollmousedown(rct_window* w, int32_t scrollIndex, const ScreenCoordsXY& screenCoords)
 {
-<<<<<<< HEAD
-    ScenerySelection scenery = get_scenery_id_by_cursor_pos(w, screenCoords);
-=======
     const auto scenery = get_scenery_id_by_cursor_pos(w, screenCoords);
->>>>>>> ece6df31
     if (scenery.IsUndefined())
         return;
 
@@ -1104,11 +903,7 @@
 {
     if (widgetIndex >= WIDX_SCENERY_TAB_1)
     {
-<<<<<<< HEAD
-        auto tabIndex = static_cast<size_t>(widgetIndex - WIDX_SCENERY_TAB_1);
-=======
         const auto tabIndex = static_cast<size_t>(widgetIndex - WIDX_SCENERY_TAB_1);
->>>>>>> ece6df31
         if (_tabEntries.size() > tabIndex)
         {
             const auto& tabInfo = _tabEntries[tabIndex];
@@ -1119,11 +914,7 @@
                 return { fallback, ft };
             }
 
-<<<<<<< HEAD
-            auto sceneryEntry = tabInfo.GetSceneryGroupEntry();
-=======
             const auto* sceneryEntry = tabInfo.GetSceneryGroupEntry();
->>>>>>> ece6df31
             if (sceneryEntry != nullptr)
             {
                 auto ft = Formatter();
@@ -1143,11 +934,7 @@
 {
     // Set the window title
     rct_string_id titleStringId = STR_MISCELLANEOUS;
-<<<<<<< HEAD
-    auto tabIndex = gWindowSceneryActiveTabIndex;
-=======
     const auto tabIndex = gWindowSceneryActiveTabIndex;
->>>>>>> ece6df31
     if (tabIndex < _tabEntries.size())
     {
         const auto& tabInfo = _tabEntries[tabIndex];
@@ -1177,11 +964,7 @@
         w->widgets[WIDX_SCENERY_EYEDROPPER_BUTTON].type = WindowWidgetType::FlatBtn;
     }
 
-<<<<<<< HEAD
-    auto tabSelectedScenery = GetSelectedScenery(tabIndex);
-=======
     const auto tabSelectedScenery = GetSelectedScenery(tabIndex);
->>>>>>> ece6df31
     if (!tabSelectedScenery.IsUndefined())
     {
         if (tabSelectedScenery.SceneryType == SCENERY_TYPE_SMALL)
@@ -1275,11 +1058,7 @@
     auto windowWidth = w->width;
     if (_tabEntries.size() > 0)
     {
-<<<<<<< HEAD
-        auto lastTabIndex = _tabEntries.size() - 1;
-=======
         const auto lastTabIndex = _tabEntries.size() - 1;
->>>>>>> ece6df31
         const auto lastTabWidget = &w->widgets[WIDX_SCENERY_TAB_1 + lastTabIndex];
         windowWidth = std::max<int32_t>(windowWidth, lastTabWidget->right + 3);
     }
@@ -1388,11 +1167,7 @@
 {
     WindowDrawWidgets(w, dpi);
 
-<<<<<<< HEAD
-    auto tabIndex = gWindowSceneryActiveTabIndex;
-=======
     const auto tabIndex = gWindowSceneryActiveTabIndex;
->>>>>>> ece6df31
     if (tabIndex < _tabEntries.size())
     {
         auto selectedWidgetId = static_cast<rct_widgetindex>(WIDX_SCENERY_TAB_1 + tabIndex);
@@ -1559,11 +1334,7 @@
     for (size_t sceneryTabItemIndex = 0; sceneryTabItemIndex < tabInfo.Entries.size(); sceneryTabItemIndex++)
     {
         const auto& currentSceneryGlobal = tabInfo.Entries[sceneryTabItemIndex];
-<<<<<<< HEAD
-        auto tabSelectedScenery = GetSelectedScenery(tabIndex);
-=======
         const auto tabSelectedScenery = GetSelectedScenery(tabIndex);
->>>>>>> ece6df31
         if (gWindowSceneryPaintEnabled == 1 || gWindowSceneryEyedropperEnabled)
         {
             if (_selectedScenery == currentSceneryGlobal)
