--- conflicted
+++ resolved
@@ -1744,11 +1744,7 @@
         if (award->Time == 0)
             continue;
 
-<<<<<<< HEAD
-        gfx_draw_sprite(dpi, ParkAwards[award->Type].sprite, screenCoords.x, screenCoords.y, 0);
-=======
         gfx_draw_sprite(dpi, ParkAwards[award->Type].sprite, screenCoords, 0);
->>>>>>> 681b8d79
         gfx_draw_string_left_wrapped(
             dpi, nullptr, screenCoords + ScreenCoordsXY{ 34, 6 }, 180, ParkAwards[award->Type].text, COLOUR_BLACK);
 
