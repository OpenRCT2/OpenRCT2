--- conflicted
+++ resolved
@@ -136,65 +136,15 @@
     input_set_state(InputState::Normal);
     input_set_flag(INPUT_FLAG_4, false);
 }
-<<<<<<< HEAD
-=======
 
-// Returns the width of the new tooltip text
-static int32_t FormatTextForTooltip(const OpenRCT2String& message)
-{
-    utf8 tempBuffer[sizeof(gCommonStringFormatBuffer)];
-    format_string(tempBuffer, sizeof(tempBuffer), message.str, message.args.Data());
-
-    OpenRCT2String formattedMessage{ STR_STRING_TOOLTIP, Formatter() };
-    formattedMessage.args.Add<const char*>(tempBuffer);
-    format_string(_tooltipText, sizeof(_tooltipText), formattedMessage.str, formattedMessage.args.Data());
-
-    auto textWidth = gfx_get_string_width_new_lined(_tooltipText, FontStyle::Small);
-    textWidth = std::min(textWidth, 196);
-
-    int32_t numLines;
-    textWidth = gfx_wrap_string(_tooltipText, textWidth + 1, FontStyle::Small, &numLines);
-    _tooltipNumLines = numLines;
-    return textWidth;
-}
-
->>>>>>> a3342a54
 void WindowTooltipShow(const OpenRCT2String& message, ScreenCoordsXY screenCoords)
 {
     auto* w = window_find_by_class(WindowClass::Error);
     if (w != nullptr)
         return;
 
-<<<<<<< HEAD
     auto window = WindowCreate<WindowTooltip>(WindowClass::Tooltip, screenCoords, 0, 0, WF_TRANSPARENT | WF_STICK_TO_FRONT);
     window->SetMessage(message, screenCoords);
-=======
-    int32_t textWidth = FormatTextForTooltip(message);
-    int32_t width = textWidth + 3;
-    int32_t height = ((_tooltipNumLines + 1) * font_get_line_height(FontStyle::Small)) + 4;
-    window_tooltip_widgets[WIDX_BACKGROUND].right = width;
-    window_tooltip_widgets[WIDX_BACKGROUND].bottom = height;
-
-    int32_t screenWidth = context_get_width();
-    int32_t screenHeight = context_get_height();
-    screenCoords.x = std::clamp(screenCoords.x - (width / 2), 0, screenWidth - width);
-
-    // TODO The cursor size will be relative to the window DPI.
-    //      The amount to offset the y should be adjusted.
-
-    int32_t max_y = screenHeight - height;
-    screenCoords.y += 26; // Normally, we'd display the tooltip 26 lower
-    if (screenCoords.y > max_y)
-        // If y is too large, the tooltip could be forced below the cursor if we'd just clamped y,
-        // so we'll subtract a bit more
-        screenCoords.y -= height + 40;
-    screenCoords.y = std::clamp(screenCoords.y, 22, max_y);
-
-    w = WindowCreate(
-        screenCoords, width, height, &window_tooltip_events, WindowClass::Tooltip, WF_TRANSPARENT | WF_STICK_TO_FRONT);
-    w->widgets = window_tooltip_widgets;
-
->>>>>>> a3342a54
     reset_tooltip_not_shown();
 }
 void WindowTooltipOpen(rct_window* widgetWindow, WidgetIndex widgetIndex, const ScreenCoordsXY& screenCoords)
@@ -241,49 +191,4 @@
     window_close_by_class(WindowClass::Tooltip);
     gTooltipTimeout = 0;
     gTooltipWidget.window_classification = WindowClass::Null;
-<<<<<<< HEAD
-=======
-}
-
-/**
- *
- *  rct2: 0x006EA580
- */
-static void WindowTooltipUpdate(rct_window* w)
-{
-    reset_tooltip_not_shown();
-}
-
-/**
- *
- *  rct2: 0x006EA41D
- */
-static void WindowTooltipPaint(rct_window* w, rct_drawpixelinfo* dpi)
-{
-    int32_t left = w->windowPos.x;
-    int32_t top = w->windowPos.y;
-    int32_t right = w->windowPos.x + w->width - 1;
-    int32_t bottom = w->windowPos.y + w->height - 1;
-
-    // Background
-    gfx_filter_rect(dpi, { { left + 1, top + 1 }, { right - 1, bottom - 1 } }, FilterPaletteID::Palette45);
-    gfx_filter_rect(dpi, { { left + 1, top + 1 }, { right - 1, bottom - 1 } }, FilterPaletteID::PaletteGlassLightOrange);
-
-    // Sides
-    gfx_filter_rect(dpi, { { left + 0, top + 2 }, { left + 0, bottom - 2 } }, FilterPaletteID::PaletteDarken3);
-    gfx_filter_rect(dpi, { { right + 0, top + 2 }, { right + 0, bottom - 2 } }, FilterPaletteID::PaletteDarken3);
-    gfx_filter_rect(dpi, { { left + 2, bottom + 0 }, { right - 2, bottom + 0 } }, FilterPaletteID::PaletteDarken3);
-    gfx_filter_rect(dpi, { { left + 2, top + 0 }, { right - 2, top + 0 } }, FilterPaletteID::PaletteDarken3);
-
-    // Corners
-    gfx_filter_pixel(dpi, { left + 1, top + 1 }, FilterPaletteID::PaletteDarken3);
-    gfx_filter_pixel(dpi, { right - 1, top + 1 }, FilterPaletteID::PaletteDarken3);
-    gfx_filter_pixel(dpi, { left + 1, bottom - 1 }, FilterPaletteID::PaletteDarken3);
-    gfx_filter_pixel(dpi, { right - 1, bottom - 1 }, FilterPaletteID::PaletteDarken3);
-
-    // Text
-    left = w->windowPos.x + ((w->width + 1) / 2) - 1;
-    top = w->windowPos.y + 1;
-    draw_string_centred_raw(dpi, { left, top }, _tooltipNumLines, _tooltipText, FontStyle::Small);
->>>>>>> a3342a54
 }