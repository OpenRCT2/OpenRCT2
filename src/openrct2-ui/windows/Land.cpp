/*****************************************************************************
 * Copyright (c) 2014-2020 OpenRCT2 developers
 *
 * For a complete list of all authors, please refer to contributors.md
 * Interested in contributing? Visit https://github.com/OpenRCT2/OpenRCT2
 *
 * OpenRCT2 is licensed under the GNU General Public License version 3.
 *****************************************************************************/

#include <openrct2-ui/interface/Dropdown.h>
#include <openrct2-ui/interface/LandTool.h>
#include <openrct2-ui/interface/Widget.h>
#include <openrct2-ui/windows/Window.h>
#include <openrct2/Context.h>
#include <openrct2/drawing/Drawing.h>
#include <openrct2/object/ObjectManager.h>
#include <openrct2/object/TerrainEdgeObject.h>
#include <openrct2/object/TerrainSurfaceObject.h>
#include <openrct2/world/Park.h>

using namespace OpenRCT2;

static constexpr const rct_string_id WINDOW_TITLE = STR_LAND;
static constexpr const int32_t WH = 160;
static constexpr const int32_t WW = 98;

// clang-format off
enum WINDOW_LAND_WIDGET_IDX {
    WIDX_BACKGROUND,
    WIDX_TITLE,
    WIDX_CLOSE,
    WIDX_MOUNTAINMODE,
    WIDX_PAINTMODE,
    WIDX_PREVIEW,
    WIDX_DECREMENT,
    WIDX_INCREMENT,
    WIDX_FLOOR,
    WIDX_WALL,
};

static rct_widget window_land_widgets[] = {
    WINDOW_SHIM(WINDOW_TITLE, WW, WH),
    MakeWidget     ({19,  19}, {24, 24}, WindowWidgetType::FlatBtn, WindowColour::Secondary, SPR_RIDE_CONSTRUCTION_SLOPE_UP, STR_ENABLE_MOUNTAIN_TOOL_TIP), // mountain mode
    MakeWidget     ({55,  19}, {24, 24}, WindowWidgetType::FlatBtn, WindowColour::Secondary, SPR_PAINTBRUSH,                 STR_DISABLE_ELEVATION),        // paint mode
    MakeWidget     ({27,  48}, {44, 32}, WindowWidgetType::ImgBtn,  WindowColour::Primary  , SPR_LAND_TOOL_SIZE_0,           STR_NONE),                     // preview box
    MakeRemapWidget({28,  49}, {16, 16}, WindowWidgetType::TrnBtn,  WindowColour::Secondary, SPR_LAND_TOOL_DECREASE,         STR_ADJUST_SMALLER_LAND_TIP),  // decrement size
    MakeRemapWidget({54,  63}, {16, 16}, WindowWidgetType::TrnBtn,  WindowColour::Secondary, SPR_LAND_TOOL_INCREASE,         STR_ADJUST_LARGER_LAND_TIP),   // increment size
    MakeWidget     ({ 2, 106}, {47, 36}, WindowWidgetType::FlatBtn, WindowColour::Secondary, 0xFFFFFFFF,                     STR_CHANGE_BASE_LAND_TIP),     // floor texture
    MakeWidget     ({49, 106}, {47, 36}, WindowWidgetType::FlatBtn, WindowColour::Secondary, 0xFFFFFFFF,                     STR_CHANGE_VERTICAL_LAND_TIP), // wall texture
    { WIDGETS_END },
};
// clang-format on

class LandWindow final : public Window
{
private:
    ObjectEntryIndex _selectedFloorTexture = 0;
    ObjectEntryIndex _selectedWallTexture = 0;

    void InputSize()
    {
        TextInputDescriptionArgs[0] = MINIMUM_TOOL_SIZE;
        TextInputDescriptionArgs[1] = MAXIMUM_TOOL_SIZE;
        window_text_input_open(this, WIDX_PREVIEW, STR_SELECTION_SIZE, STR_ENTER_SELECTION_SIZE, STR_NONE, STR_NONE, 3);
    }

public:
    void OnOpen() override
    {
        widgets = window_land_widgets;
        enabled_widgets = (1ULL << WIDX_CLOSE) | (1ULL << WIDX_DECREMENT) | (1ULL << WIDX_INCREMENT) | (1ULL << WIDX_FLOOR)
            | (1ULL << WIDX_WALL) | (1ULL << WIDX_MOUNTAINMODE) | (1ULL << WIDX_PAINTMODE) | (1ULL << WIDX_PREVIEW);
        hold_down_widgets = (1ULL << WIDX_DECREMENT) | (1ULL << WIDX_INCREMENT);
        WindowInitScrollWidgets(this);
        window_push_others_below(this);

        gLandToolSize = 1;
        gLandToolTerrainSurface = OBJECT_ENTRY_INDEX_NULL;
        gLandToolTerrainEdge = OBJECT_ENTRY_INDEX_NULL;
        gLandMountainMode = false;
        gLandPaintMode = false;
        _selectedFloorTexture = 0;
        _selectedWallTexture = 0;
        gLandToolRaiseCost = MONEY64_UNDEFINED;
        gLandToolLowerCost = MONEY64_UNDEFINED;
    }

    void OnClose() override
    {
        // If the tool wasn't changed, turn tool off
        if (land_tool_is_active())
            tool_cancel();
    }

    void OnMouseUp(rct_widgetindex widgetIndex) override
    {
        switch (widgetIndex)
        {
            case WIDX_CLOSE:
                Close();
                break;
            case WIDX_MOUNTAINMODE:
                gLandMountainMode ^= 1;
                gLandPaintMode = 0;
                Invalidate();
                break;
            case WIDX_PAINTMODE:
                gLandMountainMode = 0;
                gLandPaintMode ^= 1;
                Invalidate();
                break;
            case WIDX_PREVIEW:
                InputSize();
                break;
        }
    }

    void OnMouseDown(rct_widgetindex widgetIndex) override
    {
        rct_widget* widget = &widgets[widgetIndex];
        switch (widgetIndex)
        {
            case WIDX_FLOOR:
                LandTool::ShowSurfaceStyleDropdown(this, widget, _selectedFloorTexture);
                break;
            case WIDX_WALL:
                LandTool::ShowEdgeStyleDropdown(this, widget, _selectedWallTexture);
                break;
            case WIDX_PREVIEW:
                InputSize();
                break;
            case WIDX_DECREMENT:
                // Decrement land tool size
                gLandToolSize = std::max(MINIMUM_TOOL_SIZE, gLandToolSize - 1);

                // Invalidate the window
                Invalidate();
                break;
            case WIDX_INCREMENT:
                // Increment land tool size
                gLandToolSize = std::min(MAXIMUM_TOOL_SIZE, gLandToolSize + 1);

                // Invalidate the window
                Invalidate();
                break;
        }
    }

    void OnDropdown(rct_widgetindex widgetIndex, int32_t dropdownIndex) override
    {
        int32_t type;

        switch (widgetIndex)
        {
            case WIDX_FLOOR:
                if (dropdownIndex == -1)
                    dropdownIndex = gDropdownHighlightedIndex;

                type = (dropdownIndex == -1) ? _selectedFloorTexture : dropdownIndex;

                if (gLandToolTerrainSurface == type)
                {
                    gLandToolTerrainSurface = OBJECT_ENTRY_INDEX_NULL;
                }
                else
                {
                    gLandToolTerrainSurface = type;
                    _selectedFloorTexture = type;
                }
                Invalidate();
                break;
            case WIDX_WALL:
                if (dropdownIndex == -1)
                    dropdownIndex = gDropdownHighlightedIndex;

                type = (dropdownIndex == -1) ? _selectedWallTexture : dropdownIndex;

                if (gLandToolTerrainEdge == type)
                {
                    gLandToolTerrainEdge = OBJECT_ENTRY_INDEX_NULL;
                }
                else
                {
                    gLandToolTerrainEdge = type;
                    _selectedWallTexture = type;
                }
                Invalidate();
                break;
        }
    }

    void OnTextInput(rct_widgetindex widgetIndex, std::string_view text) override
    {
        if (widgetIndex != WIDX_PREVIEW)
            return;

        char* end;
        int32_t size = strtol(std::string(text).c_str(), &end, 10);
        if (*end == '\0')
        {
            size = std::max(MINIMUM_TOOL_SIZE, size);
            size = std::min(MAXIMUM_TOOL_SIZE, size);
            gLandToolSize = size;

            Invalidate();
        }
    }

    void OnUpdate() override
    {
        if (!land_tool_is_active())
            Close();
    }

    void OnPrepareDraw() override
    {
        auto surfaceImage = static_cast<uint32_t>(SPR_NONE);
        auto edgeImage = static_cast<uint32_t>(SPR_NONE);

        auto& objManager = GetContext()->GetObjectManager();
        const auto surfaceObj = static_cast<TerrainSurfaceObject*>(
            objManager.GetLoadedObject(ObjectType::TerrainSurface, _selectedFloorTexture));
        if (surfaceObj != nullptr)
        {
            surfaceImage = surfaceObj->IconImageId;
            if (surfaceObj->Colour != 255)
            {
                surfaceImage |= SPRITE_ID_PALETTE_COLOUR_1(surfaceObj->Colour);
            }
        }
        const auto edgeObj = static_cast<TerrainEdgeObject*>(
            objManager.GetLoadedObject(ObjectType::TerrainEdge, _selectedWallTexture));
        if (edgeObj != nullptr)
        {
            edgeImage = edgeObj->IconImageId;
        }

        pressed_widgets = 0;
        SetWidgetPressed(WIDX_PREVIEW, true);
        if (gLandToolTerrainSurface != OBJECT_ENTRY_INDEX_NULL)
            SetWidgetPressed(WIDX_FLOOR, true);
        if (gLandToolTerrainEdge != OBJECT_ENTRY_INDEX_NULL)
            SetWidgetPressed(WIDX_WALL, true);
        if (gLandMountainMode)
            SetWidgetPressed(WIDX_MOUNTAINMODE, true);
        if (gLandPaintMode)
            SetWidgetPressed(WIDX_PAINTMODE, true);

        widgets[WIDX_FLOOR].image = surfaceImage;
        widgets[WIDX_WALL].image = edgeImage;
        // Update the preview image (for tool sizes up to 7)
        widgets[WIDX_PREVIEW].image = LandTool::SizeToSpriteIndex(gLandToolSize);
    }

    void OnDraw(rct_drawpixelinfo& dpi) override
    {
        ScreenCoordsXY screenCoords;
        int32_t numTiles;
        money64 price;
        rct_widget* previewWidget = &widgets[WIDX_PREVIEW];

        DrawWidgets(dpi);

        // Draw number for tool sizes bigger than 7
        if (gLandToolSize > MAX_TOOL_SIZE_WITH_SPRITE)
        {
            auto ft = Formatter();
            ft.Add<uint16_t>(gLandToolSize);
            screenCoords = { windowPos.x + previewWidget->midX(), windowPos.y + previewWidget->midY() };
            DrawTextBasic(&dpi, screenCoords - ScreenCoordsXY{ 0, 2 }, STR_LAND_TOOL_SIZE_VALUE, ft, { TextAlignment::CENTRE });
        }
        else if (gLandMountainMode)
        {
            screenCoords = { windowPos.x + previewWidget->left, windowPos.y + previewWidget->top };
            auto sprite = ImageId(gLandToolSize % 2 == 0 ? SPR_G2_MOUNTAIN_TOOL_EVEN : SPR_G2_MOUNTAIN_TOOL_ODD);
            gfx_draw_sprite(&dpi, sprite, screenCoords);
            WidgetDraw(&dpi, this, WIDX_DECREMENT);
            WidgetDraw(&dpi, this, WIDX_INCREMENT);
        }

        screenCoords = { windowPos.x + previewWidget->midX(), windowPos.y + previewWidget->bottom + 5 };

        if (!(gParkFlags & PARK_FLAGS_NO_MONEY))
        {
            // Draw raise cost amount
<<<<<<< HEAD
            if (gLandToolRaiseCost != MONEY32_UNDEFINED && gLandToolRaiseCost != 0)
=======
            if (gLandToolRaiseCost != MONEY64_UNDEFINED && gLandToolRaiseCost != 0)
>>>>>>> 1bfcac14
            {
                auto ft = Formatter();
                ft.Add<money64>(gLandToolRaiseCost);
                DrawTextBasic(&dpi, screenCoords, STR_RAISE_COST_AMOUNT, ft, { TextAlignment::CENTRE });
            }
            screenCoords.y += 10;

            // Draw lower cost amount
<<<<<<< HEAD
            if (gLandToolLowerCost != MONEY32_UNDEFINED && gLandToolLowerCost != 0)
=======
            if (gLandToolLowerCost != MONEY64_UNDEFINED && gLandToolLowerCost != 0)
>>>>>>> 1bfcac14
            {
                auto ft = Formatter();
                ft.Add<money64>(gLandToolLowerCost);
                DrawTextBasic(&dpi, screenCoords, STR_LOWER_COST_AMOUNT, ft, { TextAlignment::CENTRE });
            }
            screenCoords.y += 50;

            // Draw paint price
            numTiles = gLandToolSize * gLandToolSize;
            price = 0;
            if (gLandToolTerrainSurface != OBJECT_ENTRY_INDEX_NULL)
            {
                auto& objManager = GetContext()->GetObjectManager();
                const auto surfaceObj = static_cast<TerrainSurfaceObject*>(
                    objManager.GetLoadedObject(ObjectType::TerrainSurface, gLandToolTerrainSurface));
                if (surfaceObj != nullptr)
                {
                    price += numTiles * static_cast<money64>(surfaceObj->Price);
                }
            }

            if (gLandToolTerrainEdge != OBJECT_ENTRY_INDEX_NULL)
                price += numTiles * 100LL;

            if (price != 0)
            {
                auto ft = Formatter();
                ft.Add<money64>(price);
                DrawTextBasic(&dpi, screenCoords, STR_COST_AMOUNT, ft, { TextAlignment::CENTRE });
            }
        }
    }
};

rct_window* window_land_open()
{
    return WindowFocusOrCreate<LandWindow>(WC_LAND, ScreenCoordsXY(context_get_width() - WW, 29), WW, WH, 0);
}<|MERGE_RESOLUTION|>--- conflicted
+++ resolved
@@ -283,11 +283,7 @@
         if (!(gParkFlags & PARK_FLAGS_NO_MONEY))
         {
             // Draw raise cost amount
-<<<<<<< HEAD
-            if (gLandToolRaiseCost != MONEY32_UNDEFINED && gLandToolRaiseCost != 0)
-=======
             if (gLandToolRaiseCost != MONEY64_UNDEFINED && gLandToolRaiseCost != 0)
->>>>>>> 1bfcac14
             {
                 auto ft = Formatter();
                 ft.Add<money64>(gLandToolRaiseCost);
@@ -296,11 +292,7 @@
             screenCoords.y += 10;
 
             // Draw lower cost amount
-<<<<<<< HEAD
-            if (gLandToolLowerCost != MONEY32_UNDEFINED && gLandToolLowerCost != 0)
-=======
             if (gLandToolLowerCost != MONEY64_UNDEFINED && gLandToolLowerCost != 0)
->>>>>>> 1bfcac14
             {
                 auto ft = Formatter();
                 ft.Add<money64>(gLandToolLowerCost);
