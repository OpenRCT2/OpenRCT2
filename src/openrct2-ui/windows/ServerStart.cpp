/*****************************************************************************
 * Copyright (c) 2014-2023 OpenRCT2 developers
 *
 * For a complete list of all authors, please refer to contributors.md
 * Interested in contributing? Visit https://github.com/OpenRCT2/OpenRCT2
 *
 * OpenRCT2 is licensed under the GNU General Public License version 3.
 *****************************************************************************/

#ifndef DISABLE_NETWORK

#    include "../interface/Theme.h"

#    include <openrct2-ui/interface/Widget.h>
#    include <openrct2-ui/windows/Window.h>
#    include <openrct2/Context.h>
#    include <openrct2/ParkImporter.h>
#    include <openrct2/config/Config.h>
#    include <openrct2/interface/Chat.h>
#    include <openrct2/localisation/Localisation.h>
#    include <openrct2/network/network.h>
#    include <openrct2/util/Util.h>
#    include <openrct2/windows/Intent.h>

using namespace OpenRCT2;

// clang-format off
enum {
    WIDX_BACKGROUND,
    WIDX_TITLE,
    WIDX_CLOSE,
    WIDX_PORT_INPUT,
    WIDX_NAME_INPUT,
    WIDX_DESCRIPTION_INPUT,
    WIDX_GREETING_INPUT,
    WIDX_PASSWORD_INPUT,
    WIDX_MAXPLAYERS,
    WIDX_MAXPLAYERS_INCREASE,
    WIDX_MAXPLAYERS_DECREASE,
    WIDX_ADVERTISE_CHECKBOX,
    WIDX_START_SERVER,
    WIDX_LOAD_SERVER
};

static constexpr const int32_t WW = 300;
static constexpr const int32_t WH = 154;

static Widget _windowServerStartWidgets[] = {
    MakeWidget({ 0, 0 }, { WW, WH }, WindowWidgetType::Frame, WindowColour::Primary), // panel / background
    MakeWidget({ 1, 1 }, { 298, 14 }, WindowWidgetType::Caption, WindowColour::Primary, STR_START_SERVER,STR_WINDOW_TITLE_TIP), // title bar
    MakeWidget({ WW - 13, 2 }, { 11, 12 }, WindowWidgetType::CloseBox, WindowColour::Primary, STR_CLOSE_X,STR_CLOSE_WINDOW_TIP), // close x button
    MakeWidget({ 120, 20 }, { 173, 13 }, WindowWidgetType::TextBox, WindowColour::Secondary), // port text box
    MakeWidget({ 120, 36 }, { 173, 13 }, WindowWidgetType::TextBox, WindowColour::Secondary), // name text box
    MakeWidget({ 120, 52 }, { 173, 13 }, WindowWidgetType::TextBox, WindowColour::Secondary), // description text box
    MakeWidget({ 120, 68 }, { 173, 13 }, WindowWidgetType::TextBox, WindowColour::Secondary), // greeting text box
    MakeWidget({ 120, 84 }, { 173, 13 }, WindowWidgetType::TextBox, WindowColour::Secondary), // password text box
    MakeSpinnerWidgets({ 120, 100 }, { 173, 12 }, WindowWidgetType::Spinner, WindowColour::Secondary,STR_SERVER_MAX_PLAYERS_VALUE), // max players (3 widgets)
    MakeWidget({ 6, 117 }, { 287, 14 }, WindowWidgetType::Checkbox, WindowColour::Secondary, STR_ADVERTISE,STR_ADVERTISE_SERVER_TIP), // advertise checkbox
    MakeWidget({ 6, WH - 6 - 13 }, { 101, 14 }, WindowWidgetType::Button, WindowColour::Secondary,STR_NEW_GAME), // start server button
    MakeWidget({ 112, WH - 6 - 13 }, { 101, 14 }, WindowWidgetType::Button, WindowColour::Secondary, STR_LOAD_GAME), // None
    WIDGETS_END,
};
// clang-format on
class ServerStartWindow final : public Window
{
public:
    void OnOpen() override
    {
        widgets = _windowServerStartWidgets;
        widgets[WIDX_PORT_INPUT].string = _port;
        widgets[WIDX_NAME_INPUT].string = _name;
        widgets[WIDX_DESCRIPTION_INPUT].string = _description;
        widgets[WIDX_GREETING_INPUT].string = _greeting;
        widgets[WIDX_PASSWORD_INPUT].string = _password;
        InitScrollWidgets();
        no_list_items = 0;
        selected_list_item = -1;
        frame_no = 0;
        min_width = width;
        min_height = height;
        max_width = min_width;
        max_height = min_height;

        page = 0;
        list_information_type = 0;

        snprintf(_port, 7, "%u", gConfigNetwork.DefaultPort);
        SafeStrCpy(_name, gConfigNetwork.ServerName.c_str(), sizeof(_name));
        SafeStrCpy(_description, gConfigNetwork.ServerDescription.c_str(), sizeof(_description));
        SafeStrCpy(_greeting, gConfigNetwork.ServerGreeting.c_str(), sizeof(_greeting));
    }
    void OnMouseUp(WidgetIndex widgetIndex) override
    {
        switch (widgetIndex)
        {
            case WIDX_CLOSE:
                Close();
                break;
            case WIDX_PORT_INPUT:
                WindowStartTextbox(*this, widgetIndex, STR_STRING, _port, 6);
                break;
            case WIDX_NAME_INPUT:
                WindowStartTextbox(*this, widgetIndex, STR_STRING, _name, 64);
                break;
            case WIDX_DESCRIPTION_INPUT:
                WindowStartTextbox(*this, widgetIndex, STR_STRING, _description, MAX_SERVER_DESCRIPTION_LENGTH);
                break;
            case WIDX_GREETING_INPUT:
                WindowStartTextbox(*this, widgetIndex, STR_STRING, _greeting, CHAT_INPUT_SIZE);
                break;
            case WIDX_PASSWORD_INPUT:
                WindowStartTextbox(*this, widgetIndex, STR_STRING, _password, 32);
                break;
            case WIDX_MAXPLAYERS_INCREASE:
                if (gConfigNetwork.Maxplayers < 255)
                {
                    gConfigNetwork.Maxplayers++;
                }
                ConfigSaveDefault();
                Invalidate();
                break;
            case WIDX_MAXPLAYERS_DECREASE:
                if (gConfigNetwork.Maxplayers > 1)
                {
                    gConfigNetwork.Maxplayers--;
                }
                ConfigSaveDefault();
                Invalidate();
                break;
            case WIDX_ADVERTISE_CHECKBOX:
                gConfigNetwork.Advertise = !gConfigNetwork.Advertise;
                ConfigSaveDefault();
                Invalidate();
                break;
            case WIDX_START_SERVER:
                NetworkSetPassword(_password);
                WindowScenarioselectOpen(ScenarioSelectCallback, false);
                break;
            case WIDX_LOAD_SERVER:
                NetworkSetPassword(_password);
                auto intent = Intent(WindowClass::Loadsave);
                intent.PutExtra(INTENT_EXTRA_LOADSAVE_TYPE, LOADSAVETYPE_LOAD | LOADSAVETYPE_GAME);
                intent.PutExtra(INTENT_EXTRA_CALLBACK, reinterpret_cast<void*>(LoadSaveCallback));
                ContextOpenIntent(&intent);
                break;
        }
    }
    void OnPrepareDraw() override
    {
        ColourSchemeUpdateByClass(this, WindowClass::ServerList);

        WidgetSetCheckboxValue(*this, WIDX_ADVERTISE_CHECKBOX, gConfigNetwork.Advertise);
        auto ft = Formatter::Common();
        ft.Increment(18);
        ft.Add<uint16_t>(gConfigNetwork.Maxplayers);
    }
    void OnUpdate() override
    {
        if (gCurrentTextBox.window.classification == classification && gCurrentTextBox.window.number == number)
        {
            WindowUpdateTextboxCaret();
            WidgetInvalidate(*this, WIDX_NAME_INPUT);
            WidgetInvalidate(*this, WIDX_DESCRIPTION_INPUT);
            WidgetInvalidate(*this, WIDX_GREETING_INPUT);
            WidgetInvalidate(*this, WIDX_PASSWORD_INPUT);
        }
    }
    void OnTextInput(WidgetIndex widgetIndex, std::string_view text) override
    {
        std::string temp = static_cast<std::string>(text);
        int tempPort = 0;

        switch (widgetIndex)
        {
            case WIDX_PORT_INPUT:
                if (strcmp(_port, temp.c_str()) == 0)
                    return;

                safe_strcpy(_port, temp.c_str(), sizeof(_port));

                // Don't allow negative/zero for port number
                tempPort = atoi(_port);
                if (tempPort > 0)
                {
<<<<<<< HEAD
                    gConfigNetwork.DefaultPort = tempPort;
                    ConfigSaveDefault();
=======
                    SafeStrCpy(_port, temp.c_str(), sizeof(_port));
>>>>>>> e09f27df
                }

                WidgetInvalidate(*this, WIDX_PORT_INPUT);
                break;
            case WIDX_NAME_INPUT:
                if (strcmp(_name, temp.c_str()) == 0)
                    return;

<<<<<<< HEAD
                safe_strcpy(_name, temp.c_str(), sizeof(_name));
=======
                std::fill_n(_name, sizeof(_name), 0x00);
                if (text[0] != '\0')
                {
                    SafeStrCpy(_name, temp.c_str(), sizeof(_name));
                }
>>>>>>> e09f27df

                // Don't allow empty server names
                if (_name[0] != '\0')
                {
                    gConfigNetwork.ServerName = _name;
                    ConfigSaveDefault();
                }

                WidgetInvalidate(*this, WIDX_NAME_INPUT);
                break;
            case WIDX_DESCRIPTION_INPUT:
                if (strcmp(_description, temp.c_str()) == 0)
                    return;

<<<<<<< HEAD
                safe_strcpy(_description, temp.c_str(), sizeof(_description));
                gConfigNetwork.ServerDescription = _description;
                ConfigSaveDefault();
=======
                std::fill_n(_description, sizeof(_description), 0x00);
                if (text[0] != '\0')
                {
                    SafeStrCpy(_description, temp.c_str(), sizeof(_description));
                }

                if (_description[0] != '\0')
                {
                    gConfigNetwork.ServerDescription = _description;
                    ConfigSaveDefault();
                }
>>>>>>> e09f27df

                WidgetInvalidate(*this, WIDX_DESCRIPTION_INPUT);
                break;
            case WIDX_GREETING_INPUT:
                if (strcmp(_greeting, temp.c_str()) == 0)
                    return;

<<<<<<< HEAD
                safe_strcpy(_greeting, temp.c_str(), sizeof(_greeting));
                gConfigNetwork.ServerGreeting = _greeting;
                ConfigSaveDefault();
=======
                std::fill_n(_greeting, sizeof(_greeting), 0x00);
                if (text[0] != '\0')
                {
                    SafeStrCpy(_greeting, temp.c_str(), sizeof(_greeting));
                }

                if (_greeting[0] != '\0')
                {
                    gConfigNetwork.ServerGreeting = _greeting;
                    ConfigSaveDefault();
                }
>>>>>>> e09f27df

                WidgetInvalidate(*this, WIDX_GREETING_INPUT);
                break;
            case WIDX_PASSWORD_INPUT:
                if (strcmp(_password, temp.c_str()) == 0)
                    return;

<<<<<<< HEAD
                safe_strcpy(_password, temp.c_str(), sizeof(_password));
=======
                std::fill_n(_password, sizeof(_password), 0x00);
                if (text[0] != '\0')
                {
                    SafeStrCpy(_password, temp.c_str(), sizeof(_password));
                }
>>>>>>> e09f27df

                WidgetInvalidate(*this, WIDX_PASSWORD_INPUT);
                break;
        }
    }

    void OnDraw(DrawPixelInfo& dpi) override
    {
        DrawWidgets(dpi);
        DrawTextBasic(&dpi, windowPos + ScreenCoordsXY{ 6, widgets[WIDX_PORT_INPUT].top }, STR_PORT, {}, { colours[1] });
        DrawTextBasic(&dpi, windowPos + ScreenCoordsXY{ 6, widgets[WIDX_NAME_INPUT].top }, STR_SERVER_NAME, {}, { colours[1] });
        DrawTextBasic(
            &dpi, windowPos + ScreenCoordsXY{ 6, widgets[WIDX_DESCRIPTION_INPUT].top }, STR_SERVER_DESCRIPTION, {},
            { colours[1] });
        DrawTextBasic(
            &dpi, windowPos + ScreenCoordsXY{ 6, widgets[WIDX_GREETING_INPUT].top }, STR_SERVER_GREETING, {}, { colours[1] });
        DrawTextBasic(
            &dpi, windowPos + ScreenCoordsXY{ 6, widgets[WIDX_PASSWORD_INPUT].top }, STR_PASSWORD, {}, { colours[1] });
        DrawTextBasic(&dpi, windowPos + ScreenCoordsXY{ 6, widgets[WIDX_MAXPLAYERS].top }, STR_MAX_PLAYERS, {}, { colours[1] });
    }

private:
    char _port[7];
    char _name[65];
    char _description[MAX_SERVER_DESCRIPTION_LENGTH];
    char _greeting[CHAT_INPUT_SIZE];
    char _password[33];
    static void ScenarioSelectCallback(const utf8* path)
    {
        GameNotifyMapChange();
        if (GetContext()->LoadParkFromFile(path, false, true))
        {
            NetworkBeginServer(gConfigNetwork.DefaultPort, gConfigNetwork.ListenAddress);
        }
    }

    static void LoadSaveCallback(int32_t result, const utf8* path)
    {
        if (result == MODAL_RESULT_OK)
        {
            GameNotifyMapChange();
            GetContext()->LoadParkFromFile(path);
            NetworkBeginServer(gConfigNetwork.DefaultPort, gConfigNetwork.ListenAddress);
        }
    }
};

WindowBase* WindowServerStartOpen()
{
    return WindowFocusOrCreate<ServerStartWindow>(WindowClass::ServerStart, WW, WH, WF_CENTRE_SCREEN);
}

#endif<|MERGE_RESOLUTION|>--- conflicted
+++ resolved
@@ -176,18 +176,14 @@
                 if (strcmp(_port, temp.c_str()) == 0)
                     return;
 
-                safe_strcpy(_port, temp.c_str(), sizeof(_port));
+                SafeStrCpy(_port, temp.c_str(), sizeof(_port));
 
                 // Don't allow negative/zero for port number
                 tempPort = atoi(_port);
                 if (tempPort > 0)
                 {
-<<<<<<< HEAD
                     gConfigNetwork.DefaultPort = tempPort;
                     ConfigSaveDefault();
-=======
-                    SafeStrCpy(_port, temp.c_str(), sizeof(_port));
->>>>>>> e09f27df
                 }
 
                 WidgetInvalidate(*this, WIDX_PORT_INPUT);
@@ -196,15 +192,7 @@
                 if (strcmp(_name, temp.c_str()) == 0)
                     return;
 
-<<<<<<< HEAD
-                safe_strcpy(_name, temp.c_str(), sizeof(_name));
-=======
-                std::fill_n(_name, sizeof(_name), 0x00);
-                if (text[0] != '\0')
-                {
-                    SafeStrCpy(_name, temp.c_str(), sizeof(_name));
-                }
->>>>>>> e09f27df
+                SafeStrCpy(_name, temp.c_str(), sizeof(_name));
 
                 // Don't allow empty server names
                 if (_name[0] != '\0')
@@ -219,23 +207,9 @@
                 if (strcmp(_description, temp.c_str()) == 0)
                     return;
 
-<<<<<<< HEAD
-                safe_strcpy(_description, temp.c_str(), sizeof(_description));
+                SafeStrCpy(_description, temp.c_str(), sizeof(_description));
                 gConfigNetwork.ServerDescription = _description;
                 ConfigSaveDefault();
-=======
-                std::fill_n(_description, sizeof(_description), 0x00);
-                if (text[0] != '\0')
-                {
-                    SafeStrCpy(_description, temp.c_str(), sizeof(_description));
-                }
-
-                if (_description[0] != '\0')
-                {
-                    gConfigNetwork.ServerDescription = _description;
-                    ConfigSaveDefault();
-                }
->>>>>>> e09f27df
 
                 WidgetInvalidate(*this, WIDX_DESCRIPTION_INPUT);
                 break;
@@ -243,23 +217,9 @@
                 if (strcmp(_greeting, temp.c_str()) == 0)
                     return;
 
-<<<<<<< HEAD
-                safe_strcpy(_greeting, temp.c_str(), sizeof(_greeting));
+                SafeStrCpy(_greeting, temp.c_str(), sizeof(_greeting));
                 gConfigNetwork.ServerGreeting = _greeting;
                 ConfigSaveDefault();
-=======
-                std::fill_n(_greeting, sizeof(_greeting), 0x00);
-                if (text[0] != '\0')
-                {
-                    SafeStrCpy(_greeting, temp.c_str(), sizeof(_greeting));
-                }
-
-                if (_greeting[0] != '\0')
-                {
-                    gConfigNetwork.ServerGreeting = _greeting;
-                    ConfigSaveDefault();
-                }
->>>>>>> e09f27df
 
                 WidgetInvalidate(*this, WIDX_GREETING_INPUT);
                 break;
@@ -267,15 +227,7 @@
                 if (strcmp(_password, temp.c_str()) == 0)
                     return;
 
-<<<<<<< HEAD
-                safe_strcpy(_password, temp.c_str(), sizeof(_password));
-=======
-                std::fill_n(_password, sizeof(_password), 0x00);
-                if (text[0] != '\0')
-                {
-                    SafeStrCpy(_password, temp.c_str(), sizeof(_password));
-                }
->>>>>>> e09f27df
+                SafeStrCpy(_password, temp.c_str(), sizeof(_password));
 
                 WidgetInvalidate(*this, WIDX_PASSWORD_INPUT);
                 break;
