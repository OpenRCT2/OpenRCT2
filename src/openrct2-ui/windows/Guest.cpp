--- conflicted
+++ resolved
@@ -1741,12 +1741,8 @@
         auto ride = get_ride(w->list_item_positions[list_index]);
         if (ride != nullptr)
         {
-<<<<<<< HEAD
-            ride->FormatNameTo(gCommonFormatArgs);
-=======
             auto ft = Formatter::Common();
             ride->FormatNameTo(ft);
->>>>>>> 681b8d79
             gfx_draw_string_left(dpi, stringId, gCommonFormatArgs, COLOUR_BLACK, { 0, y - 1 });
         }
     }
@@ -2076,11 +2072,7 @@
     {
         rct_widget* pageBackgroundWidget = &window_guest_inventory_widgets[WIDX_PAGE_BACKGROUND];
         auto screenCoords = w->windowPos + ScreenCoordsXY{ pageBackgroundWidget->left + 4, pageBackgroundWidget->top + 2 };
-<<<<<<< HEAD
-        int32_t itemNameWidth = pageBackgroundWidget->right - pageBackgroundWidget->left - 8;
-=======
         int32_t itemNameWidth = pageBackgroundWidget->width() - 8;
->>>>>>> 681b8d79
 
         int32_t maxY = w->windowPos.y + w->height - 22;
         int32_t numItems = 0;
