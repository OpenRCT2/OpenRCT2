/*****************************************************************************
 * Copyright (c) 2014-2025 OpenRCT2 developers
 *
 * For a complete list of all authors, please refer to contributors.md
 * Interested in contributing? Visit https://github.com/OpenRCT2/OpenRCT2
 *
 * OpenRCT2 is licensed under the GNU General Public License version 3.
 *****************************************************************************/

#include "../UiStringIds.h"
#include "../interface/Theme.h"

#include <cassert>
#include <cmath>
#include <iterator>
#include <limits>
#include <memory>
#include <openrct2-ui/interface/Dropdown.h>
#include <openrct2-ui/interface/Viewport.h>
#include <openrct2-ui/interface/Widget.h>
#include <openrct2-ui/windows/Windows.h>
#include <openrct2/Cheats.h>
#include <openrct2/Context.h>
#include <openrct2/Diagnostic.h>
#include <openrct2/Game.h>
#include <openrct2/GameState.h>
#include <openrct2/Input.h>
#include <openrct2/Limits.h>
#include <openrct2/OpenRCT2.h>
#include <openrct2/SpriteIds.h>
#include <openrct2/actions/GameAction.h>
#include <openrct2/actions/ParkSetParameterAction.h>
#include <openrct2/actions/RideSetAppearanceAction.h>
#include <openrct2/actions/RideSetColourSchemeAction.h>
#include <openrct2/actions/RideSetNameAction.h>
#include <openrct2/actions/RideSetPriceAction.h>
#include <openrct2/actions/RideSetSettingAction.h>
#include <openrct2/actions/RideSetStatusAction.h>
#include <openrct2/audio/Audio.h>
#include <openrct2/config/Config.h>
#include <openrct2/core/String.hpp>
#include <openrct2/core/UnitConversion.h>
#include <openrct2/entity/EntityList.h>
#include <openrct2/entity/Staff.h>
#include <openrct2/localisation/Currency.h>
#include <openrct2/localisation/Formatter.h>
#include <openrct2/localisation/Localisation.Date.h>
#include <openrct2/localisation/LocalisationService.h>
#include <openrct2/network/Network.h>
#include <openrct2/object/MusicObject.h>
#include <openrct2/object/ObjectLimits.h>
#include <openrct2/object/ObjectManager.h>
#include <openrct2/object/ObjectRepository.h>
#include <openrct2/object/PeepAnimationsObject.h>
#include <openrct2/object/StationObject.h>
#include <openrct2/rct1/RCT1.h>
#include <openrct2/rct2/T6Exporter.h>
#include <openrct2/ride/RideConstruction.h>
#include <openrct2/ride/RideData.h>
#include <openrct2/ride/ShopItem.h>
#include <openrct2/ride/Station.h>
#include <openrct2/ride/Track.h>
#include <openrct2/ride/TrackData.h>
#include <openrct2/ride/TrackDesign.h>
#include <openrct2/ride/TrackDesignRepository.h>
#include <openrct2/ride/Vehicle.h>
#include <openrct2/ui/WindowManager.h>
#include <openrct2/util/Util.h>
#include <openrct2/windows/Intent.h>
#include <openrct2/world/Park.h>
#include <openrct2/world/tile_element/EntranceElement.h>
#include <openrct2/world/tile_element/TrackElement.h>
#include <optional>
#include <string>
#include <string_view>
#include <vector>

using namespace OpenRCT2::TrackMetaData;

namespace OpenRCT2::Ui::Windows
{
    static constexpr int32_t kMinimumWindowWidth = 316;

    static constexpr StringId WINDOW_TITLE = STR_RIDE_WINDOW_TITLE;
    static constexpr int32_t WH = 207;
    static constexpr int32_t WW = kMinimumWindowWidth;

    enum
    {
        WINDOW_RIDE_PAGE_MAIN,
        WINDOW_RIDE_PAGE_VEHICLE,
        WINDOW_RIDE_PAGE_OPERATING,
        WINDOW_RIDE_PAGE_MAINTENANCE,
        WINDOW_RIDE_PAGE_COLOUR,
        WINDOW_RIDE_PAGE_MUSIC,
        WINDOW_RIDE_PAGE_MEASUREMENTS,
        WINDOW_RIDE_PAGE_GRAPHS,
        WINDOW_RIDE_PAGE_INCOME,
        WINDOW_RIDE_PAGE_CUSTOMER,
        WINDOW_RIDE_PAGE_COUNT
    };

#pragma region Widgets

    enum
    {
        WIDX_BACKGROUND,
        WIDX_TITLE,
        WIDX_CLOSE,
        WIDX_PAGE_BACKGROUND,
        WIDX_TAB_1,
        WIDX_TAB_2,
        WIDX_TAB_3,
        WIDX_TAB_4,
        WIDX_TAB_5,
        WIDX_TAB_6,
        WIDX_TAB_7,
        WIDX_TAB_8,
        WIDX_TAB_9,
        WIDX_TAB_10,

        WIDX_VIEWPORT = 14,
        WIDX_VIEW,
        WIDX_VIEW_DROPDOWN,
        WIDX_STATUS,
        WIDX_OPEN,
        WIDX_CONSTRUCTION,
        WIDX_RENAME,
        WIDX_LOCATE,
        WIDX_DEMOLISH,
        WIDX_CLOSE_LIGHT,
        WIDX_SIMULATE_LIGHT,
        WIDX_TEST_LIGHT,
        WIDX_OPEN_LIGHT,
        WIDX_RIDE_TYPE,
        WIDX_RIDE_TYPE_DROPDOWN,

        WIDX_VEHICLE_TYPE = 14,
        WIDX_VEHICLE_TYPE_DROPDOWN,
        WIDX_VEHICLE_REVERSED_TRAINS_CHECKBOX,
        WIDX_VEHICLE_TRAINS_PREVIEW,
        WIDX_VEHICLE_TRAINS,
        WIDX_VEHICLE_TRAINS_INCREASE,
        WIDX_VEHICLE_TRAINS_DECREASE,
        WIDX_VEHICLE_CARS_PER_TRAIN,
        WIDX_VEHICLE_CARS_PER_TRAIN_INCREASE,
        WIDX_VEHICLE_CARS_PER_TRAIN_DECREASE,

        WIDX_MODE_TWEAK = 14,
        WIDX_MODE_TWEAK_INCREASE,
        WIDX_MODE_TWEAK_DECREASE,
        WIDX_LIFT_HILL_SPEED,
        WIDX_LIFT_HILL_SPEED_INCREASE,
        WIDX_LIFT_HILL_SPEED_DECREASE,
        WIDX_LOAD_CHECKBOX,
        WIDX_LEAVE_WHEN_ANOTHER_ARRIVES_CHECKBOX,
        WIDX_MINIMUM_LENGTH_CHECKBOX,
        WIDX_MINIMUM_LENGTH,
        WIDX_MINIMUM_LENGTH_INCREASE,
        WIDX_MINIMUM_LENGTH_DECREASE,
        WIDX_MAXIMUM_LENGTH_CHECKBOX,
        WIDX_MAXIMUM_LENGTH,
        WIDX_MAXIMUM_LENGTH_INCREASE,
        WIDX_MAXIMUM_LENGTH_DECREASE,
        WIDX_SYNCHRONISE_WITH_ADJACENT_STATIONS_CHECKBOX,
        WIDX_MODE_TWEAK_LABEL,
        WIDX_LIFT_HILL_SPEED_LABEL,
        WIDX_MODE,
        WIDX_MODE_DROPDOWN,
        WIDX_LOAD,
        WIDX_LOAD_DROPDOWN,
        WIDX_OPERATE_NUMBER_OF_CIRCUITS_LABEL,
        WIDX_OPERATE_NUMBER_OF_CIRCUITS,
        WIDX_OPERATE_NUMBER_OF_CIRCUITS_INCREASE,
        WIDX_OPERATE_NUMBER_OF_CIRCUITS_DECREASE,

        WIDX_INSPECTION_INTERVAL = 14,
        WIDX_INSPECTION_INTERVAL_DROPDOWN,
        WIDX_LOCATE_MECHANIC,
        WIDX_REFURBISH_RIDE,
        WIDX_FORCE_BREAKDOWN,
        WIDX_RELIABILITY_BAR,
        WIDX_DOWN_TIME_BAR,

        WIDX_TRACK_PREVIEW = 14,
        WIDX_TRACK_COLOUR_SCHEME,
        WIDX_TRACK_COLOUR_SCHEME_DROPDOWN,
        WIDX_TRACK_MAIN_COLOUR,
        WIDX_TRACK_ADDITIONAL_COLOUR,
        WIDX_TRACK_SUPPORT_COLOUR,
        WIDX_MAZE_STYLE,
        WIDX_MAZE_STYLE_DROPDOWN,
        WIDX_PAINT_INDIVIDUAL_AREA,
        WIDX_ENTRANCE_PREVIEW,
        WIDX_ENTRANCE_STYLE,
        WIDX_ENTRANCE_STYLE_DROPDOWN,
        WIDX_VEHICLE_PREVIEW,
        WIDX_VEHICLE_COLOUR_SCHEME,
        WIDX_VEHICLE_COLOUR_SCHEME_DROPDOWN,
        WIDX_VEHICLE_COLOUR_INDEX,
        WIDX_VEHICLE_COLOUR_INDEX_DROPDOWN,
        WIDX_VEHICLE_BODY_COLOUR,
        WIDX_VEHICLE_TRIM_COLOUR,
        WIDX_VEHICLE_TERTIARY_COLOUR,
        WIDX_SELL_ITEM_RANDOM_COLOUR_CHECKBOX,
        WIDX_RANDOMISE_VEHICLE_COLOURS,

        WIDX_PLAY_MUSIC = 14,
        WIDX_MUSIC,
        WIDX_MUSIC_DROPDOWN,
        WIDX_MUSIC_IMAGE,
        WIDX_MUSIC_DATA,

        WIDX_SAVE_TRACK_DESIGN = 14,
        WIDX_SELECT_NEARBY_SCENERY,
        WIDX_RESET_SELECTION,
        WIDX_SAVE_DESIGN,
        WIDX_CANCEL_DESIGN,

        WIDX_GRAPH = 14,
        WIDX_GRAPH_VELOCITY,
        WIDX_GRAPH_ALTITUDE,
        WIDX_GRAPH_VERTICAL,
        WIDX_GRAPH_LATERAL,

        WIDX_PRIMARY_PRICE_LABEL = 14,
        WIDX_PRIMARY_PRICE,
        WIDX_PRIMARY_PRICE_INCREASE,
        WIDX_PRIMARY_PRICE_DECREASE,
        WIDX_PRIMARY_PRICE_SAME_THROUGHOUT_PARK,
        WIDX_SECONDARY_PRICE_LABEL,
        WIDX_SECONDARY_PRICE,
        WIDX_SECONDARY_PRICE_INCREASE,
        WIDX_SECONDARY_PRICE_DECREASE,
        WIDX_SECONDARY_PRICE_SAME_THROUGHOUT_PARK,

        WIDX_SHOW_GUESTS_THOUGHTS = 14,
        WIDX_SHOW_GUESTS_ON_RIDE,
        WIDX_SHOW_GUESTS_QUEUING
    };

    // clang-format off
    constexpr int32_t RCT1_LIGHT_OFFSET = 4;

    #define MAIN_RIDE_WIDGETS \
        WINDOW_SHIM(WINDOW_TITLE, WW, WH), \
        MakeWidget({  0, 43}, {kMinimumWindowWidth, 137}, WindowWidgetType::Resize, WindowColour::Secondary), \
        MakeTab({ 3, 17 }, STR_VIEW_OF_RIDE_ATTRACTION_TIP), \
        MakeTab({ 34, 17 }, STR_VEHICLE_DETAILS_AND_OPTIONS_TIP), \
        MakeTab({ 65, 17 }, STR_OPERATING_OPTIONS_TIP), \
        MakeTab({ 96, 17 }, STR_MAINTENANCE_OPTIONS_TIP), \
        MakeTab({ 127, 17 }, STR_COLOUR_SCHEME_OPTIONS_TIP), \
        MakeTab({ 158, 17 }, STR_SOUND_AND_MUSIC_OPTIONS_TIP), \
        MakeTab({ 189, 17 }, STR_MEASUREMENTS_AND_TEST_DATA_TIP), \
        MakeTab({ 220, 17 }, STR_GRAPHS_TIP), \
        MakeTab({ 251, 17 }, STR_INCOME_AND_COSTS_TIP), \
        MakeTab({ 282, 17 }, STR_CUSTOMER_INFORMATION_TIP)

    // 0x009ADC34
    static constexpr Widget _mainWidgets[] = {
        MAIN_RIDE_WIDGETS,
        MakeWidget({  3,  60}, {288, 107}, WindowWidgetType::Viewport,      WindowColour::Secondary                                                                  ),
        MakeWidget({ 35,  46}, {222,  12}, WindowWidgetType::DropdownMenu,  WindowColour::Secondary, kWidgetContentEmpty,                 STR_VIEW_SELECTION         ),
        MakeWidget({245,  47}, { 11,  10}, WindowWidgetType::Button,        WindowColour::Secondary, STR_DROPDOWN_GLYPH,                  STR_VIEW_SELECTION         ),
        MakeWidget({  3, 167}, {288,  11}, WindowWidgetType::LabelCentred,  WindowColour::Secondary                                                                  ),
        MakeWidget({291,  46}, { 24,  24}, WindowWidgetType::FlatBtn,       WindowColour::Secondary, kWidgetContentEmpty,                 STR_OPEN_CLOSE_OR_TEST_RIDE),
        MakeWidget({291,  70}, { 24,  24}, WindowWidgetType::FlatBtn,       WindowColour::Secondary, ImageId(SPR_CONSTRUCTION),           STR_CONSTRUCTION           ),
        MakeWidget({291,  94}, { 24,  24}, WindowWidgetType::FlatBtn,       WindowColour::Secondary, ImageId(SPR_RENAME),                 STR_NAME_RIDE_TIP          ),
        MakeWidget({291, 118}, { 24,  24}, WindowWidgetType::FlatBtn,       WindowColour::Secondary, ImageId(SPR_LOCATE),                 STR_LOCATE_SUBJECT_TIP     ),
        MakeWidget({291, 142}, { 24,  24}, WindowWidgetType::FlatBtn,       WindowColour::Secondary, ImageId(SPR_DEMOLISH),               STR_DEMOLISH_RIDE_TIP      ),
        MakeWidget({296,  48}, { 14,  14}, WindowWidgetType::ImgBtn,        WindowColour::Secondary, ImageId(SPR_G2_RCT1_CLOSE_BUTTON_0), STR_CLOSE_RIDE_TIP         ),
        MakeWidget({296,  62}, { 14,  14}, WindowWidgetType::ImgBtn,        WindowColour::Secondary, ImageId(SPR_G2_RCT1_TEST_BUTTON_0),  STR_SIMULATE_RIDE_TIP      ),
        MakeWidget({296,  62}, { 14,  14}, WindowWidgetType::ImgBtn,        WindowColour::Secondary, ImageId(SPR_G2_RCT1_TEST_BUTTON_0),  STR_TEST_RIDE_TIP          ),
        MakeWidget({296,  76}, { 14,  14}, WindowWidgetType::ImgBtn,        WindowColour::Secondary, ImageId(SPR_G2_RCT1_OPEN_BUTTON_0),  STR_OPEN_RIDE_TIP          ),
        MakeWidget({  3, 180}, {305,  12}, WindowWidgetType::DropdownMenu,      WindowColour::Secondary, STR_ARG_6_STRINGID                                     ),
        MakeWidget({297, 180}, { 11,  12}, WindowWidgetType::Button,        WindowColour::Secondary, STR_DROPDOWN_GLYPH                                     ),
    };

    // 0x009ADDA8
    static constexpr Widget _vehicleWidgets[] = {
        MAIN_RIDE_WIDGETS,
        MakeWidget        ({  7,  50}, {302, 12}, WindowWidgetType::DropdownMenu, WindowColour::Secondary                                                    ),
        MakeWidget        ({297,  51}, { 11, 10}, WindowWidgetType::Button,   WindowColour::Secondary, STR_DROPDOWN_GLYPH                                ),
        MakeWidget        ({  7, 137}, {302, 12}, WindowWidgetType::Checkbox, WindowColour::Secondary, STR_OPTION_REVERSE_TRAINS, STR_OPTION_REVERSE_TRAINS_TIP  ),
        MakeWidget        ({  7, 154}, {302, 43}, WindowWidgetType::Scroll,   WindowColour::Secondary, kStringIdEmpty                                         ),
        MakeSpinnerWidgets({  7, 203}, {145, 12}, WindowWidgetType::Spinner,  WindowColour::Secondary, STR_RIDE_VEHICLE_COUNT, STR_MAX_VEHICLES_TIP      ),
        MakeSpinnerWidgets({164, 203}, {145, 12}, WindowWidgetType::Spinner,  WindowColour::Secondary, STR_1_CAR_PER_TRAIN,    STR_MAX_CARS_PER_TRAIN_TIP),
    };

    // 0x009ADEFC
    static constexpr Widget _operatingWidgets[] = {
        MAIN_RIDE_WIDGETS,
        MakeSpinnerWidgets({157,  61}, {152, 12}, WindowWidgetType::Spinner,  WindowColour::Secondary, STR_ARG_18_STRINGID                                                                 ), // NB: 3 widgets
        MakeSpinnerWidgets({157,  75}, {152, 12}, WindowWidgetType::Spinner,  WindowColour::Secondary, STR_LIFT_HILL_CHAIN_SPEED_VALUE                                                     ), // NB: 3 widgets
        MakeWidget        ({  7, 109}, { 80, 12}, WindowWidgetType::Checkbox, WindowColour::Secondary, STR_WAIT_FOR,                           STR_WAIT_FOR_PASSENGERS_BEFORE_DEPARTING_TIP),
        MakeWidget        ({  7, 124}, {302, 12}, WindowWidgetType::Checkbox, WindowColour::Secondary                                                                                      ),
        MakeWidget        ({  7, 139}, {150, 12}, WindowWidgetType::Checkbox, WindowColour::Secondary, STR_MINIMUM_WAITING_TIME,               STR_MINIMUM_LENGTH_BEFORE_DEPARTING_TIP     ),
        MakeSpinnerWidgets({157, 139}, {152, 12}, WindowWidgetType::Spinner,  WindowColour::Secondary, STR_ARG_10_STRINGID                                                                 ), // NB: 3 widgets
        MakeWidget        ({  7, 154}, {150, 12}, WindowWidgetType::Checkbox, WindowColour::Secondary, STR_MAXIMUM_WAITING_TIME,               STR_MAXIMUM_LENGTH_BEFORE_DEPARTING_TIP     ),
        MakeSpinnerWidgets({157, 154}, {152, 12}, WindowWidgetType::Spinner,  WindowColour::Secondary, STR_ARG_14_STRINGID                                                                 ), // NB: 3 widgets
        MakeWidget        ({  7, 169}, {302, 12}, WindowWidgetType::Checkbox, WindowColour::Secondary, STR_SYNCHRONISE_WITH_ADJACENT_STATIONS, STR_SYNCHRONISE_WITH_ADJACENT_STATIONS_TIP  ),
        MakeWidget        ({ 21,  61}, {129, 12}, WindowWidgetType::Label,    WindowColour::Secondary                                                                                      ),
        MakeWidget        ({ 21,  75}, {129, 12}, WindowWidgetType::Label,    WindowColour::Secondary, STR_LIFT_HILL_CHAIN_SPEED                                                           ),
        MakeWidget        ({  7,  47}, {302, 12}, WindowWidgetType::DropdownMenu, WindowColour::Secondary, 0xFFFFFFFF,                             STR_SELECT_OPERATING_MODE                   ),
        MakeWidget        ({297,  48}, { 11, 10}, WindowWidgetType::Button,   WindowColour::Secondary, STR_DROPDOWN_GLYPH,                     STR_SELECT_OPERATING_MODE                   ),
        MakeWidget        ({ 87, 109}, {222, 12}, WindowWidgetType::DropdownMenu, WindowColour::Secondary                                                                                      ),
        MakeWidget        ({297, 110}, { 11, 10}, WindowWidgetType::Button,   WindowColour::Secondary, STR_DROPDOWN_GLYPH                                                                  ),
        MakeWidget        ({ 21,  89}, {129, 12}, WindowWidgetType::Label,    WindowColour::Secondary, STR_NUMBER_OF_CIRCUITS,                 STR_NUMBER_OF_CIRCUITS_TIP                  ),
        MakeSpinnerWidgets({157,  89}, {152, 12}, WindowWidgetType::Spinner,  WindowColour::Secondary, STR_NUMBER_OF_CIRCUITS_VALUE                                                        ), // NB: 3 widgets
    };

    // 0x009AE190
    static constexpr Widget _maintenanceWidgets[] = {
        MAIN_RIDE_WIDGETS,
        MakeWidget({107,  71}, {202, 12}, WindowWidgetType::DropdownMenu, WindowColour::Secondary, kStringIdEmpty,          STR_SELECT_HOW_OFTEN_A_MECHANIC_SHOULD_CHECK_THIS_RIDE),
        MakeWidget({297,  72}, { 11, 10}, WindowWidgetType::Button,   WindowColour::Secondary, STR_DROPDOWN_GLYPH, STR_SELECT_HOW_OFTEN_A_MECHANIC_SHOULD_CHECK_THIS_RIDE),
        MakeWidget({289, 108}, { 24, 24}, WindowWidgetType::FlatBtn,  WindowColour::Secondary, 0xFFFFFFFF,         STR_LOCATE_NEAREST_AVAILABLE_MECHANIC_TIP             ),
        MakeWidget({265, 108}, { 24, 24}, WindowWidgetType::FlatBtn,  WindowColour::Secondary, ImageId(SPR_CONSTRUCTION),   STR_REFURBISH_RIDE_TIP                                ),
        MakeWidget({241, 108}, { 24, 24}, WindowWidgetType::FlatBtn,  WindowColour::Secondary, ImageId(SPR_NO_ENTRY),       STR_DEBUG_FORCE_BREAKDOWN_TIP                         ),
        MakeProgressBar({107, 47}, { 147, 10}, COLOUR_BRIGHT_GREEN),
        MakeProgressBar({107, 58}, { 147, 10}, COLOUR_BRIGHT_RED),
    };

    // 0x009AE2A4
    static constexpr Widget _colourWidgets[] = {
        MAIN_RIDE_WIDGETS,
        MakeWidget({  3,  47}, { 68, 47}, WindowWidgetType::Spinner,   WindowColour::Secondary                                                                    ),
        MakeWidget({ 74,  49}, {239, 12}, WindowWidgetType::DropdownMenu,  WindowColour::Secondary, STR_ARG_14_STRINGID                                               ),
        MakeWidget({301,  50}, { 11, 10}, WindowWidgetType::Button,    WindowColour::Secondary, STR_DROPDOWN_GLYPH,  STR_COLOUR_SCHEME_TO_CHANGE_TIP              ),
        MakeWidget({ 79,  74}, { 12, 12}, WindowWidgetType::ColourBtn, WindowColour::Secondary, 0xFFFFFFFF,          STR_SELECT_MAIN_COLOUR_TIP                   ),
        MakeWidget({ 99,  74}, { 12, 12}, WindowWidgetType::ColourBtn, WindowColour::Secondary, 0xFFFFFFFF,          STR_SELECT_ADDITIONAL_COLOUR_1_TIP           ),
        MakeWidget({119,  74}, { 12, 12}, WindowWidgetType::ColourBtn, WindowColour::Secondary, 0xFFFFFFFF,          STR_SELECT_SUPPORT_STRUCTURE_COLOUR_TIP      ),
        MakeWidget({ 74,  49}, {239, 12}, WindowWidgetType::DropdownMenu,  WindowColour::Secondary                                                                    ),
        MakeWidget({301,  50}, { 11, 10}, WindowWidgetType::Button,    WindowColour::Secondary, STR_DROPDOWN_GLYPH                                                ),
        MakeWidget({289,  68}, { 24, 24}, WindowWidgetType::FlatBtn,   WindowColour::Secondary, ImageId(SPR_PAINTBRUSH),      STR_PAINT_INDIVIDUAL_AREA_TIP                ),
        MakeWidget({245, 101}, { 68, 47}, WindowWidgetType::Spinner,   WindowColour::Secondary                                                                    ),
        MakeWidget({103, 103}, {139, 12}, WindowWidgetType::DropdownMenu,  WindowColour::Secondary, kStringIdEmpty                                                         ),
        MakeWidget({230, 104}, { 11, 10}, WindowWidgetType::Button,    WindowColour::Secondary, STR_DROPDOWN_GLYPH,  STR_SELECT_STYLE_OF_ENTRANCE_EXIT_STATION_TIP),
        MakeWidget({  3, 157}, { 68, 47}, WindowWidgetType::Scroll,    WindowColour::Secondary, kStringIdEmpty                                                         ),
        MakeWidget({ 74, 157}, {239, 12}, WindowWidgetType::DropdownMenu,  WindowColour::Secondary, STR_ARG_6_STRINGID                                                ),
        MakeWidget({301, 158}, { 11, 10}, WindowWidgetType::Button,    WindowColour::Secondary, STR_DROPDOWN_GLYPH,  STR_SELECT_VEHICLE_COLOUR_SCHEME_TIP         ),
        MakeWidget({ 74, 173}, {239, 12}, WindowWidgetType::DropdownMenu,  WindowColour::Secondary                                                                    ),
        MakeWidget({301, 174}, { 11, 10}, WindowWidgetType::Button,    WindowColour::Secondary, STR_DROPDOWN_GLYPH,  STR_SELECT_VEHICLE_TO_MODIFY_TIP             ),
        MakeWidget({ 79, 190}, { 12, 12}, WindowWidgetType::ColourBtn, WindowColour::Secondary, 0xFFFFFFFF,          STR_SELECT_MAIN_COLOUR_TIP                   ),
        MakeWidget({ 99, 190}, { 12, 12}, WindowWidgetType::ColourBtn, WindowColour::Secondary, 0xFFFFFFFF,          STR_SELECT_ADDITIONAL_COLOUR_1_TIP           ),
        MakeWidget({119, 190}, { 12, 12}, WindowWidgetType::ColourBtn, WindowColour::Secondary, 0xFFFFFFFF,          STR_SELECT_ADDITIONAL_COLOUR_2_TIP           ),
        MakeWidget({100,  74}, {239, 12}, WindowWidgetType::Checkbox,  WindowColour::Secondary, STR_RANDOM_COLOUR                                                 ),
        MakeWidget({139, 190}, {110, 12}, WindowWidgetType::Button,    WindowColour::Secondary, STR_RANDOMISE_VEHICLE_COLOURS, STR_RANDOMISE_VEHICLE_COLOURS_TIP  ),
    };

    // 0x009AE4C8
    static constexpr Widget _musicWidgets[] = {
        MAIN_RIDE_WIDGETS,
        MakeWidget({  7, 47}, {302,  12}, WindowWidgetType::Checkbox,     WindowColour::Secondary, STR_PLAY_MUSIC,     STR_SELECT_MUSIC_TIP      ),
        MakeWidget({  7, 62}, {302,  12}, WindowWidgetType::DropdownMenu, WindowColour::Secondary, kStringIdEmpty                                     ),
        MakeWidget({297, 63}, { 11,  10}, WindowWidgetType::Button,       WindowColour::Secondary, STR_DROPDOWN_GLYPH, STR_SELECT_MUSIC_STYLE_TIP),
        MakeWidget({154, 90}, {114, 114}, WindowWidgetType::FlatBtn,      WindowColour::Secondary                                                ),
        MakeWidget({  7, 90}, {500, 450}, WindowWidgetType::Scroll,       WindowColour::Secondary, SCROLL_BOTH                                   ),
    };

    // 0x009AE5DC
    static constexpr Widget _measurementWidgets[] = {
        MAIN_RIDE_WIDGETS,
        MakeWidget({288, 194}, { 24, 24}, WindowWidgetType::FlatBtn, WindowColour::Secondary, ImageId(SPR_FLOPPY),                STR_SAVE_TRACK_DESIGN),
        MakeWidget({  4, 127}, {154, 14}, WindowWidgetType::Button,  WindowColour::Secondary, STR_SELECT_NEARBY_SCENERY                       ),
        MakeWidget({158, 127}, {154, 14}, WindowWidgetType::Button,  WindowColour::Secondary, STR_RESET_SELECTION                             ),
        MakeWidget({  4, 177}, {154, 14}, WindowWidgetType::Button,  WindowColour::Secondary, STR_DESIGN_SAVE                                 ),
        MakeWidget({158, 177}, {154, 14}, WindowWidgetType::Button,  WindowColour::Secondary, STR_DESIGN_CANCEL                               ),
    };

    // 0x009AE710
    static constexpr Widget _graphsWidgets[] = {
        MAIN_RIDE_WIDGETS,
        MakeWidget({  3,  46}, {306, 112}, WindowWidgetType::Scroll, WindowColour::Secondary, SCROLL_HORIZONTAL,       STR_LOGGING_DATA_FROM_TIP                               ),
        MakeWidget({  3, 163}, { 73,  14}, WindowWidgetType::Button, WindowColour::Secondary, STR_RIDE_STATS_VELOCITY, STR_SHOW_GRAPH_OF_VELOCITY_AGAINST_TIME_TIP             ),
        MakeWidget({ 76, 163}, { 73,  14}, WindowWidgetType::Button, WindowColour::Secondary, STR_RIDE_STATS_ALTITUDE, STR_SHOW_GRAPH_OF_ALTITUDE_AGAINST_TIME_TIP             ),
        MakeWidget({149, 163}, { 73,  14}, WindowWidgetType::Button, WindowColour::Secondary, STR_RIDE_STATS_VERT_G,   STR_SHOW_GRAPH_OF_VERTICAL_ACCELERATION_AGAINST_TIME_TIP),
        MakeWidget({222, 163}, { 73,  14}, WindowWidgetType::Button, WindowColour::Secondary, STR_RIDE_STATS_LAT_G,    STR_SHOW_GRAPH_OF_LATERAL_ACCELERATION_AGAINST_TIME_TIP ),
    };

    // 0x009AE844
    static constexpr Widget _incomeWidgets[] = {
        MAIN_RIDE_WIDGETS,
        MakeWidget        ({ 19,  50}, {126, 14}, WindowWidgetType::Label,    WindowColour::Secondary                                                                    ),
        MakeSpinnerWidgets({147,  50}, {162, 14}, WindowWidgetType::Spinner,  WindowColour::Secondary, STR_ARG_6_CURRENCY2DP                                             ), // NB: 3 widgets
        MakeWidget        ({  5,  62}, {306, 13}, WindowWidgetType::Checkbox, WindowColour::Secondary, STR_SAME_PRICE_THROUGHOUT_PARK, STR_SAME_PRICE_THROUGHOUT_PARK_TIP),
        MakeWidget        ({ 19,  94}, {126, 14}, WindowWidgetType::Label,    WindowColour::Secondary                                                                    ),
        MakeSpinnerWidgets({147,  94}, {162, 14}, WindowWidgetType::Spinner,  WindowColour::Secondary, STR_RIDE_SECONDARY_PRICE_VALUE                                    ), // NB: 3 widgets
        MakeWidget        ({  5, 106}, {306, 13}, WindowWidgetType::Checkbox, WindowColour::Secondary, STR_SAME_PRICE_THROUGHOUT_PARK, STR_SAME_PRICE_THROUGHOUT_PARK_TIP),
    };

    // 0x009AE9C8
    static constexpr Widget _customerWidgets[] = {
        MAIN_RIDE_WIDGETS,
        MakeWidget({289,  54}, {24, 24}, WindowWidgetType::FlatBtn, WindowColour::Secondary, ImageId(SPR_SHOW_GUESTS_THOUGHTS_ABOUT_THIS_RIDE_ATTRACTION), STR_SHOW_GUESTS_THOUGHTS_ABOUT_THIS_RIDE_ATTRACTION_TIP),
        MakeWidget({289,  78}, {24, 24}, WindowWidgetType::FlatBtn, WindowColour::Secondary, ImageId(SPR_SHOW_GUESTS_ON_THIS_RIDE_ATTRACTION),             STR_SHOW_GUESTS_ON_THIS_RIDE_ATTRACTION_TIP            ),
        MakeWidget({289, 102}, {24, 24}, WindowWidgetType::FlatBtn, WindowColour::Secondary, ImageId(SPR_SHOW_GUESTS_QUEUING_FOR_THIS_RIDE_ATTRACTION),    STR_SHOW_GUESTS_QUEUING_FOR_THIS_RIDE_ATTRACTION_TIP   ),
    };

    static constexpr std::span<const Widget> PageWidgets[] = {
        _mainWidgets,
        _vehicleWidgets,
        _operatingWidgets,
        _maintenanceWidgets,
        _colourWidgets,
        _musicWidgets,
        _measurementWidgets,
        _graphsWidgets,
        _incomeWidgets,
        _customerWidgets,
    };
    static_assert(std::size(PageWidgets) == WINDOW_RIDE_PAGE_COUNT);

    static constexpr std::array PageHoldDownWidgets = {
        0uLL,
        (1uLL << WIDX_VEHICLE_TRAINS_INCREASE) |
            (1uLL << WIDX_VEHICLE_TRAINS_DECREASE) |
            (1uLL << WIDX_VEHICLE_CARS_PER_TRAIN_INCREASE) |
            (1uLL << WIDX_VEHICLE_CARS_PER_TRAIN_DECREASE),
        (1uLL << WIDX_MODE_TWEAK_INCREASE) |
            (1uLL << WIDX_MODE_TWEAK_DECREASE) |
            (1uLL << WIDX_LIFT_HILL_SPEED_INCREASE) |
            (1uLL << WIDX_LIFT_HILL_SPEED_DECREASE) |
            (1uLL << WIDX_MINIMUM_LENGTH_INCREASE) |
            (1uLL << WIDX_MINIMUM_LENGTH_DECREASE) |
            (1uLL << WIDX_MAXIMUM_LENGTH_INCREASE) |
            (1uLL << WIDX_MAXIMUM_LENGTH_DECREASE) |
            (1uLL << WIDX_OPERATE_NUMBER_OF_CIRCUITS_INCREASE) |
            (1uLL << WIDX_OPERATE_NUMBER_OF_CIRCUITS_DECREASE),
        0uLL,
        0uLL,
        0uLL,
        0uLL,
        0uLL,
        (1uLL << WIDX_PRIMARY_PRICE_INCREASE) |
            (1uLL << WIDX_PRIMARY_PRICE_DECREASE) |
            (1uLL << WIDX_SECONDARY_PRICE_INCREASE) |
            (1uLL << WIDX_SECONDARY_PRICE_DECREASE),
        0uLL,
    };
    static_assert(std::size(PageHoldDownWidgets) == WINDOW_RIDE_PAGE_COUNT);
    // clang-format on

#pragma endregion

    static void CancelScenerySelection();

    static bool _collectTrackDesignScenery = false;
    static int32_t _lastSceneryX = 0;
    static int32_t _lastSceneryY = 0;
    static std::unique_ptr<TrackDesign> _trackDesign;

    // Cached overall view for each ride
    // (Re)calculated when the ride window is opened
    struct RideOverallView
    {
        CoordsXYZ loc;
        ZoomLevel zoom;
    };

    static std::vector<RideOverallView> _rideOverallViewsCache = {};

    static constexpr std::array PageTabAnimationDivisor = {
        0, // WINDOW_RIDE_PAGE_MAIN
        0, // WINDOW_RIDE_PAGE_VEHICLE
        2, // WINDOW_RIDE_PAGE_OPERATING
        2, // WINDOW_RIDE_PAGE_MAINTENANCE
        4, // WINDOW_RIDE_PAGE_COLOUR
        2, // WINDOW_RIDE_PAGE_MUSIC
        8, // WINDOW_RIDE_PAGE_MEASUREMENTS
        8, // WINDOW_RIDE_PAGE_GRAPHS
        2, // WINDOW_RIDE_PAGE_INCOME
        0, // WINDOW_RIDE_PAGE_CUSTOMER
    };
    static_assert(std::size(PageTabAnimationDivisor) == WINDOW_RIDE_PAGE_COUNT);

    static constexpr std::array PageTabAnimationNumFrames = {
        0,  // WINDOW_RIDE_PAGE_MAIN
        0,  // WINDOW_RIDE_PAGE_VEHICLE
        4,  // WINDOW_RIDE_PAGE_OPERATING
        16, // WINDOW_RIDE_PAGE_MAINTENANCE
        8,  // WINDOW_RIDE_PAGE_COLOUR
        16, // WINDOW_RIDE_PAGE_MUSIC
        8,  // WINDOW_RIDE_PAGE_MEASUREMENTS
        8,  // WINDOW_RIDE_PAGE_GRAPHS
        8,  // WINDOW_RIDE_PAGE_INCOME
        0,  // WINDOW_RIDE_PAGE_CUSTOMER
    };
    static_assert(std::size(PageTabAnimationNumFrames) == WINDOW_RIDE_PAGE_COUNT);

    // clang-format off
    static constexpr std::array RatingNames = {
        STR_RATING_LOW,
        STR_RATING_MEDIUM,
        STR_RATING_HIGH,
        STR_RATING_VERY_HIGH,
        STR_RATING_EXTREME,
        STR_RATING_ULTRA_EXTREME,
    };
    static_assert(std::size(RatingNames) == 6);
    // clang-format on

    static constexpr std::array RideBreakdownReasonNames = {
        STR_RIDE_BREAKDOWN_SAFETY_CUT_OUT,          // BREAKDOWN_SAFETY_CUT_OUT
        STR_RIDE_BREAKDOWN_RESTRAINTS_STUCK_CLOSED, // BREAKDOWN_RESTRAINTS_STUCK_CLOSED
        STR_RIDE_BREAKDOWN_RESTRAINTS_STUCK_OPEN,   // BREAKDOWN_RESTRAINTS_STUCK_OPEN
        STR_RIDE_BREAKDOWN_DOORS_STUCK_CLOSED,      // BREAKDOWN_DOORS_STUCK_CLOSED
        STR_RIDE_BREAKDOWN_DOORS_STUCK_OPEN,        // BREAKDOWN_DOORS_STUCK_OPEN
        STR_RIDE_BREAKDOWN_VEHICLE_MALFUNCTION,     // BREAKDOWN_VEHICLE_MALFUNCTION
        STR_RIDE_BREAKDOWN_BRAKES_FAILURE,          // BREAKDOWN_BRAKES_FAILURE
        STR_RIDE_BREAKDOWN_CONTROL_FAILURE,         // BREAKDOWN_CONTROL_FAILURE
    };
    static_assert(std::size(RideBreakdownReasonNames) == BREAKDOWN_COUNT);

    // Used in other places as well
    const StringId ColourSchemeNames[4] = {
        STR_MAIN_COLOUR_SCHEME,          // RideColourScheme::main
        STR_ALTERNATIVE_COLOUR_SCHEME_1, // RideColourScheme::additional1
        STR_ALTERNATIVE_COLOUR_SCHEME_2, // RideColourScheme::additional2
        STR_ALTERNATIVE_COLOUR_SCHEME_3, // RideColourScheme::additional3
    };
    static_assert(std::size(ColourSchemeNames) == kNumRideColourSchemes);

    static constexpr std::array VehicleLoadNames = {
        STR_QUARTER_LOAD,       //  WAIT_FOR_LOAD_QUARTER
        STR_HALF_LOAD,          //  WAIT_FOR_LOAD_HALF
        STR_THREE_QUARTER_LOAD, //  WAIT_FOR_LOAD_THREE_QUARTER
        STR_FULL_LOAD,          //  WAIT_FOR_LOAD_FULL
        STR_ANY_LOAD,           //  WAIT_FOR_LOAD_ANY
    };
    static_assert(std::size(VehicleLoadNames) == WAIT_FOR_LOAD_COUNT);

    static constexpr std::array VehicleColourSchemeNames = {
        STR_ALL_VEHICLES_IN_SAME_COLOURS,  // VehicleColourSettings::same,
        STR_DIFFERENT_COLOURS_PER,         // VehicleColourSettings::perTrain,
        STR_DIFFERENT_COLOURS_PER_VEHICLE, // VehicleColourSettings::perCar,
    };
    static_assert(std::size(VehicleColourSchemeNames) == kNumVehicleColourSettings);

    static constexpr std::array VehicleStatusNames = {
        STR_MOVING_TO_END_OF,          // Vehicle::Status::MovingToEndOfStation
        STR_WAITING_FOR_PASSENGERS_AT, // Vehicle::Status::WaitingForPassengers
        STR_WAITING_TO_DEPART,         // Vehicle::Status::WaitingToDepart
        STR_DEPARTING,                 // Vehicle::Status::Departing
        STR_TRAVELLING_AT_0,           // Vehicle::Status::Travelling
        STR_ARRIVING_AT,               // Vehicle::Status::Arriving
        STR_UNLOADING_PASSENGERS_AT,   // Vehicle::Status::UnloadingPassengers
        STR_TRAVELLING_AT_1,           // Vehicle::Status::TravellingBoat
        STR_CRASHING,                  // Vehicle::Status::Crashing
        STR_CRASHED_0,                 // Vehicle::Status::Crashed
        STR_TRAVELLING_AT_2,           // Vehicle::Status::TravellingDodgems
        STR_SWINGING,                  // Vehicle::Status::Swinging
        STR_ROTATING_0,                // Vehicle::Status::Rotating
        STR_ROTATING_1,                // Vehicle::Status::FerrisWheelRotating
        STR_OPERATING_0,               // Vehicle::Status::SimulatorOperating
        STR_SHOWING_FILM,              // Vehicle::Status::ShowingFilm
        STR_ROTATING_2,                // Vehicle::Status::SpaceRingsOperating
        STR_OPERATING_1,               // Vehicle::Status::TopSpinOperating
        STR_OPERATING_2,               // Vehicle::Status::HauntedHouseOperating
        STR_DOING_CIRCUS_SHOW,         // Vehicle::Status::DoingCircusShow
        STR_OPERATING_3,               // Vehicle::Status::CrookedHouseOperating
        STR_WAITING_FOR_CABLE_LIFT,    // Vehicle::Status::WaitingForCableLift
        STR_TRAVELLING_AT_3,           // Vehicle::Status::TravellingCableLift
        STR_STOPPING_0,                // Vehicle::Status::Stopping
        STR_WAITING_FOR_PASSENGERS,    // Vehicle::Status::WaitingForPassengers17
        STR_WAITING_TO_START,          // Vehicle::Status::WaitingToStart
        STR_STARTING,                  // Vehicle::Status::Starting
        STR_OPERATING,                 // Vehicle::Status::Operating1A
        STR_STOPPING_1,                // Vehicle::Status::Stopping1B
        STR_UNLOADING_PASSENGERS,      // Vehicle::Status::UnloadingPassengers1C
        STR_STOPPED_BY_BLOCK_BRAKES,   // Vehicle::Status::StoppedByBlockBrakes
    };
    static_assert(std::size(VehicleStatusNames) == 31);

    static constexpr std::array SingleSessionVehicleStatusNames = {
        STR_STOPPING_0,             // Vehicle::Status::MovingToEndOfStation
        STR_WAITING_FOR_PASSENGERS, // Vehicle::Status::WaitingForPassengers
        STR_WAITING_TO_START,       // Vehicle::Status::WaitingToDepart
        STR_STARTING,               // Vehicle::Status::Departing
        STR_OPERATING,              // Vehicle::Status::Travelling
        STR_STOPPING_1,             // Vehicle::Status::Arriving
        STR_UNLOADING_PASSENGERS,   // Vehicle::Status::UnloadingPassengers
    };
    static_assert(std::size(SingleSessionVehicleStatusNames) == 7);

    struct WindowRideMazeDesignOption
    {
        StringId text;
        uint32_t sprite;
    };

    static constexpr std::array MazeOptions = {
        WindowRideMazeDesignOption{ STR_RIDE_DESIGN_MAZE_BRICK_WALLS, SPR_RIDE_DESIGN_PREVIEW_MAZE_BRICK_WALLS },
        WindowRideMazeDesignOption{ STR_RIDE_DESIGN_MAZE_HEDGES, SPR_RIDE_DESIGN_PREVIEW_MAZE_HEDGES },
        WindowRideMazeDesignOption{ STR_RIDE_DESIGN_MAZE_ICE_BLOCKS, SPR_RIDE_DESIGN_PREVIEW_MAZE_ICE_BLOCKS },
        WindowRideMazeDesignOption{ STR_RIDE_DESIGN_MAZE_WOODEN_FENCES, SPR_RIDE_DESIGN_PREVIEW_MAZE_WOODEN_FENCES },
    };
    static_assert(std::size(MazeOptions) == 4);

    struct GraphsYAxis
    {
        uint8_t interval;
        int8_t unit;
        int8_t unit_interval;
        StringId label;
    };

    static constexpr const std::array GraphsYAxisDetails = {
        GraphsYAxis{ 11, 0, 10, STR_RIDE_STATS_VELOCITY_FORMAT }, // GRAPH_VELOCITY
        GraphsYAxis{ 10, 0, 15, STR_RIDE_STATS_ALTITUDE_FORMAT }, // GRAPH_ALTITUDE
        GraphsYAxis{ 13, -3, 1, STR_RIDE_STATS_G_FORCE_FORMAT },  // GRAPH_VERTICAL
        GraphsYAxis{ 13, -4, 1, STR_RIDE_STATS_G_FORCE_FORMAT },  // GRAPH_LATERAL
    };
    static_assert(std::size(GraphsYAxisDetails) == 4);

    static constexpr auto kRideGForcesRedNegVertical = -MakeFixed16_2dp(2, 50);
    static constexpr auto kRideGForcesRedLateral = MakeFixed16_2dp(2, 80);

    // Used for sorting the ride type cheat dropdown.
    struct RideTypeLabel
    {
        ride_type_t RideTypeId;
        StringId LabelId;
        u8string_view LabelString;
    };

    // Used for sorting the vehicle type dropdown.
    struct VehicleTypeLabel
    {
        ObjectEntryIndex SubTypeId;
        StringId LabelId;
        u8string_view LabelString;
    };

    // Used for sorting the entrance type dropdown.
    struct EntranceTypeLabel
    {
        ObjectEntryIndex EntranceTypeId;
        StringId LabelId;
        u8string_view LabelString;
    };

    class RideWindow final : public Window
    {
        int16_t _viewIndex;
        std::vector<RideTypeLabel> _rideDropdownData;
        int32_t _rideDropdownDataLanguage = LANGUAGE_UNDEFINED;
        int32_t _vehicleDropdownDataLanguage = LANGUAGE_UNDEFINED;
        int32_t _entranceDropdownDataLanguage = LANGUAGE_UNDEFINED;
        const RideObjectEntry* _vehicleDropdownRideType = nullptr;
        bool _vehicleDropdownExpanded = false;
        std::vector<VehicleTypeLabel> _vehicleDropdownData;
        int16_t _vehicleIndex = 0;
        uint16_t _rideColour = 0;
        std::vector<EntranceTypeLabel> _entranceDropdownData;
        bool _autoScrollGraph = true;

        uint8_t getNumVisibleCars()
        {
            auto* ride = GetRide(rideId);
            if (ride == nullptr)
                return 0;

            auto* rideEntry = ride->getRideEntry();
            if (rideEntry == nullptr)
                return 0;

            uint8_t numItems = 0;
            for (auto i = 0; i < ride->numCarsPerTrain; i++)
            {
                const auto& carEntry = rideEntry->Cars[RideEntryGetVehicleAtPosition(ride->subtype, ride->numCarsPerTrain, i)];
                if (carEntry.isVisible())
                    numItems++;
            }

            return numItems;
        }

        uint8_t dropdownIndexToCarIndex(int32_t dropdownIndex) const
        {
            auto* ride = GetRide(rideId);
            if (ride == nullptr || ride->vehicleColourSettings != VehicleColourSettings::perCar)
                return dropdownIndex;

            auto* rideEntry = ride->getRideEntry();
            if (rideEntry == nullptr)
                return dropdownIndex;

            // `dropdownIndex` will contain a number picked from the visible cars.
            // Convert this to the actual index.
            auto carDropdownIndex = -1;
            for (auto carIndex = 0; carIndex < ride->numCarsPerTrain; carIndex++)
            {
                const auto& carEntry = rideEntry->Cars[RideEntryGetVehicleAtPosition(
                    ride->subtype, ride->numCarsPerTrain, carIndex)];
                if (!carEntry.isVisible())
                    continue;

                carDropdownIndex++;
                if (dropdownIndex == carDropdownIndex)
                {
                    return carIndex;
                }
            }

            // Should never happen
            return dropdownIndex;
        }

        int32_t carIndexToDropdownIndex(uint8_t selectedCarIndex) const
        {
            auto* ride = GetRide(rideId);
            if (ride == nullptr || ride->vehicleColourSettings != VehicleColourSettings::perCar)
                return selectedCarIndex;

            auto* rideEntry = ride->getRideEntry();
            if (rideEntry == nullptr)
                return selectedCarIndex;

            // `selectedCarIndex` will contain an offset that includes invisible cars.
            // Convert this to the corresponding dropdown index of actually visible cars.
            auto carDropdownIndex = -1;
            for (auto carIndex = 0; carIndex < ride->numCarsPerTrain; carIndex++)
            {
                const auto& carEntry = rideEntry->Cars[RideEntryGetVehicleAtPosition(
                    ride->subtype, ride->numCarsPerTrain, carIndex)];
                if (!carEntry.isVisible())
                    continue;

                carDropdownIndex++;
                if (carIndex == selectedCarIndex)
                {
                    return carDropdownIndex;
                }
            }

            // Should never happen
            return selectedCarIndex;
        }

    public:
        RideWindow(const Ride& ride)
        {
            rideId = ride.id;
        }

        void OnOpen() override
        {
            SetWidgets(PageWidgets[WINDOW_RIDE_PAGE_MAIN]);
            hold_down_widgets = PageHoldDownWidgets[WINDOW_RIDE_PAGE_MAIN];

            SetPage(WINDOW_RIDE_PAGE_MAIN);
            list_information_type = 0;
            picked_peep_frame = 0;
            DisableTabs();

            WindowSetResize(*this, { kMinimumWindowWidth, 180 }, { 500, 450 });

            auto ride = GetRide(rideId);
            if (ride == nullptr)
            {
                Close();
                return;
            }
            UpdateOverallView(*ride);

            PopulateVehicleTypeDropdown(*ride, true);
        }

        void OnClose() override
        {
            switch (page)
            {
                case WINDOW_RIDE_PAGE_COLOUR:
                    ColourClose();
                    break;
                case WINDOW_RIDE_PAGE_MEASUREMENTS:
                    MeasurementsClose();
                    break;
            }
        }
        void OnResize() override
        {
            switch (page)
            {
                case WINDOW_RIDE_PAGE_MAIN:
                    MainResize();
                    break;
                case WINDOW_RIDE_PAGE_VEHICLE:
                    VehicleResize();
                    break;
                case WINDOW_RIDE_PAGE_OPERATING:
                    OperatingResize();
                    break;
                case WINDOW_RIDE_PAGE_MAINTENANCE:
                    MaintenanceResize();
                    break;
                case WINDOW_RIDE_PAGE_COLOUR:
                    ColourResize();
                    break;
                case WINDOW_RIDE_PAGE_MUSIC:
                    MusicResize();
                    break;
                case WINDOW_RIDE_PAGE_MEASUREMENTS:
                    MeasurementsResize();
                    break;
                case WINDOW_RIDE_PAGE_GRAPHS:
                    GraphsResize();
                    break;
                case WINDOW_RIDE_PAGE_INCOME:
                    IncomeResize();
                    break;
                case WINDOW_RIDE_PAGE_CUSTOMER:
                    CustomerResize();
                    break;
            }
        }

        void OnUpdate() override
        {
            switch (page)
            {
                case WINDOW_RIDE_PAGE_MAIN:
                    MainUpdate();
                    break;
                case WINDOW_RIDE_PAGE_VEHICLE:
                    VehicleUpdate();
                    break;
                case WINDOW_RIDE_PAGE_OPERATING:
                    OperatingUpdate();
                    break;
                case WINDOW_RIDE_PAGE_MAINTENANCE:
                    MaintenanceUpdate();
                    break;
                case WINDOW_RIDE_PAGE_COLOUR:
                    ColourUpdate();
                    break;
                case WINDOW_RIDE_PAGE_MUSIC:
                    MusicUpdate();
                    break;
                case WINDOW_RIDE_PAGE_MEASUREMENTS:
                    MeasurementsUpdate();
                    break;
                case WINDOW_RIDE_PAGE_GRAPHS:
                    GraphsUpdate();
                    break;
                case WINDOW_RIDE_PAGE_INCOME:
                    IncomeUpdate();
                    break;
                case WINDOW_RIDE_PAGE_CUSTOMER:
                    CustomerUpdate();
                    break;
            }
        }

        void OnPrepareDraw() override
        {
            switch (page)
            {
                case WINDOW_RIDE_PAGE_MAIN:
                    MainOnPrepareDraw();
                    break;
                case WINDOW_RIDE_PAGE_VEHICLE:
                    VehicleOnPrepareDraw();
                    break;
                case WINDOW_RIDE_PAGE_OPERATING:
                    OperatingOnPrepareDraw();
                    break;
                case WINDOW_RIDE_PAGE_MAINTENANCE:
                    MaintenanceOnPrepareDraw();
                    break;
                case WINDOW_RIDE_PAGE_COLOUR:
                    ColourOnPrepareDraw();
                    break;
                case WINDOW_RIDE_PAGE_MUSIC:
                    MusicOnPrepareDraw();
                    break;
                case WINDOW_RIDE_PAGE_MEASUREMENTS:
                    MeasurementsOnPrepareDraw();
                    break;
                case WINDOW_RIDE_PAGE_GRAPHS:
                    GraphsOnPrepareDraw();
                    break;
                case WINDOW_RIDE_PAGE_INCOME:
                    IncomeOnPrepareDraw();
                    break;
                case WINDOW_RIDE_PAGE_CUSTOMER:
                    CustomerOnPrepareDraw();
                    break;
            }
        }
        void OnDraw(RenderTarget& rt) override
        {
            switch (page)
            {
                case WINDOW_RIDE_PAGE_MAIN:
                    MainOnDraw(rt);
                    break;
                case WINDOW_RIDE_PAGE_VEHICLE:
                    VehicleOnDraw(rt);
                    break;
                case WINDOW_RIDE_PAGE_OPERATING:
                    OperatingOnDraw(rt);
                    break;
                case WINDOW_RIDE_PAGE_MAINTENANCE:
                    MaintenanceOnDraw(rt);
                    break;
                case WINDOW_RIDE_PAGE_COLOUR:
                    ColourOnDraw(rt);
                    break;
                case WINDOW_RIDE_PAGE_MUSIC:
                    MusicOnDraw(rt);
                    break;
                case WINDOW_RIDE_PAGE_MEASUREMENTS:
                    MeasurementsOnDraw(rt);
                    break;
                case WINDOW_RIDE_PAGE_GRAPHS:
                    GraphsOnDraw(rt);
                    break;
                case WINDOW_RIDE_PAGE_INCOME:
                    IncomeOnDraw(rt);
                    break;
                case WINDOW_RIDE_PAGE_CUSTOMER:
                    CustomerOnDraw(rt);
                    break;
            }
        }

        OpenRCT2String OnTooltip(WidgetIndex widgetIndex, StringId fallback) override
        {
            switch (page)
            {
                case WINDOW_RIDE_PAGE_VEHICLE:
                    return VehicleTooltip(widgetIndex, fallback);
                case WINDOW_RIDE_PAGE_GRAPHS:
                    return GraphsTooltip(widgetIndex, fallback);
            }
            return { fallback, {} };
        }
        void OnMouseDown(WidgetIndex widgetIndex) override
        {
            switch (page)
            {
                case WINDOW_RIDE_PAGE_MAIN:
                    MainOnMouseDown(widgetIndex);
                    break;
                case WINDOW_RIDE_PAGE_VEHICLE:
                    VehicleOnMouseDown(widgetIndex);
                    break;
                case WINDOW_RIDE_PAGE_OPERATING:
                    OperatingOnMouseDown(widgetIndex);
                    break;
                case WINDOW_RIDE_PAGE_MAINTENANCE:
                    MaintenanceOnMouseDown(widgetIndex);
                    break;
                case WINDOW_RIDE_PAGE_COLOUR:
                    ColourOnMouseDown(widgetIndex);
                    break;
                case WINDOW_RIDE_PAGE_MUSIC:
                    MusicOnMouseDown(widgetIndex);
                    break;
                case WINDOW_RIDE_PAGE_MEASUREMENTS:
                    MeasurementsOnMouseDown(widgetIndex);
                    break;
                case WINDOW_RIDE_PAGE_GRAPHS:
                    GraphsOnMouseDown(widgetIndex);
                    break;
                case WINDOW_RIDE_PAGE_INCOME:
                    IncomeOnMouseDown(widgetIndex);
                    break;
            }
        }
        void OnMouseUp(WidgetIndex widgetIndex) override
        {
            switch (page)
            {
                case WINDOW_RIDE_PAGE_MAIN:
                    MainOnMouseUp(widgetIndex);
                    break;
                case WINDOW_RIDE_PAGE_VEHICLE:
                    VehicleOnMouseUp(widgetIndex);
                    break;
                case WINDOW_RIDE_PAGE_OPERATING:
                    OperatingOnMouseUp(widgetIndex);
                    break;
                case WINDOW_RIDE_PAGE_MAINTENANCE:
                    MaintenanceOnMouseUp(widgetIndex);
                    break;
                case WINDOW_RIDE_PAGE_COLOUR:
                    ColourOnMouseUp(widgetIndex);
                    break;
                case WINDOW_RIDE_PAGE_MUSIC:
                    MusicOnMouseUp(widgetIndex);
                    break;
                case WINDOW_RIDE_PAGE_MEASUREMENTS:
                    MeasurementsOnMouseUp(widgetIndex);
                    break;
                case WINDOW_RIDE_PAGE_GRAPHS:
                    GraphsOnMouseUp(widgetIndex);
                    break;
                case WINDOW_RIDE_PAGE_INCOME:
                    IncomeOnMouseUp(widgetIndex);
                    break;
                case WINDOW_RIDE_PAGE_CUSTOMER:
                    CustomerOnMouseUp(widgetIndex);
                    break;
            }
        }
        void OnDropdown(WidgetIndex widgetIndex, int32_t selectedIndex) override
        {
            switch (page)
            {
                case WINDOW_RIDE_PAGE_MAIN:
                    MainOnDropdown(widgetIndex, selectedIndex);
                    break;
                case WINDOW_RIDE_PAGE_VEHICLE:
                    VehicleOnDropdown(widgetIndex, selectedIndex);
                    break;
                case WINDOW_RIDE_PAGE_OPERATING:
                    OperatingOnDropdown(widgetIndex, selectedIndex);
                    break;
                case WINDOW_RIDE_PAGE_MAINTENANCE:
                    MaintenanceOnDropdown(widgetIndex, selectedIndex);
                    break;
                case WINDOW_RIDE_PAGE_COLOUR:
                    ColourOnDropdown(widgetIndex, selectedIndex);
                    break;
                case WINDOW_RIDE_PAGE_MUSIC:
                    MusicOnDropdown(widgetIndex, selectedIndex);
                    break;
                case WINDOW_RIDE_PAGE_MEASUREMENTS:
                    MeasurementsOnDropdown(widgetIndex, selectedIndex);
                    break;
            }
        }
        void OnTextInput(WidgetIndex widgetIndex, std::string_view text) override
        {
            switch (page)
            {
                case WINDOW_RIDE_PAGE_MAIN:
                    MainOnTextInput(widgetIndex, text);
                    break;
                case WINDOW_RIDE_PAGE_OPERATING:
                    OperatingOnTextInput(widgetIndex, text);
                    break;
                case WINDOW_RIDE_PAGE_INCOME:
                    IncomeOnTextInput(widgetIndex, text);
                    break;
            }
        }
        ScreenSize OnScrollGetSize(int32_t scrollIndex) override
        {
            switch (page)
            {
                case WINDOW_RIDE_PAGE_GRAPHS:
                    return GraphsScrollGetSize(scrollIndex);
                case WINDOW_RIDE_PAGE_MUSIC:
                    return MusicScrollGetSize(scrollIndex);
            }
            return {};
        }
        void OnScrollSelect(int32_t scrollIndex, int32_t scrollAreaType) override
        {
            switch (page)
            {
                case WINDOW_RIDE_PAGE_GRAPHS:
                    GraphsOnScrollSelect(scrollIndex, scrollAreaType);
                    break;
            }
        }
        void OnScrollDraw(int32_t scrollIndex, RenderTarget& rt) override
        {
            switch (page)
            {
                case WINDOW_RIDE_PAGE_VEHICLE:
                    VehicleOnScrollDraw(rt, scrollIndex);
                    break;
                case WINDOW_RIDE_PAGE_COLOUR:
                    ColourOnScrollDraw(rt, scrollIndex);
                    break;
                case WINDOW_RIDE_PAGE_GRAPHS:
                    GraphsOnScrollDraw(rt, scrollIndex);
                    break;
                case WINDOW_RIDE_PAGE_MUSIC:
                    MusicOnScrollDraw(rt, scrollIndex);
                    break;
            }
        }
        void OnToolDown(WidgetIndex widgetIndex, const ScreenCoordsXY& screenCoords) override
        {
            switch (page)
            {
                case WINDOW_RIDE_PAGE_COLOUR:
                    ColourOnToolDown(widgetIndex, screenCoords);
                    break;
                case WINDOW_RIDE_PAGE_MEASUREMENTS:
                    MeasurementsOnToolDown(widgetIndex, screenCoords);
                    break;
            }
        }
        void OnToolDrag(WidgetIndex widgetIndex, const ScreenCoordsXY& screenCoords) override
        {
            switch (page)
            {
                case WINDOW_RIDE_PAGE_COLOUR:
                    ColourOnToolDrag(widgetIndex, screenCoords);
                    break;
                case WINDOW_RIDE_PAGE_MEASUREMENTS:
                    MeasurementsOnToolDrag(widgetIndex, screenCoords);
                    break;
            }
        }
        void OnToolAbort(WidgetIndex widgetIndex) override
        {
            switch (page)
            {
                case WINDOW_RIDE_PAGE_MEASUREMENTS:
                    MeasurementsOnToolAbort(widgetIndex);
                    break;
            }
        }
        void OnViewportRotate() override
        {
            switch (page)
            {
                case WINDOW_RIDE_PAGE_MAIN:
                    MainViewportRotate();
                    break;
            }
        }

        void SetPage(int32_t newPage)
        {
            if (isToolActive(classification, number))
                ToolCancel();

            if (newPage == WINDOW_RIDE_PAGE_VEHICLE)
            {
                auto* windowMgr = GetWindowManager();
                auto constructionWindow = windowMgr->FindByClass(WindowClass::RideConstruction);
                if (constructionWindow != nullptr && constructionWindow->number == number)
                {
                    windowMgr->CloseByClass(WindowClass::RideConstruction);
                    // Closing the construction window sets the tab to the first page, which we don't want here,
                    // as user just clicked the Vehicle page
                    SetPage(WINDOW_RIDE_PAGE_VEHICLE);
                }
            }

            // Set listen only to viewport
            bool listen = false;
            if (newPage == WINDOW_RIDE_PAGE_MAIN && page == WINDOW_RIDE_PAGE_MAIN && viewport != nullptr)
            {
                viewport->flags ^= VIEWPORT_FLAG_SOUND_ON;
                listen = (viewport->flags & VIEWPORT_FLAG_SOUND_ON) != 0;
            }

            // Skip setting page if we're already on this page, unless we're initialising the window
            if (page == newPage && !widgets.empty())
                return;

            page = newPage;
            frame_no = 0;
            picked_peep_frame = 0;

            // There doesn't seem to be any need for this call, and it can sometimes modify the reported number of cars per
            // train, so I've removed it if (newPage == WINDOW_RIDE_PAGE_VEHICLE) { ride_update_max_vehicles(ride);
            //}

            RemoveViewport();

            hold_down_widgets = PageHoldDownWidgets[page];
            pressed_widgets = 0;
            SetWidgets(PageWidgets[page]);
            DisableTabs();
            Invalidate();

            OnResize();
            OnPrepareDraw();
            InitScrollWidgets();
            Invalidate();

            if (listen && viewport != nullptr)
                viewport->flags |= VIEWPORT_FLAG_SOUND_ON;
        }

        void SetViewIndex(int16_t newIndex)
        {
            _viewIndex = newIndex;
            OnViewportRotate();
        }
        int16_t GetViewIndex() const
        {
            return _viewIndex;
        }

        void ResetVehicleIndex()
        {
            _vehicleIndex = dropdownIndexToCarIndex(0);
        }

    private:
        void DrawTabImage(RenderTarget& rt, int32_t tab, int32_t spriteIndex)
        {
            WidgetIndex widgetIndex = WIDX_TAB_1 + tab;

            if (!WidgetIsDisabled(*this, widgetIndex))
            {
                if (page == tab)
                {
                    int32_t frame = frame_no / PageTabAnimationDivisor[page];
                    spriteIndex += (frame % PageTabAnimationNumFrames[page]);
                }

                const auto& widget = widgets[widgetIndex];
                GfxDrawSprite(rt, ImageId(spriteIndex), windowPos + ScreenCoordsXY{ widget.left, widget.top });
            }
        }

        void DrawTabMain(RenderTarget& rt)
        {
            WidgetIndex widgetIndex = WIDX_TAB_1 + static_cast<int32_t>(WINDOW_RIDE_PAGE_MAIN);
            if (!WidgetIsDisabled(*this, widgetIndex))
            {
                auto ride = GetRide(rideId);
                if (ride != nullptr)
                {
                    int32_t spriteIndex = 0;
                    switch (ride->getClassification())
                    {
                        case RideClassification::ride:
                            spriteIndex = SPR_TAB_RIDE_0;
                            if (page == WINDOW_RIDE_PAGE_MAIN)
                                spriteIndex += (frame_no / 4) % 16;
                            break;
                        case RideClassification::shopOrStall:
                            spriteIndex = SPR_TAB_SHOPS_AND_STALLS_0;
                            if (page == WINDOW_RIDE_PAGE_MAIN)
                                spriteIndex += (frame_no / 4) % 16;
                            break;
                        case RideClassification::kioskOrFacility:
                            spriteIndex = SPR_TAB_KIOSKS_AND_FACILITIES_0;
                            if (page == WINDOW_RIDE_PAGE_MAIN)
                                spriteIndex += (frame_no / 4) % 8;
                            break;
                    }

                    const auto& widget = widgets[widgetIndex];
                    GfxDrawSprite(rt, ImageId(spriteIndex), windowPos + ScreenCoordsXY{ widget.left, widget.top });
                }
            }
        }

        void DrawTabVehicle(RenderTarget& rt)
        {
            WidgetIndex widgetIndex = WIDX_TAB_1 + static_cast<int32_t>(WINDOW_RIDE_PAGE_VEHICLE);
            const auto& widget = widgets[widgetIndex];

            if (!WidgetIsDisabled(*this, widgetIndex))
            {
                auto screenCoords = ScreenCoordsXY{ widget.left + 1, widget.top + 1 };
                int32_t clipWidth = widget.right - screenCoords.x;
                int32_t clipHeight = widget.bottom - 3 - screenCoords.y;
                if (page == WINDOW_RIDE_PAGE_VEHICLE)
                    clipHeight += 4;

                screenCoords += windowPos;

                RenderTarget clipDPI;
                if (!ClipDrawPixelInfo(clipDPI, rt, screenCoords, clipWidth, clipHeight))
                {
                    return;
                }

                screenCoords = ScreenCoordsXY{ widget.width() / 2, widget.height() - 12 };

                auto ride = GetRide(rideId);
                if (ride == nullptr)
                    return;

                auto rideEntry = ride->getRideEntry();
                if (rideEntry == nullptr)
                    return;

                if (rideEntry->flags & RIDE_ENTRY_FLAG_VEHICLE_TAB_SCALE_HALF)
                {
                    clipDPI.zoom_level = ZoomLevel{ 1 };
                    screenCoords.x *= 2;
                    screenCoords.y *= 2;
                    clipDPI.x *= 2;
                    clipDPI.y *= 2;
                }

                // For any suspended rides, move image higher in the vehicle tab on the rides window
                if (ride->getRideTypeDescriptor().HasFlag(RtdFlag::isSuspended))
                {
                    screenCoords.y /= 4;
                }

                const auto vehicle = RideEntryGetVehicleAtPosition(ride->subtype, ride->numCarsPerTrain, rideEntry->TabCar);
                const auto& carEntry = rideEntry->Cars[vehicle];

                auto vehicleId = (ride->vehicleColourSettings == VehicleColourSettings::perCar) ? rideEntry->TabCar : 0;
                VehicleColour vehicleColour = RideGetVehicleColour(*ride, vehicleId);

                // imageIndex represents a precision of 64
                auto imageIndex = OpenRCT2::Entity::Yaw::YawFrom4(2) * 2;
                if (page == WINDOW_RIDE_PAGE_VEHICLE)
                    imageIndex += frame_no;
                imageIndex = carEntry.SpriteByYaw(imageIndex / 2, SpriteGroupType::SlopeFlat);
                imageIndex &= carEntry.TabRotationMask;
                imageIndex *= carEntry.base_num_frames;
                imageIndex += carEntry.base_image_id;
                auto imageId = ImageId(imageIndex, vehicleColour.Body, vehicleColour.Trim, vehicleColour.Tertiary);
                GfxDrawSprite(clipDPI, imageId, screenCoords);
            }
        }

        void DrawTabCustomer(RenderTarget& rt)
        {
            WidgetIndex widgetIndex = WIDX_TAB_1 + static_cast<int32_t>(WINDOW_RIDE_PAGE_CUSTOMER);

            if (!WidgetIsDisabled(*this, widgetIndex))
            {
                const auto& widget = widgets[widgetIndex];
                int32_t spriteIndex = 0;
                if (page == WINDOW_RIDE_PAGE_CUSTOMER)
                    spriteIndex = picked_peep_frame & ~3;

                auto* animObj = findPeepAnimationsObjectForType(AnimationPeepType::Guest);
                spriteIndex += animObj->GetPeepAnimation(PeepAnimationGroup::Normal).base_image + 1;

                GfxDrawSprite(
                    rt, ImageId(spriteIndex, COLOUR_BRIGHT_RED, COLOUR_TEAL),
                    windowPos + ScreenCoordsXY{ widget.midX(), widget.bottom - 6 });
            }
        }

        void DrawTabImages(RenderTarget& rt)
        {
            DrawTabVehicle(rt);
            DrawTabImage(rt, WINDOW_RIDE_PAGE_OPERATING, SPR_TAB_GEARS_0);
            DrawTabImage(rt, WINDOW_RIDE_PAGE_MAINTENANCE, SPR_TAB_WRENCH_0);
            DrawTabImage(rt, WINDOW_RIDE_PAGE_INCOME, SPR_TAB_ADMISSION_0);
            DrawTabMain(rt);
            DrawTabImage(rt, WINDOW_RIDE_PAGE_MEASUREMENTS, SPR_TAB_TIMER_0);
            DrawTabImage(rt, WINDOW_RIDE_PAGE_COLOUR, SPR_TAB_PAINT_0);
            DrawTabImage(rt, WINDOW_RIDE_PAGE_GRAPHS, SPR_TAB_GRAPH_A_0);
            DrawTabCustomer(rt);
            DrawTabImage(rt, WINDOW_RIDE_PAGE_MUSIC, SPR_TAB_MUSIC_0);
        }

        void DisableTabs()
        {
            uint32_t disabledTabs = 0;
            auto ride = GetRide(rideId);
            if (ride == nullptr)
                return;

            const auto& rtd = ride->getRideTypeDescriptor();

            if (!rtd.HasFlag(RtdFlag::hasDataLogging))
                disabledTabs |= (1uLL << WIDX_TAB_8); // 0x800

            if (rtd.specialType == RtdSpecialType::miniGolf)
                disabledTabs |= (1uLL << WIDX_TAB_2 | 1uLL << WIDX_TAB_3 | 1uLL << WIDX_TAB_4); // 0xE0

            if (rtd.HasFlag(RtdFlag::noVehicles))
                disabledTabs |= (1uLL << WIDX_TAB_2); // 0x20

            if (!rtd.HasFlag(RtdFlag::hasTrackColourMain) && !rtd.HasFlag(RtdFlag::hasTrackColourAdditional)
                && !rtd.HasFlag(RtdFlag::hasTrackColourSupports) && !rtd.HasFlag(RtdFlag::hasVehicleColours)
                && !rtd.HasFlag(RtdFlag::hasEntranceAndExit))
            {
                disabledTabs |= (1uLL << WIDX_TAB_5); // 0x100
            }

            if (rtd.HasFlag(RtdFlag::isShopOrFacility))
                disabledTabs |= (1uLL << WIDX_TAB_3 | 1uLL << WIDX_TAB_4 | 1uLL << WIDX_TAB_7); // 0x4C0

            if (!rtd.HasFlag(RtdFlag::allowMusic))
            {
                disabledTabs |= (1uLL << WIDX_TAB_6); // 0x200
            }

            if (rtd.specialType == RtdSpecialType::cashMachine || rtd.specialType == RtdSpecialType::firstAid
                || (getGameState().park.Flags & PARK_FLAGS_NO_MONEY) != 0)
                disabledTabs |= (1uLL << WIDX_TAB_9); // 0x1000

            if (gLegacyScene == LegacyScene::trackDesigner)
                disabledTabs |= (1uLL << WIDX_TAB_4 | 1uLL << WIDX_TAB_6 | 1uLL << WIDX_TAB_9 | 1uLL << WIDX_TAB_10); // 0x3280

            const auto* rideEntry = GetRideEntryByIndex(ride->subtype);

            if (rideEntry == nullptr)
            {
                disabledTabs |= 1uLL << WIDX_TAB_2 | 1uLL << WIDX_TAB_3 | 1uLL << WIDX_TAB_4 | 1uLL << WIDX_TAB_5
                    | 1uLL << WIDX_TAB_6 | 1uLL << WIDX_TAB_7 | 1uLL << WIDX_TAB_8 | 1uLL << WIDX_TAB_9 | 1uLL << WIDX_TAB_10;
            }
            else if ((rideEntry->flags & RIDE_ENTRY_FLAG_DISABLE_COLOUR_TAB) != 0)
            {
                disabledTabs |= (1uLL << WIDX_TAB_5);
            }

            disabled_widgets = disabledTabs;
        }

        void UpdateOverallView(const Ride& ride) const
        {
            // Calculate x, y, z bounds of the entire ride using its track elements
            TileElementIterator it;

            TileElementIteratorBegin(&it);

            CoordsXYZ min = { std::numeric_limits<int32_t>::max(), std::numeric_limits<int32_t>::max(),
                              std::numeric_limits<int32_t>::max() };
            CoordsXYZ max = { std::numeric_limits<int32_t>::min(), std::numeric_limits<int32_t>::min(),
                              std::numeric_limits<int32_t>::min() };

            while (TileElementIteratorNext(&it))
            {
                if (it.element->GetType() != TileElementType::Track)
                    continue;

                if (it.element->AsTrack()->GetRideIndex() != ride.id)
                    continue;

                auto location = TileCoordsXY(it.x, it.y).ToCoordsXY();
                int32_t baseZ = it.element->GetBaseZ();
                int32_t clearZ = it.element->GetClearanceZ();

                min.x = std::min(min.x, location.x);
                min.y = std::min(min.y, location.y);
                min.z = std::min(min.z, baseZ);

                max.x = std::max(max.x, location.x);
                max.y = std::max(max.y, location.y);
                max.z = std::max(max.z, clearZ);
            }

            const auto rideIndex = ride.id.ToUnderlying();
            if (rideIndex >= _rideOverallViewsCache.size())
            {
                _rideOverallViewsCache.resize(rideIndex + 1);
            }

            auto& view = _rideOverallViewsCache[rideIndex];
            view.loc = CoordsXYZ{ (min.x + max.x) / 2, (min.y + max.y) / 2, (min.z + max.z) / 2 } + CoordsXYZ{ 16, 16, -8 };

            // Calculate size to determine from how far away to view the ride
            const auto diff = max - min;

            const int32_t size = static_cast<int32_t>(std::sqrt(diff.x * diff.x + diff.y * diff.y + diff.z * diff.z));

            if (size >= 80)
            {
                // Each farther zoom level shows twice as many tiles (log)
                // Appropriate zoom is lowered by one to fill the entire view with the ride
                const auto zoomValue = static_cast<int8_t>(std::ceil(std::log(size / 80)) - 1);
                view.zoom = std::clamp(ZoomLevel{ zoomValue }, ZoomLevel{ 0 }, ZoomLevel::max());
            }
            else
            {
                // Small rides or stalls are zoomed in all the way.
                view.zoom = ZoomLevel{ 0 };
            }
        }

        void SetPressedTab()
        {
            int32_t i;
            for (i = 0; i < WINDOW_RIDE_PAGE_COUNT; i++)
                pressed_widgets &= ~(1 << (WIDX_TAB_1 + i));
            pressed_widgets |= 1LL << (WIDX_TAB_1 + page);
        }

#pragma region Main

        std::optional<StationIndex> GetStationIndexFromViewSelection() const
        {
            const auto* ride = GetRide(RideId::FromUnderlying(number));
            if (ride == nullptr)
                return std::nullopt;

            int32_t viewSelectionIndex = _viewIndex - 1 - ride->numTrains;
            if (viewSelectionIndex < 0)
            {
                return std::nullopt;
            }

            for (const auto& station : ride->getStations())
            {
                if (!station.Start.IsNull() && viewSelectionIndex-- == 0)
                {
                    const auto stationIndex = ride->getStationIndex(&station);
                    return std::make_optional(stationIndex);
                }
            }
            return std::nullopt;
        }

        void InitViewport()
        {
            if (page != WINDOW_RIDE_PAGE_MAIN)
                return;

            auto ride = GetRide(rideId);
            if (ride == nullptr)
                return;

            int32_t viewSelectionIndex = _viewIndex - 1;

            std::optional<Focus> newFocus;

            if (viewSelectionIndex >= 0 && viewSelectionIndex < ride->numTrains
                && ride->lifecycleFlags & RIDE_LIFECYCLE_ON_TRACK)
            {
                auto vehId = ride->vehicles[viewSelectionIndex];
                const auto* rideEntry = ride->getRideEntry();
                if (rideEntry != nullptr && rideEntry->TabCar != 0)
                {
                    Vehicle* vehicle = GetEntity<Vehicle>(vehId);
                    if (vehicle == nullptr)
                    {
                        vehId = EntityId::GetNull();
                    }
                    else if (!vehicle->next_vehicle_on_train.IsNull())
                    {
                        vehId = vehicle->next_vehicle_on_train;
                    }
                }
                if (!vehId.IsNull())
                {
                    newFocus = Focus(vehId);
                }
            }
            else if (viewSelectionIndex >= ride->numTrains && viewSelectionIndex < (ride->numTrains + ride->numStations))
            {
                auto stationIndex = GetStationIndexFromViewSelection();
                if (stationIndex)
                {
                    const auto location = ride->getStation(*stationIndex).GetStart();
                    newFocus = Focus(location);
                }
            }
            else
            {
                if (viewSelectionIndex > 0)
                {
                    _viewIndex = 0;
                }
                if (static_cast<uint16_t>(number) < _rideOverallViewsCache.size())
                {
                    const auto& view = _rideOverallViewsCache[number];
                    newFocus = Focus(view.loc, view.zoom);
                }
            }

            uint16_t newViewportFlags = 0;
            if (viewport != nullptr)
            {
                if (focus == newFocus)
                {
                    return;
                }
                newViewportFlags = viewport->flags;
                RemoveViewport();
            }
            else if (Config::Get().general.AlwaysShowGridlines)
            {
                newViewportFlags |= VIEWPORT_FLAG_GRIDLINES;
            }

            OnPrepareDraw();

            focus = newFocus;

            // rct2: 0x006aec9c only used here so brought it into the function
            if (viewport == nullptr && !ride->overallView.IsNull() && focus.has_value())
            {
                const auto& viewWidget = widgets[WIDX_VIEWPORT];

                auto screenPos = windowPos + ScreenCoordsXY{ viewWidget.left + 1, viewWidget.top + 1 };
                int32_t viewWidth = viewWidget.width() - 1;
                int32_t viewHeight = viewWidget.height() - 1;

                ViewportCreate(this, screenPos, viewWidth, viewHeight, focus.value());

                flags |= WF_NO_SCROLLING;
                Invalidate();
            }
            if (viewport != nullptr)
            {
                viewport->flags = newViewportFlags;
                Invalidate();
            }
        }

        void Rename()
        {
            auto ride = GetRide(rideId);
            if (ride != nullptr)
            {
                auto rideName = ride->getName();
                WindowTextInputRawOpen(
                    this, WIDX_RENAME, STR_RIDE_ATTRACTION_NAME, STR_ENTER_NEW_NAME_FOR_THIS_RIDE_ATTRACTION, {},
                    rideName.c_str(), 32);
            }
        }

        void MainOnMouseUp(WidgetIndex widgetIndex)
        {
            switch (widgetIndex)
            {
                case WIDX_CLOSE:
                    Close();
                    return;
                case WIDX_TAB_1:
                case WIDX_TAB_2:
                case WIDX_TAB_3:
                case WIDX_TAB_4:
                case WIDX_TAB_5:
                case WIDX_TAB_6:
                case WIDX_TAB_7:
                case WIDX_TAB_8:
                case WIDX_TAB_9:
                case WIDX_TAB_10:
                    SetPage(widgetIndex - WIDX_TAB_1);
                    break;
                case WIDX_CONSTRUCTION:
                {
                    auto ride = GetRide(rideId);
                    if (ride != nullptr)
                    {
                        RideConstructionStart(*ride);
                        auto* windowMgr = GetWindowManager();
                        if (windowMgr->FindByNumber(WindowClass::RideConstruction, ride->id.ToUnderlying()) != nullptr)
                        {
                            Close();
                            return;
                        }
                    }
                    break;
                }
                case WIDX_RENAME:
                    Rename();
                    break;
                case WIDX_DEMOLISH:
                    ContextOpenDetailWindow(WD_DEMOLISH_RIDE, number);
                    break;
                case WIDX_CLOSE_LIGHT:
                case WIDX_SIMULATE_LIGHT:
                case WIDX_TEST_LIGHT:
                case WIDX_OPEN_LIGHT:
                {
                    auto ride = GetRide(rideId);
                    if (ride != nullptr)
                    {
                        RideStatus status;
                        switch (widgetIndex)
                        {
                            default:
                            case WIDX_CLOSE_LIGHT:
                                status = RideStatus::closed;
                                break;
                            case WIDX_SIMULATE_LIGHT:
                                status = RideStatus::simulating;
                                break;
                            case WIDX_TEST_LIGHT:
                                status = RideStatus::testing;
                                break;
                            case WIDX_OPEN_LIGHT:
                                status = RideStatus::open;
                                break;
                        }
                        auto gameAction = RideSetStatusAction(ride->id, status);
                        GameActions::Execute(&gameAction);
                    }
                    break;
                }
            }
        }

        void MainResize()
        {
            int32_t minHeight = 180;
            if (ThemeGetFlags() & UITHEME_FLAG_USE_LIGHTS_RIDE)
            {
                minHeight += 20 + RCT1_LIGHT_OFFSET;

                auto ride = GetRide(rideId);
                if (ride != nullptr)
                {
#ifdef __SIMULATE_IN_RIDE_WINDOW__
                    if (ride->supportsStatus(RideStatus::simulating))
                    {
                        minHeight += 14;
                    }
#endif
                    if (ride->supportsStatus(RideStatus::testing))
                    {
                        minHeight += 14;
                    }
                }
            }
            if (getGameState().cheats.allowArbitraryRideTypeChanges)
            {
                minHeight += 15;
            }

            flags |= WF_RESIZABLE;
            WindowSetResize(*this, { kMinimumWindowWidth, minHeight }, { 500, 450 });
            // Unlike with other windows, the focus needs to be recentred so it’s best to just reset it.
            focus = std::nullopt;
            InitViewport();
        }

        size_t GetNumPeepsInTrain(const Ride& ride, int32_t trainIndex) const
        {
            auto numPeepsInTrain = 0;
            const auto* vehicle = TryGetVehicle(ride.vehicles[trainIndex]);
            while (vehicle != nullptr)
            {
                numPeepsInTrain += vehicle->num_peeps;
                vehicle = TryGetVehicle(vehicle->next_vehicle_on_train);
            }
            return numPeepsInTrain;
        }

        bool TrainMustBeHidden(const Ride& ride, int32_t trainIndex) const
        {
            if (!(ride.lifecycleFlags & RIDE_LIFECYCLE_ON_TRACK))
                return true;

            const auto* rideEntry = ride.getRideEntry();
            if (rideEntry == nullptr)
                return false;

            if (!(rideEntry->flags & RIDE_ENTRY_FLAG_HIDE_EMPTY_TRAINS))
                return false;

            return GetNumPeepsInTrain(ride, trainIndex) == 0;
        }

        void ShowViewDropdown(Widget* widget)
        {
            Widget* dropdownWidget = widget - 1;
            auto ride = GetRide(rideId);
            if (ride == nullptr)
                return;

            const auto& rtd = ride->getRideTypeDescriptor();

            int32_t numItems = 1;
            if (!rtd.HasFlag(RtdFlag::noVehicles))
            {
                numItems += ride->numStations;
                numItems += ride->numTrains;
            }

            WindowDropdownShowTextCustomWidth(
                { windowPos.x + dropdownWidget->left, windowPos.y + dropdownWidget->top }, dropdownWidget->height() + 1,
                colours[1], 0, 0, numItems, widget->right - dropdownWidget->left);

            // First item
            gDropdownItems[0].Format = STR_DROPDOWN_MENU_LABEL;
            gDropdownItems[0].Args = STR_OVERALL_VIEW;
            int32_t currentItem = 1;

            // Vehicles
            int32_t name = GetRideComponentName(rtd.NameConvention.vehicle).number;
            for (int32_t i = 0; i < ride->numTrains; i++)
            {
                gDropdownItems[currentItem].Format = STR_DROPDOWN_MENU_LABEL;
                gDropdownItems[currentItem].Args = name | (currentItem << 16);
                if (TrainMustBeHidden(*ride, i))
                {
                    Dropdown::SetDisabled(currentItem, true);
                }
                currentItem++;
            }

            // Stations
            name = GetRideComponentName(rtd.NameConvention.station).number;
            for (int32_t i = 1; i <= ride->numStations; i++)
            {
                gDropdownItems[currentItem].Format = STR_DROPDOWN_MENU_LABEL;
                gDropdownItems[currentItem].Args = name | (i << 16);
                currentItem++;
            }

            // Set checked item
            Dropdown::SetChecked(_viewIndex, true);
        }

        RideStatus GetNextDefaultStatus(const Ride& ride) const
        {
            switch (ride.status)
            {
                default:
                case RideStatus::closed:
                    if ((ride.lifecycleFlags & RIDE_LIFECYCLE_CRASHED)
                        || (ride.lifecycleFlags & RIDE_LIFECYCLE_HAS_STALLED_VEHICLE))
                    {
                        return RideStatus::closed;
                    }
                    if (ride.supportsStatus(RideStatus::testing) && !(ride.lifecycleFlags & RIDE_LIFECYCLE_TESTED))
                    {
                        return RideStatus::testing;
                    }
                    return RideStatus::open;
                case RideStatus::simulating:
                    return RideStatus::testing;
                case RideStatus::testing:
                    return (ride.lifecycleFlags & RIDE_LIFECYCLE_TESTED) ? RideStatus::open : RideStatus::closed;
                case RideStatus::open:
                    return RideStatus::closed;
            }
        }

        struct RideStatusDropdownInfo
        {
            struct Ride* Ride{};
            RideStatus CurrentStatus{};
            RideStatus DefaultStatus{};

            int32_t NumItems{};
            int32_t CheckedIndex = -1;
            int32_t DefaultIndex = -1;
        };

        void SetDropdown(RideStatusDropdownInfo& info, RideStatus status, StringId text) const
        {
            if (info.Ride->supportsStatus(status))
            {
                auto index = info.NumItems;
                gDropdownItems[index].Format = STR_DROPDOWN_MENU_LABEL;
                gDropdownItems[index].Args = text;
                if (info.CurrentStatus == status)
                {
                    info.CheckedIndex = index;
                }
                if (info.DefaultStatus == status)
                {
                    info.DefaultIndex = index;
                }
                info.NumItems++;
            }
        }

        void ShowOpenDropdown(Widget* widget)
        {
            RideStatusDropdownInfo info;
            info.Ride = GetRide(rideId);
            if (info.Ride == nullptr)
                return;

            info.CurrentStatus = info.Ride->status;
            info.DefaultStatus = GetNextDefaultStatus(*info.Ride);
            SetDropdown(info, RideStatus::closed, STR_CLOSE_RIDE);
#ifdef __SIMULATE_IN_RIDE_WINDOW__
            SetDropdown(info, RideStatus::simulating, STR_SIMULATE_RIDE);
#endif
            SetDropdown(info, RideStatus::testing, STR_TEST_RIDE);
            SetDropdown(info, RideStatus::open, STR_OPEN_RIDE);
            WindowDropdownShowText(
                { windowPos.x + widget->left, windowPos.y + widget->top }, widget->height() + 1, colours[1], 0, info.NumItems);
            Dropdown::SetChecked(info.CheckedIndex, true);
            gDropdownDefaultIndex = info.DefaultIndex;
        }

        static constexpr StringId GetRideTypeNameForDropdown(ride_type_t rideType)
        {
            switch (rideType)
            {
                case RIDE_TYPE_1D:
                    return STR_RIDE_NAME_1D;
                case RIDE_TYPE_1F:
                    return STR_RIDE_NAME_1F;
                case RIDE_TYPE_22:
                    return STR_RIDE_NAME_22;
                case RIDE_TYPE_50:
                    return STR_RIDE_NAME_50;
                case RIDE_TYPE_52:
                    return STR_RIDE_NAME_52;
                case RIDE_TYPE_53:
                    return STR_RIDE_NAME_53;
                case RIDE_TYPE_54:
                    return STR_RIDE_NAME_54;
                case RIDE_TYPE_55:
                    return STR_RIDE_NAME_55;
                case RIDE_TYPE_59:
                    return STR_RIDE_NAME_59;
                default:
                    return GetRideTypeDescriptor(rideType).Naming.Name;
            }
        }

        void PopulateRideTypeDropdown()
        {
            auto& ls = OpenRCT2::GetContext()->GetLocalisationService();
            if (_rideDropdownDataLanguage == ls.GetCurrentLanguage())
                return;

            _rideDropdownData.clear();

            for (uint8_t i = 0; i < RIDE_TYPE_COUNT; i++)
            {
                auto name = GetRideTypeNameForDropdown(i);
                _rideDropdownData.push_back({ i, name, u8string_view{ ls.GetString(name) } });
            }

            std::sort(_rideDropdownData.begin(), _rideDropdownData.end(), [](auto& a, auto& b) {
                return a.LabelString.compare(b.LabelString) < 0;
            });

            _rideDropdownDataLanguage = ls.GetCurrentLanguage();
        }

        void ShowRideTypeDropdown(Widget* widget)
        {
            auto ride = GetRide(rideId);
            if (ride == nullptr)
                return;

            PopulateRideTypeDropdown();

            for (size_t i = 0; i < _rideDropdownData.size(); i++)
            {
                gDropdownItems[i].Format = STR_DROPDOWN_MENU_LABEL;
                gDropdownItems[i].Args = _rideDropdownData[i].LabelId;
            }

            Widget* dropdownWidget = widget - 1;
            WindowDropdownShowText(
                { windowPos.x + dropdownWidget->left, windowPos.y + dropdownWidget->top }, dropdownWidget->height() + 1,
                colours[1], Dropdown::Flag::StayOpen, RIDE_TYPE_COUNT);

            // Find the current ride type in the ordered list.
            int32_t pos = 0;
            for (int32_t i = 0; i < RIDE_TYPE_COUNT; i++)
            {
                if (_rideDropdownData[i].RideTypeId == ride->type)
                {
                    pos = i;
                    break;
                }
            }

            gDropdownHighlightedIndex = pos;
            gDropdownDefaultIndex = pos;
            Dropdown::SetChecked(pos, true);
        }

        void ShowLocateDropdown(Widget* widget)
        {
            auto ride = GetRide(rideId);
            if (ride == nullptr)
                return;

            gDropdownItems[0].Format = STR_LOCATE_SUBJECT_TIP;
            gDropdownItems[1].Format = STR_FOLLOW_SUBJECT_TIP;

            WindowDropdownShowText(
                { windowPos.x + widget->left, windowPos.y + widget->top }, widget->height() + 1, colours[1], 0, 2);
            gDropdownDefaultIndex = 0;
            if (!ride->getRideTypeDescriptor().HasFlag(RtdFlag::hasTrack) || _viewIndex == 0 || _viewIndex > ride->numTrains)
            {
                // Disable if we're a flat ride, 'overall view' is selected or a station is selected
                Dropdown::SetDisabled(1, true);
            }
        }

        void MainFollowRide()
        {
            auto* ride = GetRide(rideId);
            if (ride != nullptr)
            {
                if (!(ride->windowInvalidateFlags & RIDE_INVALIDATE_RIDE_MAIN))
                {
                    if (_viewIndex > 0)
                    {
                        if (_viewIndex <= ride->numTrains)
                        {
                            Vehicle* vehicle = GetEntity<Vehicle>(ride->vehicles[_viewIndex - 1]);
                            if (vehicle != nullptr)
                            {
                                auto headVehicleSpriteIndex = vehicle->Id;
                                WindowBase* w_main = WindowGetMain();
                                WindowFollowSprite(*w_main, headVehicleSpriteIndex);
                            }
                        }
                    }
                }
            }
        }

        void PopulateVehicleTypeDropdown(const Ride& ride, bool forceRefresh = false)
        {
            auto& objManager = GetContext()->GetObjectManager();
            const auto* rideEntry = ride.getRideEntry();

            bool selectionShouldBeExpanded;
            ride_type_t rideTypeIterator, rideTypeIteratorMax;

            const auto& gameState = getGameState();
            const auto& rtd = ride.getRideTypeDescriptor();
            if (gameState.cheats.showVehiclesFromOtherTrackTypes
                && !(
                    rtd.HasFlag(RtdFlag::isFlatRide) || rtd.specialType == RtdSpecialType::maze
                    || rtd.specialType == RtdSpecialType::miniGolf))
            {
                selectionShouldBeExpanded = true;
                rideTypeIterator = 0;
                rideTypeIteratorMax = RIDE_TYPE_COUNT - 1;
            }
            else
            {
                selectionShouldBeExpanded = false;
                rideTypeIterator = ride.type;
                rideTypeIteratorMax = ride.type;
            }

            // Don't repopulate the list if we just did.
            auto& ls = OpenRCT2::GetContext()->GetLocalisationService();
            if (!forceRefresh && _vehicleDropdownExpanded == selectionShouldBeExpanded && _vehicleDropdownRideType == rideEntry
                && _vehicleDropdownDataLanguage == ls.GetCurrentLanguage())
                return;

            _vehicleDropdownData.clear();

            for (; rideTypeIterator <= rideTypeIteratorMax; rideTypeIterator++)
            {
                const auto& rtdIterator = GetRideTypeDescriptor(rideTypeIterator);
                if (selectionShouldBeExpanded && rtdIterator.HasFlag(RtdFlag::isFlatRide))
                    continue;
                if (selectionShouldBeExpanded
                    && (rtdIterator.specialType == RtdSpecialType::maze || rtd.specialType == RtdSpecialType::miniGolf))
                    continue;

                auto& rideEntries = objManager.GetAllRideEntries(rideTypeIterator);
                for (auto rideEntryIndex : rideEntries)
                {
                    const auto* currentRideEntry = GetRideEntryByIndex(rideEntryIndex);
                    if (currentRideEntry == nullptr)
                        continue;

                    // Skip if vehicle type has not been invented yet
                    if (!RideEntryIsInvented(rideEntryIndex) && !gameState.cheats.ignoreResearchStatus)
                        continue;

                    auto name = currentRideEntry->naming.Name;
                    _vehicleDropdownData.push_back({ rideEntryIndex, name, u8string_view{ ls.GetString(name) } });
                }
            }

            std::sort(_vehicleDropdownData.begin(), _vehicleDropdownData.end(), [](auto& a, auto& b) {
                return a.LabelString.compare(b.LabelString) < 0;
            });

            _vehicleDropdownExpanded = selectionShouldBeExpanded;
            _vehicleDropdownRideType = rideEntry;
            _vehicleDropdownDataLanguage = ls.GetCurrentLanguage();
        }

        void ShowVehicleTypeDropdown(Widget* widget)
        {
            auto ride = GetRide(rideId);
            if (ride == nullptr)
                return;

            PopulateVehicleTypeDropdown(*ride);

            size_t numItems = std::min<size_t>(_vehicleDropdownData.size(), Dropdown::kItemsMaxSize);

            for (size_t i = 0; i < numItems; i++)
            {
                gDropdownItems[i].Format = STR_DROPDOWN_MENU_LABEL;
                gDropdownItems[i].Args = _vehicleDropdownData[i].LabelId;
            }

            Widget* dropdownWidget = widget - 1;
            WindowDropdownShowTextCustomWidth(
                { windowPos.x + dropdownWidget->left, windowPos.y + dropdownWidget->top }, dropdownWidget->height() + 1,
                colours[1], 0, Dropdown::Flag::StayOpen, numItems, dropdownWidget->width());

            // Find the current vehicle type in the ordered list.
            int32_t pos = 0;
            for (int32_t i = 0; i < static_cast<int32_t>(_vehicleDropdownData.size()); i++)
            {
                if (_vehicleDropdownData[i].SubTypeId == ride->subtype)
                {
                    pos = i;
                    break;
                }
            }

            gDropdownHighlightedIndex = pos;
            gDropdownDefaultIndex = pos;
            Dropdown::SetChecked(pos, true);
        }

        void PopulateEntranceStyleDropdown()
        {
            auto& ls = OpenRCT2::GetContext()->GetLocalisationService();
            if (_entranceDropdownDataLanguage == ls.GetCurrentLanguage())
                return;

            _entranceDropdownData.clear();

            auto& objManager = GetContext()->GetObjectManager();

            for (ObjectEntryIndex i = 0; i < kMaxStationObjects; i++)
            {
                auto stationObj = objManager.GetLoadedObject<StationObject>(i);
                if (stationObj != nullptr)
                {
                    auto name = stationObj->NameStringId;
                    _entranceDropdownData.push_back({ i, name, u8string_view{ ls.GetString(name) } });
                }
            }

            std::sort(_entranceDropdownData.begin(), _entranceDropdownData.end(), [](auto& a, auto& b) {
                return a.LabelString.compare(b.LabelString) < 0;
            });

            _entranceDropdownDataLanguage = ls.GetCurrentLanguage();
        }

        void ShowEntranceStyleDropdown()
        {
            auto dropdownWidget = &widgets[WIDX_ENTRANCE_STYLE_DROPDOWN] - 1;
            auto ride = GetRide(rideId);

            PopulateEntranceStyleDropdown();

            for (size_t i = 0; i < _entranceDropdownData.size(); i++)
            {
                gDropdownItems[i].Args = _entranceDropdownData[i].LabelId;
                gDropdownItems[i].Format = STR_DROPDOWN_MENU_LABEL;
                if (_entranceDropdownData[i].EntranceTypeId == ride->entranceStyle)
                    gDropdownItems[i].Format = STR_DROPDOWN_MENU_LABEL_SELECTED;
            }

            WindowDropdownShowTextCustomWidth(
                { windowPos.x + dropdownWidget->left, windowPos.y + dropdownWidget->top }, dropdownWidget->height() + 1,
                colours[1], 0, Dropdown::Flag::StayOpen, _entranceDropdownData.size(),
                widgets[WIDX_ENTRANCE_STYLE_DROPDOWN].right - dropdownWidget->left);
        }

        void MainOnMouseDown(WidgetIndex widgetIndex)
        {
            switch (widgetIndex)
            {
                case WIDX_VIEW_DROPDOWN:
                    ShowViewDropdown(&widgets[widgetIndex]);
                    break;
                case WIDX_OPEN:
                    ShowOpenDropdown(&widgets[widgetIndex]);
                    break;
                case WIDX_RIDE_TYPE_DROPDOWN:
                    ShowRideTypeDropdown(&widgets[widgetIndex]);
                    break;
                case WIDX_LOCATE:
                    ShowLocateDropdown(&widgets[widgetIndex]);
                    break;
            }
        }

        void MainOnDropdown(WidgetIndex widgetIndex, int32_t dropdownIndex)
        {
            switch (widgetIndex)
            {
                case WIDX_VIEW_DROPDOWN:
                    if (dropdownIndex == -1)
                    {
                        dropdownIndex = _viewIndex + 1;
                        auto ride = GetRide(rideId);
                        if (ride != nullptr)
                        {
                            if (dropdownIndex != 0 && dropdownIndex <= ride->numTrains
                                && !(ride->lifecycleFlags & RIDE_LIFECYCLE_ON_TRACK))
                            {
                                dropdownIndex = ride->numTrains + 1;
                            }
                            if (dropdownIndex >= gDropdownNumItems)
                            {
                                dropdownIndex = 0;
                            }
                        }
                    }

                    _viewIndex = dropdownIndex;
                    InitViewport();
                    Invalidate();
                    break;
                case WIDX_OPEN:
                {
                    auto ride = GetRide(rideId);
                    if (ride != nullptr)
                    {
                        auto status = RideStatus::closed;
                        if (dropdownIndex < 0)
                        {
                            dropdownIndex = gDropdownHighlightedIndex;
                        }
                        if (dropdownIndex < static_cast<int32_t>(std::size(gDropdownItems)))
                        {
                            switch (gDropdownItems[dropdownIndex].Args)
                            {
                                case STR_CLOSE_RIDE:
                                    status = RideStatus::closed;
                                    break;
                                case STR_SIMULATE_RIDE:
                                    status = RideStatus::simulating;
                                    break;
                                case STR_TEST_RIDE:
                                    status = RideStatus::testing;
                                    break;
                                case STR_OPEN_RIDE:
                                    status = RideStatus::open;
                                    break;
                            }
                        }
                        auto gameAction = RideSetStatusAction(ride->id, status);
                        GameActions::Execute(&gameAction);
                    }
                    break;
                }
                case WIDX_RIDE_TYPE_DROPDOWN:
                    if (dropdownIndex != -1 && dropdownIndex < RIDE_TYPE_COUNT)
                    {
                        auto rideLabelId = std::clamp(dropdownIndex, 0, RIDE_TYPE_COUNT - 1);
                        auto rideType = _rideDropdownData[rideLabelId].RideTypeId;
                        if (rideType < RIDE_TYPE_COUNT)
                        {
                            auto rideSetSetting = RideSetSettingAction(rideId, RideSetSetting::RideType, rideType);
                            rideSetSetting.SetCallback([](const GameAction* ga, const GameActions::Result* result) {
                                // Reset ghost track if ride construction window is open, prevents a crash
                                // Will get set to the correct Alternative variable during set_default_next_piece.
                                // TODO: Rework construction window to prevent the need for this.
                                _currentTrackAlternative.clearAll();
                                RideConstructionSetDefaultNextPiece();
                            });
                            GameActions::Execute(&rideSetSetting);
                        }
                    }
                    break;
                case WIDX_LOCATE:
                {
                    if (dropdownIndex == 0)
                    {
                        ScrollToViewport();
                    }
                    else if (dropdownIndex == 1)
                    {
                        MainFollowRide();
                    }
                    break;
                }
            }
        }

        void MainUpdate()
        {
            // Update tab animation
            frame_no++;
            OnPrepareDraw();
            InvalidateWidget(WIDX_TAB_1);

            // Update status
            auto ride = GetRide(rideId);
            if (ride != nullptr)
            {
                if (!(ride->windowInvalidateFlags & RIDE_INVALIDATE_RIDE_MAIN))
                {
                    if (_viewIndex == 0)
                        return;

                    if (_viewIndex <= ride->numTrains)
                    {
                        Vehicle* vehicle = GetEntity<Vehicle>(ride->vehicles[_viewIndex - 1]);
                        if (vehicle == nullptr
                            || (vehicle->status != Vehicle::Status::Travelling
                                && vehicle->status != Vehicle::Status::TravellingCableLift
                                && vehicle->status != Vehicle::Status::TravellingDodgems
                                && vehicle->status != Vehicle::Status::TravellingBoat))
                        {
                            return;
                        }
                    }
                }
                ride->windowInvalidateFlags &= ~RIDE_INVALIDATE_RIDE_MAIN;
            }
            InvalidateWidget(WIDX_STATUS);
        }

        void MainOnTextInput(WidgetIndex widgetIndex, std::string_view text)
        {
            if (widgetIndex != WIDX_RENAME || text.empty())
                return;

            auto ride = GetRide(rideId);
            if (ride != nullptr)
            {
                auto strText = std::string(text);
                auto gameAction = RideSetNameAction(ride->id, strText);
                GameActions::Execute(&gameAction);
            }
        }

        void MainViewportRotate()
        {
            InitViewport();
        }

        void MainOnPrepareDraw()
        {
            int32_t i, widgetHeight;

            SetPressedTab();

            auto ride = GetRide(rideId);
            if (ride == nullptr)
                return;

            const auto& gameState = getGameState();
            disabled_widgets &= ~((1uLL << WIDX_DEMOLISH) | (1uLL << WIDX_CONSTRUCTION));
            if (ride->lifecycleFlags & (RIDE_LIFECYCLE_INDESTRUCTIBLE | RIDE_LIFECYCLE_INDESTRUCTIBLE_TRACK)
                && !gameState.cheats.makeAllDestructible)
                disabled_widgets |= (1uLL << WIDX_DEMOLISH);

            auto ft = Formatter::Common();
            ride->formatNameTo(ft);

            uint32_t spriteIds[] = {
                SPR_CLOSED,
                SPR_OPEN,
                SPR_TESTING,
                SPR_G2_SIMULATE,
            };
            widgets[WIDX_OPEN].image = ImageId(spriteIds[EnumValue(ride->status)]);

#ifdef __SIMULATE_IN_RIDE_WINDOW__
            widgets[WIDX_CLOSE_LIGHT].image = SPR_G2_RCT1_CLOSE_BUTTON_0 + (ride->status == RideStatus::closed) * 2
                + WidgetIsPressed(*this, WIDX_CLOSE_LIGHT);
            widgets[WIDX_SIMULATE_LIGHT].image = SPR_G2_RCT1_SIMULATE_BUTTON_0 + (ride->status == RideStatus::simulating) * 2
                + WidgetIsPressed(*w, WIDX_SIMULATE_LIGHT);
            widgets[WIDX_TEST_LIGHT].image = SPR_G2_RCT1_TEST_BUTTON_0 + (ride->status == RideStatus::testing) * 2
                + WidgetIsPressed(*this, WIDX_TEST_LIGHT);
#else
            const auto closeLightImage = SPR_G2_RCT1_CLOSE_BUTTON_0 + (ride->status == RideStatus::closed) * 2
                + WidgetIsPressed(*this, WIDX_CLOSE_LIGHT);
            widgets[WIDX_CLOSE_LIGHT].image = ImageId(closeLightImage);

            auto baseSprite = ride->status == RideStatus::simulating ? SPR_G2_RCT1_SIMULATE_BUTTON_0
                                                                     : SPR_G2_RCT1_TEST_BUTTON_0;
            const auto testLightImage = baseSprite
                + (ride->status == RideStatus::testing || ride->status == RideStatus::simulating) * 2
                + WidgetIsPressed(*this, WIDX_TEST_LIGHT);
            widgets[WIDX_TEST_LIGHT].image = ImageId(testLightImage);
#endif
            const auto openLightImage = SPR_G2_RCT1_OPEN_BUTTON_0 + (ride->status == RideStatus::open) * 2
                + WidgetIsPressed(*this, WIDX_OPEN_LIGHT);
            widgets[WIDX_OPEN_LIGHT].image = ImageId(openLightImage);

            const int32_t offset = gameState.cheats.allowArbitraryRideTypeChanges ? 15 : 0;
            // Anchor main page specific widgets
            widgets[WIDX_VIEWPORT].right = width - 26;
            widgets[WIDX_VIEWPORT].bottom = height - (14 + offset);
            widgets[WIDX_STATUS].right = width - 26;
            widgets[WIDX_STATUS].top = height - (13 + offset);
            widgets[WIDX_STATUS].bottom = height - (3 + offset);
            widgets[WIDX_VIEW].right = width - 60;
            widgets[WIDX_VIEW_DROPDOWN].right = width - 61;
            widgets[WIDX_VIEW_DROPDOWN].left = width - 71;
            widgets[WIDX_RIDE_TYPE].right = width - 26;
            widgets[WIDX_RIDE_TYPE].top = height - 17;
            widgets[WIDX_RIDE_TYPE].bottom = height - 4;
            widgets[WIDX_RIDE_TYPE_DROPDOWN].left = width - 37;
            widgets[WIDX_RIDE_TYPE_DROPDOWN].right = width - 27;
            widgets[WIDX_RIDE_TYPE_DROPDOWN].top = height - 16;
            widgets[WIDX_RIDE_TYPE_DROPDOWN].bottom = height - 5;

            if (!gameState.cheats.allowArbitraryRideTypeChanges)
            {
                widgets[WIDX_RIDE_TYPE].type = WindowWidgetType::Empty;
                widgets[WIDX_RIDE_TYPE_DROPDOWN].type = WindowWidgetType::Empty;
            }
            else
            {
                widgets[WIDX_RIDE_TYPE].type = WindowWidgetType::DropdownMenu;
                widgets[WIDX_RIDE_TYPE].text = ride->getRideTypeDescriptor().Naming.Name;
                widgets[WIDX_RIDE_TYPE_DROPDOWN].type = WindowWidgetType::Button;
            }

            WindowAlignTabs(this, WIDX_TAB_1, WIDX_TAB_10);

            if (ThemeGetFlags() & UITHEME_FLAG_USE_LIGHTS_RIDE)
            {
                widgets[WIDX_OPEN].type = WindowWidgetType::Empty;
                widgets[WIDX_CLOSE_LIGHT].type = WindowWidgetType::ImgBtn;
                widgets[WIDX_SIMULATE_LIGHT].type = WindowWidgetType::Empty;
#ifdef __SIMULATE_IN_RIDE_WINDOW__
                if (ride->supportsStatus(RideStatus::simulating))
                    widgets[WIDX_SIMULATE_LIGHT].type = WindowWidgetType::ImgBtn;
#endif
                widgets[WIDX_TEST_LIGHT].type = ride->supportsStatus(RideStatus::testing) ? WindowWidgetType::ImgBtn
                                                                                          : WindowWidgetType::Empty;
                widgets[WIDX_OPEN_LIGHT].type = WindowWidgetType::ImgBtn;

                widgetHeight = widgets[WIDX_PAGE_BACKGROUND].top + 19;
                if (widgets[WIDX_SIMULATE_LIGHT].type != WindowWidgetType::Empty)
                {
                    widgets[WIDX_SIMULATE_LIGHT].top = widgetHeight;
                    widgets[WIDX_SIMULATE_LIGHT].bottom = widgetHeight + 13;
                    widgetHeight += 14;
                }
                if (widgets[WIDX_TEST_LIGHT].type != WindowWidgetType::Empty)
                {
                    widgets[WIDX_TEST_LIGHT].top = widgetHeight;
                    widgets[WIDX_TEST_LIGHT].bottom = widgetHeight + 13;
                    widgetHeight += 14;
                }
                widgets[WIDX_OPEN_LIGHT].top = widgetHeight;
                widgets[WIDX_OPEN_LIGHT].bottom = widgetHeight + 13;
                widgetHeight += 14 - 24 + RCT1_LIGHT_OFFSET;
            }
            else
            {
                widgets[WIDX_OPEN].type = WindowWidgetType::FlatBtn;
                widgets[WIDX_CLOSE_LIGHT].type = WindowWidgetType::Empty;
                widgets[WIDX_SIMULATE_LIGHT].type = WindowWidgetType::Empty;
                widgets[WIDX_TEST_LIGHT].type = WindowWidgetType::Empty;
                widgets[WIDX_OPEN_LIGHT].type = WindowWidgetType::Empty;
                widgetHeight = widgets[WIDX_PAGE_BACKGROUND].top + 3;
            }

            for (i = WIDX_CLOSE_LIGHT; i <= WIDX_OPEN_LIGHT; i++)
            {
                widgets[i].left = width - 20;
                widgets[i].right = width - 7;
            }
            for (i = WIDX_OPEN; i <= WIDX_DEMOLISH; i++, widgetHeight += 24)
            {
                widgets[i].left = width - 25;
                widgets[i].right = width - 2;
                widgets[i].top = widgetHeight;
                widgets[i].bottom = widgetHeight + 23;
            }
        }

        StringId GetStatusOverallView(Formatter& ft) const
        {
            auto stringId = kStringIdNone;
            auto ride = GetRide(rideId);
            if (ride != nullptr)
            {
                ride->formatStatusTo(ft);
                stringId = STR_BLACK_STRING;
                if ((ride->lifecycleFlags & RIDE_LIFECYCLE_BROKEN_DOWN) || (ride->lifecycleFlags & RIDE_LIFECYCLE_CRASHED))
                {
                    stringId = STR_RED_OUTLINED_STRING;
                }
            }
            return stringId;
        }

        StringId GetStatusVehicle(Formatter& ft) const
        {
            auto ride = GetRide(rideId);
            if (ride == nullptr)
                return kStringIdEmpty;

            auto vehicle = GetEntity<Vehicle>(ride->vehicles[_viewIndex - 1]);
            if (vehicle == nullptr)
                return kStringIdEmpty;

            auto& rtd = ride->getRideTypeDescriptor();
            if (vehicle->status != Vehicle::Status::Crashing && vehicle->status != Vehicle::Status::Crashed)
            {
                auto trackType = vehicle->GetTrackType();
                if (trackType == TrackElemType::BlockBrakes || trackType == TrackElemType::CableLiftHill
                    || trackType == TrackElemType::Up25ToFlat || trackType == TrackElemType::Up60ToFlat
                    || trackType == TrackElemType::DiagUp25ToFlat || trackType == TrackElemType::DiagUp60ToFlat
                    || trackType == TrackElemType::DiagBlockBrakes)
                {
                    if (rtd.SupportsTrackGroup(TrackGroup::blockBrakes) && vehicle->velocity == 0)
                    {
                        ft.Add<StringId>(STR_STOPPED_BY_BLOCK_BRAKES);
                        return STR_BLACK_STRING;
                    }
                }
            }

            if (rtd.specialType == RtdSpecialType::miniGolf)
                return kStringIdEmpty;

            auto stringId = VehicleStatusNames[EnumValue(vehicle->status)];
            if (ride->getRideTypeDescriptor().HasFlag(RtdFlag::singleSession)
                && vehicle->status <= Vehicle::Status::UnloadingPassengers)
            {
                stringId = SingleSessionVehicleStatusNames[EnumValue(vehicle->status)];
            }

            ft.Add<StringId>(stringId);
            uint16_t speedInMph = ToHumanReadableSpeed(abs(vehicle->velocity));
            ft.Add<uint16_t>(speedInMph);
            const RideComponentName stationName = GetRideComponentName(ride->getRideTypeDescriptor().NameConvention.station);
            ft.Add<StringId>(ride->numStations > 1 ? stationName.number : stationName.singular);
            ft.Add<uint16_t>(vehicle->current_station.ToUnderlying() + 1);

            if (stringId != STR_CRASHING && stringId != STR_CRASHED_0)
                return STR_BLACK_STRING;
            else
                return STR_RED_OUTLINED_STRING;
        }

        StringId GetStatusStation(Formatter& ft) const
        {
            auto ride = GetRide(rideId);
            if (ride == nullptr)
                return kStringIdNone;

            const auto stationIndex = GetStationIndexFromViewSelection();
            if (!stationIndex)
            {
                return kStringIdNone;
            }

            const auto& station = ride->getStation(*stationIndex);
            StringId stringId = kStringIdEmpty;
            // Entrance / exit
            if (ride->status == RideStatus::closed)
            {
                if (station.Entrance.IsNull())
                    stringId = STR_NO_ENTRANCE;
                else if (station.Exit.IsNull())
                    stringId = STR_NO_EXIT;
            }
            else
            {
                if (station.Entrance.IsNull())
                    stringId = STR_EXIT_ONLY;
            }
            // Queue length
            if (stringId == kStringIdEmpty)
            {
                stringId = STR_QUEUE_EMPTY;
                uint16_t queueLength = ride->getStation(*stationIndex).QueueLength;
                if (queueLength == 1)
                    stringId = STR_QUEUE_ONE_PERSON;
                else if (queueLength > 1)
                    stringId = STR_QUEUE_PEOPLE;

                ft.Add<StringId>(stringId);
                ft.Add<uint16_t>(queueLength);
            }
            else
            {
                ft.Add<StringId>(stringId);
            }

            return STR_BLACK_STRING;
        }

        StringId GetStatus(Formatter& ft) const
        {
            auto ride = GetRide(rideId);
            if (_viewIndex == 0)
                return GetStatusOverallView(ft);
            if (ride != nullptr && _viewIndex <= ride->numTrains)
                return GetStatusVehicle(ft);
            if (ride != nullptr && ride->lifecycleFlags & RIDE_LIFECYCLE_BROKEN_DOWN)
                return GetStatusOverallView(ft);
            return GetStatusStation(ft);
        }

        void MainOnDraw(RenderTarget& rt)
        {
            WindowDrawWidgets(*this, rt);
            DrawTabImages(rt);

            // Viewport and ear icon
            if (viewport != nullptr)
            {
                WindowDrawViewport(rt, *this);
                if (viewport->flags & VIEWPORT_FLAG_SOUND_ON)
                    GfxDrawSprite(rt, ImageId(SPR_HEARING_VIEWPORT), WindowGetViewportSoundIconPos(*this));
            }

            // View dropdown
            auto ride = GetRide(rideId);
            if (ride == nullptr)
                return;

            auto ft = Formatter();
            if (_viewIndex != 0)
            {
                if (_viewIndex > ride->numTrains)
                {
                    ft.Add<StringId>(GetRideComponentName(ride->getRideTypeDescriptor().NameConvention.station).number);
                    ft.Add<uint16_t>(_viewIndex - ride->numTrains);
                }
                else
                {
                    ft.Add<StringId>(GetRideComponentName(ride->getRideTypeDescriptor().NameConvention.vehicle).number);
                    ft.Add<uint16_t>(_viewIndex);
                }
            }
            else
            {
                ft.Add<StringId>(STR_OVERALL_VIEW);
            }

            auto* widget = &widgets[WIDX_VIEW];
            DrawTextBasic(
                rt, { windowPos.x + (widget->left + widget->right - 11) / 2, windowPos.y + widget->top },
                STR_WINDOW_COLOUR_2_STRINGID, ft, { TextAlignment::CENTRE });

            // Status
            ft = Formatter();
            widget = &widgets[WIDX_STATUS];
            StringId rideStatus = GetStatus(ft);
            DrawTextEllipsised(
                rt, windowPos + ScreenCoordsXY{ (widget->left + widget->right) / 2, widget->top }, widget->width(), rideStatus,
                ft, { TextAlignment::CENTRE });
        }

#pragma endregion

#pragma region Vehicle

        void VehicleOnMouseUp(WidgetIndex widgetIndex)
        {
            switch (widgetIndex)
            {
                case WIDX_CLOSE:
                    Close();
                    return;
                case WIDX_TAB_1:
                case WIDX_TAB_2:
                case WIDX_TAB_3:
                case WIDX_TAB_4:
                case WIDX_TAB_5:
                case WIDX_TAB_6:
                case WIDX_TAB_7:
                case WIDX_TAB_8:
                case WIDX_TAB_9:
                case WIDX_TAB_10:
                    SetPage(widgetIndex - WIDX_TAB_1);
                    break;
            }
        }

        void VehicleResize()
        {
            auto bottom = widgets[WIDX_VEHICLE_TRAINS].bottom + 6 - getTitleBarDiffNormal();
            WindowSetResize(*this, { kMinimumWindowWidth, bottom }, { kMinimumWindowWidth, bottom });
        }

        void VehicleOnMouseDown(WidgetIndex widgetIndex)
        {
            auto ride = GetRide(rideId);
            if (ride == nullptr)
                return;

            switch (widgetIndex)
            {
                case WIDX_VEHICLE_TYPE_DROPDOWN:
                    ShowVehicleTypeDropdown(&widgets[widgetIndex]);
                    break;
                case WIDX_VEHICLE_REVERSED_TRAINS_CHECKBOX:
                    ride->setReversedTrains(!ride->hasLifecycleFlag(RIDE_LIFECYCLE_REVERSED_TRAINS));
                    break;
                case WIDX_VEHICLE_TRAINS_INCREASE:
                    if (ride->numTrains < OpenRCT2::Limits::kMaxTrainsPerRide)
                        ride->setNumTrains(ride->numTrains + 1);
                    break;
                case WIDX_VEHICLE_TRAINS_DECREASE:
                    if (ride->numTrains > 1)
                        ride->setNumTrains(ride->numTrains - 1);
                    break;
                case WIDX_VEHICLE_CARS_PER_TRAIN_INCREASE:
                    if (ride->numCarsPerTrain < OpenRCT2::Limits::kMaxCarsPerTrain)
                        ride->setNumCarsPerTrain(ride->numCarsPerTrain + 1);
                    break;
                case WIDX_VEHICLE_CARS_PER_TRAIN_DECREASE:
                    if (ride->numCarsPerTrain > 1)
                        ride->setNumCarsPerTrain(ride->numCarsPerTrain - 1);
                    break;
            }
        }

        void VehicleOnDropdown(WidgetIndex widgetIndex, int32_t dropdownIndex)
        {
            if (dropdownIndex == -1)
                return;

            switch (widgetIndex)
            {
                case WIDX_VEHICLE_TYPE_DROPDOWN:
                    if (dropdownIndex >= 0 && static_cast<std::size_t>(dropdownIndex) < _vehicleDropdownData.size())
                    {
                        auto ride = GetRide(rideId);
                        if (ride != nullptr)
                        {
                            auto newRideType = _vehicleDropdownData[dropdownIndex].SubTypeId;
                            ride->setRideEntry(newRideType);
                        }
                    }
                    break;
            }
        }

        void VehicleUpdate()
        {
            frame_no++;
            OnPrepareDraw();
            InvalidateWidget(WIDX_TAB_2);
        }

        OpenRCT2String VehicleTooltip(const WidgetIndex widgetIndex, StringId fallback)
        {
            auto ride = GetRide(rideId);
            if (ride == nullptr)
                return { kStringIdNone, {} };

            switch (widgetIndex)
            {
                case WIDX_VEHICLE_TRAINS:
                case WIDX_VEHICLE_TRAINS_DECREASE:
                case WIDX_VEHICLE_TRAINS_INCREASE:
                {
                    auto ft = Formatter();
                    ft.Increment(12);

                    RideComponentType vehicleType = ride->getRideTypeDescriptor().NameConvention.vehicle;
                    StringId stringId = GetRideComponentName(vehicleType).count;
                    if (ride->maxTrains > 1)
                    {
                        stringId = GetRideComponentName(vehicleType).count_plural;
                    }
                    ft.Add<StringId>(stringId);
                    ft.Add<uint16_t>(ride->maxTrains);
                    return { fallback, ft };
                }
                case WIDX_VEHICLE_CARS_PER_TRAIN:
                case WIDX_VEHICLE_CARS_PER_TRAIN_DECREASE:
                case WIDX_VEHICLE_CARS_PER_TRAIN_INCREASE:
                {
                    auto rideEntry = ride->getRideEntry();
                    if (rideEntry == nullptr)
                        return { kStringIdNone, {} };

                    auto ft = Formatter();
                    ft.Increment(16);
                    ft.Add<uint16_t>(std::max(uint8_t(1), ride->maxCarsPerTrain) - rideEntry->zero_cars);

                    StringId stringId = GetRideComponentName(RideComponentType::Car).singular;
                    if (ride->maxCarsPerTrain - rideEntry->zero_cars > 1)
                    {
                        stringId = GetRideComponentName(RideComponentType::Car).plural;
                    }
                    ft.Add<StringId>(stringId);
                    return { fallback, ft };
                }
            }
            return { fallback, {} };
        }

        void VehicleOnPrepareDraw()
        {
            StringId stringId;
            int32_t carsPerTrain;

            SetPressedTab();

            auto ride = GetRide(rideId);
            if (ride == nullptr)
                return;

            const auto* rideEntry = ride->getRideEntry();

            widgets[WIDX_TITLE].text = STR_ARG_20_STRINGID;

            // Widget setup
            carsPerTrain = ride->numCarsPerTrain - rideEntry->zero_cars;

            // Vehicle type
            widgets[WIDX_VEHICLE_TYPE].text = rideEntry->naming.Name;

            const auto& gameState = getGameState();
            // Trains
            if (rideEntry->cars_per_flat_ride > 1 || gameState.cheats.disableTrainLengthLimit)
            {
                widgets[WIDX_VEHICLE_TRAINS].type = WindowWidgetType::Spinner;
                widgets[WIDX_VEHICLE_TRAINS_INCREASE].type = WindowWidgetType::Button;
                widgets[WIDX_VEHICLE_TRAINS_DECREASE].type = WindowWidgetType::Button;
            }
            else
            {
                widgets[WIDX_VEHICLE_TRAINS].type = WindowWidgetType::Empty;
                widgets[WIDX_VEHICLE_TRAINS_INCREASE].type = WindowWidgetType::Empty;
                widgets[WIDX_VEHICLE_TRAINS_DECREASE].type = WindowWidgetType::Empty;
            }

            // Cars per train
            if (rideEntry->zero_cars + 1 < rideEntry->max_cars_in_train || gameState.cheats.disableTrainLengthLimit)
            {
                widgets[WIDX_VEHICLE_CARS_PER_TRAIN].type = WindowWidgetType::Spinner;
                widgets[WIDX_VEHICLE_CARS_PER_TRAIN_INCREASE].type = WindowWidgetType::Button;
                widgets[WIDX_VEHICLE_CARS_PER_TRAIN_DECREASE].type = WindowWidgetType::Button;
            }
            else
            {
                widgets[WIDX_VEHICLE_CARS_PER_TRAIN].type = WindowWidgetType::Empty;
                widgets[WIDX_VEHICLE_CARS_PER_TRAIN_INCREASE].type = WindowWidgetType::Empty;
                widgets[WIDX_VEHICLE_CARS_PER_TRAIN_DECREASE].type = WindowWidgetType::Empty;
            }

            if (ride->getRideTypeDescriptor().HasFlag(RtdFlag::allowReversedTrains)
                || (gameState.cheats.disableTrainLengthLimit && !ride->getRideTypeDescriptor().HasFlag(RtdFlag::isFlatRide)))
            {
                widgets[WIDX_VEHICLE_REVERSED_TRAINS_CHECKBOX].type = WindowWidgetType::Checkbox;
                if (ride->hasLifecycleFlag(RIDE_LIFECYCLE_REVERSED_TRAINS))
                {
                    pressed_widgets |= (1uLL << WIDX_VEHICLE_REVERSED_TRAINS_CHECKBOX);
                }
                else
                {
                    pressed_widgets &= ~(1uLL << WIDX_VEHICLE_REVERSED_TRAINS_CHECKBOX);
                }
            }
            else
            {
                widgets[WIDX_VEHICLE_REVERSED_TRAINS_CHECKBOX].type = WindowWidgetType::Empty;
            }

            auto ft = Formatter::Common();
            ft.Increment(6);
            ft.Add<uint16_t>(carsPerTrain);
            RideComponentType vehicleType = ride->getRideTypeDescriptor().NameConvention.vehicle;
            stringId = GetRideComponentName(vehicleType).count;
            if (ride->numTrains > 1)
            {
                stringId = GetRideComponentName(vehicleType).count_plural;
            }
            ft.Add<StringId>(stringId);
            ft.Add<uint16_t>(ride->numTrains);

            ft.Increment(8);

            ride->formatNameTo(ft);

            WindowAlignTabs(this, WIDX_TAB_1, WIDX_TAB_10);

            if (abs(ride->numCarsPerTrain - rideEntry->zero_cars) == 1)
            {
                widgets[WIDX_VEHICLE_CARS_PER_TRAIN].text = STR_1_CAR_PER_TRAIN;
            }
            else
            {
                widgets[WIDX_VEHICLE_CARS_PER_TRAIN].text = STR_X_CARS_PER_TRAIN;
            }
        }

        void VehicleOnDraw(RenderTarget& rt)
        {
            WindowDrawWidgets(*this, rt);
            DrawTabImages(rt);

            auto ride = GetRide(rideId);
            if (ride == nullptr)
                return;

            auto rideEntry = ride->getRideEntry();
            if (rideEntry == nullptr)
                return;

            auto screenCoords = windowPos + ScreenCoordsXY{ 8, widgets[WIDX_VEHICLE_TYPE_DROPDOWN].bottom + 5 };
            // Description
            auto ft = Formatter();
            ft.Add<StringId>(rideEntry->naming.Description);
            screenCoords.y += DrawTextWrapped(rt, screenCoords, 300, STR_BLACK_STRING, ft, { TextAlignment::LEFT });
            screenCoords.y += 2;

            // Capacity
            ft = Formatter();
            ft.Add<StringId>(rideEntry->capacity);
            DrawTextBasic(rt, screenCoords, STR_CAPACITY, ft);

            // Excitement Factor
            if (rideEntry->excitement_multiplier != 0)
            {
                screenCoords.y += kListRowHeight;

                ft = Formatter();
                ft.Add<int16_t>(abs(rideEntry->excitement_multiplier));
                StringId stringId = rideEntry->excitement_multiplier > 0 ? STR_EXCITEMENT_FACTOR
                                                                         : STR_EXCITEMENT_FACTOR_NEGATIVE;
                DrawTextBasic(rt, screenCoords, stringId, ft);
            }

            // Intensity Factor
            if (rideEntry->intensity_multiplier != 0)
            {
                int32_t lineHeight = FontGetLineHeight(FontStyle::Medium);
                if (lineHeight != 10)
                    screenCoords.x += 150;
                else
                    screenCoords.y += kListRowHeight;

                ft = Formatter();
                ft.Add<int16_t>(abs(rideEntry->intensity_multiplier));
                StringId stringId = rideEntry->intensity_multiplier > 0 ? STR_INTENSITY_FACTOR : STR_INTENSITY_FACTOR_NEGATIVE;
                DrawTextBasic(rt, screenCoords, stringId, ft);

                if (lineHeight != 10)
                    screenCoords.x -= 150;
            }

            // Nausea Factor
            if (rideEntry->nausea_multiplier != 0)
            {
                screenCoords.y += kListRowHeight;

                ft = Formatter();
                ft.Add<int16_t>(abs(rideEntry->nausea_multiplier));
                StringId stringId = rideEntry->nausea_multiplier > 0 ? STR_NAUSEA_FACTOR : STR_NAUSEA_FACTOR_NEGATIVE;
                DrawTextBasic(rt, screenCoords, stringId, ft);
            }

            const auto minimumPreviewStart = screenCoords.y - windowPos.y + kListRowHeight + 5;
            if (minimumPreviewStart > widgets[WIDX_VEHICLE_TRAINS_PREVIEW].top)
            {
                auto heightIncrease = minimumPreviewStart - widgets[WIDX_VEHICLE_TRAINS_PREVIEW].top;
                height += heightIncrease;
                ResizeFrame();

                for (auto i = EnumValue(WIDX_VEHICLE_TRAINS_PREVIEW); i <= WIDX_VEHICLE_CARS_PER_TRAIN_DECREASE; i++)
                {
                    widgets[i].moveDown(heightIncrease);
                }
            }
        }

        struct VehicleDrawInfo
        {
            int16_t x;
            int16_t y;
            ImageId imageId;
        };

        void VehicleOnScrollDraw(RenderTarget& rt, int32_t scrollIndex)
        {
            auto ride = GetRide(rideId);
            if (ride == nullptr)
                return;

            const auto* rideEntry = ride->getRideEntry();

            // Background
            GfxFillRect(rt, { { rt.x, rt.y }, { rt.x + rt.width, rt.y + rt.height } }, PaletteIndex::pi12);

            Widget* widget = &widgets[WIDX_VEHICLE_TRAINS_PREVIEW];
            int32_t startX = std::max(2, (widget->width() - ((ride->numTrains - 1) * 36)) / 2 - 25);
            int32_t startY = widget->height() - 4;

            bool isReversed = ride->hasLifecycleFlag(RIDE_LIFECYCLE_REVERSED_TRAINS);
            int32_t carIndex = (isReversed) ? ride->numCarsPerTrain - 1 : 0;

            const auto& firstCarEntry = rideEntry->Cars[RideEntryGetVehicleAtPosition(
                ride->subtype, ride->numCarsPerTrain, carIndex)];
            startY += firstCarEntry.tab_height;

            // For each train
            for (int32_t i = 0; i < ride->numTrains; i++)
            {
                VehicleDrawInfo trainCarImages[OpenRCT2::Limits::kMaxCarsPerTrain];
                VehicleDrawInfo* nextSpriteToDraw = trainCarImages;
                int32_t x = startX;
                int32_t y = startY;

                // For each car in train
                static_assert(std::numeric_limits<decltype(ride->numCarsPerTrain)>::max() <= std::size(trainCarImages));
                for (int32_t j = 0; j < ride->numCarsPerTrain; j++)
                {
                    carIndex = (isReversed) ? (ride->numCarsPerTrain - 1) - j : j;

                    const auto& carEntry = rideEntry->Cars[RideEntryGetVehicleAtPosition(
                        ride->subtype, ride->numCarsPerTrain, carIndex)];
                    x += carEntry.spacing / 17432;
                    y -= (carEntry.spacing / 2) / 17432;

                    // Get colour of vehicle
                    int32_t vehicleColourIndex = 0;
                    switch (ride->vehicleColourSettings)
                    {
                        case VehicleColourSettings::same:
                            vehicleColourIndex = 0;
                            break;
                        case VehicleColourSettings::perTrain:
                            vehicleColourIndex = i;
                            break;
                        case VehicleColourSettings::perCar:
                            vehicleColourIndex = carIndex;
                            break;
                    }
                    VehicleColour vehicleColour = RideGetVehicleColour(*ride, vehicleColourIndex);

                    ImageIndex imageIndex = carEntry.SpriteByYaw(
                        OpenRCT2::Entity::Yaw::kBaseRotation / 2, SpriteGroupType::SlopeFlat);
                    if (isReversed)
                    {
                        auto baseRotation = carEntry.NumRotationSprites(SpriteGroupType::SlopeFlat);
                        imageIndex = carEntry.SpriteByYaw(
                            (imageIndex + (baseRotation / 2)) & (baseRotation - 1), SpriteGroupType::SlopeFlat);
                    }

                    imageIndex &= carEntry.TabRotationMask;
                    imageIndex *= carEntry.base_num_frames;
                    imageIndex += carEntry.base_image_id;

                    auto imageId = ImageId(imageIndex, vehicleColour.Body, vehicleColour.Trim, vehicleColour.Tertiary);

                    nextSpriteToDraw->x = x;
                    nextSpriteToDraw->y = y;
                    nextSpriteToDraw->imageId = imageId;
                    nextSpriteToDraw++;

                    x += carEntry.spacing / 17432;
                    y -= (carEntry.spacing / 2) / 17432;
                }

                if (ride->getRideTypeDescriptor().HasFlag(RtdFlag::layeredVehiclePreview))
                {
                    VehicleDrawInfo tmp = *(nextSpriteToDraw - 1);
                    *(nextSpriteToDraw - 1) = *(nextSpriteToDraw - 2);
                    *(nextSpriteToDraw - 2) = tmp;
                }

                VehicleDrawInfo* current = nextSpriteToDraw;
                while (--current >= trainCarImages)
                    GfxDrawSprite(rt, current->imageId, { current->x, current->y });

                startX += 36;
            }
        }

#pragma endregion

#pragma region Operating

        void ModeTweakIncrease()
        {
            auto ride = GetRide(rideId);
            if (ride == nullptr)
                return;

            const auto& operatingSettings = ride->getRideTypeDescriptor().OperatingSettings;
            const auto& gameState = getGameState();
            uint8_t maxValue = operatingSettings.MaxValue;
            uint8_t minValue = gameState.cheats.unlockOperatingLimits ? 0 : operatingSettings.MinValue;

            if (gameState.cheats.unlockOperatingLimits)
            {
                maxValue = OpenRCT2::Limits::kCheatsMaxOperatingLimit;
            }

            uint8_t increment = ride->mode == RideMode::dodgems ? 10 : 1;

            SetOperatingSetting(
                rideId, RideSetSetting::Operation, std::clamp<int16_t>(ride->operationOption + increment, minValue, maxValue));
        }

        void ModeTweakDecrease()
        {
            auto ride = GetRide(rideId);
            if (ride == nullptr)
                return;

            const auto& operatingSettings = ride->getRideTypeDescriptor().OperatingSettings;
            const auto& gameState = getGameState();
            uint8_t maxValue = operatingSettings.MaxValue;
            uint8_t minValue = gameState.cheats.unlockOperatingLimits ? 0 : operatingSettings.MinValue;
            if (gameState.cheats.unlockOperatingLimits)
            {
                maxValue = OpenRCT2::Limits::kCheatsMaxOperatingLimit;
            }

            uint8_t decrement = ride->mode == RideMode::dodgems ? 10 : 1;

            SetOperatingSetting(
                rideId, RideSetSetting::Operation, std::clamp<int16_t>(ride->operationOption - decrement, minValue, maxValue));
        }

        void ModeDropdown(Widget* widget)
        {
            Widget* dropdownWidget;

            dropdownWidget = widget - 1;
            auto ride = GetRide(rideId);
            if (ride == nullptr)
                return;

            auto availableModes = ride->getAvailableModes();

            // Create dropdown list
            auto numAvailableModes = 0;
            auto checkedIndex = -1;
            for (auto i = 0; i < static_cast<uint8_t>(RideMode::count); i++)
            {
                if (availableModes & (1uLL << i))
                {
                    gDropdownItems[numAvailableModes].Format = STR_DROPDOWN_MENU_LABEL;
                    gDropdownItems[numAvailableModes].Args = kRideModeNames[i];

                    if (ride->mode == static_cast<RideMode>(i))
                        checkedIndex = numAvailableModes;

                    numAvailableModes++;
                }
            }

            WindowDropdownShowTextCustomWidth(
                { windowPos.x + dropdownWidget->left, windowPos.y + dropdownWidget->top }, dropdownWidget->height() + 1,
                colours[1], 0, Dropdown::Flag::StayOpen, numAvailableModes, widget->right - dropdownWidget->left);

            if (checkedIndex != -1)
            {
                Dropdown::SetChecked(checkedIndex, true);
            }
        }

        void LoadDropdown(Widget* widget)
        {
            auto ride = GetRide(rideId);
            if (ride == nullptr)
                return;

            auto dropdownWidget = widget - 1;
            for (auto i = 0; i < 5; i++)
            {
                gDropdownItems[i].Format = STR_DROPDOWN_MENU_LABEL;
                gDropdownItems[i].Args = VehicleLoadNames[i];
            }
            WindowDropdownShowTextCustomWidth(
                { windowPos.x + dropdownWidget->left, windowPos.y + dropdownWidget->top }, dropdownWidget->height() + 1,
                colours[1], 0, Dropdown::Flag::StayOpen, 5, widget->right - dropdownWidget->left);

            Dropdown::SetChecked(ride->departFlags & RIDE_DEPART_WAIT_FOR_LOAD_MASK, true);
        }

        void OperatingOnMouseUp(WidgetIndex widgetIndex)
        {
            auto ride = GetRide(rideId);
            if (ride == nullptr)
                return;

            switch (widgetIndex)
            {
                case WIDX_CLOSE:
                    Close();
                    return;
                case WIDX_TAB_1:
                case WIDX_TAB_2:
                case WIDX_TAB_3:
                case WIDX_TAB_4:
                case WIDX_TAB_5:
                case WIDX_TAB_6:
                case WIDX_TAB_7:
                case WIDX_TAB_8:
                case WIDX_TAB_9:
                case WIDX_TAB_10:
                    SetPage(widgetIndex - WIDX_TAB_1);
                    break;
                case WIDX_LOAD_CHECKBOX:
                    SetOperatingSetting(rideId, RideSetSetting::Departure, ride->departFlags ^ RIDE_DEPART_WAIT_FOR_LOAD);
                    break;
                case WIDX_LEAVE_WHEN_ANOTHER_ARRIVES_CHECKBOX:
                    SetOperatingSetting(
                        rideId, RideSetSetting::Departure, ride->departFlags ^ RIDE_DEPART_LEAVE_WHEN_ANOTHER_ARRIVES);
                    break;
                case WIDX_MINIMUM_LENGTH_CHECKBOX:
                    SetOperatingSetting(
                        rideId, RideSetSetting::Departure, ride->departFlags ^ RIDE_DEPART_WAIT_FOR_MINIMUM_LENGTH);
                    break;
                case WIDX_MAXIMUM_LENGTH_CHECKBOX:
                    SetOperatingSetting(
                        rideId, RideSetSetting::Departure, ride->departFlags ^ RIDE_DEPART_WAIT_FOR_MAXIMUM_LENGTH);
                    break;
                case WIDX_SYNCHRONISE_WITH_ADJACENT_STATIONS_CHECKBOX:
                    SetOperatingSetting(
                        rideId, RideSetSetting::Departure, ride->departFlags ^ RIDE_DEPART_SYNCHRONISE_WITH_ADJACENT_STATIONS);
                    break;
            }
        }

        void OperatingResize()
        {
            auto bottom = widgets[WIDX_SYNCHRONISE_WITH_ADJACENT_STATIONS_CHECKBOX].bottom + 6 - getTitleBarDiffNormal();
            WindowSetResize(*this, { kMinimumWindowWidth, bottom }, { kMinimumWindowWidth, bottom });
        }

        void OperatingOnMouseDown(WidgetIndex widgetIndex)
        {
            auto ride = GetRide(rideId);
            if (ride == nullptr)
                return;

            uint8_t upperBound, lowerBound;
            switch (widgetIndex)
            {
                case WIDX_MODE_TWEAK:
                    OperatingTweakTextInput(*ride);
                    break;
                case WIDX_MODE_TWEAK_INCREASE:
                    ModeTweakIncrease();
                    break;
                case WIDX_MODE_TWEAK_DECREASE:
                    ModeTweakDecrease();
                    break;
                case WIDX_LIFT_HILL_SPEED_INCREASE:
                    upperBound = getGameState().cheats.unlockOperatingLimits
                        ? OpenRCT2::Limits::kCheatsMaxOperatingLimit
                        : ride->getRideTypeDescriptor().LiftData.maximum_speed;
                    lowerBound = getGameState().cheats.unlockOperatingLimits
                        ? 0
                        : ride->getRideTypeDescriptor().LiftData.minimum_speed;
                    SetOperatingSetting(
                        rideId, RideSetSetting::LiftHillSpeed,
                        std::clamp<int16_t>(ride->liftHillSpeed + 1, lowerBound, upperBound));
                    break;
                case WIDX_LIFT_HILL_SPEED_DECREASE:
                    upperBound = getGameState().cheats.unlockOperatingLimits
                        ? OpenRCT2::Limits::kCheatsMaxOperatingLimit
                        : ride->getRideTypeDescriptor().LiftData.maximum_speed;
                    lowerBound = getGameState().cheats.unlockOperatingLimits
                        ? 0
                        : ride->getRideTypeDescriptor().LiftData.minimum_speed;
                    SetOperatingSetting(
                        rideId, RideSetSetting::LiftHillSpeed,
                        std::clamp<int16_t>(ride->liftHillSpeed - 1, lowerBound, upperBound));
                    break;
                case WIDX_MINIMUM_LENGTH:
                    OperatingLengthWindow(WIDX_MINIMUM_LENGTH);
                    break;
                case WIDX_MAXIMUM_LENGTH:
                    OperatingLengthWindow(WIDX_MAXIMUM_LENGTH);
                    break;
                case WIDX_MINIMUM_LENGTH_INCREASE:
                    upperBound = OpenRCT2::Limits::kMaxWaitingTime;
                    lowerBound = 0;
                    SetOperatingSetting(
                        rideId, RideSetSetting::MinWaitingTime,
                        std::clamp<int16_t>(ride->minWaitingTime + 1, lowerBound, upperBound));
                    break;
                case WIDX_MINIMUM_LENGTH_DECREASE:
                    upperBound = OpenRCT2::Limits::kMaxWaitingTime;
                    lowerBound = 0;
                    SetOperatingSetting(
                        rideId, RideSetSetting::MinWaitingTime,
                        std::clamp<int16_t>(ride->minWaitingTime - 1, lowerBound, upperBound));
                    break;
                case WIDX_MAXIMUM_LENGTH_INCREASE:
                    upperBound = OpenRCT2::Limits::kMaxWaitingTime;
                    lowerBound = 0;
                    SetOperatingSetting(
                        rideId, RideSetSetting::MaxWaitingTime,
                        std::clamp<int16_t>(ride->maxWaitingTime + 1, lowerBound, upperBound));
                    break;
                case WIDX_MAXIMUM_LENGTH_DECREASE:
                    upperBound = OpenRCT2::Limits::kMaxWaitingTime;
                    lowerBound = 0;
                    SetOperatingSetting(
                        rideId, RideSetSetting::MaxWaitingTime,
                        std::clamp<int16_t>(ride->maxWaitingTime - 1, lowerBound, upperBound));
                    break;
                case WIDX_MODE_DROPDOWN:
                    ModeDropdown(&widgets[widgetIndex]);
                    break;
                case WIDX_LOAD_DROPDOWN:
                    LoadDropdown(&widgets[widgetIndex]);
                    break;
                case WIDX_OPERATE_NUMBER_OF_CIRCUITS_INCREASE:
                    upperBound = getGameState().cheats.unlockOperatingLimits ? OpenRCT2::Limits::kCheatsMaxOperatingLimit
                                                                             : OpenRCT2::Limits::kMaxCircuitsPerRide;
                    lowerBound = 1;
                    SetOperatingSetting(
                        rideId, RideSetSetting::NumCircuits,
                        std::clamp<int16_t>(ride->numCircuits + 1, lowerBound, upperBound));
                    break;
                case WIDX_OPERATE_NUMBER_OF_CIRCUITS_DECREASE:
                    upperBound = getGameState().cheats.unlockOperatingLimits ? OpenRCT2::Limits::kCheatsMaxOperatingLimit
                                                                             : OpenRCT2::Limits::kMaxCircuitsPerRide;
                    lowerBound = 1;
                    SetOperatingSetting(
                        rideId, RideSetSetting::NumCircuits,
                        std::clamp<int16_t>(ride->numCircuits - 1, lowerBound, upperBound));
                    break;
            }
        }

        void OperatingLengthWindow(WidgetIndex widgetIndex)
        {
            auto ride = GetRide(rideId);
            if (ride == nullptr)
                return;

            uint8_t upperBound = OpenRCT2::Limits::kMaxWaitingTime;
            uint8_t lowerBound = 0;
            Formatter ft;
            ft.Add<int16_t>(lowerBound);
            ft.Add<int16_t>(upperBound);
            auto title = (widgetIndex == WIDX_MINIMUM_LENGTH) ? STR_MINIMUM_WAITING_TIME : STR_MAXIMUM_WAITING_TIME;
            auto currentValue = (widgetIndex == WIDX_MINIMUM_LENGTH) ? ride->minWaitingTime : ride->maxWaitingTime;
            char buffer[5]{};
            snprintf(buffer, std::size(buffer), "%u", currentValue);
            WindowTextInputRawOpen(this, widgetIndex, title, STR_ENTER_VALUE, ft, buffer, 4);
        }

        void OperatingTweakTextInput(const Ride& ride)
        {
            switch (ride.mode)
            {
                case RideMode::poweredLaunchPasstrough:
                case RideMode::poweredLaunch:
                case RideMode::upwardLaunch:
                case RideMode::poweredLaunchBlockSectioned:
                case RideMode::stationToStation:
                case RideMode::dodgems:
                    return;
                default:
                    break;
            }

            const auto& operatingSettings = ride.getRideTypeDescriptor().OperatingSettings;
            const auto& gameState = getGameState();
            int16_t maxValue = gameState.cheats.unlockOperatingLimits ? OpenRCT2::Limits::kCheatsMaxOperatingLimit
                                                                      : operatingSettings.MaxValue;
            int16_t minValue = gameState.cheats.unlockOperatingLimits ? 0 : operatingSettings.MinValue;

            const auto& title = widgets[WIDX_MODE_TWEAK_LABEL].text;
            Formatter ft;
            ft.Add<int16_t>(minValue * operatingSettings.OperatingSettingMultiplier);
            ft.Add<int16_t>(maxValue * operatingSettings.OperatingSettingMultiplier);

            uint16_t currentValue = static_cast<uint16_t>(ride.operationOption) * operatingSettings.OperatingSettingMultiplier;
            char buffer[6]{};
            snprintf(buffer, std::size(buffer), "%u", currentValue);

            WindowTextInputRawOpen(this, WIDX_MODE_TWEAK, title, STR_ENTER_VALUE, ft, buffer, 4);
        }

        void OperatingOnDropdown(WidgetIndex widgetIndex, int32_t dropdownIndex)
        {
            if (dropdownIndex == -1)
                return;

            auto ride = GetRide(rideId);
            if (ride == nullptr)
                return;

            switch (widgetIndex)
            {
                case WIDX_MODE_DROPDOWN:
                {
                    RideMode rideMode = RideMode::nullMode;
                    auto availableModes = ride->getAvailableModes();
                    auto modeInDropdownIndex = -1;
                    for (RideMode rideModeIndex = RideMode::normal; rideModeIndex < RideMode::count; rideModeIndex++)
                    {
                        if (availableModes & EnumToFlag(rideModeIndex))
                        {
                            modeInDropdownIndex++;
                            if (modeInDropdownIndex == dropdownIndex)
                            {
                                rideMode = rideModeIndex;
                                break;
                            }
                        }
                    }
                    if (rideMode != RideMode::nullMode)
                        SetOperatingSetting(rideId, RideSetSetting::Mode, static_cast<uint8_t>(rideMode));
                    break;
                }
                case WIDX_LOAD_DROPDOWN:
                    SetOperatingSetting(
                        rideId, RideSetSetting::Departure,
                        (ride->departFlags & ~RIDE_DEPART_WAIT_FOR_LOAD_MASK) | dropdownIndex);
                    break;
            }
        }

        void OperatingUpdate()
        {
            frame_no++;
            OnPrepareDraw();
            InvalidateWidget(WIDX_TAB_3);

            auto ride = GetRide(rideId);
            if (ride != nullptr && ride->windowInvalidateFlags & RIDE_INVALIDATE_RIDE_OPERATING)
            {
                ride->windowInvalidateFlags &= ~RIDE_INVALIDATE_RIDE_OPERATING;
                Invalidate();
            }
        }

        void OperatingOnTextInput(WidgetIndex widgetIndex, std::string_view text)
        {
            if (text.empty())
                return;

            auto ride = GetRide(rideId);
            if (ride == nullptr)
                return;

            if (widgetIndex == WIDX_MODE_TWEAK)
            {
                const auto& operatingSettings = ride->getRideTypeDescriptor().OperatingSettings;
                const auto& gameState = getGameState();
                uint32_t maxValue = gameState.cheats.unlockOperatingLimits ? OpenRCT2::Limits::kCheatsMaxOperatingLimit
                                                                           : operatingSettings.MaxValue;
                uint32_t minValue = gameState.cheats.unlockOperatingLimits ? 0 : operatingSettings.MinValue;
                auto multiplier = ride->getRideTypeDescriptor().OperatingSettings.OperatingSettingMultiplier;

                try
                {
                    uint32_t origSize = std::stol(std::string(text)) / multiplier;
                    uint8_t size = static_cast<uint8_t>(std::clamp(origSize, minValue, maxValue));
                    SetOperatingSetting(ride->id, RideSetSetting::Operation, size);
                }
                catch (const std::logic_error&)
                {
                    // std::stol can throw std::out_of_range or std::invalid_argument
                }
            }
            else if (widgetIndex == WIDX_MINIMUM_LENGTH || widgetIndex == WIDX_MAXIMUM_LENGTH)
            {
                try
                {
                    auto rideSetSetting = widgetIndex == WIDX_MINIMUM_LENGTH ? RideSetSetting::MinWaitingTime
                                                                             : RideSetSetting::MaxWaitingTime;

                    uint16_t upperBound = OpenRCT2::Limits::kMaxWaitingTime;
                    uint16_t lowerBound = 0;
                    uint16_t size = std::stol(std::string(text));
                    size = std::clamp(size, lowerBound, upperBound);
                    SetOperatingSetting(ride->id, rideSetSetting, size);
                }
                catch (const std::logic_error&)
                {
                    // std::stol can throw std::out_of_range or std::invalid_argument
                }
            }
        }

        void OperatingOnPrepareDraw()
        {
            StringId format, caption, tooltip;

            SetPressedTab();

            auto ride = GetRide(rideId);
            if (ride == nullptr)
                return;

            auto ft = Formatter::Common();
            ride->formatNameTo(ft);

            // Widget setup
            pressed_widgets &= ~(
                (1uLL << WIDX_LOAD_CHECKBOX) | (1uLL << WIDX_LEAVE_WHEN_ANOTHER_ARRIVES_CHECKBOX)
                | (1uLL << WIDX_MINIMUM_LENGTH_CHECKBOX) | (1uLL << WIDX_MAXIMUM_LENGTH_CHECKBOX)
                | (1uLL << WIDX_SYNCHRONISE_WITH_ADJACENT_STATIONS_CHECKBOX));

            // Sometimes, only one of the alternatives support lift hill pieces. Make sure to check both.
            const auto& rtd = ride->getRideTypeDescriptor();
            bool hasAlternativeType = rtd.HasFlag(RtdFlag::hasInvertedVariant);
            if (rtd.TrackPaintFunctions.Regular.SupportsTrackGroup(TrackGroup::liftHill)
                || (hasAlternativeType && rtd.InvertedTrackPaintFunctions.Regular.SupportsTrackGroup(TrackGroup::liftHill)))
            {
                widgets[WIDX_LIFT_HILL_SPEED_LABEL].type = WindowWidgetType::Label;
                widgets[WIDX_LIFT_HILL_SPEED].type = WindowWidgetType::Spinner;
                widgets[WIDX_LIFT_HILL_SPEED_INCREASE].type = WindowWidgetType::Button;
                widgets[WIDX_LIFT_HILL_SPEED_DECREASE].type = WindowWidgetType::Button;
                ft.Rewind();
                ft.Increment(20);
                ft.Add<uint16_t>(ride->liftHillSpeed);
            }
            else
            {
                widgets[WIDX_LIFT_HILL_SPEED_LABEL].type = WindowWidgetType::Empty;
                widgets[WIDX_LIFT_HILL_SPEED].type = WindowWidgetType::Empty;
                widgets[WIDX_LIFT_HILL_SPEED_INCREASE].type = WindowWidgetType::Empty;
                widgets[WIDX_LIFT_HILL_SPEED_DECREASE].type = WindowWidgetType::Empty;
            }

            // Number of circuits
            if (ride->canHaveMultipleCircuits())
            {
                widgets[WIDX_OPERATE_NUMBER_OF_CIRCUITS_LABEL].type = WindowWidgetType::Label;
                widgets[WIDX_OPERATE_NUMBER_OF_CIRCUITS].type = WindowWidgetType::Spinner;
                widgets[WIDX_OPERATE_NUMBER_OF_CIRCUITS_INCREASE].type = WindowWidgetType::Button;
                widgets[WIDX_OPERATE_NUMBER_OF_CIRCUITS_DECREASE].type = WindowWidgetType::Button;
                ft.Rewind();
                ft.Increment(22);
                ft.Add<uint16_t>(ride->numCircuits);
            }
            else
            {
                widgets[WIDX_OPERATE_NUMBER_OF_CIRCUITS_LABEL].type = WindowWidgetType::Empty;
                widgets[WIDX_OPERATE_NUMBER_OF_CIRCUITS].type = WindowWidgetType::Empty;
                widgets[WIDX_OPERATE_NUMBER_OF_CIRCUITS_INCREASE].type = WindowWidgetType::Empty;
                widgets[WIDX_OPERATE_NUMBER_OF_CIRCUITS_DECREASE].type = WindowWidgetType::Empty;
            }

            // Leave if another vehicle arrives at station
            if (ride->getRideTypeDescriptor().HasFlag(RtdFlag::hasLeaveWhenAnotherVehicleArrivesAtStation)
                && ride->numTrains > 1 && !ride->isBlockSectioned())
            {
                widgets[WIDX_LEAVE_WHEN_ANOTHER_ARRIVES_CHECKBOX].type = WindowWidgetType::Checkbox;
                widgets[WIDX_LEAVE_WHEN_ANOTHER_ARRIVES_CHECKBOX].tooltip = STR_LEAVE_IF_ANOTHER_VEHICLE_ARRIVES_TIP;
                widgets[WIDX_LEAVE_WHEN_ANOTHER_ARRIVES_CHECKBOX].text = ride->getRideTypeDescriptor().NameConvention.vehicle
                        == RideComponentType::Boat
                    ? STR_LEAVE_IF_ANOTHER_BOAT_ARRIVES
                    : STR_LEAVE_IF_ANOTHER_TRAIN_ARRIVES;
            }
            else
            {
                widgets[WIDX_LEAVE_WHEN_ANOTHER_ARRIVES_CHECKBOX].type = WindowWidgetType::Empty;
            }

            // Synchronise with adjacent stations
            if (ride->getRideTypeDescriptor().HasFlag(RtdFlag::canSynchroniseWithAdjacentStations))
            {
                widgets[WIDX_SYNCHRONISE_WITH_ADJACENT_STATIONS_CHECKBOX].type = WindowWidgetType::Checkbox;
                widgets[WIDX_SYNCHRONISE_WITH_ADJACENT_STATIONS_CHECKBOX].text = STR_SYNCHRONISE_WITH_ADJACENT_STATIONS;
                widgets[WIDX_SYNCHRONISE_WITH_ADJACENT_STATIONS_CHECKBOX].tooltip = STR_SYNCHRONISE_WITH_ADJACENT_STATIONS_TIP;
            }
            else
            {
                widgets[WIDX_SYNCHRONISE_WITH_ADJACENT_STATIONS_CHECKBOX].type = WindowWidgetType::Empty;
            }

            // Mode
            widgets[WIDX_MODE].text = kRideModeNames[EnumValue(ride->mode)];

            // Waiting
            widgets[WIDX_LOAD].text = VehicleLoadNames[(ride->departFlags & RIDE_DEPART_WAIT_FOR_LOAD_MASK)];
            if (ride->getRideTypeDescriptor().HasFlag(RtdFlag::hasLoadOptions))
            {
                widgets[WIDX_LOAD_CHECKBOX].type = WindowWidgetType::Checkbox;
                widgets[WIDX_LOAD].type = WindowWidgetType::DropdownMenu;
                widgets[WIDX_LOAD_DROPDOWN].type = WindowWidgetType::Button;

                widgets[WIDX_MINIMUM_LENGTH_CHECKBOX].type = WindowWidgetType::Checkbox;
                widgets[WIDX_MINIMUM_LENGTH].type = WindowWidgetType::Spinner;
                widgets[WIDX_MINIMUM_LENGTH_INCREASE].type = WindowWidgetType::Button;
                widgets[WIDX_MINIMUM_LENGTH_DECREASE].type = WindowWidgetType::Button;

                widgets[WIDX_MAXIMUM_LENGTH_CHECKBOX].type = WindowWidgetType::Checkbox;
                widgets[WIDX_MAXIMUM_LENGTH].type = WindowWidgetType::Spinner;
                widgets[WIDX_MAXIMUM_LENGTH_INCREASE].type = WindowWidgetType::Button;
                widgets[WIDX_MAXIMUM_LENGTH_DECREASE].type = WindowWidgetType::Button;

                ft.Rewind();
                ft.Increment(10);
                ft.Add<StringId>(STR_FORMAT_SECONDS);
                ft.Add<uint16_t>(ride->minWaitingTime);
                ft.Add<StringId>(STR_FORMAT_SECONDS);
                ft.Add<uint16_t>(ride->maxWaitingTime);

                if (ride->departFlags & RIDE_DEPART_WAIT_FOR_LOAD)
                    pressed_widgets |= (1uLL << WIDX_LOAD_CHECKBOX);
            }
            else
            {
                widgets[WIDX_LOAD_CHECKBOX].type = WindowWidgetType::Empty;
                widgets[WIDX_LOAD].type = WindowWidgetType::Empty;
                widgets[WIDX_LOAD_DROPDOWN].type = WindowWidgetType::Empty;

                widgets[WIDX_MINIMUM_LENGTH_CHECKBOX].type = WindowWidgetType::Empty;
                widgets[WIDX_MINIMUM_LENGTH].type = WindowWidgetType::Empty;
                widgets[WIDX_MINIMUM_LENGTH_INCREASE].type = WindowWidgetType::Empty;
                widgets[WIDX_MINIMUM_LENGTH_DECREASE].type = WindowWidgetType::Empty;

                widgets[WIDX_MAXIMUM_LENGTH_CHECKBOX].type = WindowWidgetType::Empty;
                widgets[WIDX_MAXIMUM_LENGTH].type = WindowWidgetType::Empty;
                widgets[WIDX_MAXIMUM_LENGTH_INCREASE].type = WindowWidgetType::Empty;
                widgets[WIDX_MAXIMUM_LENGTH_DECREASE].type = WindowWidgetType::Empty;
            }

            if (ride->departFlags & RIDE_DEPART_LEAVE_WHEN_ANOTHER_ARRIVES)
                pressed_widgets |= (1uLL << WIDX_LEAVE_WHEN_ANOTHER_ARRIVES_CHECKBOX);
            if (ride->departFlags & RIDE_DEPART_SYNCHRONISE_WITH_ADJACENT_STATIONS)
                pressed_widgets |= (1uLL << WIDX_SYNCHRONISE_WITH_ADJACENT_STATIONS_CHECKBOX);
            if (ride->departFlags & RIDE_DEPART_WAIT_FOR_MINIMUM_LENGTH)
                pressed_widgets |= (1uLL << WIDX_MINIMUM_LENGTH_CHECKBOX);
            if (ride->departFlags & RIDE_DEPART_WAIT_FOR_MAXIMUM_LENGTH)
                pressed_widgets |= (1uLL << WIDX_MAXIMUM_LENGTH_CHECKBOX);

            // Mode specific functionality
            auto multiplier = ride->getRideTypeDescriptor().OperatingSettings.OperatingSettingMultiplier;
            ft.Rewind();
            ft.Increment(18);
            ft.Add<uint16_t>(static_cast<uint16_t>(ride->operationOption) * multiplier);
            switch (ride->mode)
            {
                case RideMode::poweredLaunchPasstrough:
                case RideMode::poweredLaunch:
                case RideMode::upwardLaunch:
                case RideMode::poweredLaunchBlockSectioned:
                    ft.Rewind();
                    ft.Increment(18);
                    ft.Add<uint16_t>((ride->launchSpeed * 9) / 4);
                    format = STR_RIDE_MODE_SPEED_VALUE;
                    caption = STR_LAUNCH_SPEED;
                    tooltip = STR_LAUNCH_SPEED_TIP;
                    break;
                case RideMode::stationToStation:
                    ft.Rewind();
                    ft.Increment(18);
                    ft.Add<uint16_t>((ride->speed * 9) / 4);
                    format = STR_RIDE_MODE_SPEED_VALUE;
                    caption = STR_SPEED;
                    tooltip = STR_SPEED_TIP;
                    break;
                case RideMode::race:
                    ft.Rewind();
                    ft.Increment(18);
                    ft.Add<uint16_t>(ride->numLaps);
                    format = STR_NUMBER_OF_LAPS_VALUE;
                    caption = STR_NUMBER_OF_LAPS;
                    tooltip = STR_NUMBER_OF_LAPS_TIP;
                    break;
                case RideMode::dodgems:
                    format = STR_RIDE_MODE_TIME_LIMIT_VALUE;
                    caption = STR_TIME_LIMIT;
                    tooltip = STR_TIME_LIMIT_TIP;
                    break;
                case RideMode::swing:
                    format = STR_RIDE_MODE_NUMBER_OF_SWINGS_VALUE;
                    caption = STR_NUMBER_OF_SWINGS;
                    tooltip = STR_NUMBER_OF_SWINGS_TIP;
                    break;
                case RideMode::rotation:
                case RideMode::forwardRotation:
                case RideMode::backwardRotation:
                    format = STR_NUMBER_OF_ROTATIONS_VALUE;
                    caption = STR_NUMBER_OF_ROTATIONS;
                    tooltip = STR_NUMBER_OF_ROTATIONS_TIP;
                    break;
                default:
                    format = STR_MAX_PEOPLE_ON_RIDE_VALUE;
                    caption = STR_MAX_PEOPLE_ON_RIDE;
                    tooltip = STR_MAX_PEOPLE_ON_RIDE_TIP;
                    if (!ride->getRideTypeDescriptor().HasFlag(RtdFlag::noVehicles))
                        format = 0;
                    break;
            }

            if (format != 0)
            {
                widgets[WIDX_MODE_TWEAK_LABEL].type = WindowWidgetType::Label;
                widgets[WIDX_MODE_TWEAK_LABEL].text = caption;
                widgets[WIDX_MODE_TWEAK_LABEL].tooltip = tooltip;
                widgets[WIDX_MODE_TWEAK].type = WindowWidgetType::Spinner;
                widgets[WIDX_MODE_TWEAK].text = format;
                widgets[WIDX_MODE_TWEAK_INCREASE].type = WindowWidgetType::Button;
                widgets[WIDX_MODE_TWEAK_DECREASE].type = WindowWidgetType::Button;
                pressed_widgets &= ~(1uLL << WIDX_LEAVE_WHEN_ANOTHER_ARRIVES_CHECKBOX);
            }
            else
            {
                widgets[WIDX_MODE_TWEAK_LABEL].type = WindowWidgetType::Empty;
                widgets[WIDX_MODE_TWEAK].type = WindowWidgetType::Empty;
                widgets[WIDX_MODE_TWEAK_INCREASE].type = WindowWidgetType::Empty;
                widgets[WIDX_MODE_TWEAK_DECREASE].type = WindowWidgetType::Empty;
            }

            WindowAlignTabs(this, WIDX_TAB_1, WIDX_TAB_10);
        }

        void OperatingOnDraw(RenderTarget& rt)
        {
            DrawWidgets(rt);
            DrawTabImages(rt);

            auto ride = GetRide(rideId);
            if (ride == nullptr)
                return;

            // Horizontal rule between mode settings and depart settings
            auto ruleStart = widgets[WIDX_LOAD_DROPDOWN].top - 8;
            GfxFillRectInset(
                rt,
                { windowPos + ScreenCoordsXY{ widgets[WIDX_PAGE_BACKGROUND].left + 4, ruleStart },
                  windowPos + ScreenCoordsXY{ widgets[WIDX_PAGE_BACKGROUND].right - 5, ruleStart + 1 } },
                colours[1], INSET_RECT_FLAG_BORDER_INSET);

            // Number of block sections
            if (ride->isBlockSectioned())
            {
                auto ft = Formatter();
                ft.Add<uint16_t>(ride->numBlockBrakes + ride->numStations);
                auto underWidget = ride->mode == RideMode::poweredLaunchBlockSectioned ? WIDX_MODE_TWEAK : WIDX_MODE;

                // Offset block section text if mode is set to powered launch block section with cheats
                int offset = 0;
                if (getGameState().cheats.showAllOperatingModes && ride->mode == RideMode::poweredLaunchBlockSectioned)
                {
                    const auto& rtd = ride->getRideTypeDescriptor();
                    if (rtd.TrackPaintFunctions.Regular.SupportsTrackGroup(TrackGroup::liftHill))
                    {
                        offset = 13;
                    }
                }

                DrawTextBasic(
<<<<<<< HEAD
                    dpi, windowPos + ScreenCoordsXY{ 21, widgets[underWidget].bottom + 3 + offset }, STR_BLOCK_SECTIONS, ft,
=======
                    rt, windowPos + ScreenCoordsXY{ 21, widgets[underWidget].bottom + 3 }, STR_BLOCK_SECTIONS, ft,
>>>>>>> 78fc6053
                    { COLOUR_BLACK });
            }
        }

#pragma endregion

#pragma region Maintenance

        void LocateMechanic()
        {
            auto ride = GetRide(rideId);
            if (ride == nullptr)
                return;

            // First check if there is a mechanic assigned
            Peep* mechanic = RideGetAssignedMechanic(*ride);

            // Otherwise find the closest mechanic
            if (mechanic == nullptr)
                mechanic = RideFindClosestMechanic(*ride, 1);

            if (mechanic == nullptr)
                ContextShowError(STR_UNABLE_TO_LOCATE_MECHANIC, kStringIdNone, {});
            else
            {
                auto intent = Intent(WindowClass::Peep);
                intent.PutExtra(INTENT_EXTRA_PEEP, mechanic);
                ContextOpenIntent(&intent);
            }
        }

        void MaintenanceOnMouseUp(WidgetIndex widgetIndex)
        {
            switch (widgetIndex)
            {
                case WIDX_CLOSE:
                    Close();
                    return;
                case WIDX_TAB_1:
                case WIDX_TAB_2:
                case WIDX_TAB_3:
                case WIDX_TAB_4:
                case WIDX_TAB_5:
                case WIDX_TAB_6:
                case WIDX_TAB_7:
                case WIDX_TAB_8:
                case WIDX_TAB_9:
                case WIDX_TAB_10:
                    SetPage(widgetIndex - WIDX_TAB_1);
                    break;
                case WIDX_LOCATE_MECHANIC:
                    LocateMechanic();
                    break;
                case WIDX_REFURBISH_RIDE:
                    ContextOpenDetailWindow(WD_REFURBISH_RIDE, number);
                    break;
            }
        }

        void MaintenanceResize()
        {
            auto bottom = widgets[WIDX_LOCATE_MECHANIC].bottom + 6 - getTitleBarDiffNormal();
            WindowSetResize(*this, { kMinimumWindowWidth, bottom }, { kMinimumWindowWidth, bottom });
        }

        void MaintenanceOnMouseDown(WidgetIndex widgetIndex)
        {
            auto ride = GetRide(rideId);
            if (ride == nullptr)
                return;

            auto rideEntry = ride->getRideEntry();
            if (rideEntry == nullptr)
                return;

            Widget* dropdownWidget = &widgets[widgetIndex];
            int32_t j, numItems;

            switch (widgetIndex)
            {
                case WIDX_INSPECTION_INTERVAL_DROPDOWN:
                    dropdownWidget--;
                    for (int32_t i = 0; i < 7; i++)
                    {
                        gDropdownItems[i].Format = STR_DROPDOWN_MENU_LABEL;
                        gDropdownItems[i].Args = kRideInspectionIntervalNames[i];
                    }
                    WindowDropdownShowTextCustomWidth(
                        { windowPos.x + dropdownWidget->left, windowPos.y + dropdownWidget->top }, dropdownWidget->height() + 1,
                        colours[1], 0, Dropdown::Flag::StayOpen, 7, widgets[widgetIndex].right - dropdownWidget->left);

                    Dropdown::SetChecked(ride->inspectionInterval, true);
                    break;

                case WIDX_FORCE_BREAKDOWN:
                    numItems = 1;
                    for (j = 0; j < RCT2::ObjectLimits::kMaxRideTypesPerRideEntry; j++)
                    {
                        if (rideEntry->ride_type[j] != kRideTypeNull)
                            break;
                    }
                    gDropdownItems[0].Format = STR_DROPDOWN_MENU_LABEL;
                    gDropdownItems[0].Args = STR_DEBUG_FIX_RIDE;
                    for (int32_t i = 0; i < 8; i++)
                    {
                        assert(j < static_cast<int32_t>(std::size(rideEntry->ride_type)));
                        if (GetRideTypeDescriptor(rideEntry->ride_type[j]).AvailableBreakdowns & static_cast<uint8_t>(1 << i))
                        {
                            if (i == BREAKDOWN_BRAKES_FAILURE && ride->isBlockSectioned())
                            {
                                if (ride->numTrains != 1)
                                    continue;
                            }
                            gDropdownItems[numItems].Format = STR_DROPDOWN_MENU_LABEL;
                            gDropdownItems[numItems].Args = RideBreakdownReasonNames[i];
                            numItems++;
                        }
                    }
                    if (numItems == 1)
                    {
                        ContextShowError(STR_DEBUG_NO_BREAKDOWNS_AVAILABLE, kStringIdNone, {});
                    }
                    else
                    {
                        WindowDropdownShowText(
                            { windowPos.x + dropdownWidget->left, windowPos.y + dropdownWidget->top },
                            dropdownWidget->height() + 1, colours[1], Dropdown::Flag::StayOpen, numItems);

                        numItems = 1;
                        int32_t breakdownReason = ride->breakdownReasonPending;
                        if (breakdownReason != BREAKDOWN_NONE && (ride->lifecycleFlags & RIDE_LIFECYCLE_BREAKDOWN_PENDING))
                        {
                            for (int32_t i = 0; i < 8; i++)
                            {
                                if (GetRideTypeDescriptor(rideEntry->ride_type[j]).AvailableBreakdowns
                                    & static_cast<uint8_t>(1 << i))
                                {
                                    if (i == BREAKDOWN_BRAKES_FAILURE && ride->isBlockSectioned())
                                    {
                                        if (ride->numTrains != 1)
                                            continue;
                                    }
                                    if (i == breakdownReason)
                                    {
                                        Dropdown::SetChecked(numItems, true);
                                        break;
                                    }
                                    gDropdownItems[numItems].Format = STR_DROPDOWN_MENU_LABEL;
                                    gDropdownItems[numItems].Args = RideBreakdownReasonNames[i];
                                    numItems++;
                                }
                            }
                        }

                        if ((ride->lifecycleFlags & RIDE_LIFECYCLE_BREAKDOWN_PENDING) == 0)
                        {
                            Dropdown::SetDisabled(0, true);
                        }
                    }
                    break;
            }
        }

        void MaintenanceOnDropdown(WidgetIndex widgetIndex, int32_t dropdownIndex)
        {
            if (dropdownIndex == -1)
                return;

            auto ride = GetRide(rideId);
            if (ride == nullptr)
                return;

            auto rideEntry = ride->getRideEntry();
            if (rideEntry == nullptr)
                return;

            switch (widgetIndex)
            {
                case WIDX_INSPECTION_INTERVAL_DROPDOWN:
                    SetOperatingSetting(rideId, RideSetSetting::InspectionInterval, dropdownIndex);
                    break;

                case WIDX_FORCE_BREAKDOWN:
                    if (dropdownIndex == 0)
                    {
                        Vehicle* vehicle;
                        switch (ride->breakdownReasonPending)
                        {
                            case BREAKDOWN_SAFETY_CUT_OUT:
                                if (!(ride->lifecycleFlags & RIDE_LIFECYCLE_ON_TRACK))
                                    break;
                                for (int32_t i = 0; i < ride->numTrains; ++i)
                                {
                                    for (vehicle = GetEntity<Vehicle>(ride->vehicles[i]); vehicle != nullptr;
                                         vehicle = GetEntity<Vehicle>(vehicle->next_vehicle_on_train))
                                    {
                                        vehicle->ClearFlag(
                                            VehicleFlags::CarIsBroken | VehicleFlags::StoppedOnLift
                                            | VehicleFlags::TrainIsBroken);
                                    }
                                }
                                break;
                            case BREAKDOWN_RESTRAINTS_STUCK_CLOSED:
                            case BREAKDOWN_RESTRAINTS_STUCK_OPEN:
                            case BREAKDOWN_DOORS_STUCK_CLOSED:
                            case BREAKDOWN_DOORS_STUCK_OPEN:
                                vehicle = GetEntity<Vehicle>(ride->vehicles[ride->brokenTrain]);
                                if (vehicle != nullptr)
                                {
                                    vehicle->ClearFlag(VehicleFlags::CarIsBroken);
                                }
                                break;
                            case BREAKDOWN_VEHICLE_MALFUNCTION:
                                vehicle = GetEntity<Vehicle>(ride->vehicles[ride->brokenTrain]);
                                if (vehicle != nullptr)
                                {
                                    vehicle->ClearFlag(VehicleFlags::TrainIsBroken);
                                }
                                break;
                        }
                        ride->lifecycleFlags &= ~(RIDE_LIFECYCLE_BREAKDOWN_PENDING | RIDE_LIFECYCLE_BROKEN_DOWN);

                        auto* windowMgr = GetWindowManager();
                        windowMgr->InvalidateByNumber(WindowClass::Ride, number);
                        break;
                    }
                    if (ride->lifecycleFlags
                        & (RIDE_LIFECYCLE_BREAKDOWN_PENDING | RIDE_LIFECYCLE_BROKEN_DOWN | RIDE_LIFECYCLE_CRASHED))
                    {
                        ContextShowError(STR_DEBUG_CANT_FORCE_BREAKDOWN, STR_DEBUG_RIDE_ALREADY_BROKEN, {});
                    }
                    else if (ride->status == RideStatus::closed)
                    {
                        ContextShowError(STR_DEBUG_CANT_FORCE_BREAKDOWN, STR_DEBUG_RIDE_IS_CLOSED, {});
                    }
                    else
                    {
                        int32_t j;
                        for (j = 0; j < RCT2::ObjectLimits::kMaxRideTypesPerRideEntry; j++)
                        {
                            if (rideEntry->ride_type[j] != kRideTypeNull)
                                break;
                        }
                        int32_t i;
                        int32_t numItems = 1;
                        for (i = 0; i < BREAKDOWN_COUNT; i++)
                        {
                            assert(j < static_cast<int32_t>(std::size(rideEntry->ride_type)));
                            if (GetRideTypeDescriptor(rideEntry->ride_type[j]).AvailableBreakdowns
                                & static_cast<uint8_t>(1 << i))
                            {
                                if (i == BREAKDOWN_BRAKES_FAILURE && ride->isBlockSectioned())
                                {
                                    if (ride->numTrains != 1)
                                        continue;
                                }
                                if (numItems == dropdownIndex)
                                    break;
                                numItems++;
                            }
                        }
                        RidePrepareBreakdown(*ride, i);
                    }
                    break;
            }
        }

        void MaintenanceUpdate()
        {
            frame_no++;
            OnPrepareDraw();
            InvalidateWidget(WIDX_TAB_4);

            auto ride = GetRide(rideId);
            if (ride != nullptr && ride->windowInvalidateFlags & RIDE_INVALIDATE_RIDE_MAINTENANCE)
            {
                ride->windowInvalidateFlags &= ~RIDE_INVALIDATE_RIDE_MAINTENANCE;
                Invalidate();
            }
        }

        void MaintenanceOnPrepareDraw()
        {
            SetPressedTab();

            auto ride = GetRide(rideId);
            if (ride == nullptr)
                return;

            auto ft = Formatter::Common();
            ride->formatNameTo(ft);

            widgets[WIDX_INSPECTION_INTERVAL].text = kRideInspectionIntervalNames[ride->inspectionInterval];

            WindowAlignTabs(this, WIDX_TAB_1, WIDX_TAB_10);

            if (Config::Get().general.DebuggingTools && NetworkGetMode() == NETWORK_MODE_NONE)
            {
                widgets[WIDX_FORCE_BREAKDOWN].type = WindowWidgetType::FlatBtn;
            }
            else
            {
                widgets[WIDX_FORCE_BREAKDOWN].type = WindowWidgetType::Empty;
            }

            if (ride->getRideTypeDescriptor().AvailableBreakdowns == 0
                || !(ride->lifecycleFlags & RIDE_LIFECYCLE_EVER_BEEN_OPENED))
            {
                disabled_widgets |= (1uLL << WIDX_REFURBISH_RIDE);
                widgets[WIDX_REFURBISH_RIDE].tooltip = STR_CANT_REFURBISH_NOT_NEEDED;
            }
            else
            {
                disabled_widgets &= ~(1uLL << WIDX_REFURBISH_RIDE);
                widgets[WIDX_REFURBISH_RIDE].tooltip = STR_REFURBISH_RIDE_TIP;
            }
        }

        void MaintenanceOnDraw(RenderTarget& rt)
        {
            auto ride = GetRide(rideId);
            if (ride == nullptr)
                return;

            uint16_t reliability = ride->reliabilityPercentage;
            WidgetProgressBarSetNewPercentage(widgets[WIDX_RELIABILITY_BAR], std::max<uint8_t>(10, reliability));

            uint16_t downTime = ride->downtime;
            WidgetProgressBarSetNewPercentage(widgets[WIDX_DOWN_TIME_BAR], downTime);

            DrawWidgets(rt);
            DrawTabImages(rt);

            // Locate mechanic button image
            Widget* widget = &widgets[WIDX_LOCATE_MECHANIC];
            auto screenCoords = windowPos + ScreenCoordsXY{ widget->left, widget->top };
            auto image = ImageId(SPR_MECHANIC, COLOUR_BLACK, getGameState().staffMechanicColour);
            GfxDrawSprite(rt, image, screenCoords);

            // Inspection label
            widget = &widgets[WIDX_INSPECTION_INTERVAL];
            screenCoords = windowPos + ScreenCoordsXY{ 4, widget->top + 1 };
            DrawTextBasic(rt, screenCoords, STR_INSPECTION);

            // Reliability
            widget = &widgets[WIDX_PAGE_BACKGROUND];
            screenCoords = windowPos + ScreenCoordsXY{ widget->left + 4, widget->top + 4 };

            auto ft = Formatter();
            ft.Add<uint16_t>(reliability);
            DrawTextBasic(rt, screenCoords, STR_RELIABILITY_LABEL_1757, ft);
            screenCoords.y += 11;

            ft = Formatter();
            ft.Add<uint16_t>(downTime);
            DrawTextBasic(rt, screenCoords, STR_DOWN_TIME_LABEL_1889, ft);
            screenCoords.y += 26;

            // Last inspection
            StringId stringId;
            if (ride->lastInspection <= 1)
                stringId = STR_TIME_SINCE_LAST_INSPECTION_MINUTE;
            else if (ride->lastInspection <= 240)
                stringId = STR_TIME_SINCE_LAST_INSPECTION_MINUTES;
            else
                stringId = STR_TIME_SINCE_LAST_INSPECTION_MORE_THAN_4_HOURS;

            ft = Formatter();
            ft.Add<uint16_t>(ride->lastInspection);
            DrawTextBasic(rt, screenCoords, stringId, ft);
            screenCoords.y += 12;

            // Last / current breakdown
            if (ride->breakdownReason == BREAKDOWN_NONE)
                return;

            stringId = (ride->lifecycleFlags & RIDE_LIFECYCLE_BROKEN_DOWN) ? STR_CURRENT_BREAKDOWN : STR_LAST_BREAKDOWN;
            ft = Formatter();
            ft.Add<StringId>(RideBreakdownReasonNames[ride->breakdownReason]);
            DrawTextBasic(rt, screenCoords, stringId, ft);
            screenCoords.y += 12;

            // Mechanic status
            if (ride->lifecycleFlags & RIDE_LIFECYCLE_BROKEN_DOWN)
            {
                switch (ride->mechanicStatus)
                {
                    case RIDE_MECHANIC_STATUS_CALLING:
                    {
                        stringId = STR_NO_MECHANICS_ARE_HIRED_MESSAGE;

                        for (auto peep : EntityList<Staff>())
                        {
                            if (peep->IsMechanic())
                            {
                                stringId = STR_CALLING_MECHANIC;
                                break;
                            }
                        }
                        break;
                    }
                    case RIDE_MECHANIC_STATUS_HEADING:
                        stringId = STR_MECHANIC_IS_HEADING_FOR_THE_RIDE;
                        break;
                    case RIDE_MECHANIC_STATUS_FIXING:
                    case RIDE_MECHANIC_STATUS_HAS_FIXED_STATION_BRAKES:
                        stringId = STR_MECHANIC_IS_FIXING_THE_RIDE;
                        break;
                    default:
                        stringId = kStringIdEmpty;
                        break;
                }

                if (stringId != kStringIdEmpty)
                {
                    if (stringId == STR_CALLING_MECHANIC || stringId == STR_NO_MECHANICS_ARE_HIRED_MESSAGE)
                    {
                        DrawTextWrapped(rt, screenCoords, 280, stringId, {}, { TextAlignment::LEFT });
                    }
                    else
                    {
                        auto staff = GetEntity<Staff>(ride->mechanic);
                        if (staff != nullptr && staff->IsMechanic())
                        {
                            ft = Formatter();
                            staff->FormatNameTo(ft);
                            DrawTextWrapped(rt, screenCoords, 280, stringId, ft, { TextAlignment::LEFT });
                        }
                    }
                }
            }
        }

#pragma endregion

#pragma region Colour

        int32_t HasTrackColour(const Ride& ride, int32_t trackColour)
        {
            // Get station flags (shops don't have them)
            auto stationObjFlags = 0;
            if (!ride.getRideTypeDescriptor().HasFlag(RtdFlag::isShopOrFacility))
            {
                auto stationObj = ride.getStationObject();
                if (stationObj != nullptr)
                {
                    stationObjFlags = stationObj->Flags;
                }
            }

            switch (trackColour)
            {
                case 0:
                    return (stationObjFlags & StationObjectFlags::hasPrimaryColour)
                        || ride.getRideTypeDescriptor().HasFlag(RtdFlag::hasTrackColourMain);
                case 1:
                    return (stationObjFlags & StationObjectFlags::hasSecondaryColour)
                        || ride.getRideTypeDescriptor().HasFlag(RtdFlag::hasTrackColourAdditional);
                case 2:
                    return ride.getRideTypeDescriptor().HasFlag(RtdFlag::hasTrackColourSupports);
                default:
                    return 0;
            }
        }

        void SetTrackColourScheme(const ScreenCoordsXY& screenPos)
        {
            auto newColourScheme = static_cast<uint8_t>(_rideColour);
            auto info = GetMapCoordinatesFromPos(screenPos, EnumsToFlags(ViewportInteractionItem::Ride));

            if (info.interactionType != ViewportInteractionItem::Ride)
                return;
            if (info.Element->GetType() != TileElementType::Track)
                return;
            if (info.Element->AsTrack()->GetRideIndex() != rideId)
                return;
            if (info.Element->AsTrack()->GetColourScheme() == newColourScheme)
                return;

            auto z = info.Element->GetBaseZ();
            auto direction = info.Element->GetDirection();
            auto gameAction = RideSetColourSchemeAction(
                CoordsXYZD{ info.Loc, z, static_cast<Direction>(direction) }, info.Element->AsTrack()->GetTrackType(),
                newColourScheme);
            GameActions::Execute(&gameAction);
        }

        void ColourClose()
        {
            if (isToolActive(classification, number))
                ToolCancel();
        }

        void ColourOnMouseUp(WidgetIndex widgetIndex)
        {
            switch (widgetIndex)
            {
                case WIDX_CLOSE:
                    Close();
                    return;
                case WIDX_TAB_1:
                case WIDX_TAB_2:
                case WIDX_TAB_3:
                case WIDX_TAB_4:
                case WIDX_TAB_5:
                case WIDX_TAB_6:
                case WIDX_TAB_7:
                case WIDX_TAB_8:
                case WIDX_TAB_9:
                case WIDX_TAB_10:
                    SetPage(widgetIndex - WIDX_TAB_1);
                    break;
                case WIDX_PAINT_INDIVIDUAL_AREA:
                    ToolSet(*this, WIDX_PAINT_INDIVIDUAL_AREA, Tool::paintDown);
                    break;
                case WIDX_SELL_ITEM_RANDOM_COLOUR_CHECKBOX:
                {
                    auto ride = GetRide(rideId);
                    if (ride != nullptr)
                    {
                        const bool currentlyEnabled = ride->hasLifecycleFlag(RIDE_LIFECYCLE_RANDOM_SHOP_COLOURS);
                        auto rideSetAppearanceAction = RideSetAppearanceAction(
                            rideId, RideSetAppearanceType::SellingItemColourIsRandom, currentlyEnabled ? 0 : 1, 0);
                        GameActions::Execute(&rideSetAppearanceAction);
                    }
                    break;
                }
                case WIDX_RANDOMISE_VEHICLE_COLOURS:
                {
                    auto ride = GetRide(rideId);
                    if (ride == nullptr)
                        return;

                    auto rideEntry = ride->getRideEntry();
                    if (rideEntry == nullptr)
                        return;

                    bool allowChangingBodyColour = false;
                    bool allowChangingTrimColour = false;
                    bool allowChangingTertiaryColour = false;
                    for (int32_t i = 0; i < ride->numCarsPerTrain; i++)
                    {
                        uint8_t vehicleTypeIndex = RideEntryGetVehicleAtPosition(ride->subtype, ride->numCarsPerTrain, i);

                        if (rideEntry->Cars[vehicleTypeIndex].flags & CAR_ENTRY_FLAG_ENABLE_BODY_COLOUR)
                            allowChangingBodyColour = true;

                        if (rideEntry->Cars[vehicleTypeIndex].flags & CAR_ENTRY_FLAG_ENABLE_TRIM_COLOUR)
                            allowChangingTrimColour = true;

                        if (rideEntry->Cars[vehicleTypeIndex].flags & CAR_ENTRY_FLAG_ENABLE_TERTIARY_COLOUR)
                            allowChangingTertiaryColour = true;
                    }

                    int32_t numItems = ride->numTrains;
                    if (ride->vehicleColourSettings != VehicleColourSettings::perTrain)
                        numItems = ride->numCarsPerTrain;

                    for (auto i = 0; i < numItems; i++)
                    {
                        if (allowChangingBodyColour)
                        {
                            colour_t colour = UtilRand() % kColourNumNormal;
                            auto vehicleSetBodyColourAction = RideSetAppearanceAction(
                                rideId, RideSetAppearanceType::VehicleColourBody, colour, i);
                            GameActions::Execute(&vehicleSetBodyColourAction);
                        }

                        if (allowChangingTrimColour)
                        {
                            colour_t colour = UtilRand() % kColourNumNormal;
                            auto vehicleSetTrimColourAction = RideSetAppearanceAction(
                                rideId, RideSetAppearanceType::VehicleColourTrim, colour, i);
                            GameActions::Execute(&vehicleSetTrimColourAction);
                        }

                        if (allowChangingTertiaryColour)
                        {
                            colour_t colour = UtilRand() % kColourNumNormal;
                            auto vehicleSetTertiaryColourAction = RideSetAppearanceAction(
                                rideId, RideSetAppearanceType::VehicleColourTertiary, colour, i);
                            GameActions::Execute(&vehicleSetTertiaryColourAction);
                        }
                    }
                    break;
                }
            }
        }

        void ColourResize()
        {
            auto bottom = widgets[WIDX_VEHICLE_PREVIEW].bottom + 6 - getTitleBarDiffNormal();
            WindowSetResize(*this, { kMinimumWindowWidth, bottom }, { kMinimumWindowWidth, bottom });
        }

        void ColourOnMouseDown(WidgetIndex widgetIndex)
        {
            VehicleColour vehicleColour;
            int32_t numItems;
            StringId stringId;

            auto ride = GetRide(rideId);
            if (ride == nullptr)
                return;

            auto rideEntry = ride->getRideEntry();
            if (rideEntry == nullptr)
                return;

            auto colourSchemeIndex = _rideColour;
            auto dropdownWidget = &widgets[widgetIndex] - 1;

            switch (widgetIndex)
            {
                case WIDX_TRACK_COLOUR_SCHEME_DROPDOWN:
                {
                    for (size_t i = 0; i < std::size(ColourSchemeNames); i++)
                    {
                        gDropdownItems[i].Format = STR_DROPDOWN_MENU_LABEL;
                        gDropdownItems[i].Args = ColourSchemeNames[i];
                    }

                    WindowDropdownShowTextCustomWidth(
                        { windowPos.x + dropdownWidget->left, windowPos.y + dropdownWidget->top }, dropdownWidget->height() + 1,
                        colours[1], 0, Dropdown::Flag::StayOpen, 4, widgets[widgetIndex].right - dropdownWidget->left);

                    Dropdown::SetChecked(colourSchemeIndex, true);
                    break;
                }
                case WIDX_TRACK_MAIN_COLOUR:
                    WindowDropdownShowColour(
                        this, &widgets[widgetIndex], colours[1], ride->trackColours[colourSchemeIndex].main);
                    break;
                case WIDX_TRACK_ADDITIONAL_COLOUR:
                    WindowDropdownShowColour(
                        this, &widgets[widgetIndex], colours[1], ride->trackColours[colourSchemeIndex].additional);
                    break;
                case WIDX_TRACK_SUPPORT_COLOUR:
                    WindowDropdownShowColour(
                        this, &widgets[widgetIndex], colours[1], ride->trackColours[colourSchemeIndex].supports);
                    break;
                case WIDX_MAZE_STYLE_DROPDOWN:
                {
                    for (auto i = 0; i < 4; i++)
                    {
                        gDropdownItems[i].Format = STR_DROPDOWN_MENU_LABEL;
                        gDropdownItems[i].Args = MazeOptions[i].text;
                    }

                    WindowDropdownShowTextCustomWidth(
                        { windowPos.x + dropdownWidget->left, windowPos.y + dropdownWidget->top }, dropdownWidget->height() + 1,
                        colours[1], 0, Dropdown::Flag::StayOpen, 4, widgets[widgetIndex].right - dropdownWidget->left);

                    Dropdown::SetChecked(ride->trackColours[colourSchemeIndex].supports, true);
                    break;
                }
                case WIDX_ENTRANCE_STYLE_DROPDOWN:
                    ShowEntranceStyleDropdown();
                    break;
                case WIDX_VEHICLE_COLOUR_SCHEME_DROPDOWN:
                {
                    // Train, boat, ...
                    auto vehicleTypeName = GetRideComponentName(ride->getRideTypeDescriptor().NameConvention.vehicle).singular;

                    auto numDropdownItems = 2;
                    gDropdownItems[0].Format = STR_DROPDOWN_MENU_LABEL;
                    gDropdownItems[0].Args = STR_ALL_VEHICLES_IN_SAME_COLOURS;
                    gDropdownItems[1].Format = STR_DROPDOWN_MENU_LABEL;
                    gDropdownItems[1].Args = (vehicleTypeName << 16) | STR_DIFFERENT_COLOURS_PER;

                    if (getNumVisibleCars() > 1)
                    {
                        numDropdownItems++;
                        gDropdownItems[2].Format = STR_DROPDOWN_MENU_LABEL;
                        gDropdownItems[2].Args = STR_DIFFERENT_COLOURS_PER_VEHICLE;
                    }

                    WindowDropdownShowTextCustomWidth(
                        { windowPos.x + dropdownWidget->left, windowPos.y + dropdownWidget->top }, dropdownWidget->height() + 1,
                        colours[1], 0, Dropdown::Flag::StayOpen, numDropdownItems,
                        widgets[widgetIndex].right - dropdownWidget->left);

                    Dropdown::SetChecked(EnumValue(ride->vehicleColourSettings), true);
                    break;
                }
                case WIDX_VEHICLE_COLOUR_INDEX_DROPDOWN:
                {
                    numItems = ride->numTrains;
                    if (ride->vehicleColourSettings != VehicleColourSettings::perTrain)
                        numItems = ride->numCarsPerTrain;

                    stringId = ride->vehicleColourSettings == VehicleColourSettings::perTrain ? STR_RIDE_COLOUR_TRAIN_OPTION
                                                                                              : STR_RIDE_COLOUR_VEHICLE_OPTION;
                    auto dropdownIndex = 0;
                    for (auto i = 0; i < std::min(numItems, Dropdown::kItemsMaxSize); i++)
                    {
                        if (ride->vehicleColourSettings == VehicleColourSettings::perCar)
                        {
                            const auto& carEntry = rideEntry->Cars[RideEntryGetVehicleAtPosition(
                                ride->subtype, ride->numCarsPerTrain, i)];
                            if (!carEntry.isVisible())
                            {
                                continue;
                            }
                        }

                        int64_t vehicleIndex = dropdownIndex + 1;
                        gDropdownItems[dropdownIndex].Format = STR_DROPDOWN_MENU_LABEL;
                        gDropdownItems[dropdownIndex].Args = (vehicleIndex << 32)
                            | ((GetRideComponentName(ride->getRideTypeDescriptor().NameConvention.vehicle).capitalised) << 16)
                            | stringId;
                        dropdownIndex++;
                    }

                    WindowDropdownShowTextCustomWidth(
                        { windowPos.x + dropdownWidget->left, windowPos.y + dropdownWidget->top }, dropdownWidget->height() + 1,
                        colours[1], 0, Dropdown::Flag::StayOpen, dropdownIndex,
                        widgets[widgetIndex].right - dropdownWidget->left);

                    Dropdown::SetChecked(carIndexToDropdownIndex(_vehicleIndex), true);
                    break;
                }
                case WIDX_VEHICLE_BODY_COLOUR:
                    vehicleColour = RideGetVehicleColour(*ride, _vehicleIndex);
                    WindowDropdownShowColour(this, &widgets[widgetIndex], colours[1], vehicleColour.Body);
                    break;
                case WIDX_VEHICLE_TRIM_COLOUR:
                    vehicleColour = RideGetVehicleColour(*ride, _vehicleIndex);
                    WindowDropdownShowColour(this, &widgets[widgetIndex], colours[1], vehicleColour.Trim);
                    break;
                case WIDX_VEHICLE_TERTIARY_COLOUR:
                    vehicleColour = RideGetVehicleColour(*ride, _vehicleIndex);
                    WindowDropdownShowColour(this, &widgets[widgetIndex], colours[1], vehicleColour.Tertiary);
                    break;
            }
        }

        void ColourOnDropdown(WidgetIndex widgetIndex, int32_t dropdownIndex)
        {
            if (dropdownIndex == -1)
                return;

            switch (widgetIndex)
            {
                case WIDX_TRACK_COLOUR_SCHEME_DROPDOWN:
                    _rideColour = static_cast<uint16_t>(dropdownIndex);
                    Invalidate();
                    break;
                case WIDX_TRACK_MAIN_COLOUR:
                {
                    auto rideSetAppearanceAction = RideSetAppearanceAction(
                        rideId, RideSetAppearanceType::TrackColourMain, ColourDropDownIndexToColour(dropdownIndex),
                        _rideColour);
                    GameActions::Execute(&rideSetAppearanceAction);
                }
                break;
                case WIDX_TRACK_ADDITIONAL_COLOUR:
                {
                    auto rideSetAppearanceAction = RideSetAppearanceAction(
                        rideId, RideSetAppearanceType::TrackColourAdditional, ColourDropDownIndexToColour(dropdownIndex),
                        _rideColour);
                    GameActions::Execute(&rideSetAppearanceAction);
                }
                break;
                case WIDX_TRACK_SUPPORT_COLOUR:
                {
                    auto rideSetAppearanceAction = RideSetAppearanceAction(
                        rideId, RideSetAppearanceType::TrackColourSupports, ColourDropDownIndexToColour(dropdownIndex),
                        _rideColour);
                    GameActions::Execute(&rideSetAppearanceAction);
                }
                break;
                case WIDX_MAZE_STYLE_DROPDOWN:
                {
                    auto rideSetAppearanceAction = RideSetAppearanceAction(
                        rideId, RideSetAppearanceType::MazeStyle, dropdownIndex, _rideColour);
                    GameActions::Execute(&rideSetAppearanceAction);
                }
                break;
                case WIDX_ENTRANCE_STYLE_DROPDOWN:
                {
                    if (static_cast<size_t>(dropdownIndex) >= _entranceDropdownData.size())
                    {
                        break;
                    }
                    auto objIndex = _entranceDropdownData[dropdownIndex].EntranceTypeId;
                    auto rideSetAppearanceAction = RideSetAppearanceAction(
                        rideId, RideSetAppearanceType::EntranceStyle, objIndex, 0);
                    rideSetAppearanceAction.SetCallback([objIndex](const GameAction*, const GameActions::Result* res) {
                        if (res->Error != GameActions::Status::Ok)
                            return;
                        getGameState().lastEntranceStyle = objIndex;
                    });
                    GameActions::Execute(&rideSetAppearanceAction);
                    break;
                }
                case WIDX_VEHICLE_COLOUR_SCHEME_DROPDOWN:
                {
                    auto rideSetAppearanceAction = RideSetAppearanceAction(
                        rideId, RideSetAppearanceType::VehicleColourScheme, dropdownIndex, 0);
                    rideSetAppearanceAction.SetCallback([this](const GameAction* ga, const GameActions::Result* result) {
                        if (result->Error == GameActions::Status::Ok)
                        {
                            ResetVehicleIndex();
                        }
                    });
                    GameActions::Execute(&rideSetAppearanceAction);
                    break;
                }
                case WIDX_VEHICLE_COLOUR_INDEX_DROPDOWN:
                    _vehicleIndex = dropdownIndexToCarIndex(dropdownIndex);
                    Invalidate();
                    break;
                case WIDX_VEHICLE_BODY_COLOUR:
                {
                    auto rideSetAppearanceAction = RideSetAppearanceAction(
                        rideId, RideSetAppearanceType::VehicleColourBody, ColourDropDownIndexToColour(dropdownIndex),
                        _vehicleIndex);
                    GameActions::Execute(&rideSetAppearanceAction);
                }
                break;
                case WIDX_VEHICLE_TRIM_COLOUR:
                {
                    auto rideSetAppearanceAction = RideSetAppearanceAction(
                        rideId, RideSetAppearanceType::VehicleColourTrim, ColourDropDownIndexToColour(dropdownIndex),
                        _vehicleIndex);
                    GameActions::Execute(&rideSetAppearanceAction);
                }
                break;
                case WIDX_VEHICLE_TERTIARY_COLOUR:
                {
                    auto rideSetAppearanceAction = RideSetAppearanceAction(
                        rideId, RideSetAppearanceType::VehicleColourTertiary, ColourDropDownIndexToColour(dropdownIndex),
                        _vehicleIndex);
                    GameActions::Execute(&rideSetAppearanceAction);
                }
                break;
            }
        }

        void ColourUpdate()
        {
            frame_no++;
            OnPrepareDraw();
            InvalidateWidget(WIDX_TAB_5);
            InvalidateWidget(WIDX_VEHICLE_PREVIEW);
        }

        void ColourOnToolDown(WidgetIndex widgetIndex, const ScreenCoordsXY& screenCoords)
        {
            if (widgetIndex == WIDX_PAINT_INDIVIDUAL_AREA)
                SetTrackColourScheme(screenCoords);
        }

        void ColourOnToolDrag(WidgetIndex widgetIndex, const ScreenCoordsXY& screenCoords)
        {
            if (widgetIndex == WIDX_PAINT_INDIVIDUAL_AREA)
                SetTrackColourScheme(screenCoords);
        }

        void ColourOnPrepareDraw()
        {
            TrackColour trackColour;
            VehicleColour vehicleColour;

            SetPressedTab();

            auto ride = GetRide(rideId);
            if (ride == nullptr)
                return;

            auto rideEntry = ride->getRideEntry();
            if (rideEntry == nullptr)
                return;

            widgets[WIDX_TITLE].text = STR_ARG_16_STRINGID;
            auto ft = Formatter::Common();
            ft.Increment(16);
            ride->formatNameTo(ft);

            // Track colours
            int32_t colourScheme = _rideColour;
            trackColour = ride->trackColours[colourScheme];

            // Maze style
            const auto& rtd = ride->getRideTypeDescriptor();
            if (rtd.specialType == RtdSpecialType::maze)
            {
                widgets[WIDX_MAZE_STYLE].type = WindowWidgetType::DropdownMenu;
                widgets[WIDX_MAZE_STYLE_DROPDOWN].type = WindowWidgetType::Button;
                widgets[WIDX_MAZE_STYLE].text = MazeOptions[trackColour.supports].text;
            }
            else
            {
                widgets[WIDX_MAZE_STYLE].type = WindowWidgetType::Empty;
                widgets[WIDX_MAZE_STYLE_DROPDOWN].type = WindowWidgetType::Empty;
            }

            // Track, multiple colour schemes
            if (ride->getRideTypeDescriptor().HasFlag(RtdFlag::supportsMultipleColourSchemes))
            {
                widgets[WIDX_TRACK_COLOUR_SCHEME].type = WindowWidgetType::DropdownMenu;
                widgets[WIDX_TRACK_COLOUR_SCHEME_DROPDOWN].type = WindowWidgetType::Button;
                widgets[WIDX_PAINT_INDIVIDUAL_AREA].type = WindowWidgetType::FlatBtn;
            }
            else
            {
                widgets[WIDX_TRACK_COLOUR_SCHEME].type = WindowWidgetType::Empty;
                widgets[WIDX_TRACK_COLOUR_SCHEME_DROPDOWN].type = WindowWidgetType::Empty;
                widgets[WIDX_PAINT_INDIVIDUAL_AREA].type = WindowWidgetType::Empty;
            }

            // Track main colour
            if (HasTrackColour(*ride, 0))
            {
                widgets[WIDX_TRACK_MAIN_COLOUR].type = WindowWidgetType::ColourBtn;
                widgets[WIDX_TRACK_MAIN_COLOUR].image = GetColourButtonImage(trackColour.main);
            }
            else
            {
                widgets[WIDX_TRACK_MAIN_COLOUR].type = WindowWidgetType::Empty;
            }

            // Track additional colour
            if (HasTrackColour(*ride, 1))
            {
                widgets[WIDX_TRACK_ADDITIONAL_COLOUR].type = WindowWidgetType::ColourBtn;
                widgets[WIDX_TRACK_ADDITIONAL_COLOUR].image = GetColourButtonImage(trackColour.additional);
            }
            else
            {
                widgets[WIDX_TRACK_ADDITIONAL_COLOUR].type = WindowWidgetType::Empty;
            }

            // Selling item random colour checkbox
            if (ride->hasRecolourableShopItems())
            {
                widgets[WIDX_SELL_ITEM_RANDOM_COLOUR_CHECKBOX].type = WindowWidgetType::Checkbox;
                if (ride->hasLifecycleFlag(RIDE_LIFECYCLE_RANDOM_SHOP_COLOURS))
                {
                    pressed_widgets |= (1uLL << WIDX_SELL_ITEM_RANDOM_COLOUR_CHECKBOX);
                }
                else
                {
                    pressed_widgets &= ~(1uLL << WIDX_SELL_ITEM_RANDOM_COLOUR_CHECKBOX);
                }
            }
            else
            {
                widgets[WIDX_SELL_ITEM_RANDOM_COLOUR_CHECKBOX].type = WindowWidgetType::Empty;
            }

            // Track supports colour
            if (HasTrackColour(*ride, 2) && rtd.specialType != RtdSpecialType::maze)
            {
                widgets[WIDX_TRACK_SUPPORT_COLOUR].type = WindowWidgetType::ColourBtn;
                widgets[WIDX_TRACK_SUPPORT_COLOUR].image = GetColourButtonImage(trackColour.supports);
            }
            else
            {
                widgets[WIDX_TRACK_SUPPORT_COLOUR].type = WindowWidgetType::Empty;
            }

            // Track preview
            if (rtd.HasFlag(RtdFlag::hasTrackColourMain) || rtd.HasFlag(RtdFlag::hasTrackColourAdditional)
                || rtd.HasFlag(RtdFlag::hasTrackColourSupports))
                widgets[WIDX_TRACK_PREVIEW].type = WindowWidgetType::Spinner;
            else
                widgets[WIDX_TRACK_PREVIEW].type = WindowWidgetType::Empty;

            // Entrance style
            if (ride->getRideTypeDescriptor().HasFlag(RtdFlag::hasEntranceAndExit))
            {
                widgets[WIDX_ENTRANCE_PREVIEW].type = WindowWidgetType::Spinner;
                widgets[WIDX_ENTRANCE_STYLE].type = WindowWidgetType::DropdownMenu;
                widgets[WIDX_ENTRANCE_STYLE_DROPDOWN].type = WindowWidgetType::Button;

                auto stringId = kStringIdNone;
                auto stationObj = ride->getStationObject();
                if (stationObj != nullptr)
                {
                    stringId = stationObj->NameStringId;
                }
                widgets[WIDX_ENTRANCE_STYLE].text = stringId;
            }
            else
            {
                widgets[WIDX_ENTRANCE_PREVIEW].type = WindowWidgetType::Empty;
                widgets[WIDX_ENTRANCE_STYLE].type = WindowWidgetType::Empty;
                widgets[WIDX_ENTRANCE_STYLE_DROPDOWN].type = WindowWidgetType::Empty;
            }

            // Vehicle colours
            if (!ride->getRideTypeDescriptor().HasFlag(RtdFlag::noVehicles)
                && ride->getRideTypeDescriptor().HasFlag(RtdFlag::hasVehicleColours))
            {
                if (ride->vehicleColourSettings == VehicleColourSettings::same)
                {
                    _vehicleIndex = 0;
                    widgets[WIDX_RANDOMISE_VEHICLE_COLOURS].type = WindowWidgetType::Empty;
                }
                else
                {
                    widgets[WIDX_RANDOMISE_VEHICLE_COLOURS].type = WindowWidgetType::Button;
                }

                vehicleColour = RideGetVehicleColour(*ride, _vehicleIndex);

                widgets[WIDX_VEHICLE_PREVIEW].type = WindowWidgetType::Scroll;
                widgets[WIDX_VEHICLE_BODY_COLOUR].type = WindowWidgetType::ColourBtn;
                widgets[WIDX_VEHICLE_BODY_COLOUR].image = GetColourButtonImage(vehicleColour.Body);

                bool allowChangingBodyColour = false;
                bool allowChangingTrimColour = false;
                bool allowChangingTertiaryColour = false;

                for (int32_t i = 0; i < ride->numCarsPerTrain; i++)
                {
                    uint8_t vehicleTypeIndex = RideEntryGetVehicleAtPosition(ride->subtype, ride->numCarsPerTrain, i);

                    if (rideEntry->Cars[vehicleTypeIndex].flags & CAR_ENTRY_FLAG_ENABLE_BODY_COLOUR)
                        allowChangingBodyColour = true;

                    if (rideEntry->Cars[vehicleTypeIndex].flags & CAR_ENTRY_FLAG_ENABLE_TRIM_COLOUR)
                        allowChangingTrimColour = true;

                    if (rideEntry->Cars[vehicleTypeIndex].flags & CAR_ENTRY_FLAG_ENABLE_TERTIARY_COLOUR)
                        allowChangingTertiaryColour = true;
                }

                widgets[WIDX_VEHICLE_BODY_COLOUR].type = WindowWidgetType::Empty;
                widgets[WIDX_VEHICLE_TRIM_COLOUR].type = WindowWidgetType::Empty;
                widgets[WIDX_VEHICLE_TERTIARY_COLOUR].type = WindowWidgetType::Empty;

                if (allowChangingBodyColour)
                {
                    widgets[WIDX_VEHICLE_BODY_COLOUR].type = WindowWidgetType::ColourBtn;
                    widgets[WIDX_VEHICLE_BODY_COLOUR].image = GetColourButtonImage(vehicleColour.Body);
                }
                if (allowChangingTrimColour)
                {
                    widgets[WIDX_VEHICLE_TRIM_COLOUR].type = WindowWidgetType::ColourBtn;
                    widgets[WIDX_VEHICLE_TRIM_COLOUR].image = GetColourButtonImage(vehicleColour.Trim);
                }
                if (allowChangingTertiaryColour)
                {
                    widgets[WIDX_VEHICLE_TERTIARY_COLOUR].type = WindowWidgetType::ColourBtn;
                    widgets[WIDX_VEHICLE_TERTIARY_COLOUR].image = GetColourButtonImage(vehicleColour.Tertiary);
                }

                // Vehicle colour scheme type
                if (!ride->getRideTypeDescriptor().HasFlag(RtdFlag::vehicleIsIntegral)
                    && (ride->numCarsPerTrain | ride->numTrains) > 1)
                {
                    widgets[WIDX_VEHICLE_COLOUR_SCHEME].type = WindowWidgetType::DropdownMenu;
                    widgets[WIDX_VEHICLE_COLOUR_SCHEME_DROPDOWN].type = WindowWidgetType::Button;
                }
                else
                {
                    widgets[WIDX_VEHICLE_COLOUR_SCHEME].type = WindowWidgetType::Empty;
                    widgets[WIDX_VEHICLE_COLOUR_SCHEME_DROPDOWN].type = WindowWidgetType::Empty;
                }
                ft.Rewind();
                ft.Increment(6);
                ft.Add<StringId>(VehicleColourSchemeNames[EnumValue(ride->vehicleColourSettings)]);
                ft.Add<StringId>(GetRideComponentName(ride->getRideTypeDescriptor().NameConvention.vehicle).singular);
                ft.Add<StringId>(GetRideComponentName(ride->getRideTypeDescriptor().NameConvention.vehicle).capitalised);
                ft.Add<uint16_t>(carIndexToDropdownIndex(_vehicleIndex) + 1);

                // Vehicle index
                if (ride->vehicleColourSettings != VehicleColourSettings::same)
                {
                    widgets[WIDX_VEHICLE_COLOUR_INDEX].type = WindowWidgetType::DropdownMenu;
                    widgets[WIDX_VEHICLE_COLOUR_INDEX_DROPDOWN].type = WindowWidgetType::Button;
                    widgets[WIDX_VEHICLE_COLOUR_INDEX].text = ride->vehicleColourSettings == VehicleColourSettings::perTrain
                        ? STR_RIDE_COLOUR_TRAIN_VALUE
                        : STR_RIDE_COLOUR_VEHICLE_VALUE;
                }
                else
                {
                    widgets[WIDX_VEHICLE_COLOUR_INDEX].type = WindowWidgetType::Empty;
                    widgets[WIDX_VEHICLE_COLOUR_INDEX_DROPDOWN].type = WindowWidgetType::Empty;
                }
            }
            else
            {
                widgets[WIDX_VEHICLE_PREVIEW].type = WindowWidgetType::Empty;
                widgets[WIDX_VEHICLE_COLOUR_SCHEME].type = WindowWidgetType::Empty;
                widgets[WIDX_VEHICLE_COLOUR_SCHEME_DROPDOWN].type = WindowWidgetType::Empty;
                widgets[WIDX_VEHICLE_COLOUR_INDEX].type = WindowWidgetType::Empty;
                widgets[WIDX_VEHICLE_COLOUR_INDEX_DROPDOWN].type = WindowWidgetType::Empty;
                widgets[WIDX_VEHICLE_BODY_COLOUR].type = WindowWidgetType::Empty;
                widgets[WIDX_VEHICLE_TRIM_COLOUR].type = WindowWidgetType::Empty;
                widgets[WIDX_VEHICLE_TERTIARY_COLOUR].type = WindowWidgetType::Empty;
                widgets[WIDX_RANDOMISE_VEHICLE_COLOURS].type = WindowWidgetType::Empty;
            }

            ft.Rewind();
            ft.Increment(14);
            ft.Add<StringId>(ColourSchemeNames[colourScheme]);

            WindowAlignTabs(this, WIDX_TAB_1, WIDX_TAB_10);
        }

        void ColourOnDraw(RenderTarget& rt)
        {
            // TODO: This should use lists and identified sprites
            RenderTarget clippedDpi;

            auto ride = GetRide(rideId);
            if (ride == nullptr)
                return;

            DrawWidgets(rt);
            DrawTabImages(rt);

            // Track / shop item preview
            const auto& trackPreviewWidget = widgets[WIDX_TRACK_PREVIEW];
            if (trackPreviewWidget.type != WindowWidgetType::Empty)
                GfxFillRect(
                    rt,
                    { { windowPos + ScreenCoordsXY{ trackPreviewWidget.left + 1, trackPreviewWidget.top + 1 } },
                      { windowPos + ScreenCoordsXY{ trackPreviewWidget.right - 1, trackPreviewWidget.bottom - 1 } } },
                    PaletteIndex::pi12);

            auto trackColour = ride->trackColours[_rideColour];

            //
            auto rideEntry = ride->getRideEntry();
            if (rideEntry == nullptr || rideEntry->shop_item[0] == ShopItem::None)
            {
                auto screenCoords = windowPos + ScreenCoordsXY{ trackPreviewWidget.left, trackPreviewWidget.top };

                // Track
                const auto& rtd = ride->getRideTypeDescriptor();
                if (rtd.specialType == RtdSpecialType::maze)
                {
                    GfxDrawSprite(rt, ImageId(MazeOptions[trackColour.supports].sprite), screenCoords);
                }
                else
                {
                    auto typeDescriptor = ride->getRideTypeDescriptor();
                    int32_t spriteIndex = typeDescriptor.ColourPreview.Track;
                    if (spriteIndex != 0)
                    {
                        GfxDrawSprite(rt, ImageId(spriteIndex, trackColour.main, trackColour.additional), screenCoords);
                    }

                    // Supports
                    spriteIndex = typeDescriptor.ColourPreview.Supports;
                    if (spriteIndex != 0)
                    {
                        GfxDrawSprite(rt, ImageId(spriteIndex, trackColour.supports), screenCoords);
                    }
                }
            }
            else
            {
                auto screenCoords = windowPos
                    + ScreenCoordsXY{ (trackPreviewWidget.left + trackPreviewWidget.right) / 2 - 8,
                                      (trackPreviewWidget.bottom + trackPreviewWidget.top) / 2 - 6 };

                ShopItem shopItem = rideEntry->shop_item[1] == ShopItem::None ? rideEntry->shop_item[0]
                                                                              : rideEntry->shop_item[1];
                if (ride->hasLifecycleFlag(RIDE_LIFECYCLE_RANDOM_SHOP_COLOURS))
                {
                    colour_t spriteColour = COLOUR_BLACK;
                    // Limit update rate of preview to avoid making people dizzy.
                    if ((getGameState().currentTicks % 64) == 0)
                    {
                        spriteColour++;
                        if (spriteColour >= kColourNumNormal)
                        {
                            spriteColour = COLOUR_BLACK;
                        }
                    }

                    GfxDrawSprite(rt, ImageId(GetShopItemDescriptor(shopItem).Image, spriteColour), screenCoords);
                }
                else
                {
                    GfxDrawSprite(rt, ImageId(GetShopItemDescriptor(shopItem).Image, ride->trackColours[0].main), screenCoords);
                }
            }

            // Entrance preview
            trackColour = ride->trackColours[0];
            const auto& entrancePreviewWidget = widgets[WIDX_ENTRANCE_PREVIEW];
            if (entrancePreviewWidget.type != WindowWidgetType::Empty)
            {
                if (ClipDrawPixelInfo(
                        clippedDpi, rt,
                        windowPos + ScreenCoordsXY{ entrancePreviewWidget.left + 1, entrancePreviewWidget.top + 1 },
                        entrancePreviewWidget.width(), entrancePreviewWidget.height()))
                {
                    GfxClear(clippedDpi, PaletteIndex::pi12);

                    auto stationObj = ride->getStationObject();
                    if (stationObj != nullptr && stationObj->BaseImageId != kImageIndexUndefined)
                    {
                        auto imageId = ImageId(stationObj->BaseImageId, trackColour.main, trackColour.additional);

                        // Back
                        GfxDrawSprite(clippedDpi, imageId, { 34, 20 });

                        // Front
                        GfxDrawSprite(clippedDpi, imageId.WithIndexOffset(4), { 34, 20 });

                        // Glass
                        if (stationObj->Flags & StationObjectFlags::isTransparent)
                        {
                            auto glassImageId = ImageId(stationObj->BaseImageId + 20).WithTransparency(trackColour.main);
                            GfxDrawSprite(clippedDpi, glassImageId, { 34, 20 });
                        }
                    }
                }

                auto labelPos = windowPos + ScreenCoordsXY{ 3, widgets[WIDX_ENTRANCE_STYLE].top };
                DrawTextEllipsised(rt, labelPos, 97, STR_STATION_STYLE, {});
            }
        }

        void ColourOnScrollDraw(RenderTarget& rt, int32_t scrollIndex) const
        {
            auto ride = GetRide(rideId);
            if (ride == nullptr)
                return;

            auto rideEntry = ride->getRideEntry();
            if (rideEntry == nullptr)
                return;

            auto vehiclePreviewWidget = &widgets[WIDX_VEHICLE_PREVIEW];
            auto vehicleColour = RideGetVehicleColour(*ride, _vehicleIndex);

            // Background colour
            GfxFillRect(rt, { { rt.x, rt.y }, { rt.x + rt.width - 1, rt.y + rt.height - 1 } }, PaletteIndex::pi12);

            // ?
            auto screenCoords = ScreenCoordsXY{ vehiclePreviewWidget->width() / 2, vehiclePreviewWidget->height() - 15 };

            // ?
            auto trainCarIndex = ride->vehicleColourSettings == VehicleColourSettings::perCar ? _vehicleIndex
                                                                                              : rideEntry->TabCar;

            const auto& carEntry = rideEntry->Cars[RideEntryGetVehicleAtPosition(
                ride->subtype, ride->numCarsPerTrain, trainCarIndex)];

            screenCoords.y += carEntry.tab_height;

            // Draw the coloured spinning vehicle
            // frame_no represents a SpritePrecision of 64
            ImageIndex imageIndex = carEntry.SpriteByYaw(frame_no / 2, SpriteGroupType::SlopeFlat);
            imageIndex &= carEntry.TabRotationMask;
            imageIndex *= carEntry.base_num_frames;
            imageIndex += carEntry.base_image_id;
            auto imageId = ImageId(imageIndex, vehicleColour.Body, vehicleColour.Trim, vehicleColour.Tertiary);
            GfxDrawSprite(rt, imageId, screenCoords);
        }

#pragma endregion

#pragma region Music
        std::vector<ObjectEntryIndex> window_ride_current_music_style_order;

        void ToggleMusic()
        {
            auto ride = GetRide(rideId);
            if (ride != nullptr)
            {
                int32_t activateMusic = (ride->lifecycleFlags & RIDE_LIFECYCLE_MUSIC) ? 0 : 1;
                SetOperatingSetting(rideId, RideSetSetting::Music, activateMusic);
                ride->windowInvalidateFlags |= RIDE_INVALIDATE_RIDE_MUSIC;
            }
        }

        void MusicOnMouseUp(WidgetIndex widgetIndex)
        {
            switch (widgetIndex)
            {
                case WIDX_CLOSE:
                    Close();
                    return;
                case WIDX_TAB_1:
                case WIDX_TAB_2:
                case WIDX_TAB_3:
                case WIDX_TAB_4:
                case WIDX_TAB_5:
                case WIDX_TAB_6:
                case WIDX_TAB_7:
                case WIDX_TAB_8:
                case WIDX_TAB_9:
                case WIDX_TAB_10:
                    SetPage(widgetIndex - WIDX_TAB_1);
                    break;
                case WIDX_PLAY_MUSIC:
                    ToggleMusic();
                    break;
            }
        }

        void MusicResize()
        {
            flags |= WF_RESIZABLE;

            auto ride = GetRide(rideId);
            if (ride == nullptr)
                return;

            // Expand the window when music is playing
            auto isMusicActivated = (ride->lifecycleFlags & RIDE_LIFECYCLE_MUSIC) != 0;
            auto standardHeight = widgets[WIDX_MUSIC_DROPDOWN].bottom + 6;
            auto minHeight = isMusicActivated ? standardHeight + 133 : standardHeight;
            auto maxHeight = isMusicActivated ? standardHeight + 369 : standardHeight;
            WindowSetResize(*this, { kMinimumWindowWidth, minHeight }, { 500, maxHeight });
        }

        static std::string GetMusicString(ObjectEntryIndex musicObjectIndex)
        {
            auto& objManager = GetContext()->GetObjectManager();
            auto musicObj = objManager.GetLoadedObject<MusicObject>(musicObjectIndex);

            return LanguageGetString(musicObj->NameStringId);
        }

        /**
         *
         *  rct2: 0x006B1EFC
         */
        void MusicOnMouseDown(WidgetIndex widgetIndex)
        {
            if (widgetIndex != WIDX_MUSIC_DROPDOWN)
                return;

            auto dropdownWidget = &widgets[widgetIndex] - 1;
            auto ride = GetRide(rideId);
            if (ride == nullptr)
                return;

            // Construct list of available music
            auto& musicOrder = window_ride_current_music_style_order;
            musicOrder.clear();
            auto& objManager = GetContext()->GetObjectManager();
            for (ObjectEntryIndex i = 0; i < kMaxMusicObjects; i++)
            {
                auto musicObj = objManager.GetLoadedObject<MusicObject>(i);
                if (musicObj != nullptr)
                {
                    // Hide custom music if the WAV file does not exist
                    auto originalStyleId = musicObj->GetOriginalStyleId();
                    if (originalStyleId.has_value()
                        && (originalStyleId == MUSIC_STYLE_CUSTOM_MUSIC_1 || originalStyleId == MUSIC_STYLE_CUSTOM_MUSIC_2))
                    {
                        auto numTracks = musicObj->GetTrackCount();
                        if (numTracks != 0)
                        {
                            auto track0 = musicObj->GetTrack(0);
                            if (!track0->Asset.IsAvailable())
                            {
                                continue;
                            }
                        }
                        else
                        {
                            continue;
                        }
                    }

                    if (getGameState().cheats.unlockOperatingLimits || musicObj->SupportsRideType(ride->type))
                    {
                        musicOrder.push_back(i);
                    }
                }
            }

            // Sort available music by the alphabetical order
            std::stable_sort(musicOrder.begin(), musicOrder.end(), [](const ObjectEntryIndex& a, const ObjectEntryIndex& b) {
                return String::compare(GetMusicString(b), GetMusicString(a), false) > 0;
            });

            // Setup dropdown list
            auto numItems = musicOrder.size();
            for (size_t i = 0; i < numItems; i++)
            {
                auto musicObj = objManager.GetLoadedObject<MusicObject>(musicOrder[i]);
                gDropdownItems[i].Format = STR_DROPDOWN_MENU_LABEL;
                gDropdownItems[i].Args = musicObj->NameStringId;
            }

            WindowDropdownShowTextCustomWidth(
                { windowPos.x + dropdownWidget->left, windowPos.y + dropdownWidget->top }, dropdownWidget->height() + 1,
                colours[1], 0, Dropdown::Flag::StayOpen, numItems, widgets[widgetIndex].right - dropdownWidget->left);

            // Set currently checked item
            for (size_t i = 0; i < numItems; i++)
            {
                if (musicOrder[i] == ride->music)
                {
                    Dropdown::SetChecked(static_cast<int32_t>(i), true);
                }
            }
        }

        void MusicOnDropdown(WidgetIndex widgetIndex, int32_t dropdownIndex)
        {
            if (widgetIndex == WIDX_MUSIC_DROPDOWN && dropdownIndex >= 0
                && static_cast<size_t>(dropdownIndex) < window_ride_current_music_style_order.size())
            {
                auto musicStyle = window_ride_current_music_style_order[dropdownIndex];
                SetOperatingSetting(rideId, RideSetSetting::MusicType, musicStyle);
            }
        }

        void MusicUpdate()
        {
            frame_no++;
            OnPrepareDraw();
            InvalidateWidget(WIDX_TAB_6);

            if (auto ride = GetRide(rideId); ride != nullptr && ride->windowInvalidateFlags & RIDE_INVALIDATE_RIDE_MUSIC)
            {
                ride->windowInvalidateFlags &= ~RIDE_INVALIDATE_RIDE_MUSIC;
                Invalidate();
                OnResize();
                OnPrepareDraw();
                Invalidate();
            }

            WidgetScrollUpdateThumbs(*this, WIDX_MUSIC_DATA);
        }

        ScreenSize MusicScrollGetSize(int32_t scrollIndex)
        {
            // Hack: can be removed when widgets are no longer shared globally
            OnPrepareDraw();

            // Figure out minimum size
            ScreenSize size{};
            size.height = widgets[WIDX_MUSIC_DATA].height() - 2;
            size.width = widgets[WIDX_MUSIC_DATA].width() - 2;

            auto ride = GetRide(rideId);
            if (ride == nullptr)
                return size;

            auto musicObj = ride->getMusicObject();
            if (musicObj == nullptr)
                return size;

            // Compute scroll width based on track name and composer
            int32_t newWidth = 0;
            for (size_t i = 0; i < musicObj->GetTrackCount(); i++)
            {
                const auto* track = musicObj->GetTrack(i);
                if (track->Name.empty())
                    continue;

                auto nameWidth = GfxGetStringWidth(track->Name.c_str(), FontStyle::Small);
                auto composerWidth = GfxGetStringWidth(track->Composer.c_str(), FontStyle::Small);
                newWidth = std::max(newWidth, nameWidth + composerWidth + 24);
            }

            // Compute scroll height based on number of tracks
            const int32_t newHeight = static_cast<int32_t>(musicObj->GetTrackCount()) * kScrollableRowHeight;

            // Return the computed size
            return { newWidth, newHeight };
        }

        void MusicOnPrepareDraw()
        {
            SetPressedTab();

            auto ride = GetRide(rideId);
            if (ride == nullptr)
                return;

            auto ft = Formatter::Common();
            ride->formatNameTo(ft);

            // Align music dropdown
            widgets[WIDX_MUSIC].right = width - 8;
            widgets[WIDX_MUSIC_DROPDOWN].right = width - 9;
            widgets[WIDX_MUSIC_DROPDOWN].left = width - 19;

            // Set selected music
            StringId musicName = kStringIdNone;
            auto musicObj = ride->getMusicObject();
            if (musicObj != nullptr)
            {
                musicName = musicObj->NameStringId;
            }
            widgets[WIDX_MUSIC].text = musicName;

            auto isMusicActivated = (ride->lifecycleFlags & RIDE_LIFECYCLE_MUSIC) != 0;
            bool hasPreviewImage = musicObj != nullptr && musicObj->HasPreview();

            WidgetSetVisible(*this, WIDX_MUSIC_DATA, isMusicActivated);
            WidgetSetVisible(*this, WIDX_MUSIC_IMAGE, isMusicActivated && hasPreviewImage);

            if (isMusicActivated)
            {
                widgets[WIDX_MUSIC_DATA].bottom = height - 11;

                if (hasPreviewImage)
                {
                    widgets[WIDX_MUSIC_DATA].right = width - 129;
                    widgets[WIDX_MUSIC_IMAGE].left = width - 121;
                    widgets[WIDX_MUSIC_IMAGE].right = width - 8;
                }
                else
                {
                    widgets[WIDX_MUSIC_DATA].right = width - 8;
                }

                pressed_widgets |= (1uLL << WIDX_PLAY_MUSIC) | (1uLL << WIDX_MUSIC_IMAGE);
                disabled_widgets &= ~((1uLL << WIDX_MUSIC) | (1uLL << WIDX_MUSIC_DROPDOWN) | (1uLL << WIDX_MUSIC_DATA));
            }
            else
            {
                pressed_widgets &= ~(1uLL << WIDX_PLAY_MUSIC);
                pressed_widgets |= (1uLL << WIDX_MUSIC_IMAGE);
                disabled_widgets |= (1uLL << WIDX_MUSIC) | (1uLL << WIDX_MUSIC_DROPDOWN) | (1uLL << WIDX_MUSIC_DATA);
            }

            WindowAlignTabs(this, WIDX_TAB_1, WIDX_TAB_10);
        }

        void MusicOnDraw(RenderTarget& rt)
        {
            DrawWidgets(rt);
            DrawTabImages(rt);
            auto ride = GetRide(rideId);
            if (ride == nullptr)
                return;

            // Draw music data only when music is activated
            auto isMusicActivated = (ride->lifecycleFlags & RIDE_LIFECYCLE_MUSIC) != 0;
            if (!isMusicActivated)
                return;

            // 'Tracks' caption
            auto trackLabelPos = windowPos + ScreenCoordsXY{ widgets[WIDX_MUSIC_DATA].left, widgets[WIDX_MUSIC_DATA].top - 13 };
            DrawTextWrapped(rt, trackLabelPos, width, STR_MUSIC_OBJECT_TRACK_HEADER, {}, { TextAlignment::LEFT });

            // Do we have a preview image to draw?
            auto musicObj = ride->getMusicObject();
            bool hasPreview = musicObj != nullptr && musicObj->HasPreview();
            if (!hasPreview)
                return;

            // Figure out where the image should go
            const auto& previewWidget = widgets[WIDX_MUSIC_IMAGE];
            int32_t clipWidth = previewWidget.width() - 1;
            int32_t clipHeight = previewWidget.height() - 1;

            // Draw the preview image
            RenderTarget clipDPI;
            auto screenPos = windowPos + ScreenCoordsXY{ previewWidget.left + 1, previewWidget.top + 1 };
            if (ClipDrawPixelInfo(clipDPI, rt, screenPos, clipWidth, clipHeight))
            {
                musicObj->DrawPreview(clipDPI, clipWidth, clipHeight);
            }
        }

        void MusicOnScrollDraw(RenderTarget& rt, int32_t scrollIndex)
        {
            auto ride = GetRide(rideId);
            if (ride == nullptr)
                return;

            // Only draw track listing when music is activated
            auto isMusicActivated = (ride->lifecycleFlags & RIDE_LIFECYCLE_MUSIC) != 0;
            if (!isMusicActivated)
                return;

            uint8_t paletteIndex = ColourMapA[colours[1].colour].mid_light;
            GfxClear(rt, paletteIndex);

            auto* musicObj = ride->getMusicObject();
            if (musicObj == nullptr)
                return;

            auto y = 0;

            for (size_t i = 0; i < musicObj->GetTrackCount(); i++)
            {
                // Skip invisible items
                if (y + kScrollableRowHeight < rt.y || y > rt.y + rt.height)
                {
                    y += kScrollableRowHeight;
                    continue;
                }

                // Skip empty items
                const auto* track = musicObj->GetTrack(i);
                if (track->Name.empty())
                    continue;

                // Prepare items for display
                auto ft = Formatter();
                ft.Add<const char*>(track->Name.c_str());
                ft.Add<const char*>(track->Composer.c_str());

                // Do we have composer info to show?
                auto stringId = track->Composer.empty() ? STR_MUSIC_OBJECT_TRACK_LIST_ITEM
                                                        : STR_MUSIC_OBJECT_TRACK_LIST_ITEM_WITH_COMPOSER;

                // Draw the track
                DrawTextBasic(rt, { 0, y }, stringId, ft, { FontStyle::Small });
                y += kScrollableRowHeight;
            }
        }

#pragma endregion

#pragma region Measurements

        static constexpr StringId GetRatingName(ride_rating rating)
        {
            int32_t index = std::clamp<int32_t>(rating >> 8, 0, static_cast<int32_t>(std::size(RatingNames)) - 1);
            return RatingNames[index];
        }

        void SetupScenerySelection()
        {
            if (gTrackDesignSaveMode)
            {
                CancelScenerySelection();
            }

            while (ToolSet(*this, WIDX_BACKGROUND, Tool::crosshair))
                ;

            gTrackDesignSaveRideIndex = rideId;

            TrackDesignSaveInit();
            gGamePaused |= GAME_PAUSED_SAVING_TRACK;
            gTrackDesignSaveMode = true;

            OpenRCT2::Audio::StopAll();

            WindowBase* w_main = WindowGetMain();
            if (w_main != nullptr)
            {
                w_main->viewport->flags |= (VIEWPORT_FLAG_HIDE_VERTICAL | VIEWPORT_FLAG_HIDE_BASE);
            }

            GfxInvalidateScreen();
        }

        void MeasurementsDesignReset()
        {
            TrackDesignSaveResetScenery();
        }

        void MeasurementsDesignSelectNearbyScenery()
        {
            TrackDesignSaveSelectNearbyScenery(gTrackDesignSaveRideIndex);
        }

        void MeasurementsDesignCancel()
        {
            if (gTrackDesignSaveMode)
            {
                CancelScenerySelection();
            }
        }

        static void TrackDesignCallback(ModalResult result, [[maybe_unused]] const utf8* path)
        {
            if (result == ModalResult::ok)
            {
                TrackRepositoryScan();
            }
            GfxInvalidateScreen();
        };

        void MeasurementsDesignSave()
        {
            TrackDesignState tds{};

            Ride* ride = GetRide(rideId);
            _trackDesign = ride->saveToTrackDesign(tds);
            if (!_trackDesign)
            {
                return;
            }

            if (gTrackDesignSaveMode)
            {
                auto errMessage = _trackDesign->CreateTrackDesignScenery(tds);
                if (!errMessage.Successful)
                {
                    ContextShowError(STR_CANT_SAVE_TRACK_DESIGN, errMessage.Message, {});
                    return;
                }
                if (errMessage.HasMessage())
                {
                    ContextShowError(errMessage.Message, kStringIdEmpty, {});
                }
            }

            auto trackName = ride->getName();
            auto intent = Intent(WindowClass::Loadsave);
            intent.PutEnumExtra<LoadSaveAction>(INTENT_EXTRA_LOADSAVE_ACTION, LoadSaveAction::save);
            intent.PutEnumExtra<LoadSaveType>(INTENT_EXTRA_LOADSAVE_TYPE, LoadSaveType::track);
            intent.PutExtra(INTENT_EXTRA_TRACK_DESIGN, _trackDesign.get());
            intent.PutExtra(INTENT_EXTRA_PATH, trackName);
            intent.PutExtra(INTENT_EXTRA_CALLBACK, reinterpret_cast<CloseCallback>(&TrackDesignCallback));

            ContextOpenIntent(&intent);
        }

        void MeasurementsClose()
        {
            MeasurementsDesignCancel();
        }

        void MeasurementsOnMouseUp(WidgetIndex widgetIndex)
        {
            switch (widgetIndex)
            {
                case WIDX_CLOSE:
                    Close();
                    return;
                case WIDX_TAB_1:
                case WIDX_TAB_2:
                case WIDX_TAB_3:
                case WIDX_TAB_4:
                case WIDX_TAB_5:
                case WIDX_TAB_6:
                case WIDX_TAB_7:
                case WIDX_TAB_8:
                case WIDX_TAB_9:
                case WIDX_TAB_10:
                    SetPage(widgetIndex - WIDX_TAB_1);
                    break;
                case WIDX_SELECT_NEARBY_SCENERY:
                    MeasurementsDesignSelectNearbyScenery();
                    break;
                case WIDX_RESET_SELECTION:
                    MeasurementsDesignReset();
                    break;
                case WIDX_SAVE_DESIGN:
                    MeasurementsDesignSave();
                    break;
                case WIDX_CANCEL_DESIGN:
                    MeasurementsDesignCancel();
                    break;
            }
        }

        void MeasurementsResize()
        {
            WindowSetResize(*this, { kMinimumWindowWidth, 234 }, { kMinimumWindowWidth, 234 });
        }

        void MeasurementsOnMouseDown(WidgetIndex widgetIndex)
        {
            if (widgetIndex != WIDX_SAVE_TRACK_DESIGN)
                return;

            auto ride = GetRide(rideId);
            if (ride == nullptr)
                return;

            gDropdownItems[0].Format = STR_SAVE_TRACK_DESIGN_ITEM;
            gDropdownItems[1].Format = STR_SAVE_TRACK_DESIGN_WITH_SCENERY_ITEM;

            WindowDropdownShowText(
                { windowPos.x + widgets[widgetIndex].left, windowPos.y + widgets[widgetIndex].top },
                widgets[widgetIndex].height() + 1, colours[1], Dropdown::Flag::StayOpen, 2);
            gDropdownDefaultIndex = 0;
            if (!ride->getRideTypeDescriptor().HasFlag(RtdFlag::hasTrack))
            {
                // Disable saving without scenery if we're a flat ride
                Dropdown::SetDisabled(0, true);
                gDropdownDefaultIndex = 1;
            }
        }

        void MeasurementsOnDropdown(WidgetIndex widgetIndex, int32_t dropdownIndex)
        {
            if (widgetIndex != WIDX_SAVE_TRACK_DESIGN)
                return;

            if (dropdownIndex == -1)
                dropdownIndex = gDropdownHighlightedIndex;

            if (dropdownIndex == 0)
            {
                MeasurementsDesignSave();
            }
            else
                SetupScenerySelection();
        }

        void MeasurementsUpdate()
        {
            frame_no++;
            OnPrepareDraw();
            InvalidateWidget(WIDX_TAB_7);
        }

        void MeasurementsOnToolDown(WidgetIndex widgetIndex, const ScreenCoordsXY& screenCoords)
        {
            _lastSceneryX = screenCoords.x;
            _lastSceneryY = screenCoords.y;
            _collectTrackDesignScenery = true; // Default to true in case user does not select anything valid

            constexpr auto interactionFlags = EnumsToFlags(
                ViewportInteractionItem::Scenery, ViewportInteractionItem::Footpath, ViewportInteractionItem::Wall,
                ViewportInteractionItem::LargeScenery);
            auto info = GetMapCoordinatesFromPos(screenCoords, interactionFlags);
            switch (info.interactionType)
            {
                case ViewportInteractionItem::Scenery:
                case ViewportInteractionItem::LargeScenery:
                case ViewportInteractionItem::Wall:
                case ViewportInteractionItem::Footpath:
                    _collectTrackDesignScenery = !TrackDesignSaveContainsTileElement(info.Element);
                    TrackDesignSaveSelectTileElement(info.interactionType, info.Loc, info.Element, _collectTrackDesignScenery);
                    break;
                default:
                    break;
            }
        }

        void MeasurementsOnToolDrag(WidgetIndex widgetIndex, const ScreenCoordsXY& screenCoords)
        {
            if (screenCoords.x == _lastSceneryX && screenCoords.y == _lastSceneryY)
                return;
            _lastSceneryX = screenCoords.x;
            _lastSceneryY = screenCoords.y;

            auto interactionFlags = EnumsToFlags(
                ViewportInteractionItem::Scenery, ViewportInteractionItem::Footpath, ViewportInteractionItem::Wall,
                ViewportInteractionItem::LargeScenery);
            auto info = GetMapCoordinatesFromPos(screenCoords, interactionFlags);
            switch (info.interactionType)
            {
                case ViewportInteractionItem::Scenery:
                case ViewportInteractionItem::LargeScenery:
                case ViewportInteractionItem::Wall:
                case ViewportInteractionItem::Footpath:
                    TrackDesignSaveSelectTileElement(info.interactionType, info.Loc, info.Element, _collectTrackDesignScenery);
                    break;
                default:
                    break;
            }
        }

        void MeasurementsOnToolAbort(WidgetIndex widgetIndex)
        {
            MeasurementsDesignCancel();
        }

        void MeasurementsOnPrepareDraw()
        {
            SetPressedTab();

            auto ride = GetRide(rideId);
            if (ride == nullptr)
                return;

            auto ft = Formatter::Common();
            ride->formatNameTo(ft);

            widgets[WIDX_SAVE_TRACK_DESIGN].tooltip = STR_SAVE_TRACK_DESIGN_NOT_POSSIBLE;
            widgets[WIDX_SAVE_TRACK_DESIGN].type = WindowWidgetType::Empty;
            if (gTrackDesignSaveMode && gTrackDesignSaveRideIndex == rideId)
            {
                widgets[WIDX_SELECT_NEARBY_SCENERY].type = WindowWidgetType::Button;
                widgets[WIDX_RESET_SELECTION].type = WindowWidgetType::Button;
                widgets[WIDX_SAVE_DESIGN].type = WindowWidgetType::Button;
                widgets[WIDX_CANCEL_DESIGN].type = WindowWidgetType::Button;
            }
            else
            {
                widgets[WIDX_SELECT_NEARBY_SCENERY].type = WindowWidgetType::Empty;
                widgets[WIDX_RESET_SELECTION].type = WindowWidgetType::Empty;
                widgets[WIDX_SAVE_DESIGN].type = WindowWidgetType::Empty;
                widgets[WIDX_CANCEL_DESIGN].type = WindowWidgetType::Empty;

                widgets[WIDX_SAVE_TRACK_DESIGN].type = WindowWidgetType::FlatBtn;
                disabled_widgets |= (1uLL << WIDX_SAVE_TRACK_DESIGN);
                if (ride->lifecycleFlags & RIDE_LIFECYCLE_TESTED)
                {
                    if (!ride->ratings.isNull())
                    {
                        disabled_widgets &= ~(1uLL << WIDX_SAVE_TRACK_DESIGN);
                        widgets[WIDX_SAVE_TRACK_DESIGN].tooltip = STR_SAVE_TRACK_DESIGN;
                    }
                }
            }

            WindowAlignTabs(this, WIDX_TAB_1, WIDX_TAB_10);
        }

        void MeasurementsOnDraw(RenderTarget& rt)
        {
            DrawWidgets(rt);
            DrawTabImages(rt);

            if (widgets[WIDX_SAVE_DESIGN].type == WindowWidgetType::Button)
            {
                Widget* widget = &widgets[WIDX_PAGE_BACKGROUND];

                ScreenCoordsXY widgetCoords(windowPos.x + widget->width() / 2, windowPos.y + widget->top + 40);
                DrawTextWrapped(
                    rt, widgetCoords, width - 8, STR_CLICK_ITEMS_OF_SCENERY_TO_SELECT, {}, { TextAlignment::CENTRE });

                widgetCoords.x = windowPos.x + 4;
                widgetCoords.y = windowPos.y + widgets[WIDX_SELECT_NEARBY_SCENERY].bottom + 17;
                GfxFillRectInset(
                    rt, { widgetCoords, { windowPos.x + 312, widgetCoords.y + 1 } }, colours[1], INSET_RECT_FLAG_BORDER_INSET);
            }
            else
            {
                auto ride = GetRide(rideId);
                if (ride == nullptr)
                    return;

                auto screenCoords = windowPos
                    + ScreenCoordsXY{ widgets[WIDX_PAGE_BACKGROUND].left + 4, widgets[WIDX_PAGE_BACKGROUND].top + 4 };

                if (ride->lifecycleFlags & RIDE_LIFECYCLE_TESTED)
                {
                    // Excitement
                    StringId ratingName = GetRatingName(ride->ratings.excitement);
                    auto ft = Formatter();
                    ft.Add<uint32_t>(ride->ratings.excitement);
                    ft.Add<StringId>(ratingName);
                    StringId stringId = !RideHasRatings(*ride) ? STR_EXCITEMENT_RATING_NOT_YET_AVAILABLE
                                                               : STR_EXCITEMENT_RATING;
                    DrawTextBasic(rt, screenCoords, stringId, ft);
                    screenCoords.y += kListRowHeight;

                    // Intensity
                    ratingName = GetRatingName(ride->ratings.intensity);
                    ft = Formatter();
                    ft.Add<uint32_t>(ride->ratings.intensity);
                    ft.Add<StringId>(ratingName);

                    stringId = STR_INTENSITY_RATING;
                    if (!RideHasRatings(*ride))
                        stringId = STR_INTENSITY_RATING_NOT_YET_AVAILABLE;
                    else if (ride->ratings.intensity >= MakeRideRating(10, 00))
                        stringId = STR_INTENSITY_RATING_RED;

                    DrawTextBasic(rt, screenCoords, stringId, ft);
                    screenCoords.y += kListRowHeight;

                    // Nausea
                    ratingName = GetRatingName(ride->ratings.nausea);
                    ft = Formatter();
                    ft.Add<uint32_t>(ride->ratings.nausea);
                    ft.Add<StringId>(ratingName);
                    stringId = !RideHasRatings(*ride) ? STR_NAUSEA_RATING_NOT_YET_AVAILABLE : STR_NAUSEA_RATING;
                    DrawTextBasic(rt, screenCoords, stringId, ft);
                    screenCoords.y += 2 * kListRowHeight;

                    // Horizontal rule
                    GfxFillRectInset(
                        rt, { screenCoords - ScreenCoordsXY{ 0, 6 }, screenCoords + ScreenCoordsXY{ 303, -5 } }, colours[1],
                        INSET_RECT_FLAG_BORDER_INSET);

                    if (!(ride->lifecycleFlags & RIDE_LIFECYCLE_NO_RAW_STATS))
                    {
                        if (ride->getRideTypeDescriptor().specialType == RtdSpecialType::miniGolf)
                        {
                            // Holes
                            ft = Formatter();
                            ft.Add<uint16_t>(ride->numHoles);
                            DrawTextBasic(rt, screenCoords, STR_HOLES, ft);
                            screenCoords.y += kListRowHeight;
                        }
                        else
                        {
                            // Max speed
                            ft = Formatter();
                            ft.Add<int32_t>(ToHumanReadableSpeed(ride->maxSpeed));
                            DrawTextBasic(rt, screenCoords, STR_MAX_SPEED, ft);
                            screenCoords.y += kListRowHeight;

                            // Average speed
                            ft = Formatter();
                            ft.Add<int32_t>(ToHumanReadableSpeed(ride->averageSpeed));
                            DrawTextBasic(rt, screenCoords, STR_AVERAGE_SPEED, ft);
                            screenCoords.y += kListRowHeight;

                            // Ride time
                            ft = Formatter();
                            int32_t numTimes = 0;
                            // TODO: STR_RIDE_TIME only takes up to 4 stations modify to take more
                            // also if modified may need to be split into multiple format strings
                            // as formatter cannot take more than 256 bytes
                            for (int32_t i = 0; i < std::min<int32_t>(ride->numStations, 4); i++)
                            {
                                StationIndex stationIndex = StationIndex::FromUnderlying(numTimes);
                                auto time = ride->getStation(stationIndex).SegmentTime;
                                if (time != 0)
                                {
                                    ft.Add<uint16_t>(STR_RIDE_TIME_ENTRY_WITH_SEPARATOR);
                                    ft.Add<uint16_t>(time);
                                    numTimes++;
                                }
                            }
                            if (numTimes == 0)
                            {
                                ft.Add<uint16_t>(STR_RIDE_TIME_ENTRY);
                                ft.Add<uint16_t>(0);
                                numTimes++;
                            }
                            else
                            {
                                // sadly, STR_RIDE_TIME_ENTRY_WITH_SEPARATOR are defined with the separator AFTER an entry
                                // therefore we set the last entry to use the no-separator format now, post-format
                                ft.Rewind();
                                ft.Increment((numTimes - 1) * 4);
                                ft.Add<uint16_t>(STR_RIDE_TIME_ENTRY);
                            }
                            ft.Rewind();
                            ft.Increment(numTimes * 4);
                            ft.Add<uint16_t>(0);
                            ft.Add<uint16_t>(0);
                            ft.Add<uint16_t>(0);
                            ft.Add<uint16_t>(0);
                            DrawTextEllipsised(rt, screenCoords, 308, STR_RIDE_TIME, ft);
                            screenCoords.y += kListRowHeight;
                        }

                        // Ride length
                        ft = Formatter();
                        int32_t numLengths = 0;
                        // TODO: see above STR_RIDE_LENGTH is also only able to display max 4
                        for (int32_t i = 0; i < std::min<int32_t>(ride->numStations, 4); i++)
                        {
                            StationIndex stationIndex = StationIndex::FromUnderlying(i);
                            auto length = ride->getStation(stationIndex).SegmentLength;
                            if (length != 0)
                            {
                                length >>= 16;
                                ft.Add<StringId>(STR_RIDE_LENGTH_ENTRY_WITH_SEPARATOR);
                                ft.Add<uint16_t>(length & 0xFFFF);
                                numLengths++;
                            }
                        }
                        if (numLengths == 0)
                        {
                            ft.Add<StringId>(STR_RIDE_LENGTH_ENTRY);
                            ft.Add<uint16_t>(0);
                            numLengths++;
                        }
                        else
                        {
                            // sadly, STR_RIDE_LENGTH_ENTRY_WITH_SEPARATOR are defined with the separator AFTER an entry
                            // therefore we set the last entry to use the no-separator format now, post-format
                            ft.Rewind();
                            ft.Increment((numLengths - 1) * 4);
                            ft.Add<StringId>(STR_RIDE_LENGTH_ENTRY);
                        }
                        ft.Rewind();
                        ft.Increment(numLengths * 4);
                        ft.Add<uint16_t>(0);
                        ft.Add<uint16_t>(0);
                        ft.Add<uint16_t>(0);
                        ft.Add<uint16_t>(0);
                        DrawTextEllipsised(rt, screenCoords, 308, STR_RIDE_LENGTH, ft);

                        screenCoords.y += kListRowHeight;

                        if (ride->getRideTypeDescriptor().HasFlag(RtdFlag::hasGForces))
                        {
                            // Max. positive vertical G's
                            stringId = STR_MAX_POSITIVE_VERTICAL_G;

                            ft = Formatter();
                            ft.Add<fixed16_2dp>(ride->maxPositiveVerticalG);
                            DrawTextBasic(rt, screenCoords, stringId, ft);
                            screenCoords.y += kListRowHeight;

                            // Max. negative vertical G's
                            stringId = ride->maxNegativeVerticalG <= kRideGForcesRedNegVertical
                                ? STR_MAX_NEGATIVE_VERTICAL_G_RED
                                : STR_MAX_NEGATIVE_VERTICAL_G;
                            ft = Formatter();
                            ft.Add<int32_t>(ride->maxNegativeVerticalG);
                            DrawTextBasic(rt, screenCoords, stringId, ft);
                            screenCoords.y += kListRowHeight;

                            // Max lateral G's
                            stringId = ride->maxLateralG > kRideGForcesRedLateral ? STR_MAX_LATERAL_G_RED : STR_MAX_LATERAL_G;
                            ft = Formatter();
                            ft.Add<fixed16_2dp>(ride->maxLateralG);
                            DrawTextBasic(rt, screenCoords, stringId, ft);
                            screenCoords.y += kListRowHeight;

                            // Total 'air' time
                            ft = Formatter();
                            ft.Add<fixed32_2dp>(ToHumanReadableAirTime(ride->totalAirTime));
                            DrawTextBasic(rt, screenCoords, STR_TOTAL_AIR_TIME, ft);
                            screenCoords.y += kListRowHeight;
                        }

                        if (ride->getRideTypeDescriptor().HasFlag(RtdFlag::hasDrops))
                        {
                            ft = Formatter();
                            ft.Add<uint16_t>(ride->numDrops);
                            DrawTextBasic(rt, screenCoords, STR_DROPS, ft);
                            screenCoords.y += kListRowHeight;

                            // Highest drop height
                            auto highestDropHeight = (ride->highestDropHeight * 3) / 4;
                            ft = Formatter();
                            ft.Add<int32_t>(highestDropHeight);
                            DrawTextBasic(rt, screenCoords, STR_HIGHEST_DROP_HEIGHT, ft);
                            screenCoords.y += kListRowHeight;
                        }

                        if (ride->getRideTypeDescriptor().specialType != RtdSpecialType::miniGolf)
                        {
                            // Inversions
                            if (ride->numInversions != 0)
                            {
                                ft = Formatter();
                                ft.Add<uint16_t>(ride->numInversions);
                                DrawTextBasic(rt, screenCoords, STR_INVERSIONS, ft);
                                screenCoords.y += kListRowHeight;
                            }
                        }
                    }
                }
                else
                {
                    DrawTextBasic(rt, screenCoords, STR_NO_TEST_RESULTS_YET);
                }
            }
        }

#pragma endregion

#pragma region Graphs

        enum
        {
            GRAPH_VELOCITY,
            GRAPH_ALTITUDE,
            GRAPH_VERTICAL,
            GRAPH_LATERAL
        };

        void SetGraph(int32_t type)
        {
            if (list_information_type == type)
            {
                _autoScrollGraph = !_autoScrollGraph;
            }
            else
            {
                list_information_type = type;
            }
            Invalidate();
        }

        void GraphsOnMouseUp(WidgetIndex widgetIndex)
        {
            switch (widgetIndex)
            {
                case WIDX_CLOSE:
                    Close();
                    return;
                case WIDX_TAB_1:
                case WIDX_TAB_2:
                case WIDX_TAB_3:
                case WIDX_TAB_4:
                case WIDX_TAB_5:
                case WIDX_TAB_6:
                case WIDX_TAB_7:
                case WIDX_TAB_8:
                case WIDX_TAB_9:
                case WIDX_TAB_10:
                    SetPage(widgetIndex - WIDX_TAB_1);
                    break;
            }
        }

        void GraphsResize()
        {
            WindowSetResize(*this, { kMinimumWindowWidth, 182 }, { kMaxWindowSize.width, 450 });
        }

        void GraphsOnMouseDown(WidgetIndex widgetIndex)
        {
            switch (widgetIndex)
            {
                case WIDX_GRAPH_VELOCITY:
                    SetGraph(GRAPH_VELOCITY);
                    break;
                case WIDX_GRAPH_ALTITUDE:
                    SetGraph(GRAPH_ALTITUDE);
                    break;
                case WIDX_GRAPH_VERTICAL:
                    SetGraph(GRAPH_VERTICAL);
                    break;
                case WIDX_GRAPH_LATERAL:
                    SetGraph(GRAPH_LATERAL);
                    break;
            }
        }

        void GraphsUpdate()
        {
            Widget* widget;
            int32_t x;

            frame_no++;
            OnPrepareDraw();
            InvalidateWidget(WIDX_TAB_8);
            OnPrepareDraw();
            InvalidateWidget(WIDX_GRAPH);

            widget = &widgets[WIDX_GRAPH];
            x = scrolls[0].contentOffsetX;
            if (_autoScrollGraph)
            {
                auto ride = GetRide(rideId);
                if (ride != nullptr)
                {
                    RideMeasurement* measurement{};
                    std::tie(measurement, std::ignore) = ride->getMeasurement();
                    x = measurement == nullptr ? 0 : measurement->current_item - ((widget->width() / 4) * 3);
                }
            }

            scrolls[0].contentOffsetX = std::clamp(x, 0, scrolls[0].contentWidth - (widget->width() - 2));
            WidgetScrollUpdateThumbs(*this, WIDX_GRAPH);
        }

        ScreenSize GraphsScrollGetSize(int32_t scrollIndex)
        {
            OnPrepareDraw();

            ScreenSize size{};
            // Set minimum size
            size.width = widgets[WIDX_GRAPH].width() - 2;

            // Get measurement size
            auto ride = GetRide(rideId);
            if (ride != nullptr)
            {
                RideMeasurement* measurement{};
                std::tie(measurement, std::ignore) = ride->getMeasurement();
                if (measurement != nullptr)
                {
                    size.width = std::max<int32_t>(size.width, measurement->num_items);
                }
            }
            return size;
        }

        void GraphsOnScrollSelect(int32_t scrollIndex, int32_t scrollAreaType)
        {
            _autoScrollGraph = false;
        }

        OpenRCT2String GraphsTooltip(const WidgetIndex widgetIndex, const StringId fallback)
        {
            if (widgetIndex == WIDX_GRAPH)
            {
                auto ride = GetRide(rideId);
                if (ride != nullptr)
                {
                    auto [measurement, message] = ride->getMeasurement();
                    if (measurement != nullptr && (measurement->flags & RIDE_MEASUREMENT_FLAG_RUNNING))
                    {
                        auto ft = Formatter();
                        ft.Increment(2);
                        ft.Add<StringId>(GetRideComponentName(ride->getRideTypeDescriptor().NameConvention.vehicle).number);
                        ft.Add<uint16_t>(measurement->vehicle_index + 1);
                        return { fallback, ft };
                    }

                    return message;
                }
            }
            else
            {
                return { kStringIdNone, {} };
            }
            return { fallback, {} };
        }

        void GraphsOnPrepareDraw()
        {
            SetPressedTab();

            auto ride = GetRide(rideId);
            if (ride == nullptr)
                return;

            auto ft = Formatter::Common();
            ride->formatNameTo(ft);

            // Set pressed graph button type
            pressed_widgets &= ~(1uLL << WIDX_GRAPH_VELOCITY);
            pressed_widgets &= ~(1uLL << WIDX_GRAPH_ALTITUDE);
            pressed_widgets &= ~(1uLL << WIDX_GRAPH_VERTICAL);
            pressed_widgets &= ~(1uLL << WIDX_GRAPH_LATERAL);
            pressed_widgets |= (1LL << (WIDX_GRAPH_VELOCITY + list_information_type));

            // Hide graph buttons that are not applicable
            if (ride->getRideTypeDescriptor().HasFlag(RtdFlag::hasGForces))
            {
                widgets[WIDX_GRAPH_VERTICAL].type = WindowWidgetType::Button;
                widgets[WIDX_GRAPH_LATERAL].type = WindowWidgetType::Button;
            }
            else
            {
                widgets[WIDX_GRAPH_VERTICAL].type = WindowWidgetType::Empty;
                widgets[WIDX_GRAPH_LATERAL].type = WindowWidgetType::Empty;
            }

            // Anchor graph widget
            auto x = width - 4;
            auto y = height - kButtonFaceHeight - 8;

            widgets[WIDX_GRAPH].right = x;
            widgets[WIDX_GRAPH].bottom = y;
            y += 3;
            widgets[WIDX_GRAPH_VELOCITY].top = y;
            widgets[WIDX_GRAPH_ALTITUDE].top = y;
            widgets[WIDX_GRAPH_VERTICAL].top = y;
            widgets[WIDX_GRAPH_LATERAL].top = y;
            y += kButtonFaceHeight + 1;
            widgets[WIDX_GRAPH_VELOCITY].bottom = y;
            widgets[WIDX_GRAPH_ALTITUDE].bottom = y;
            widgets[WIDX_GRAPH_VERTICAL].bottom = y;
            widgets[WIDX_GRAPH_LATERAL].bottom = y;

            WindowAlignTabs(this, WIDX_TAB_1, WIDX_TAB_10);
        }

        void GraphsOnDraw(RenderTarget& rt)
        {
            DrawWidgets(rt);
            DrawTabImages(rt);
        }

        void GraphsOnScrollDraw(RenderTarget& rt, int32_t scrollIndex)
        {
            GfxClear(rt, ColourMapA[COLOUR_SATURATED_GREEN].darker);

            auto widget = &widgets[WIDX_GRAPH];
            auto ride = GetRide(rideId);
            if (ride == nullptr)
            {
                return;
            }

            auto [measurement, message] = ride->getMeasurement();

            if (measurement == nullptr)
            {
                // No measurement message
                ScreenCoordsXY stringCoords(widget->width() / 2, widget->height() / 2 - 5);
                int32_t txtWidth = widget->width() - 2;
                DrawTextWrapped(rt, stringCoords, txtWidth, message.str, message.args, { TextAlignment::CENTRE });
                return;
            }

            // Vertical grid lines
            const uint8_t lightColour = ColourMapA[COLOUR_SATURATED_GREEN].mid_light;
            const uint8_t darkColour = ColourMapA[COLOUR_SATURATED_GREEN].mid_dark;

            int32_t time = 0;
            for (int32_t x = 0; x < rt.x + rt.width; x += 80)
            {
                if (x + 80 >= rt.x)
                {
                    auto coord1 = ScreenCoordsXY{ x, rt.y };
                    auto coord2 = ScreenCoordsXY{ x, rt.y + rt.height - 1 };
                    GfxFillRect(rt, { coord1, coord2 }, lightColour);
                    GfxFillRect(rt, { coord1 + ScreenCoordsXY{ 16, 0 }, coord2 + ScreenCoordsXY{ 16, 0 } }, darkColour);
                    GfxFillRect(rt, { coord1 + ScreenCoordsXY{ 32, 0 }, coord2 + ScreenCoordsXY{ 32, 0 } }, darkColour);
                    GfxFillRect(rt, { coord1 + ScreenCoordsXY{ 48, 0 }, coord2 + ScreenCoordsXY{ 48, 0 } }, darkColour);
                    GfxFillRect(rt, { coord1 + ScreenCoordsXY{ 64, 0 }, coord2 + ScreenCoordsXY{ 64, 0 } }, darkColour);
                }
                time += 5;
            }

            // Horizontal grid lines
            int32_t listType = list_information_type;
            int16_t yUnit = GraphsYAxisDetails[listType].unit;
            StringId stringID = GraphsYAxisDetails[listType].label;
            int16_t yUnitInterval = GraphsYAxisDetails[listType].unit_interval;
            int16_t yInterval = GraphsYAxisDetails[listType].interval;

            // Scale modifier
            if (listType == GRAPH_ALTITUDE)
            {
                yUnit -= kMapBaseZ * 3;
            }

            for (int32_t y = widget->height() - 13; y >= 8; y -= yInterval, yUnit += yUnitInterval)
            {
                // Minor / major line
                int32_t colour = yUnit == 0 ? lightColour : darkColour;
                GfxFillRect(rt, { { rt.x, y }, { rt.x + rt.width - 1, y } }, colour);

                int16_t scaled_yUnit = yUnit;
                // Scale modifier
                if (listType == GRAPH_ALTITUDE)
                    scaled_yUnit /= 2;

                auto ft = Formatter();
                ft.Add<int16_t>(scaled_yUnit);

                DrawTextBasic(rt, { scrolls[0].contentOffsetX + 1, y - 4 }, stringID, ft, { FontStyle::Small });
            }

            // Time marks
            time = 0;
            for (int32_t x = 0; x < rt.x + rt.width; x += 80)
            {
                auto ft = Formatter();
                ft.Add<int32_t>(time);
                if (x + 80 >= rt.x)
                    DrawTextBasic(rt, { x + 2, 1 }, STR_RIDE_STATS_TIME, ft, { FontStyle::Small });
                time += 5;
            }

            // Plot
            int32_t x = rt.x;
            int32_t firstPoint, secondPoint;
            // Uses the force limits (used to draw extreme G's in red on measurement tab) to determine if line should be drawn
            // red.
            int32_t intensityThresholdPositive = 0;
            int32_t intensityThresholdNegative = 0;
            for (int32_t graphWidth = 0; graphWidth < rt.width; graphWidth++, x++)
            {
                if (x < 0 || x >= measurement->num_items - 1)
                    continue;

                constexpr int32_t VerticalGraphHeightOffset = 39;
                constexpr int32_t LateralGraphHeightOffset = 52;

                switch (listType)
                {
                    case GRAPH_VELOCITY:
                        firstPoint = measurement->velocity[x] / 2;
                        secondPoint = measurement->velocity[x + 1] / 2;
                        break;
                    case GRAPH_ALTITUDE:
                        firstPoint = measurement->altitude[x];
                        secondPoint = measurement->altitude[x + 1];
                        break;
                    case GRAPH_VERTICAL:
                        firstPoint = measurement->vertical[x] + VerticalGraphHeightOffset;
                        secondPoint = measurement->vertical[x + 1] + VerticalGraphHeightOffset;
                        intensityThresholdNegative = (kRideGForcesRedNegVertical / 8) + VerticalGraphHeightOffset;
                        break;
                    case GRAPH_LATERAL:
                        firstPoint = measurement->lateral[x] + LateralGraphHeightOffset;
                        secondPoint = measurement->lateral[x + 1] + LateralGraphHeightOffset;
                        intensityThresholdPositive = (kRideGForcesRedLateral / 8) + LateralGraphHeightOffset;
                        intensityThresholdNegative = -(kRideGForcesRedLateral / 8) + LateralGraphHeightOffset;
                        break;
                    default:
                        LOG_ERROR("Wrong graph type %d", listType);
                        firstPoint = secondPoint = 0;
                        break;
                }

                // Adjust line to match graph widget position.
                firstPoint = widget->height() - firstPoint - 13;
                secondPoint = widget->height() - secondPoint - 13;
                if (firstPoint > secondPoint)
                {
                    std::swap(firstPoint, secondPoint);
                }

                // Adjust threshold line position as well
                if (listType == GRAPH_VERTICAL || listType == GRAPH_LATERAL)
                {
                    intensityThresholdPositive = widget->height() - intensityThresholdPositive - 13;
                    intensityThresholdNegative = widget->height() - intensityThresholdNegative - 13;
                }

                const bool previousMeasurement = x > measurement->current_item;

                // Draw the current line in grey.
                GfxFillRect(
                    rt, { { x, firstPoint }, { x, secondPoint } },
                    previousMeasurement ? PaletteIndex::pi17 : PaletteIndex::pi21);

                // Draw red over extreme values (if supported by graph type).
                if (listType == GRAPH_VERTICAL || listType == GRAPH_LATERAL)
                {
                    const auto redLineColour = previousMeasurement ? PaletteIndex::pi171 : PaletteIndex::pi173;

                    // Line exceeds negative threshold (at bottom of graph).
                    if (secondPoint >= intensityThresholdNegative)
                    {
                        const auto redLineTop = ScreenCoordsXY{ x, std::max(firstPoint, intensityThresholdNegative) };
                        const auto redLineBottom = ScreenCoordsXY{ x, std::max(secondPoint, intensityThresholdNegative) };
                        GfxFillRect(rt, { redLineTop, redLineBottom }, redLineColour);
                    }

                    // Line exceeds positive threshold (at top of graph).
                    if (listType == GRAPH_LATERAL && firstPoint < intensityThresholdPositive)
                    {
                        const auto redLineTop = ScreenCoordsXY{ x, std::min(firstPoint, intensityThresholdPositive) };
                        const auto redLineBottom = ScreenCoordsXY{ x, std::min(secondPoint, intensityThresholdPositive) };
                        GfxFillRect(rt, { redLineTop, redLineBottom }, redLineColour);
                    }
                }
            }
        }

#pragma endregion

#pragma region Income

        static void UpdateSamePriceThroughoutFlags(ShopItem shop_item)
        {
            const auto& gameState = getGameState();
            const auto existingFlags = gameState.samePriceThroughoutPark;

            auto newFlags = existingFlags;
            if (GetShopItemDescriptor(shop_item).IsPhoto())
            {
                if (existingFlags & EnumToFlag(shop_item))
                    newFlags &= ~EnumsToFlags(ShopItem::Photo, ShopItem::Photo2, ShopItem::Photo3, ShopItem::Photo4);
                else
                    newFlags |= EnumsToFlags(ShopItem::Photo, ShopItem::Photo2, ShopItem::Photo3, ShopItem::Photo4);
            }
            else
            {
                newFlags ^= EnumToFlag(shop_item);
            }

            auto parkSetParameter = ParkSetParameterAction(ParkParameter::SamePriceInPark, newFlags);
            GameActions::Execute(&parkSetParameter);
        }

        void IncomeTogglePrimaryPrice()
        {
            auto ride = GetRide(rideId);
            if (ride == nullptr)
                return;

            ShopItem shopItem;
            const auto& rtd = ride->getRideTypeDescriptor();
            if (rtd.specialType == RtdSpecialType::toilet)
            {
                shopItem = ShopItem::Admission;
            }
            else
            {
                auto rideEntry = GetRideEntryByIndex(ride->subtype);
                if (rideEntry != nullptr)
                {
                    shopItem = rideEntry->shop_item[0];
                    if (shopItem == ShopItem::None)
                        return;
                }
                else
                {
                    return;
                }
            }

            UpdateSamePriceThroughoutFlags(shopItem);

            auto rideSetPriceAction = RideSetPriceAction(rideId, ride->price[0], true);
            GameActions::Execute(&rideSetPriceAction);
        }

        void IncomeToggleSecondaryPrice()
        {
            auto ride = GetRide(rideId);
            if (ride == nullptr)
                return;

            auto rideEntry = GetRideEntryByIndex(ride->subtype);
            if (rideEntry == nullptr)
                return;

            auto shop_item = rideEntry->shop_item[1];
            if (shop_item == ShopItem::None)
                shop_item = ride->getRideTypeDescriptor().PhotoItem;

            UpdateSamePriceThroughoutFlags(shop_item);

            auto rideSetPriceAction = RideSetPriceAction(rideId, ride->price[1], false);
            GameActions::Execute(&rideSetPriceAction);
        }

        void IncomeSetPrimaryPrice(money64 price)
        {
            auto rideSetPriceAction = RideSetPriceAction(rideId, price, true);
            GameActions::Execute(&rideSetPriceAction);
        }

        void IncomeIncreasePrimaryPrice()
        {
            if (!IncomeCanModifyPrimaryPrice())
                return;

            auto ride = GetRide(rideId);
            if (ride == nullptr)
                return;

            auto price = ride->price[0];
            if (price < kRideMaxPrice)
                price++;

            IncomeSetPrimaryPrice(price);
        }

        void IncomeDecreasePrimaryPrice()
        {
            if (!IncomeCanModifyPrimaryPrice())
                return;

            auto ride = GetRide(rideId);
            if (ride == nullptr)
                return;

            auto price = ride->price[0];
            if (price > kRideMinPrice)
                price--;

            IncomeSetPrimaryPrice(price);
        }

        money64 IncomeGetSecondaryPrice()
        {
            auto ride = GetRide(rideId);
            if (ride == nullptr)
                return 0;

            return ride->price[1];
        }

        void IncomeSetSecondaryPrice(money64 price)
        {
            auto rideSetPriceAction = RideSetPriceAction(rideId, price, false);
            GameActions::Execute(&rideSetPriceAction);
        }

        bool IncomeCanModifyPrimaryPrice()
        {
            auto ride = GetRide(rideId);
            if (ride == nullptr)
                return false;

            auto rideEntry = ride->getRideEntry();
            const auto& rtd = ride->getRideTypeDescriptor();
            return Park::RidePricesUnlocked() || rtd.specialType == RtdSpecialType::toilet
                || (rideEntry != nullptr && rideEntry->shop_item[0] != ShopItem::None);
        }

        void IncomeIncreaseSecondaryPrice()
        {
            auto price = IncomeGetSecondaryPrice();

            if (price < kRideMaxPrice)
                price++;

            IncomeSetSecondaryPrice(price);
        }

        void IncomeDecreaseSecondaryPrice()
        {
            auto price = IncomeGetSecondaryPrice();

            if (price > 0.00_GBP)
                price--;

            IncomeSetSecondaryPrice(price);
        }

        void IncomeOnMouseUp(WidgetIndex widgetIndex)
        {
            utf8 _moneyInputText[kMoneyStringMaxlength] = {};

            switch (widgetIndex)
            {
                case WIDX_CLOSE:
                    Close();
                    return;
                case WIDX_TAB_1:
                case WIDX_TAB_2:
                case WIDX_TAB_3:
                case WIDX_TAB_4:
                case WIDX_TAB_5:
                case WIDX_TAB_6:
                case WIDX_TAB_7:
                case WIDX_TAB_8:
                case WIDX_TAB_9:
                case WIDX_TAB_10:
                    SetPage(widgetIndex - WIDX_TAB_1);
                    break;
                case WIDX_PRIMARY_PRICE:
                {
                    if (!IncomeCanModifyPrimaryPrice())
                        return;

                    auto ride = GetRide(rideId);
                    if (ride != nullptr)
                    {
                        MoneyToString(ride->price[0], _moneyInputText, kMoneyStringMaxlength, true);
                        WindowTextInputRawOpen(
                            this, WIDX_PRIMARY_PRICE, STR_ENTER_NEW_VALUE, STR_ENTER_NEW_VALUE, {}, _moneyInputText,
                            kMoneyStringMaxlength);
                    }
                    break;
                }
                case WIDX_PRIMARY_PRICE_SAME_THROUGHOUT_PARK:
                    IncomeTogglePrimaryPrice();
                    break;
                case WIDX_SECONDARY_PRICE:
                {
                    auto price64 = IncomeGetSecondaryPrice();

                    MoneyToString(price64, _moneyInputText, kMoneyStringMaxlength, true);
                    WindowTextInputRawOpen(
                        this, WIDX_SECONDARY_PRICE, STR_ENTER_NEW_VALUE, STR_ENTER_NEW_VALUE, {}, _moneyInputText,
                        kMoneyStringMaxlength);
                }
                break;
                case WIDX_SECONDARY_PRICE_SAME_THROUGHOUT_PARK:
                    IncomeToggleSecondaryPrice();
                    break;
            }
        }

        void IncomeResize()
        {
            auto newHeight = 194;
            WindowSetResize(*this, { kMinimumWindowWidth, newHeight }, { kMinimumWindowWidth, newHeight });
        }

        void IncomeOnMouseDown(WidgetIndex widgetIndex)
        {
            switch (widgetIndex)
            {
                case WIDX_PRIMARY_PRICE_INCREASE:
                    IncomeIncreasePrimaryPrice();
                    break;
                case WIDX_PRIMARY_PRICE_DECREASE:
                    IncomeDecreasePrimaryPrice();
                    break;
                case WIDX_SECONDARY_PRICE_INCREASE:
                    IncomeIncreaseSecondaryPrice();
                    break;
                case WIDX_SECONDARY_PRICE_DECREASE:
                    IncomeDecreaseSecondaryPrice();
                    break;
            }
        }

        void IncomeUpdate()
        {
            frame_no++;
            OnPrepareDraw();
            InvalidateWidget(WIDX_TAB_9);

            auto ride = GetRide(rideId);
            if (ride != nullptr && ride->windowInvalidateFlags & RIDE_INVALIDATE_RIDE_INCOME)
            {
                ride->windowInvalidateFlags &= ~RIDE_INVALIDATE_RIDE_INCOME;
                Invalidate();
            }
        }

        void IncomeOnTextInput(WidgetIndex widgetIndex, std::string_view text)
        {
            if ((widgetIndex != WIDX_PRIMARY_PRICE && widgetIndex != WIDX_SECONDARY_PRICE) || text.empty())
                return;

            std::string strText{ text };
            money64 price = StringToMoney(strText.c_str());
            if (price == kMoney64Undefined)
            {
                return;
            }

            price = std::clamp(price, kRideMinPrice, kRideMaxPrice);

            if (widgetIndex == WIDX_PRIMARY_PRICE)
            {
                IncomeSetPrimaryPrice(price);
            }
            else
            {
                IncomeSetSecondaryPrice(price);
            }
        }

        void IncomeOnPrepareDraw()
        {
            SetPressedTab();

            auto ride = GetRide(rideId);
            if (ride == nullptr)
                return;

            widgets[WIDX_TITLE].text = STR_ARG_18_STRINGID;

            auto ft = Formatter::Common();
            ft.Increment(18);
            ride->formatNameTo(ft);

            auto rideEntry = ride->getRideEntry();
            if (rideEntry == nullptr)
                return;

            // Primary item
            pressed_widgets &= ~(1uLL << WIDX_PRIMARY_PRICE_SAME_THROUGHOUT_PARK);
            disabled_widgets &= ~(1uLL << WIDX_PRIMARY_PRICE);

            widgets[WIDX_PRIMARY_PRICE_LABEL].tooltip = kStringIdNone;
            widgets[WIDX_PRIMARY_PRICE].tooltip = kStringIdNone;

            // If ride prices are locked, do not allow setting the price, unless we're dealing with a shop or toilet.
            const auto& rtd = ride->getRideTypeDescriptor();
            if (!Park::RidePricesUnlocked() && rideEntry->shop_item[0] == ShopItem::None
                && rtd.specialType != RtdSpecialType::toilet)
            {
                disabled_widgets |= (1uLL << WIDX_PRIMARY_PRICE);
                widgets[WIDX_PRIMARY_PRICE_LABEL].tooltip = STR_RIDE_INCOME_ADMISSION_PAY_FOR_ENTRY_TIP;
                widgets[WIDX_PRIMARY_PRICE].tooltip = STR_RIDE_INCOME_ADMISSION_PAY_FOR_ENTRY_TIP;
            }

            widgets[WIDX_PRIMARY_PRICE_LABEL].text = STR_RIDE_INCOME_ADMISSION_PRICE;
            widgets[WIDX_SECONDARY_PRICE_LABEL].text = STR_SHOP_ITEM_PRICE_LABEL_ON_RIDE_PHOTO;
            widgets[WIDX_PRIMARY_PRICE_SAME_THROUGHOUT_PARK].type = WindowWidgetType::Empty;

            widgets[WIDX_PRIMARY_PRICE].text = STR_BOTTOM_TOOLBAR_CASH;
            auto ridePrimaryPrice = RideGetPrice(*ride);
            ft.Rewind();
            ft.Add<money64>(ridePrimaryPrice);
            if (ridePrimaryPrice == 0)
                widgets[WIDX_PRIMARY_PRICE].text = STR_FREE;

            ShopItem primaryItem = ShopItem::Admission;
            if (rtd.specialType == RtdSpecialType::toilet || ((primaryItem = rideEntry->shop_item[0]) != ShopItem::None))
            {
                widgets[WIDX_PRIMARY_PRICE_SAME_THROUGHOUT_PARK].type = WindowWidgetType::Checkbox;

                if (ShopItemHasCommonPrice(primaryItem))
                    pressed_widgets |= (1uLL << WIDX_PRIMARY_PRICE_SAME_THROUGHOUT_PARK);

                widgets[WIDX_PRIMARY_PRICE_LABEL].text = GetShopItemDescriptor(primaryItem).Naming.PriceLabel;
            }

            // Get secondary item
            auto secondaryItem = ride->getRideTypeDescriptor().PhotoItem;
            if (!(ride->lifecycleFlags & RIDE_LIFECYCLE_ON_RIDE_PHOTO))
            {
                if ((secondaryItem = rideEntry->shop_item[1]) != ShopItem::None)
                {
                    widgets[WIDX_SECONDARY_PRICE_LABEL].text = GetShopItemDescriptor(secondaryItem).Naming.PriceLabel;
                }
            }

            if (secondaryItem == ShopItem::None)
            {
                // Hide secondary item widgets
                widgets[WIDX_SECONDARY_PRICE_LABEL].type = WindowWidgetType::Empty;
                widgets[WIDX_SECONDARY_PRICE].type = WindowWidgetType::Empty;
                widgets[WIDX_SECONDARY_PRICE_INCREASE].type = WindowWidgetType::Empty;
                widgets[WIDX_SECONDARY_PRICE_DECREASE].type = WindowWidgetType::Empty;
                widgets[WIDX_SECONDARY_PRICE_SAME_THROUGHOUT_PARK].type = WindowWidgetType::Empty;
            }
            else
            {
                // Set same price throughout park checkbox
                pressed_widgets &= ~(1uLL << WIDX_SECONDARY_PRICE_SAME_THROUGHOUT_PARK);
                if (ShopItemHasCommonPrice(secondaryItem))
                    pressed_widgets |= (1uLL << WIDX_SECONDARY_PRICE_SAME_THROUGHOUT_PARK);

                // Show widgets
                widgets[WIDX_SECONDARY_PRICE_LABEL].type = WindowWidgetType::Label;
                widgets[WIDX_SECONDARY_PRICE].type = WindowWidgetType::Spinner;
                widgets[WIDX_SECONDARY_PRICE_INCREASE].type = WindowWidgetType::Button;
                widgets[WIDX_SECONDARY_PRICE_DECREASE].type = WindowWidgetType::Button;
                widgets[WIDX_SECONDARY_PRICE_SAME_THROUGHOUT_PARK].type = WindowWidgetType::Checkbox;

                // Set secondary item price
                widgets[WIDX_SECONDARY_PRICE].text = STR_RIDE_SECONDARY_PRICE_VALUE;
                ft.Rewind();
                ft.Increment(10);
                ft.Add<money64>(ride->price[1]);
                if (ride->price[1] == 0)
                    widgets[WIDX_SECONDARY_PRICE].text = STR_FREE;
            }

            WindowAlignTabs(this, WIDX_TAB_1, WIDX_TAB_10);
        }

        void IncomeOnDraw(RenderTarget& rt)
        {
            StringId stringId;
            money64 profit;
            ShopItem primaryItem, secondaryItem;

            DrawWidgets(rt);
            DrawTabImages(rt);

            auto ride = GetRide(rideId);
            if (ride == nullptr)
                return;

            auto rideEntry = ride->getRideEntry();
            if (rideEntry == nullptr)
                return;

            auto screenCoords = windowPos
                + ScreenCoordsXY{ widgets[WIDX_PAGE_BACKGROUND].left + 4, widgets[WIDX_PAGE_BACKGROUND].top + 33 };

            // Primary item profit / loss per item sold
            primaryItem = rideEntry->shop_item[0];
            if (primaryItem != ShopItem::None)
            {
                profit = ride->price[0];

                stringId = STR_PROFIT_PER_ITEM_SOLD;
                profit -= GetShopItemDescriptor(primaryItem).Cost;
                if (profit < 0)
                {
                    profit *= -1;
                    stringId = STR_LOSS_PER_ITEM_SOLD;
                }

                auto ft = Formatter();
                ft.Add<money64>(profit);

                DrawTextBasic(rt, screenCoords, stringId, ft);
            }
            screenCoords.y += 44;

            // Secondary item profit / loss per item sold
            secondaryItem = ride->getRideTypeDescriptor().PhotoItem;
            if (!(ride->lifecycleFlags & RIDE_LIFECYCLE_ON_RIDE_PHOTO))
                secondaryItem = rideEntry->shop_item[1];

            if (secondaryItem != ShopItem::None)
            {
                profit = ride->price[1];

                stringId = STR_PROFIT_PER_ITEM_SOLD;
                profit -= GetShopItemDescriptor(secondaryItem).Cost;
                if (profit < 0)
                {
                    profit *= -1;
                    stringId = STR_LOSS_PER_ITEM_SOLD;
                }

                auto ft = Formatter();
                ft.Add<money64>(profit);

                DrawTextBasic(rt, screenCoords, stringId, ft);
            }
            screenCoords.y += 18;

            // Income per hour
            if (ride->incomePerHour != kMoney64Undefined)
            {
                auto ft = Formatter();
                ft.Add<money64>(ride->incomePerHour);

                DrawTextBasic(rt, screenCoords, STR_INCOME_PER_HOUR, ft);
                screenCoords.y += kListRowHeight;
            }

            // Running cost per hour
            money64 costPerHour = ride->upkeepCost * 16;
            stringId = ride->upkeepCost == kMoney64Undefined ? STR_RUNNING_COST_UNKNOWN : STR_RUNNING_COST_PER_HOUR;
            auto ft = Formatter();
            ft.Add<money64>(costPerHour);
            DrawTextBasic(rt, screenCoords, stringId, ft);
            screenCoords.y += kListRowHeight;

            // Profit per hour
            if (ride->profit != kMoney64Undefined)
            {
                ft = Formatter();
                ft.Add<money64>(ride->profit);
                DrawTextBasic(rt, screenCoords, STR_PROFIT_PER_HOUR, ft);
                screenCoords.y += kListRowHeight;
            }
            screenCoords.y += 5;

            // Total profit
            ft = Formatter();
            ft.Add<money64>(ride->totalProfit);
            DrawTextBasic(rt, screenCoords, STR_TOTAL_PROFIT, ft);
        }

#pragma endregion

#pragma region Customer

        void CustomerOnMouseUp(WidgetIndex widgetIndex)
        {
            switch (widgetIndex)
            {
                case WIDX_CLOSE:
                    Close();
                    return;
                case WIDX_TAB_1:
                case WIDX_TAB_2:
                case WIDX_TAB_3:
                case WIDX_TAB_4:
                case WIDX_TAB_5:
                case WIDX_TAB_6:
                case WIDX_TAB_7:
                case WIDX_TAB_8:
                case WIDX_TAB_9:
                case WIDX_TAB_10:
                    SetPage(widgetIndex - WIDX_TAB_1);
                    break;
                case WIDX_SHOW_GUESTS_THOUGHTS:
                {
                    auto intent = Intent(WindowClass::GuestList);
                    intent.PutExtra(
                        INTENT_EXTRA_GUEST_LIST_FILTER, static_cast<int32_t>(GuestListFilterType::guestsThinkingAboutRide));
                    intent.PutExtra(INTENT_EXTRA_RIDE_ID, number);
                    ContextOpenIntent(&intent);
                    break;
                }
                case WIDX_SHOW_GUESTS_ON_RIDE:
                {
                    auto intent = Intent(WindowClass::GuestList);
                    intent.PutExtra(INTENT_EXTRA_GUEST_LIST_FILTER, static_cast<int32_t>(GuestListFilterType::guestsOnRide));
                    intent.PutExtra(INTENT_EXTRA_RIDE_ID, number);
                    ContextOpenIntent(&intent);
                    break;
                }
                case WIDX_SHOW_GUESTS_QUEUING:
                {
                    auto intent = Intent(WindowClass::GuestList);
                    intent.PutExtra(INTENT_EXTRA_GUEST_LIST_FILTER, static_cast<int32_t>(GuestListFilterType::guestsInQueue));
                    intent.PutExtra(INTENT_EXTRA_RIDE_ID, number);
                    ContextOpenIntent(&intent);
                    break;
                }
            }
        }

        void CustomerResize()
        {
            flags |= WF_RESIZABLE;
            WindowSetResize(*this, { kMinimumWindowWidth, 163 }, { kMinimumWindowWidth, 163 });
        }

        void CustomerUpdate()
        {
            picked_peep_frame++;
            if (picked_peep_frame >= 24)
                picked_peep_frame = 0;

            OnPrepareDraw();
            InvalidateWidget(WIDX_TAB_10);

            auto ride = GetRide(rideId);
            if (ride != nullptr && ride->windowInvalidateFlags & RIDE_INVALIDATE_RIDE_CUSTOMER)
            {
                ride->windowInvalidateFlags &= ~RIDE_INVALIDATE_RIDE_CUSTOMER;
                Invalidate();
            }
        }

        void CustomerOnPrepareDraw()
        {
            SetPressedTab();

            auto ride = GetRide(rideId);
            if (ride != nullptr)
            {
                auto ft = Formatter::Common();
                ride->formatNameTo(ft);

                widgets[WIDX_SHOW_GUESTS_THOUGHTS].type = WindowWidgetType::FlatBtn;
                if (ride->getRideTypeDescriptor().HasFlag(RtdFlag::isShopOrFacility))
                {
                    widgets[WIDX_SHOW_GUESTS_ON_RIDE].type = WindowWidgetType::Empty;
                    widgets[WIDX_SHOW_GUESTS_QUEUING].type = WindowWidgetType::Empty;
                }
                else
                {
                    widgets[WIDX_SHOW_GUESTS_ON_RIDE].type = WindowWidgetType::FlatBtn;
                    widgets[WIDX_SHOW_GUESTS_QUEUING].type = WindowWidgetType::FlatBtn;
                }

                WindowAlignTabs(this, WIDX_TAB_1, WIDX_TAB_10);
            }
        }

        void CustomerOnDraw(RenderTarget& rt)
        {
            ShopItem shopItem;
            int16_t popularity, satisfaction, queueTime;
            StringId stringId;

            DrawWidgets(rt);
            DrawTabImages(rt);

            auto ride = GetRide(rideId);
            if (ride == nullptr)
                return;

            auto screenCoords = windowPos
                + ScreenCoordsXY{ widgets[WIDX_PAGE_BACKGROUND].left + 4, widgets[WIDX_PAGE_BACKGROUND].top + 4 };

            // Customers currently on ride
            if (ride->isRide())
            {
                auto ft = Formatter();
                ft.Add<int16_t>(ride->numRiders);
                DrawTextBasic(rt, screenCoords, STR_CUSTOMERS_ON_RIDE, ft);
                screenCoords.y += kListRowHeight;
            }

            // Customers per hour
            auto ft = Formatter();
            ft.Add<int32_t>(RideCustomersPerHour(*ride));
            DrawTextBasic(rt, screenCoords, STR_CUSTOMERS_PER_HOUR, ft);
            screenCoords.y += kListRowHeight;

            // Popularity
            popularity = ride->popularity;
            if (popularity == 255)
            {
                stringId = STR_POPULARITY_UNKNOWN;
            }
            else
            {
                stringId = STR_POPULARITY_PERCENT;
                popularity *= 4;
            }
            ft = Formatter();
            ft.Add<int16_t>(popularity);
            DrawTextBasic(rt, screenCoords, stringId, ft);
            screenCoords.y += kListRowHeight;

            // Satisfaction
            satisfaction = ride->satisfaction;
            if (satisfaction == 255)
            {
                stringId = STR_SATISFACTION_UNKNOWN;
            }
            else
            {
                stringId = STR_SATISFACTION_PERCENT;
                satisfaction *= 5;
            }
            ft = Formatter();
            ft.Add<int16_t>(satisfaction);
            DrawTextBasic(rt, screenCoords, stringId, ft);
            screenCoords.y += kListRowHeight;

            // Queue time
            if (ride->isRide())
            {
                queueTime = ride->getMaxQueueTime();
                stringId = queueTime == 1 ? STR_QUEUE_TIME_MINUTE : STR_QUEUE_TIME_MINUTES;
                ft = Formatter();
                ft.Add<int32_t>(queueTime);
                screenCoords.y += DrawTextWrapped(rt, screenCoords, 308, stringId, ft, { TextAlignment::LEFT });
                screenCoords.y += 5;
            }

            // Primary shop items sold
            shopItem = ride->getRideEntry()->shop_item[0];
            if (shopItem != ShopItem::None)
            {
                ft = Formatter();
                ft.Add<StringId>(GetShopItemDescriptor(shopItem).Naming.Plural);
                ft.Add<uint32_t>(ride->numPrimaryItemsSold);
                DrawTextBasic(rt, screenCoords, STR_ITEMS_SOLD, ft);
                screenCoords.y += kListRowHeight;
            }

            // Secondary shop items sold / on-ride photos sold
            shopItem = (ride->lifecycleFlags & RIDE_LIFECYCLE_ON_RIDE_PHOTO) ? ride->getRideTypeDescriptor().PhotoItem
                                                                             : ride->getRideEntry()->shop_item[1];
            if (shopItem != ShopItem::None)
            {
                ft = Formatter();
                ft.Add<StringId>(GetShopItemDescriptor(shopItem).Naming.Plural);
                ft.Add<uint32_t>(ride->numSecondaryItemsSold);
                DrawTextBasic(rt, screenCoords, STR_ITEMS_SOLD, ft);
                screenCoords.y += kListRowHeight;
            }

            // Total customers
            ft = Formatter();
            ft.Add<uint32_t>(ride->totalCustomers);
            DrawTextBasic(rt, screenCoords, STR_TOTAL_CUSTOMERS, ft);
            screenCoords.y += kListRowHeight;

            // Guests favourite
            if (ride->isRide())
            {
                ft = Formatter();
                ft.Add<uint32_t>(ride->guestsFavourite);
                stringId = ride->guestsFavourite == 1 ? STR_FAVOURITE_RIDE_OF_GUEST : STR_FAVOURITE_RIDE_OF_GUESTS;
                DrawTextBasic(rt, screenCoords, stringId, ft);
                screenCoords.y += kListRowHeight;
            }
            screenCoords.y += 2;

            // Age
            // If the ride has a build date that is in the future, show it as built this year.
            int16_t age = std::max(DateGetYear(ride->getAge()), 0);
            stringId = age == 0 ? STR_BUILT_THIS_YEAR : age == 1 ? STR_BUILT_LAST_YEAR : STR_BUILT_YEARS_AGO;
            ft = Formatter();
            ft.Add<int16_t>(age);
            DrawTextBasic(rt, screenCoords, stringId, ft);
        }

#pragma endregion
    };

    /**
     *
     *  rct2: 0x006AEAB4
     */
    static RideWindow* WindowRideOpen(const Ride& ride)
    {
        auto* windowMgr = GetWindowManager();
        return windowMgr->Create<RideWindow>(WindowClass::Ride, kMinimumWindowWidth, 207, WF_10 | WF_RESIZABLE, ride);
    }

    /**
     *
     *  rct2: 0x006ACC28
     */
    WindowBase* RideMainOpen(const Ride& ride)
    {
        if (ride.type >= RIDE_TYPE_COUNT)
        {
            return nullptr;
        }

        auto* windowMgr = GetWindowManager();
        RideWindow* w = static_cast<RideWindow*>(windowMgr->BringToFrontByNumber(WindowClass::Ride, ride.id.ToUnderlying()));
        if (w == nullptr)
        {
            w = WindowRideOpen(ride);
            w->SetViewIndex(0);
        }
        else if (w->GetViewIndex() >= (1 + ride.numTrains + ride.numStations))
        {
            w->SetViewIndex(0);
        }

        if (isToolActive(w->classification, w->number))
        {
            ToolCancel();
        }

        if (w->page != WINDOW_RIDE_PAGE_MAIN)
        {
            w->SetPage(WINDOW_RIDE_PAGE_MAIN);
        }

        w->OnViewportRotate();
        return w;
    }

    /**
     *
     *  rct2: 0x006ACCCE
     */
    static WindowBase* WindowRideOpenStation(const Ride& ride, StationIndex stationIndex)
    {
        if (ride.type >= RIDE_TYPE_COUNT)
            return nullptr;

        if (ride.getRideTypeDescriptor().HasFlag(RtdFlag::noVehicles))
            return RideMainOpen(ride);

        auto* windowMgr = GetWindowManager();
        auto* w = static_cast<RideWindow*>(windowMgr->BringToFrontByNumber(WindowClass::Ride, ride.id.ToUnderlying()));
        if (w == nullptr)
        {
            w = WindowRideOpen(ride);
        }

        if (isToolActive(w->classification, w->number))
        {
            ToolCancel();
        }

        // View
        for (int32_t i = stationIndex.ToUnderlying(); i >= 0; i--)
        {
            if (ride.getStations()[i].Start.IsNull())
            {
                stationIndex = StationIndex::FromUnderlying(stationIndex.ToUnderlying() - 1);
            }
        }

        w->SetViewIndex(1 + ride.numTrains + stationIndex.ToUnderlying());

        return w;
    }

    WindowBase* RideOpenTrack(TileElement* tileElement)
    {
        assert(tileElement != nullptr);
        auto rideIndex = tileElement->GetRideIndex();
        if (!rideIndex.IsNull())
        {
            auto ride = GetRide(rideIndex);
            if (ride != nullptr)
            {
                const auto type = tileElement->GetType();
                if (type == TileElementType::Entrance)
                {
                    // Open ride window in station view
                    auto entranceElement = tileElement->AsEntrance();
                    auto stationIndex = entranceElement->GetStationIndex();
                    return WindowRideOpenStation(*ride, stationIndex);
                }
                else if (type == TileElementType::Track)
                {
                    // Open ride window in station view
                    auto trackElement = tileElement->AsTrack();
                    auto trackType = trackElement->GetTrackType();
                    const auto& ted = GetTrackElementDescriptor(trackType);
                    if (ted.sequences[0].flags & TRACK_SEQUENCE_FLAG_ORIGIN)
                    {
                        auto stationIndex = trackElement->GetStationIndex();
                        return WindowRideOpenStation(*ride, stationIndex);
                    }
                }

                // Open ride window in overview mode
                return RideMainOpen(*ride);
            }
        }
        return nullptr;
    }

    /**
     *
     *  rct2: 0x006ACAC2
     */
    WindowBase* RideOpenVehicle(Vehicle* vehicle)
    {
        if (vehicle == nullptr)
            return nullptr;

        Vehicle* headVehicle = vehicle->TrainHead();
        if (headVehicle == nullptr)
            return nullptr;

        EntityId headVehicleSpriteIndex = headVehicle->Id;
        auto ride = headVehicle->GetRide();
        if (ride == nullptr)
            return nullptr;

        // Get view index
        int16_t view = 1;
        for (int32_t i = 0; i <= OpenRCT2::Limits::kMaxTrainsPerRide; i++)
        {
            if (ride->vehicles[i] == headVehicleSpriteIndex)
                break;

            view++;
        }

        auto* windowMgr = GetWindowManager();
        auto* w = static_cast<RideWindow*>(windowMgr->FindByNumber(WindowClass::Ride, ride->id.ToUnderlying()));
        if (w != nullptr)
        {
            w->Invalidate();

            if (isToolActive(w->classification, w->number))
            {
                ToolCancel();
            }

            int32_t openedPeepWindow = 0;
            if (w->GetViewIndex() == view)
            {
                int32_t numPeepsLeft = vehicle->num_peeps;
                for (int32_t i = 0; i < 32 && numPeepsLeft > 0; i++)
                {
                    Peep* peep = GetEntity<Guest>(vehicle->peep[i]);
                    if (peep == nullptr)
                        continue;

                    numPeepsLeft--;

                    WindowBase* w2 = windowMgr->FindByNumber(WindowClass::Peep, vehicle->peep[i]);
                    if (w2 == nullptr)
                    {
                        auto intent = Intent(WindowClass::Peep);
                        intent.PutExtra(INTENT_EXTRA_PEEP, peep);
                        ContextOpenIntent(&intent);
                        openedPeepWindow = 1;

                        break;
                    }
                }
            }

            w = static_cast<RideWindow*>(
                openedPeepWindow ? windowMgr->FindByNumber(WindowClass::Ride, ride->id.ToUnderlying())
                                 : windowMgr->BringToFrontByNumber(WindowClass::Ride, ride->id.ToUnderlying()));
        }

        if (w == nullptr)
        {
            w = WindowRideOpen(*ride);
        }

        w->SetViewIndex(view);
        w->Invalidate();

        return w;
    }

    void WindowRideInvalidateVehicle(const Vehicle& vehicle)
    {
        auto* windowMgr = GetWindowManager();
        auto* w = static_cast<RideWindow*>(windowMgr->FindByNumber(WindowClass::Ride, vehicle.ride.ToUnderlying()));
        if (w == nullptr)
            return;

        auto ride = vehicle.GetRide();
        auto viewVehicleIndex = w->GetViewIndex() - 1;
        if (ride == nullptr || viewVehicleIndex < 0 || viewVehicleIndex >= ride->numTrains)
            return;

        if (vehicle.Id != ride->vehicles[viewVehicleIndex])
            return;

        w->Invalidate();
    }

    void WindowRidePaintResetVehicle(RideId rideIndex)
    {
        auto* windowMgr = GetWindowManager();
        auto w = static_cast<RideWindow*>(windowMgr->FindByNumber(WindowClass::Ride, rideIndex.ToUnderlying()));
        if (w != nullptr)
        {
            if (w->page == 4) // WINDOW_RIDE_PAGE_COLOUR
            {
                w->ResetVehicleIndex();
            }
            w->Invalidate();
        }
    }

    static void CancelScenerySelection()
    {
        gGamePaused &= ~GAME_PAUSED_SAVING_TRACK;
        gTrackDesignSaveMode = false;
        OpenRCT2::Audio::Resume();

        WindowBase* main_w = WindowGetMain();
        if (main_w != nullptr)
        {
            main_w->viewport->flags &= ~(VIEWPORT_FLAG_HIDE_VERTICAL | VIEWPORT_FLAG_HIDE_BASE);
        }

        GfxInvalidateScreen();
        ToolCancel();
    }

    void WindowRideMeasurementsDesignCancel()
    {
        if (gTrackDesignSaveMode)
        {
            CancelScenerySelection();
        }
    }
} // namespace OpenRCT2::Ui::Windows<|MERGE_RESOLUTION|>--- conflicted
+++ resolved
@@ -3719,11 +3719,7 @@
                 }
 
                 DrawTextBasic(
-<<<<<<< HEAD
-                    dpi, windowPos + ScreenCoordsXY{ 21, widgets[underWidget].bottom + 3 + offset }, STR_BLOCK_SECTIONS, ft,
-=======
-                    rt, windowPos + ScreenCoordsXY{ 21, widgets[underWidget].bottom + 3 }, STR_BLOCK_SECTIONS, ft,
->>>>>>> 78fc6053
+                    rt, windowPos + ScreenCoordsXY{ 21, widgets[underWidget].bottom + 3 + offset}, STR_BLOCK_SECTIONS, ft,
                     { COLOUR_BLACK });
             }
         }
