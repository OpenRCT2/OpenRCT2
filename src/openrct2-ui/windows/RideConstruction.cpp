--- conflicted
+++ resolved
@@ -289,7 +289,7 @@
     STR_HELIX_DOWN_LEFT,                    // 108
     STR_HELIX_DOWN_RIGHT,                   // 109
     STR_BASE_SIZE_2_X_2,                    // 110
-    STR_BASE_SIZE_4_X_4,                    // 111
+    STR_BASE_SIZE_4_X_4,                    // ****111
     STR_WATERFALLS,                         // 112
     STR_RAPIDS,                             // 113
     STR_ON_RIDE_PHOTO_SECTION,              // 114
@@ -1911,20 +1911,9 @@
         gGotoStartPlacementMode = true;
     }
 
-<<<<<<< HEAD
-    money32 cost = ride_remove_track_piece(
-        _currentTrackBegin.x, _currentTrackBegin.y, _currentTrackBegin.z, _currentTrackPieceDirection, _currentTrackPieceType,
-        GAME_COMMAND_FLAG_APPLY);
-    if (cost == MONEY32_UNDEFINED)
-    {
-        window_ride_construction_update_active_elements();
-        return;
-    }
-=======
     auto trackRemoveAction = TrackRemoveAction(
         _currentTrackPieceType, 0,
-        { _currentTrackBeginX, _currentTrackBeginY, _currentTrackBeginZ, _currentTrackPieceDirection });
->>>>>>> a883a46a
+        { _currentTrackBegin.x, _currentTrackBegin.y, _currentTrackBegin.z, _currentTrackPieceDirection });
 
     trackRemoveAction.SetCallback([=](const GameAction* ga, const GameActionResult* result) {
         _stationConstructed = get_ride(w->number)->num_stations != 0;
