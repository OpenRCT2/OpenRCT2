/*****************************************************************************
 * Copyright (c) 2014-2023 OpenRCT2 developers
 *
 * For a complete list of all authors, please refer to contributors.md
 * Interested in contributing? Visit https://github.com/OpenRCT2/OpenRCT2
 *
 * OpenRCT2 is licensed under the GNU General Public License version 3.
 *****************************************************************************/

#include <iterator>
#include <openrct2-ui/interface/Dropdown.h>
#include <openrct2-ui/interface/Widget.h>
#include <openrct2-ui/windows/Window.h>
#include <openrct2/Game.h>
#include <openrct2/actions/ParkSetResearchFundingAction.h>
#include <openrct2/localisation/Formatter.h>
#include <openrct2/localisation/Localisation.h>
#include <openrct2/management/Finance.h>
#include <openrct2/management/NewsItem.h>
#include <openrct2/management/Research.h>
#include <openrct2/ride/RideData.h>
#include <openrct2/sprites.h>
#include <openrct2/world/Park.h>
#include <openrct2/world/Scenery.h>

static constexpr const int32_t WH_DEVELOPMENT = 196;
static constexpr const int32_t WW_DEVELOPMENT = 300;
static constexpr const int32_t WH_FUNDING = 207;
static constexpr const int32_t WW_FUNDING = 320;

// clang-format off
enum {
    WINDOW_RESEARCH_PAGE_DEVELOPMENT,
    WINDOW_RESEARCH_PAGE_FUNDING,
    WINDOW_RESEARCH_PAGE_COUNT
};

enum {
    WIDX_BACKGROUND,
    WIDX_TITLE,
    WIDX_CLOSE,
    WIDX_PAGE_BACKGROUND,
    WIDX_TAB_1,
    WIDX_TAB_2,

    WIDX_CURRENTLY_IN_DEVELOPMENT_GROUP,
    WIDX_LAST_DEVELOPMENT_GROUP,
    WIDX_LAST_DEVELOPMENT_BUTTON,

    WIDX_FUNDING_GROUP = 6,
    WIDX_RESEARCH_FUNDING,
    WIDX_RESEARCH_FUNDING_DROPDOWN_BUTTON,
    WIDX_PRIORITIES_GROUP,
    WIDX_TRANSPORT_RIDES,
    WIDX_GENTLE_RIDES,
    WIDX_ROLLER_COASTERS,
    WIDX_THRILL_RIDES,
    WIDX_WATER_RIDES,
    WIDX_SHOPS_AND_STALLS,
    WIDX_SCENERY_AND_THEMING,
};

#pragma region Widgets

static Widget window_research_development_widgets[] = {
    WINDOW_SHIM(STR_RESEARCH_AND_DEVELOPMENT, WW_DEVELOPMENT, WH_DEVELOPMENT),
    MakeWidget({  0,  43}, {     WW_DEVELOPMENT, 153}, WindowWidgetType::Resize,   WindowColour::Secondary                                                                ),
    MakeTab   ({  3,  17},                                                                                                  STR_RESEARCH_AND_DEVELOPMENT_TIP),
    MakeTab   ({ 34,  17},                                                                                                  STR_FINANCES_RESEARCH_TIP       ),
    MakeWidget({  3,  47}, {WW_DEVELOPMENT - 10,  70}, WindowWidgetType::Groupbox, WindowColour::Tertiary , STR_CURRENTLY_IN_DEVELOPMENT                                  ),
    MakeWidget({  3, 124}, {WW_DEVELOPMENT - 10,  65}, WindowWidgetType::Groupbox, WindowColour::Tertiary , STR_LAST_DEVELOPMENT                                          ),
    MakeWidget({265, 161}, {                 24,  24}, WindowWidgetType::FlatBtn,  WindowColour::Tertiary , 0xFFFFFFFF,                   STR_RESEARCH_SHOW_DETAILS_TIP   ),
    WIDGETS_END,
};

static Widget window_research_funding_widgets[] = {
    WINDOW_SHIM(STR_RESEARCH_FUNDING, WW_FUNDING, WH_FUNDING),
    MakeWidget({  0,  43}, {     WW_FUNDING, 164}, WindowWidgetType::Resize,   WindowColour::Secondary                                                                                    ),
    MakeTab   ({  3,  17},                                                                                                      STR_RESEARCH_AND_DEVELOPMENT_TIP            ),
    MakeTab   ({ 34,  17},                                                                                                      STR_FINANCES_RESEARCH_TIP                   ),
    MakeWidget({  3,  47}, { WW_FUNDING - 6,  45}, WindowWidgetType::Groupbox, WindowColour::Tertiary , STR_RESEARCH_FUNDING_                                                             ),
    MakeWidget({  8,  59}, {            160,  14}, WindowWidgetType::DropdownMenu, WindowColour::Tertiary , 0xFFFFFFFF,                           STR_SELECT_LEVEL_OF_RESEARCH_AND_DEVELOPMENT),
    MakeWidget({156,  60}, {             11,  12}, WindowWidgetType::Button,   WindowColour::Tertiary , STR_DROPDOWN_GLYPH,                   STR_SELECT_LEVEL_OF_RESEARCH_AND_DEVELOPMENT),
    MakeWidget({  3,  96}, { WW_FUNDING - 6, 107}, WindowWidgetType::Groupbox, WindowColour::Tertiary , STR_RESEARCH_PRIORITIES                                                           ),
    MakeWidget({  8, 108}, {WW_FUNDING - 16,  12}, WindowWidgetType::Checkbox, WindowColour::Tertiary , STR_RESEARCH_NEW_TRANSPORT_RIDES,     STR_RESEARCH_NEW_TRANSPORT_RIDES_TIP        ),
    MakeWidget({  8, 121}, {WW_FUNDING - 16,  12}, WindowWidgetType::Checkbox, WindowColour::Tertiary , STR_RESEARCH_NEW_GENTLE_RIDES,        STR_RESEARCH_NEW_GENTLE_RIDES_TIP           ),
    MakeWidget({  8, 134}, {WW_FUNDING - 16,  12}, WindowWidgetType::Checkbox, WindowColour::Tertiary , STR_RESEARCH_NEW_ROLLER_COASTERS,     STR_RESEARCH_NEW_ROLLER_COASTERS_TIP        ),
    MakeWidget({  8, 147}, {WW_FUNDING - 16,  12}, WindowWidgetType::Checkbox, WindowColour::Tertiary , STR_RESEARCH_NEW_THRILL_RIDES,        STR_RESEARCH_NEW_THRILL_RIDES_TIP           ),
    MakeWidget({  8, 160}, {WW_FUNDING - 16,  12}, WindowWidgetType::Checkbox, WindowColour::Tertiary , STR_RESEARCH_NEW_WATER_RIDES,         STR_RESEARCH_NEW_WATER_RIDES_TIP            ),
    MakeWidget({  8, 173}, {WW_FUNDING - 16,  12}, WindowWidgetType::Checkbox, WindowColour::Tertiary , STR_RESEARCH_NEW_SHOPS_AND_STALLS,    STR_RESEARCH_NEW_SHOPS_AND_STALLS_TIP       ),
    MakeWidget({  8, 186}, {WW_FUNDING - 16,  12}, WindowWidgetType::Checkbox, WindowColour::Tertiary , STR_RESEARCH_NEW_SCENERY_AND_THEMING, STR_RESEARCH_NEW_SCENERY_AND_THEMING_TIP    ),
    WIDGETS_END,
};

static Widget *window_research_page_widgets[] = {
    window_research_development_widgets,
    window_research_funding_widgets,
};

#pragma endregion

<<<<<<< HEAD
=======
#pragma region Events

static void WindowResearchDevelopmentMouseup(WindowBase *w, WidgetIndex widgetIndex);
static void WindowResearchDevelopmentUpdate(WindowBase *w);
static void WindowResearchDevelopmentInvalidate(WindowBase *w);
static void WindowResearchDevelopmentPaint(WindowBase *w, DrawPixelInfo& dpi);

static void WindowResearchFundingMouseup(WindowBase *w, WidgetIndex widgetIndex);
static void WindowResearchFundingMousedown(WindowBase *w, WidgetIndex widgetIndex, Widget* widget);
static void WindowResearchFundingDropdown(WindowBase *w, WidgetIndex widgetIndex, int32_t dropdownIndex);
static void WindowResearchFundingUpdate(WindowBase *w);
static void WindowResearchFundingInvalidate(WindowBase *w);
static void WindowResearchFundingPaint(WindowBase *w, DrawPixelInfo& dpi);

//
static WindowEventList window_research_development_events([](auto& events)
{
    events.mouse_up = &WindowResearchDevelopmentMouseup;
    events.update = &WindowResearchDevelopmentUpdate;
    events.invalidate = &WindowResearchDevelopmentInvalidate;
    events.paint = &WindowResearchDevelopmentPaint;
});

// 0x009890E8
static WindowEventList window_research_funding_events([](auto& events)
{
    events.mouse_up = &WindowResearchFundingMouseup;
    events.mouse_down = &WindowResearchFundingMousedown;
    events.dropdown = &WindowResearchFundingDropdown;
    events.update = &WindowResearchFundingUpdate;
    events.invalidate = &WindowResearchFundingInvalidate;
    events.paint = &WindowResearchFundingPaint;
});

static WindowEventList *window_research_page_events[] = {
    &window_research_development_events,
    &window_research_funding_events,
};

#pragma endregion

>>>>>>> 126d6b09
// clang-format on

const int32_t window_research_tab_animation_loops[] = {
    16,
    16,
};

static constexpr const StringId ResearchStageNames[] = {
    STR_RESEARCH_STAGE_INITIAL_RESEARCH,
    STR_RESEARCH_STAGE_DESIGNING,
    STR_RESEARCH_STAGE_COMPLETING_DESIGN,
    STR_RESEARCH_STAGE_UNKNOWN,
};

<<<<<<< HEAD
class ResearchWindow final : public Window
=======
static void WindowResearchSetPage(WindowBase* w, int32_t page);
static void WindowResearchSetPressedTab(WindowBase* w);
static void WindowResearchDrawTabImages(DrawPixelInfo& dpi, WindowBase* w);

WindowBase* WindowResearchOpen()
>>>>>>> 126d6b09
{
    void OnOpen() override
    {
        SetPage(WINDOW_RESEARCH_PAGE_DEVELOPMENT);
        ResearchUpdateUncompletedTypes();
    }

    void SetPage(int32_t p)
    {
        page = p;
        frame_no = 0;
        RemoveViewport();

        hold_down_widgets = 0;
        widgets = window_research_page_widgets[p];
        disabled_widgets = 0;
        pressed_widgets = 0;

        Invalidate();
        if (p == WINDOW_RESEARCH_PAGE_DEVELOPMENT)
        {
            width = WW_DEVELOPMENT;
            height = WH_DEVELOPMENT;
        }
        else
        {
            width = WW_FUNDING;
            height = WH_FUNDING;
        }
        WindowEventResizeCall(this);
        WindowEventInvalidateCall(this);

        WindowInitScrollWidgets(*this);
        Invalidate();
    }

    void OnUpdate() override
    {
        // Tab animation
        if (++frame_no >= window_research_tab_animation_loops[page])
            frame_no = 0;
        InvalidateWidget(WIDX_TAB_1 + page);
    }

    void OnMouseDown(WidgetIndex widgetIndex) override
    {
        if (page == WINDOW_RESEARCH_PAGE_FUNDING)
        {
            WindowResearchFundingMouseDown(this, widgetIndex, WIDX_RESEARCH_FUNDING);
        }
    }

    void OnMouseUp(WidgetIndex widgetIndex) override
    {
        // Switch tab or close
        switch (widgetIndex)
        {
            case WIDX_CLOSE:
            {
                Close();
                break;
            }
            case WIDX_TAB_1:
            case WIDX_TAB_2:
            {
                SetPage(widgetIndex - WIDX_TAB_1);
                break;
            }
        }

        // Process mouse up for specific tab
        switch (page)
        {
            case WINDOW_RESEARCH_PAGE_DEVELOPMENT:
            {
                WindowResearchDevelopmentMouseUp(widgetIndex, WIDX_CURRENTLY_IN_DEVELOPMENT_GROUP);
                break;
            }
            case WINDOW_RESEARCH_PAGE_FUNDING:
            {
                WindowResearchFundingMouseUp(widgetIndex, WIDX_RESEARCH_FUNDING);
                break;
            }
        }
    }

    void OnDropdown(WidgetIndex widgetIndex, int32_t selectedIndex) override
    {
        if (page == WINDOW_RESEARCH_PAGE_FUNDING)
        {
            WindowResearchFundingDropdown(widgetIndex, selectedIndex, WIDX_RESEARCH_FUNDING);
        }
    }

    void OnPrepareDraw() override
    {
        auto* targetWidgets = window_research_page_widgets[page];

        if (widgets != targetWidgets)
        {
            widgets = targetWidgets;
            WindowInitScrollWidgets(*this);
        }

        disabled_widgets = 0;

        for (auto i = 0; i < WINDOW_RESEARCH_PAGE_COUNT; i++)
        {
            SetWidgetPressed(WIDX_TAB_1 + i, false);
        }

        SetWidgetPressed(WIDX_TAB_1 + page, true);

        switch (page)
        {
            case WINDOW_RESEARCH_PAGE_DEVELOPMENT:
            {
                WindowResearchDevelopmentPrepareDraw(this, WIDX_CURRENTLY_IN_DEVELOPMENT_GROUP);
                break;
            }
            case WINDOW_RESEARCH_PAGE_FUNDING:
            {
                WindowResearchFundingPrepareDraw(this, WIDX_RESEARCH_FUNDING);
                break;
            }
        }
    }

    void OnDraw(DrawPixelInfo& dpi) override
    {
        DrawWidgets(dpi);
        DrawTabImages(dpi);

        switch (page)
        {
            case WINDOW_RESEARCH_PAGE_DEVELOPMENT:
            {
                WindowResearchDevelopmentDraw(this, dpi, WIDX_CURRENTLY_IN_DEVELOPMENT_GROUP);
                break;
            }
            case WINDOW_RESEARCH_PAGE_FUNDING:
            {
                WindowResearchFundingDraw(this, dpi);
                break;
            }
        }
    }

    void DrawTabImage(DrawPixelInfo& dpi, int32_t tabPage, int32_t spriteIndex)
    {
        WidgetIndex widgetIndex = WIDX_TAB_1 + tabPage;

        if (!IsWidgetDisabled(widgetIndex))
        {
            if (page == tabPage)
            {
                int32_t frame = frame_no / 2;
                if (tabPage == WINDOW_RESEARCH_PAGE_DEVELOPMENT)
                    frame %= 8;
                spriteIndex += frame;
            }

            GfxDrawSprite(
                &dpi, ImageId(spriteIndex), windowPos + ScreenCoordsXY{ widgets[widgetIndex].left, widgets[widgetIndex].top });
        }
    }

    void DrawTabImages(DrawPixelInfo& dpi)
    {
        DrawTabImage(dpi, WINDOW_RESEARCH_PAGE_DEVELOPMENT, SPR_TAB_FINANCES_RESEARCH_0);
        DrawTabImage(dpi, WINDOW_RESEARCH_PAGE_FUNDING, SPR_TAB_FINANCES_SUMMARY_0);
    }
};

WindowBase* WindowResearchOpen()
{
    return WindowFocusOrCreate<ResearchWindow>(WindowClass::Research, WW_FUNDING, WH_FUNDING, WF_10);
}

#pragma region Development page

void WindowResearchDevelopmentMouseUp(WidgetIndex widgetIndex, WidgetIndex baseWidgetIndex)
{
    baseWidgetIndex = baseWidgetIndex - WIDX_CURRENTLY_IN_DEVELOPMENT_GROUP;

    if (widgetIndex == (WIDX_LAST_DEVELOPMENT_BUTTON + baseWidgetIndex))
    {
        News::OpenSubject(News::ItemType::Research, gResearchLastItem->rawValue);
    }
}

void WindowResearchDevelopmentPrepareDraw(WindowBase* w, WidgetIndex baseWidgetIndex)
{
    // Offset the widget index to allow reuse from other windows
    baseWidgetIndex = baseWidgetIndex - WIDX_CURRENTLY_IN_DEVELOPMENT_GROUP;
    w->widgets[WIDX_LAST_DEVELOPMENT_BUTTON + baseWidgetIndex].type = WindowWidgetType::Empty;

    // Display button to link to the last development, if there is one
    if (gResearchLastItem.has_value())
    {
        auto type = gResearchLastItem->type;
        w->widgets[WIDX_LAST_DEVELOPMENT_BUTTON + baseWidgetIndex].type = WindowWidgetType::FlatBtn;
        const auto image = type == Research::EntryType::Ride ? SPR_NEW_RIDE : SPR_NEW_SCENERY;
        w->widgets[WIDX_LAST_DEVELOPMENT_BUTTON + baseWidgetIndex].image = ImageId(image);
    }
}

<<<<<<< HEAD
void WindowResearchDevelopmentDraw(WindowBase* w, DrawPixelInfo& dpi, WidgetIndex baseWidgetIndex)
=======
/**
 *
 *  rct2: 0x006B689B
 */
static void WindowResearchDevelopmentPaint(WindowBase* w, DrawPixelInfo& dpi)
{
    WindowDrawWidgets(*w, dpi);
    WindowResearchDrawTabImages(dpi, w);

    WindowResearchDevelopmentPagePaint(w, dpi, WIDX_CURRENTLY_IN_DEVELOPMENT_GROUP);
}

void WindowResearchDevelopmentPagePaint(WindowBase* w, DrawPixelInfo& dpi, WidgetIndex baseWidgetIndex)
>>>>>>> 126d6b09
{
    // Offset the widget index to allow reuse from other windows
    baseWidgetIndex = baseWidgetIndex - WIDX_CURRENTLY_IN_DEVELOPMENT_GROUP;
    auto screenCoords = w->windowPos
        + ScreenCoordsXY{ 10, w->widgets[WIDX_CURRENTLY_IN_DEVELOPMENT_GROUP + baseWidgetIndex].top + 12 };

    if (gResearchProgressStage == RESEARCH_STAGE_FINISHED_ALL)
    {
        // Research type
        auto ft = Formatter();
        ft.Add<StringId>(STR_RESEARCH_UNKNOWN);
        DrawTextWrapped(dpi, screenCoords, 296, STR_RESEARCH_TYPE_LABEL, ft);
        screenCoords.y += 25;

        // Progress
        ft = Formatter();
        ft.Add<StringId>(STR_RESEARCH_COMPLETED_AL);
        DrawTextWrapped(dpi, screenCoords, 296, STR_RESEARCH_PROGRESS_LABEL, ft);
        screenCoords.y += 15;

        // Expected
        ft = Formatter();
        ft.Add<StringId>(STR_RESEARCH_STAGE_UNKNOWN);
        DrawTextBasic(dpi, screenCoords, STR_RESEARCH_EXPECTED_LABEL, ft);
    }
    else
    {
        // Research type
        auto ft = Formatter();
        StringId label = STR_RESEARCH_TYPE_LABEL;
        if (gResearchProgressStage == RESEARCH_STAGE_INITIAL_RESEARCH)
        {
            ft.Add<StringId>(STR_RESEARCH_UNKNOWN);
        }
        else if (gResearchProgressStage == RESEARCH_STAGE_DESIGNING)
        {
            ft.Add<StringId>(gResearchNextItem->GetCategoryName());
        }
        else if (gResearchNextItem->type == Research::EntryType::Ride)
        {
            const auto& rtd = GetRideTypeDescriptor(gResearchNextItem->baseRideType);
            if (rtd.HasFlag(RIDE_TYPE_FLAG_LIST_VEHICLES_SEPARATELY))
            {
                ft.Add<StringId>(gResearchNextItem->GetName());
            }
            else if (gResearchNextItem->flags & RESEARCH_ENTRY_FLAG_FIRST_OF_TYPE)
            {
                ft.Add<StringId>(rtd.Naming.Name);
            }
            else
            {
                ft.Add<StringId>(gResearchNextItem->GetName());
                ft.Add<StringId>(rtd.Naming.Name);
                label = STR_RESEARCH_TYPE_LABEL_VEHICLE;
            }
        }
        else
        {
            ft.Add<StringId>(gResearchNextItem->GetName());
        }
        DrawTextWrapped(dpi, screenCoords, 296, label, ft);
        screenCoords.y += 25;

        // Progress
        ft = Formatter();
        ft.Add<StringId>(ResearchStageNames[gResearchProgressStage]);
        DrawTextWrapped(dpi, screenCoords, 296, STR_RESEARCH_PROGRESS_LABEL, ft);
        screenCoords.y += 15;

        // Expected
        ft = Formatter();
        if (gResearchProgressStage != RESEARCH_STAGE_INITIAL_RESEARCH && gResearchExpectedDay != 255)
        {
            // TODO: Should probably use game date format setting
            ft.Add<StringId>(STR_RESEARCH_EXPECTED_FORMAT);
            ft.Add<StringId>(DateDayNames[gResearchExpectedDay]);
            ft.Add<StringId>(DateGameMonthNames[gResearchExpectedMonth]);
        }
        else
        {
            ft.Add<StringId>(STR_RESEARCH_STAGE_UNKNOWN);
        }
        DrawTextBasic(dpi, screenCoords, STR_RESEARCH_EXPECTED_LABEL, ft);
    }

    // Last development
    screenCoords = w->windowPos + ScreenCoordsXY{ 10, w->widgets[WIDX_LAST_DEVELOPMENT_GROUP + baseWidgetIndex].top + 12 };

    if (gResearchLastItem.has_value())
    {
        StringId lastDevelopmentFormat = STR_EMPTY;
        auto ft = Formatter();
        if (gResearchLastItem->type == Research::EntryType::Scenery)
        {
            lastDevelopmentFormat = STR_RESEARCH_SCENERY_LABEL;
            ft.Add<StringId>(gResearchLastItem->GetName());
        }
        else
        {
            lastDevelopmentFormat = STR_RESEARCH_RIDE_LABEL;
            const auto& rtd = GetRideTypeDescriptor(gResearchLastItem->baseRideType);
            if (rtd.HasFlag(RIDE_TYPE_FLAG_LIST_VEHICLES_SEPARATELY))
            {
                ft.Add<StringId>(gResearchLastItem->GetName());
            }
            else if (gResearchLastItem->flags & RESEARCH_ENTRY_FLAG_FIRST_OF_TYPE)
            {
                ft.Add<StringId>(rtd.Naming.Name);
            }
            else
            {
                ft.Add<StringId>(gResearchLastItem->GetName());
                ft.Add<StringId>(rtd.Naming.Name);
                lastDevelopmentFormat = STR_RESEARCH_VEHICLE_LABEL;
            }
        }

        DrawTextWrapped(dpi, screenCoords, 266, lastDevelopmentFormat, ft);
    }
}

#pragma endregion

#pragma region Funding page

void WindowResearchFundingMouseDown(WindowBase* w, WidgetIndex widgetIndex, WidgetIndex baseWidgetIndex)
{
    // Offset the widget index to allow reuse from other windows
    baseWidgetIndex = baseWidgetIndex - WIDX_RESEARCH_FUNDING;

    if (widgetIndex != (WIDX_RESEARCH_FUNDING_DROPDOWN_BUTTON + baseWidgetIndex))
        return;

    Widget* dropdownWidget = &w->widgets[widgetIndex - 1];

    for (std::size_t i = 0; i < std::size(ResearchFundingLevelNames); i++)
    {
        gDropdownItems[i].Format = STR_DROPDOWN_MENU_LABEL;
        gDropdownItems[i].Args = ResearchFundingLevelNames[i];
    }
    WindowDropdownShowTextCustomWidth(
        { w->windowPos.x + dropdownWidget->left, w->windowPos.y + dropdownWidget->top }, dropdownWidget->height() + 1,
        w->colours[1], 0, Dropdown::Flag::StayOpen, 4, dropdownWidget->width() - 3);

    int32_t currentResearchLevel = gResearchFundingLevel;
    Dropdown::SetChecked(currentResearchLevel, true);
}

void WindowResearchFundingMouseUp(WidgetIndex widgetIndex, WidgetIndex baseWidgetIndex)
{
    // Offset the widget index to allow reuse from other windows
    baseWidgetIndex = baseWidgetIndex - WIDX_RESEARCH_FUNDING;

    if (widgetIndex >= (WIDX_TRANSPORT_RIDES + baseWidgetIndex) && widgetIndex <= (WIDX_SCENERY_AND_THEMING + baseWidgetIndex))
    {
        auto activeResearchTypes = gResearchPriorities;
        activeResearchTypes ^= 1uLL << (widgetIndex - (WIDX_TRANSPORT_RIDES + baseWidgetIndex));
        auto gameAction = ParkSetResearchFundingAction(activeResearchTypes, gResearchFundingLevel);
        GameActions::Execute(&gameAction);
    }
}

void WindowResearchFundingDropdown(WidgetIndex widgetIndex, int32_t selectedIndex, WidgetIndex baseWidgetIndex)
{
    // Offset the widget index to allow reuse from other windows
    baseWidgetIndex = baseWidgetIndex - WIDX_RESEARCH_FUNDING;

    if (widgetIndex != (WIDX_RESEARCH_FUNDING_DROPDOWN_BUTTON + baseWidgetIndex) || selectedIndex == -1)
        return;

    auto gameAction = ParkSetResearchFundingAction(gResearchPriorities, selectedIndex);
    GameActions::Execute(&gameAction);
}

void WindowResearchFundingPrepareDraw(WindowBase* w, WidgetIndex baseWidgetIndex)
{
    // Offset the widget index to allow reuse from other windows
    baseWidgetIndex = baseWidgetIndex - WIDX_RESEARCH_FUNDING;

    if (gResearchProgressStage == RESEARCH_STAGE_FINISHED_ALL)
    {
        w->widgets[WIDX_RESEARCH_FUNDING + baseWidgetIndex].type = WindowWidgetType::Empty;
        w->widgets[WIDX_RESEARCH_FUNDING_DROPDOWN_BUTTON + baseWidgetIndex].type = WindowWidgetType::Empty;
    }
    else
    {
        w->widgets[WIDX_RESEARCH_FUNDING + baseWidgetIndex].type = WindowWidgetType::DropdownMenu;
        w->widgets[WIDX_RESEARCH_FUNDING_DROPDOWN_BUTTON + baseWidgetIndex].type = WindowWidgetType::Button;
    }
    int32_t currentResearchLevel = gResearchFundingLevel;

    // Current funding
    w->widgets[WIDX_RESEARCH_FUNDING + baseWidgetIndex].text = ResearchFundingLevelNames[currentResearchLevel];

    // Checkboxes
    uint8_t activeResearchTypes = gResearchPriorities;
    int32_t uncompletedResearchTypes = gResearchUncompletedCategories;
    for (int32_t i = 0; i < 7; i++)
    {
        int32_t mask = 1 << i;
        int32_t widgetMask = 1uLL << (i + WIDX_TRANSPORT_RIDES + baseWidgetIndex);

        // Set checkbox disabled if research type is complete
        if (uncompletedResearchTypes & mask)
        {
            w->disabled_widgets &= ~widgetMask;

            // Set checkbox ticked if research type is active
            if (activeResearchTypes & mask)
                w->pressed_widgets |= widgetMask;
            else
                w->pressed_widgets &= ~widgetMask;
        }
        else
        {
            w->disabled_widgets |= widgetMask;
            w->pressed_widgets &= ~widgetMask;
        }
    }
}

<<<<<<< HEAD
void WindowResearchFundingDraw(WindowBase* w, DrawPixelInfo& dpi)
=======
/**
 *
 *  rct2: 0x0069DAF0
 */
static void WindowResearchFundingPaint(WindowBase* w, DrawPixelInfo& dpi)
{
    WindowDrawWidgets(*w, dpi);
    WindowResearchDrawTabImages(dpi, w);

    WindowResearchFundingPagePaint(w, dpi, WIDX_RESEARCH_FUNDING);
}

void WindowResearchFundingPagePaint(WindowBase* w, DrawPixelInfo& dpi, WidgetIndex baseWidgetIndex)
>>>>>>> 126d6b09
{
    if (gParkFlags & PARK_FLAGS_NO_MONEY)
        return;

    int32_t currentResearchLevel = gResearchFundingLevel;
    auto ft = Formatter();
    ft.Add<money64>(research_cost_table[currentResearchLevel]);
    DrawTextBasic(dpi, w->windowPos + ScreenCoordsXY{ 10, 77 }, STR_RESEARCH_COST_PER_MONTH, ft);
<<<<<<< HEAD
=======
}

#pragma endregion

#pragma region Common

/**
 *
 *  rct2: 0x0069CAC5
 */
static void WindowResearchSetPage(WindowBase* w, int32_t page)
{
    w->page = page;
    w->frame_no = 0;
    w->RemoveViewport();

    w->hold_down_widgets = 0;
    w->event_handlers = window_research_page_events[page];
    w->widgets = window_research_page_widgets[page];
    w->disabled_widgets = 0;
    w->pressed_widgets = 0;

    w->Invalidate();
    if (w->page == WINDOW_RESEARCH_PAGE_DEVELOPMENT)
    {
        w->width = WW_DEVELOPMENT;
        w->height = WH_DEVELOPMENT;
    }
    else
    {
        w->width = WW_FUNDING;
        w->height = WH_FUNDING;
    }
    WindowEventResizeCall(w);
    WindowEventInvalidateCall(w);

    WindowInitScrollWidgets(*w);
    w->Invalidate();
}

static void WindowResearchSetPressedTab(WindowBase* w)
{
    int32_t i;
    for (i = 0; i < WINDOW_RESEARCH_PAGE_COUNT; i++)
        w->pressed_widgets &= ~(1 << (WIDX_TAB_1 + i));
    w->pressed_widgets |= 1LL << (WIDX_TAB_1 + w->page);
}

static void WindowResearchDrawTabImage(DrawPixelInfo& dpi, WindowBase* w, int32_t page, int32_t spriteIndex)
{
    WidgetIndex widgetIndex = WIDX_TAB_1 + page;

    if (!WidgetIsDisabled(*w, widgetIndex))
    {
        if (w->page == page)
        {
            int32_t frame = w->frame_no / 2;
            if (page == WINDOW_RESEARCH_PAGE_DEVELOPMENT)
                frame %= 8;
            spriteIndex += frame;
        }

        GfxDrawSprite(
            dpi, ImageId(spriteIndex),
            w->windowPos + ScreenCoordsXY{ w->widgets[widgetIndex].left, w->widgets[widgetIndex].top });
    }
}

static void WindowResearchDrawTabImages(DrawPixelInfo& dpi, WindowBase* w)
{
    WindowResearchDrawTabImage(dpi, w, WINDOW_RESEARCH_PAGE_DEVELOPMENT, SPR_TAB_FINANCES_RESEARCH_0);
    WindowResearchDrawTabImage(dpi, w, WINDOW_RESEARCH_PAGE_FUNDING, SPR_TAB_FINANCES_SUMMARY_0);
>>>>>>> 126d6b09
}

#pragma endregion<|MERGE_RESOLUTION|>--- conflicted
+++ resolved
@@ -99,50 +99,6 @@
 
 #pragma endregion
 
-<<<<<<< HEAD
-=======
-#pragma region Events
-
-static void WindowResearchDevelopmentMouseup(WindowBase *w, WidgetIndex widgetIndex);
-static void WindowResearchDevelopmentUpdate(WindowBase *w);
-static void WindowResearchDevelopmentInvalidate(WindowBase *w);
-static void WindowResearchDevelopmentPaint(WindowBase *w, DrawPixelInfo& dpi);
-
-static void WindowResearchFundingMouseup(WindowBase *w, WidgetIndex widgetIndex);
-static void WindowResearchFundingMousedown(WindowBase *w, WidgetIndex widgetIndex, Widget* widget);
-static void WindowResearchFundingDropdown(WindowBase *w, WidgetIndex widgetIndex, int32_t dropdownIndex);
-static void WindowResearchFundingUpdate(WindowBase *w);
-static void WindowResearchFundingInvalidate(WindowBase *w);
-static void WindowResearchFundingPaint(WindowBase *w, DrawPixelInfo& dpi);
-
-//
-static WindowEventList window_research_development_events([](auto& events)
-{
-    events.mouse_up = &WindowResearchDevelopmentMouseup;
-    events.update = &WindowResearchDevelopmentUpdate;
-    events.invalidate = &WindowResearchDevelopmentInvalidate;
-    events.paint = &WindowResearchDevelopmentPaint;
-});
-
-// 0x009890E8
-static WindowEventList window_research_funding_events([](auto& events)
-{
-    events.mouse_up = &WindowResearchFundingMouseup;
-    events.mouse_down = &WindowResearchFundingMousedown;
-    events.dropdown = &WindowResearchFundingDropdown;
-    events.update = &WindowResearchFundingUpdate;
-    events.invalidate = &WindowResearchFundingInvalidate;
-    events.paint = &WindowResearchFundingPaint;
-});
-
-static WindowEventList *window_research_page_events[] = {
-    &window_research_development_events,
-    &window_research_funding_events,
-};
-
-#pragma endregion
-
->>>>>>> 126d6b09
 // clang-format on
 
 const int32_t window_research_tab_animation_loops[] = {
@@ -157,15 +113,7 @@
     STR_RESEARCH_STAGE_UNKNOWN,
 };
 
-<<<<<<< HEAD
 class ResearchWindow final : public Window
-=======
-static void WindowResearchSetPage(WindowBase* w, int32_t page);
-static void WindowResearchSetPressedTab(WindowBase* w);
-static void WindowResearchDrawTabImages(DrawPixelInfo& dpi, WindowBase* w);
-
-WindowBase* WindowResearchOpen()
->>>>>>> 126d6b09
 {
     void OnOpen() override
     {
@@ -329,7 +277,7 @@
             }
 
             GfxDrawSprite(
-                &dpi, ImageId(spriteIndex), windowPos + ScreenCoordsXY{ widgets[widgetIndex].left, widgets[widgetIndex].top });
+                dpi, ImageId(spriteIndex), windowPos + ScreenCoordsXY{ widgets[widgetIndex].left, widgets[widgetIndex].top });
         }
     }
 
@@ -373,23 +321,7 @@
     }
 }
 
-<<<<<<< HEAD
 void WindowResearchDevelopmentDraw(WindowBase* w, DrawPixelInfo& dpi, WidgetIndex baseWidgetIndex)
-=======
-/**
- *
- *  rct2: 0x006B689B
- */
-static void WindowResearchDevelopmentPaint(WindowBase* w, DrawPixelInfo& dpi)
-{
-    WindowDrawWidgets(*w, dpi);
-    WindowResearchDrawTabImages(dpi, w);
-
-    WindowResearchDevelopmentPagePaint(w, dpi, WIDX_CURRENTLY_IN_DEVELOPMENT_GROUP);
-}
-
-void WindowResearchDevelopmentPagePaint(WindowBase* w, DrawPixelInfo& dpi, WidgetIndex baseWidgetIndex)
->>>>>>> 126d6b09
 {
     // Offset the widget index to allow reuse from other windows
     baseWidgetIndex = baseWidgetIndex - WIDX_CURRENTLY_IN_DEVELOPMENT_GROUP;
@@ -611,23 +543,7 @@
     }
 }
 
-<<<<<<< HEAD
 void WindowResearchFundingDraw(WindowBase* w, DrawPixelInfo& dpi)
-=======
-/**
- *
- *  rct2: 0x0069DAF0
- */
-static void WindowResearchFundingPaint(WindowBase* w, DrawPixelInfo& dpi)
-{
-    WindowDrawWidgets(*w, dpi);
-    WindowResearchDrawTabImages(dpi, w);
-
-    WindowResearchFundingPagePaint(w, dpi, WIDX_RESEARCH_FUNDING);
-}
-
-void WindowResearchFundingPagePaint(WindowBase* w, DrawPixelInfo& dpi, WidgetIndex baseWidgetIndex)
->>>>>>> 126d6b09
 {
     if (gParkFlags & PARK_FLAGS_NO_MONEY)
         return;
@@ -636,81 +552,6 @@
     auto ft = Formatter();
     ft.Add<money64>(research_cost_table[currentResearchLevel]);
     DrawTextBasic(dpi, w->windowPos + ScreenCoordsXY{ 10, 77 }, STR_RESEARCH_COST_PER_MONTH, ft);
-<<<<<<< HEAD
-=======
-}
-
-#pragma endregion
-
-#pragma region Common
-
-/**
- *
- *  rct2: 0x0069CAC5
- */
-static void WindowResearchSetPage(WindowBase* w, int32_t page)
-{
-    w->page = page;
-    w->frame_no = 0;
-    w->RemoveViewport();
-
-    w->hold_down_widgets = 0;
-    w->event_handlers = window_research_page_events[page];
-    w->widgets = window_research_page_widgets[page];
-    w->disabled_widgets = 0;
-    w->pressed_widgets = 0;
-
-    w->Invalidate();
-    if (w->page == WINDOW_RESEARCH_PAGE_DEVELOPMENT)
-    {
-        w->width = WW_DEVELOPMENT;
-        w->height = WH_DEVELOPMENT;
-    }
-    else
-    {
-        w->width = WW_FUNDING;
-        w->height = WH_FUNDING;
-    }
-    WindowEventResizeCall(w);
-    WindowEventInvalidateCall(w);
-
-    WindowInitScrollWidgets(*w);
-    w->Invalidate();
-}
-
-static void WindowResearchSetPressedTab(WindowBase* w)
-{
-    int32_t i;
-    for (i = 0; i < WINDOW_RESEARCH_PAGE_COUNT; i++)
-        w->pressed_widgets &= ~(1 << (WIDX_TAB_1 + i));
-    w->pressed_widgets |= 1LL << (WIDX_TAB_1 + w->page);
-}
-
-static void WindowResearchDrawTabImage(DrawPixelInfo& dpi, WindowBase* w, int32_t page, int32_t spriteIndex)
-{
-    WidgetIndex widgetIndex = WIDX_TAB_1 + page;
-
-    if (!WidgetIsDisabled(*w, widgetIndex))
-    {
-        if (w->page == page)
-        {
-            int32_t frame = w->frame_no / 2;
-            if (page == WINDOW_RESEARCH_PAGE_DEVELOPMENT)
-                frame %= 8;
-            spriteIndex += frame;
-        }
-
-        GfxDrawSprite(
-            dpi, ImageId(spriteIndex),
-            w->windowPos + ScreenCoordsXY{ w->widgets[widgetIndex].left, w->widgets[widgetIndex].top });
-    }
-}
-
-static void WindowResearchDrawTabImages(DrawPixelInfo& dpi, WindowBase* w)
-{
-    WindowResearchDrawTabImage(dpi, w, WINDOW_RESEARCH_PAGE_DEVELOPMENT, SPR_TAB_FINANCES_RESEARCH_0);
-    WindowResearchDrawTabImage(dpi, w, WINDOW_RESEARCH_PAGE_FUNDING, SPR_TAB_FINANCES_SUMMARY_0);
->>>>>>> 126d6b09
 }
 
 #pragma endregion