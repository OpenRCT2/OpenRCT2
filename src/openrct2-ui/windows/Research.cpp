/*****************************************************************************
 * Copyright (c) 2014-2023 OpenRCT2 developers
 *
 * For a complete list of all authors, please refer to contributors.md
 * Interested in contributing? Visit https://github.com/OpenRCT2/OpenRCT2
 *
 * OpenRCT2 is licensed under the GNU General Public License version 3.
 *****************************************************************************/

#include <iterator>
#include <openrct2-ui/interface/Dropdown.h>
#include <openrct2-ui/interface/Widget.h>
#include <openrct2-ui/windows/Window.h>
#include <openrct2/Game.h>
#include <openrct2/actions/ParkSetResearchFundingAction.h>
#include <openrct2/localisation/Formatter.h>
#include <openrct2/localisation/Localisation.h>
#include <openrct2/management/Finance.h>
#include <openrct2/management/NewsItem.h>
#include <openrct2/management/Research.h>
#include <openrct2/ride/RideData.h>
#include <openrct2/sprites.h>
#include <openrct2/world/Park.h>
#include <openrct2/world/Scenery.h>

static constexpr const int32_t WH_DEVELOPMENT = 196;
static constexpr const int32_t WW_DEVELOPMENT = 300;
static constexpr const int32_t WH_FUNDING = 207;
static constexpr const int32_t WW_FUNDING = 320;

// clang-format off
enum {
    WINDOW_RESEARCH_PAGE_DEVELOPMENT,
    WINDOW_RESEARCH_PAGE_FUNDING,
    WINDOW_RESEARCH_PAGE_COUNT
};

enum {
    WIDX_BACKGROUND,
    WIDX_TITLE,
    WIDX_CLOSE,
    WIDX_PAGE_BACKGROUND,
    WIDX_TAB_1,
    WIDX_TAB_2,

    WIDX_CURRENTLY_IN_DEVELOPMENT_GROUP,
    WIDX_LAST_DEVELOPMENT_GROUP,
    WIDX_LAST_DEVELOPMENT_BUTTON,

    WIDX_FUNDING_GROUP = 6,
    WIDX_RESEARCH_FUNDING,
    WIDX_RESEARCH_FUNDING_DROPDOWN_BUTTON,
    WIDX_PRIORITIES_GROUP,
    WIDX_TRANSPORT_RIDES,
    WIDX_GENTLE_RIDES,
    WIDX_ROLLER_COASTERS,
    WIDX_THRILL_RIDES,
    WIDX_WATER_RIDES,
    WIDX_SHOPS_AND_STALLS,
    WIDX_SCENERY_AND_THEMING,
};

#pragma region Widgets

static Widget window_research_development_widgets[] = {
    WINDOW_SHIM(STR_RESEARCH_AND_DEVELOPMENT, WW_DEVELOPMENT, WH_DEVELOPMENT),
    MakeWidget({  0,  43}, {     WW_DEVELOPMENT, 153}, WindowWidgetType::Resize,   WindowColour::Secondary                                                                ),
    MakeTab   ({  3,  17},                                                                                                  STR_RESEARCH_AND_DEVELOPMENT_TIP),
    MakeTab   ({ 34,  17},                                                                                                  STR_FINANCES_RESEARCH_TIP       ),
    MakeWidget({  3,  47}, {WW_DEVELOPMENT - 10,  70}, WindowWidgetType::Groupbox, WindowColour::Tertiary , STR_CURRENTLY_IN_DEVELOPMENT                                  ),
    MakeWidget({  3, 124}, {WW_DEVELOPMENT - 10,  65}, WindowWidgetType::Groupbox, WindowColour::Tertiary , STR_LAST_DEVELOPMENT                                          ),
    MakeWidget({265, 161}, {                 24,  24}, WindowWidgetType::FlatBtn,  WindowColour::Tertiary , 0xFFFFFFFF,                   STR_RESEARCH_SHOW_DETAILS_TIP   ),
    WIDGETS_END,
};

static Widget window_research_funding_widgets[] = {
    WINDOW_SHIM(STR_RESEARCH_FUNDING, WW_FUNDING, WH_FUNDING),
    MakeWidget({  0,  43}, {     WW_FUNDING, 164}, WindowWidgetType::Resize,   WindowColour::Secondary                                                                                    ),
    MakeTab   ({  3,  17},                                                                                                      STR_RESEARCH_AND_DEVELOPMENT_TIP            ),
    MakeTab   ({ 34,  17},                                                                                                      STR_FINANCES_RESEARCH_TIP                   ),
    MakeWidget({  3,  47}, { WW_FUNDING - 6,  45}, WindowWidgetType::Groupbox, WindowColour::Tertiary , STR_RESEARCH_FUNDING_                                                             ),
    MakeWidget({  8,  59}, {            160,  14}, WindowWidgetType::DropdownMenu, WindowColour::Tertiary , 0xFFFFFFFF,                           STR_SELECT_LEVEL_OF_RESEARCH_AND_DEVELOPMENT),
    MakeWidget({156,  60}, {             11,  12}, WindowWidgetType::Button,   WindowColour::Tertiary , STR_DROPDOWN_GLYPH,                   STR_SELECT_LEVEL_OF_RESEARCH_AND_DEVELOPMENT),
    MakeWidget({  3,  96}, { WW_FUNDING - 6, 107}, WindowWidgetType::Groupbox, WindowColour::Tertiary , STR_RESEARCH_PRIORITIES                                                           ),
    MakeWidget({  8, 108}, {WW_FUNDING - 16,  12}, WindowWidgetType::Checkbox, WindowColour::Tertiary , STR_RESEARCH_NEW_TRANSPORT_RIDES,     STR_RESEARCH_NEW_TRANSPORT_RIDES_TIP        ),
    MakeWidget({  8, 121}, {WW_FUNDING - 16,  12}, WindowWidgetType::Checkbox, WindowColour::Tertiary , STR_RESEARCH_NEW_GENTLE_RIDES,        STR_RESEARCH_NEW_GENTLE_RIDES_TIP           ),
    MakeWidget({  8, 134}, {WW_FUNDING - 16,  12}, WindowWidgetType::Checkbox, WindowColour::Tertiary , STR_RESEARCH_NEW_ROLLER_COASTERS,     STR_RESEARCH_NEW_ROLLER_COASTERS_TIP        ),
    MakeWidget({  8, 147}, {WW_FUNDING - 16,  12}, WindowWidgetType::Checkbox, WindowColour::Tertiary , STR_RESEARCH_NEW_THRILL_RIDES,        STR_RESEARCH_NEW_THRILL_RIDES_TIP           ),
    MakeWidget({  8, 160}, {WW_FUNDING - 16,  12}, WindowWidgetType::Checkbox, WindowColour::Tertiary , STR_RESEARCH_NEW_WATER_RIDES,         STR_RESEARCH_NEW_WATER_RIDES_TIP            ),
    MakeWidget({  8, 173}, {WW_FUNDING - 16,  12}, WindowWidgetType::Checkbox, WindowColour::Tertiary , STR_RESEARCH_NEW_SHOPS_AND_STALLS,    STR_RESEARCH_NEW_SHOPS_AND_STALLS_TIP       ),
    MakeWidget({  8, 186}, {WW_FUNDING - 16,  12}, WindowWidgetType::Checkbox, WindowColour::Tertiary , STR_RESEARCH_NEW_SCENERY_AND_THEMING, STR_RESEARCH_NEW_SCENERY_AND_THEMING_TIP    ),
    WIDGETS_END,
};

static Widget *window_research_page_widgets[] = {
    window_research_development_widgets,
    window_research_funding_widgets,
};

#pragma endregion

// clang-format on

const int32_t window_research_tab_animation_loops[] = {
    16,
    16,
};

static constexpr const StringId ResearchStageNames[] = {
    STR_RESEARCH_STAGE_INITIAL_RESEARCH,
    STR_RESEARCH_STAGE_DESIGNING,
    STR_RESEARCH_STAGE_COMPLETING_DESIGN,
    STR_RESEARCH_STAGE_UNKNOWN,
};

class ResearchWindow final : public Window
{
    void OnOpen() override
    {
        SetPage(WINDOW_RESEARCH_PAGE_DEVELOPMENT);
        ResearchUpdateUncompletedTypes();
    }

    void SetPage(int32_t p)
    {
        page = p;
        frame_no = 0;
        RemoveViewport();

        hold_down_widgets = 0;
        widgets = window_research_page_widgets[p];
        disabled_widgets = 0;
        pressed_widgets = 0;

        Invalidate();
        if (p == WINDOW_RESEARCH_PAGE_DEVELOPMENT)
        {
            width = WW_DEVELOPMENT;
            height = WH_DEVELOPMENT;
        }
        else
        {
            width = WW_FUNDING;
            height = WH_FUNDING;
        }
        WindowEventResizeCall(this);
        WindowEventInvalidateCall(this);

        WindowInitScrollWidgets(*this);
        Invalidate();
    }

    void OnUpdate() override
    {
        // Tab animation
        if (++frame_no >= window_research_tab_animation_loops[page])
            frame_no = 0;
        InvalidateWidget(WIDX_TAB_1 + page);
    }

    void OnMouseDown(WidgetIndex widgetIndex) override
    {
        if (page == WINDOW_RESEARCH_PAGE_FUNDING)
        {
            WindowResearchFundingMouseDown(this, widgetIndex, WIDX_RESEARCH_FUNDING);
        }
    }

    void OnMouseUp(WidgetIndex widgetIndex) override
    {
        // Switch tab or close
        switch (widgetIndex)
        {
            case WIDX_CLOSE:
            {
                Close();
                break;
            }
            case WIDX_TAB_1:
            case WIDX_TAB_2:
            {
                SetPage(widgetIndex - WIDX_TAB_1);
                break;
            }
        }

        // Process mouse up for specific tab
        switch (page)
        {
            case WINDOW_RESEARCH_PAGE_DEVELOPMENT:
            {
                WindowResearchDevelopmentMouseUp(widgetIndex, WIDX_CURRENTLY_IN_DEVELOPMENT_GROUP);
                break;
            }
            case WINDOW_RESEARCH_PAGE_FUNDING:
            {
                WindowResearchFundingMouseUp(widgetIndex, WIDX_RESEARCH_FUNDING);
                break;
            }
        }
    }

    void OnDropdown(WidgetIndex widgetIndex, int32_t selectedIndex) override
    {
        if (page == WINDOW_RESEARCH_PAGE_FUNDING)
        {
            WindowResearchFundingDropdown(widgetIndex, selectedIndex, WIDX_RESEARCH_FUNDING);
        }
    }

    void OnPrepareDraw() override
    {
        auto* targetWidgets = window_research_page_widgets[page];

        if (widgets != targetWidgets)
        {
            widgets = targetWidgets;
            WindowInitScrollWidgets(*this);
        }

        disabled_widgets = 0;

        for (auto i = 0; i < WINDOW_RESEARCH_PAGE_COUNT; i++)
        {
            SetWidgetPressed(WIDX_TAB_1 + i, false);
        }

        SetWidgetPressed(WIDX_TAB_1 + page, true);

        switch (page)
        {
            case WINDOW_RESEARCH_PAGE_DEVELOPMENT:
            {
                WindowResearchDevelopmentPrepareDraw(this, WIDX_CURRENTLY_IN_DEVELOPMENT_GROUP);
                break;
            }
            case WINDOW_RESEARCH_PAGE_FUNDING:
            {
                WindowResearchFundingPrepareDraw(this, WIDX_RESEARCH_FUNDING);
                break;
            }
        }
    }

    void OnDraw(DrawPixelInfo& dpi) override
    {
        DrawWidgets(dpi);
        DrawTabImages(dpi);

        switch (page)
        {
            case WINDOW_RESEARCH_PAGE_DEVELOPMENT:
            {
                WindowResearchDevelopmentDraw(this, dpi, WIDX_CURRENTLY_IN_DEVELOPMENT_GROUP);
                break;
            }
            case WINDOW_RESEARCH_PAGE_FUNDING:
            {
                WindowResearchFundingDraw(this, dpi);
                break;
            }
        }
    }

    void DrawTabImage(DrawPixelInfo& dpi, int32_t tabPage, int32_t spriteIndex)
    {
        WidgetIndex widgetIndex = WIDX_TAB_1 + tabPage;

        if (!IsWidgetDisabled(widgetIndex))
        {
            if (page == tabPage)
            {
                int32_t frame = frame_no / 2;
                if (tabPage == WINDOW_RESEARCH_PAGE_DEVELOPMENT)
                    frame %= 8;
                spriteIndex += frame;
            }

            GfxDrawSprite(
                &dpi, ImageId(spriteIndex), windowPos + ScreenCoordsXY{ widgets[widgetIndex].left, widgets[widgetIndex].top });
        }
    }

    void DrawTabImages(DrawPixelInfo& dpi)
    {
        DrawTabImage(dpi, WINDOW_RESEARCH_PAGE_DEVELOPMENT, SPR_TAB_FINANCES_RESEARCH_0);
        DrawTabImage(dpi, WINDOW_RESEARCH_PAGE_FUNDING, SPR_TAB_FINANCES_SUMMARY_0);
    }
};

WindowBase* WindowResearchOpen()
{
    return WindowFocusOrCreate<ResearchWindow>(WindowClass::Research, WW_FUNDING, WH_FUNDING, WF_10);
}

#pragma region Development page

void WindowResearchDevelopmentMouseUp(WidgetIndex widgetIndex, WidgetIndex baseWidgetIndex)
{
    baseWidgetIndex = baseWidgetIndex - WIDX_CURRENTLY_IN_DEVELOPMENT_GROUP;

    if (widgetIndex == (WIDX_LAST_DEVELOPMENT_BUTTON + baseWidgetIndex))
    {
        News::OpenSubject(News::ItemType::Research, gResearchLastItem->rawValue);
    }
}

void WindowResearchDevelopmentPrepareDraw(WindowBase* w, WidgetIndex baseWidgetIndex)
{
    // Offset the widget index to allow reuse from other windows
    baseWidgetIndex = baseWidgetIndex - WIDX_CURRENTLY_IN_DEVELOPMENT_GROUP;
    w->widgets[WIDX_LAST_DEVELOPMENT_BUTTON + baseWidgetIndex].type = WindowWidgetType::Empty;

    // Display button to link to the last development, if there is one
    if (gResearchLastItem.has_value())
    {
        auto type = gResearchLastItem->type;
        w->widgets[WIDX_LAST_DEVELOPMENT_BUTTON + baseWidgetIndex].type = WindowWidgetType::FlatBtn;
        const auto image = type == Research::EntryType::Ride ? SPR_NEW_RIDE : SPR_NEW_SCENERY;
        w->widgets[WIDX_LAST_DEVELOPMENT_BUTTON + baseWidgetIndex].image = ImageId(image);
    }
}

void WindowResearchDevelopmentDraw(WindowBase* w, DrawPixelInfo& dpi, WidgetIndex baseWidgetIndex)
{
    // Offset the widget index to allow reuse from other windows
    baseWidgetIndex = baseWidgetIndex - WIDX_CURRENTLY_IN_DEVELOPMENT_GROUP;
    auto screenCoords = w->windowPos
        + ScreenCoordsXY{ 10, w->widgets[WIDX_CURRENTLY_IN_DEVELOPMENT_GROUP + baseWidgetIndex].top + 12 };

    if (gResearchProgressStage == RESEARCH_STAGE_FINISHED_ALL)
    {
        // Research type
        auto ft = Formatter();
        ft.Add<StringId>(STR_RESEARCH_UNKNOWN);
        DrawTextWrapped(dpi, screenCoords, 296, STR_RESEARCH_TYPE_LABEL, ft);
        screenCoords.y += 25;

        // Progress
        ft = Formatter();
        ft.Add<StringId>(STR_RESEARCH_COMPLETED_AL);
        DrawTextWrapped(dpi, screenCoords, 296, STR_RESEARCH_PROGRESS_LABEL, ft);
        screenCoords.y += 15;

        // Expected
        ft = Formatter();
        ft.Add<StringId>(STR_RESEARCH_STAGE_UNKNOWN);
        DrawTextBasic(dpi, screenCoords, STR_RESEARCH_EXPECTED_LABEL, ft);
    }
    else
    {
        // Research type
        auto ft = Formatter();
        StringId label = STR_RESEARCH_TYPE_LABEL;
        if (gResearchProgressStage == RESEARCH_STAGE_INITIAL_RESEARCH)
        {
            ft.Add<StringId>(STR_RESEARCH_UNKNOWN);
        }
        else if (gResearchProgressStage == RESEARCH_STAGE_DESIGNING)
        {
            ft.Add<StringId>(gResearchNextItem->GetCategoryName());
        }
        else if (gResearchNextItem->type == Research::EntryType::Ride)
        {
            const auto& rtd = GetRideTypeDescriptor(gResearchNextItem->baseRideType);
            if (rtd.HasFlag(RIDE_TYPE_FLAG_LIST_VEHICLES_SEPARATELY))
            {
                ft.Add<StringId>(gResearchNextItem->GetName());
            }
            else if (gResearchNextItem->flags & RESEARCH_ENTRY_FLAG_FIRST_OF_TYPE)
            {
                ft.Add<StringId>(rtd.Naming.Name);
            }
            else
            {
                ft.Add<StringId>(gResearchNextItem->GetName());
                ft.Add<StringId>(rtd.Naming.Name);
                label = STR_RESEARCH_TYPE_LABEL_VEHICLE;
            }
        }
        else
        {
            ft.Add<StringId>(gResearchNextItem->GetName());
        }
        DrawTextWrapped(dpi, screenCoords, 296, label, ft);
        screenCoords.y += 25;

        // Progress
        ft = Formatter();
        ft.Add<StringId>(ResearchStageNames[gResearchProgressStage]);
        DrawTextWrapped(dpi, screenCoords, 296, STR_RESEARCH_PROGRESS_LABEL, ft);
        screenCoords.y += 15;

        // Expected
        ft = Formatter();
        if (gResearchProgressStage != RESEARCH_STAGE_INITIAL_RESEARCH && gResearchExpectedDay != 255)
        {
            // TODO: Should probably use game date format setting
            ft.Add<StringId>(STR_RESEARCH_EXPECTED_FORMAT);
            ft.Add<StringId>(DateDayNames[gResearchExpectedDay]);
            ft.Add<StringId>(DateGameMonthNames[gResearchExpectedMonth]);
        }
        else
        {
            ft.Add<StringId>(STR_RESEARCH_STAGE_UNKNOWN);
        }
        DrawTextBasic(dpi, screenCoords, STR_RESEARCH_EXPECTED_LABEL, ft);
    }

    // Last development
    screenCoords = w->windowPos + ScreenCoordsXY{ 10, w->widgets[WIDX_LAST_DEVELOPMENT_GROUP + baseWidgetIndex].top + 12 };

    if (gResearchLastItem.has_value())
    {
        StringId lastDevelopmentFormat = STR_EMPTY;
        auto ft = Formatter();
        if (gResearchLastItem->type == Research::EntryType::Scenery)
        {
            lastDevelopmentFormat = STR_RESEARCH_SCENERY_LABEL;
            ft.Add<StringId>(gResearchLastItem->GetName());
        }
        else
        {
            lastDevelopmentFormat = STR_RESEARCH_RIDE_LABEL;
            const auto& rtd = GetRideTypeDescriptor(gResearchLastItem->baseRideType);
            if (rtd.HasFlag(RIDE_TYPE_FLAG_LIST_VEHICLES_SEPARATELY))
            {
                ft.Add<StringId>(gResearchLastItem->GetName());
            }
            else if (gResearchLastItem->flags & RESEARCH_ENTRY_FLAG_FIRST_OF_TYPE)
            {
                ft.Add<StringId>(rtd.Naming.Name);
            }
            else
            {
                ft.Add<StringId>(gResearchLastItem->GetName());
                ft.Add<StringId>(rtd.Naming.Name);
                lastDevelopmentFormat = STR_RESEARCH_VEHICLE_LABEL;
            }
        }

        DrawTextWrapped(dpi, screenCoords, 266, lastDevelopmentFormat, ft);
    }
}

#pragma endregion

#pragma region Funding page

void WindowResearchFundingMouseDown(WindowBase* w, WidgetIndex widgetIndex, WidgetIndex baseWidgetIndex)
{
    // Offset the widget index to allow reuse from other windows
    baseWidgetIndex = baseWidgetIndex - WIDX_RESEARCH_FUNDING;

    if (widgetIndex != (WIDX_RESEARCH_FUNDING_DROPDOWN_BUTTON + baseWidgetIndex))
        return;

    Widget* dropdownWidget = &w->widgets[widgetIndex - 1];

    for (std::size_t i = 0; i < std::size(ResearchFundingLevelNames); i++)
    {
        gDropdownItems[i].Format = STR_DROPDOWN_MENU_LABEL;
        gDropdownItems[i].Args = ResearchFundingLevelNames[i];
    }
    WindowDropdownShowTextCustomWidth(
        { w->windowPos.x + dropdownWidget->left, w->windowPos.y + dropdownWidget->top }, dropdownWidget->height() + 1,
        w->colours[1], 0, Dropdown::Flag::StayOpen, 4, dropdownWidget->width() - 3);

    int32_t currentResearchLevel = gResearchFundingLevel;
    Dropdown::SetChecked(currentResearchLevel, true);
}

void WindowResearchFundingMouseUp(WidgetIndex widgetIndex, WidgetIndex baseWidgetIndex)
{
    // Offset the widget index to allow reuse from other windows
    baseWidgetIndex = baseWidgetIndex - WIDX_RESEARCH_FUNDING;

    if (widgetIndex >= (WIDX_TRANSPORT_RIDES + baseWidgetIndex) && widgetIndex <= (WIDX_SCENERY_AND_THEMING + baseWidgetIndex))
    {
        auto activeResearchTypes = gResearchPriorities;
        activeResearchTypes ^= 1uLL << (widgetIndex - (WIDX_TRANSPORT_RIDES + baseWidgetIndex));
        auto gameAction = ParkSetResearchFundingAction(activeResearchTypes, gResearchFundingLevel);
        GameActions::Execute(&gameAction);
    }
}

void WindowResearchFundingDropdown(WidgetIndex widgetIndex, int32_t selectedIndex, WidgetIndex baseWidgetIndex)
{
    // Offset the widget index to allow reuse from other windows
    baseWidgetIndex = baseWidgetIndex - WIDX_RESEARCH_FUNDING;

    if (widgetIndex != (WIDX_RESEARCH_FUNDING_DROPDOWN_BUTTON + baseWidgetIndex) || selectedIndex == -1)
        return;

    auto gameAction = ParkSetResearchFundingAction(gResearchPriorities, selectedIndex);
    GameActions::Execute(&gameAction);
}

void WindowResearchFundingPrepareDraw(WindowBase* w, WidgetIndex baseWidgetIndex)
{
    // Offset the widget index to allow reuse from other windows
    baseWidgetIndex = baseWidgetIndex - WIDX_RESEARCH_FUNDING;

    if (gResearchProgressStage == RESEARCH_STAGE_FINISHED_ALL)
    {
        w->widgets[WIDX_RESEARCH_FUNDING + baseWidgetIndex].type = WindowWidgetType::Empty;
        w->widgets[WIDX_RESEARCH_FUNDING_DROPDOWN_BUTTON + baseWidgetIndex].type = WindowWidgetType::Empty;
    }
    else
    {
        w->widgets[WIDX_RESEARCH_FUNDING + baseWidgetIndex].type = WindowWidgetType::DropdownMenu;
        w->widgets[WIDX_RESEARCH_FUNDING_DROPDOWN_BUTTON + baseWidgetIndex].type = WindowWidgetType::Button;
    }
    int32_t currentResearchLevel = gResearchFundingLevel;

    // Current funding
    w->widgets[WIDX_RESEARCH_FUNDING + baseWidgetIndex].text = ResearchFundingLevelNames[currentResearchLevel];

    // Checkboxes
    uint8_t activeResearchTypes = gResearchPriorities;
    int32_t uncompletedResearchTypes = gResearchUncompletedCategories;
    for (int32_t i = 0; i < 7; i++)
    {
        int32_t mask = 1 << i;
        int32_t widgetMask = 1uLL << (i + WIDX_TRANSPORT_RIDES + baseWidgetIndex);

        // Set checkbox disabled if research type is complete
        if (uncompletedResearchTypes & mask)
        {
            w->disabled_widgets &= ~widgetMask;

            // Set checkbox ticked if research type is active
            if (activeResearchTypes & mask)
                w->pressed_widgets |= widgetMask;
            else
                w->pressed_widgets &= ~widgetMask;
        }
        else
        {
            w->disabled_widgets |= widgetMask;
            w->pressed_widgets &= ~widgetMask;
        }
    }
}

<<<<<<< HEAD
=======
/**
 *
 *  rct2: 0x0069DAF0
 */
>>>>>>> 985327b2
void WindowResearchFundingDraw(WindowBase* w, DrawPixelInfo& dpi)
{
    if (gParkFlags & PARK_FLAGS_NO_MONEY)
        return;

    int32_t currentResearchLevel = gResearchFundingLevel;
    auto ft = Formatter();
    ft.Add<money64>(research_cost_table[currentResearchLevel]);
    DrawTextBasic(dpi, w->windowPos + ScreenCoordsXY{ 10, 77 }, STR_RESEARCH_COST_PER_MONTH, ft);
}

#pragma endregion<|MERGE_RESOLUTION|>--- conflicted
+++ resolved
@@ -543,13 +543,6 @@
     }
 }
 
-<<<<<<< HEAD
-=======
-/**
- *
- *  rct2: 0x0069DAF0
- */
->>>>>>> 985327b2
 void WindowResearchFundingDraw(WindowBase* w, DrawPixelInfo& dpi)
 {
     if (gParkFlags & PARK_FLAGS_NO_MONEY)
