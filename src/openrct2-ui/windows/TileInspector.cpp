--- conflicted
+++ resolved
@@ -497,6 +497,10 @@
 
     void OnUpdate() override
     {
+        if (!(input_test_flag(INPUT_FLAG_TOOL_ACTIVE)))
+        {
+            window_close(*w);
+        }
         // Check if the mouse is hovering over the list
         if (!WidgetIsHighlighted(*this, WIDX_LIST))
         {
@@ -1683,18 +1687,7 @@
         } while (!(tileElement++)->IsLastForTile());
     }
 
-<<<<<<< HEAD
-static void WindowTileInspectorUpdate(rct_window* w)
-{
-    if (!(input_test_flag(INPUT_FLAG_TOOL_ACTIVE)))
-    {
-        window_close(*w);
-    }
-    // Check if the mouse is hovering over the list
-    if (!WidgetIsHighlighted(*w, WIDX_LIST))
-=======
     void ClearClipboard()
->>>>>>> 7bb7d97b
     {
         _elementCopied = false;
     }
