/*****************************************************************************
 * Copyright (c) 2014-2019 OpenRCT2 developers
 *
 * For a complete list of all authors, please refer to contributors.md
 * Interested in contributing? Visit https://github.com/OpenRCT2/OpenRCT2
 *
 * OpenRCT2 is licensed under the GNU General Public License version 3.
 *****************************************************************************/

/**
 * To better group the options together and allow the window to be scalable with additional OpenRCT2 options,
 * the window has been changed to a tab interface similar to the options window seen in Locomotion.
 */

#include "../interface/Theme.h"

#include <algorithm>
#include <cmath>
#include <openrct2-ui/interface/Dropdown.h>
#include <openrct2-ui/interface/Viewport.h>
#include <openrct2-ui/interface/Widget.h>
#include <openrct2-ui/windows/Window.h>
#include <openrct2/Context.h>
#include <openrct2/audio/AudioMixer.h>
#include <openrct2/audio/audio.h>
#include <openrct2/config/Config.h>
#include <openrct2/core/String.hpp>
#include <openrct2/drawing/IDrawingEngine.h>
#include <openrct2/localisation/Currency.h>
#include <openrct2/localisation/Date.h>
#include <openrct2/localisation/Language.h>
#include <openrct2/localisation/Localisation.h>
#include <openrct2/localisation/LocalisationService.h>
#include <openrct2/network/network.h>
#include <openrct2/platform/Platform2.h>
#include <openrct2/platform/platform.h>
#include <openrct2/scenario/Scenario.h>
#include <openrct2/sprites.h>
#include <openrct2/title/TitleScreen.h>
#include <openrct2/title/TitleSequenceManager.h>
#include <openrct2/ui/UiContext.h>
#include <openrct2/util/Util.h>

// clang-format off
enum WINDOW_OPTIONS_PAGE {
    WINDOW_OPTIONS_PAGE_DISPLAY,
    WINDOW_OPTIONS_PAGE_RENDERING,
    WINDOW_OPTIONS_PAGE_CULTURE,
    WINDOW_OPTIONS_PAGE_AUDIO,
    WINDOW_OPTIONS_PAGE_CONTROLS_AND_INTERFACE,
    WINDOW_OPTIONS_PAGE_MISC,
    WINDOW_OPTIONS_PAGE_ADVANCED,
    WINDOW_OPTIONS_PAGE_COUNT
};

#pragma region Widgets

enum WINDOW_OPTIONS_WIDGET_IDX {
    WIDX_BACKGROUND,
    WIDX_TITLE,
    WIDX_CLOSE,
    WIDX_PAGE_BACKGROUND,
    WIDX_TAB_1,
    WIDX_TAB_2,
    WIDX_TAB_3,
    WIDX_TAB_4,
    WIDX_TAB_5,
    WIDX_TAB_6,
    WIDX_TAB_7,

    WIDX_PAGE_START,

    // Display
    WIDX_HARDWARE_GROUP = WIDX_PAGE_START,
    WIDX_FULLSCREEN,
    WIDX_FULLSCREEN_DROPDOWN,
    WIDX_RESOLUTION,
    WIDX_RESOLUTION_DROPDOWN,
    WIDX_SCALE,
    WIDX_SCALE_UP,
    WIDX_SCALE_DOWN,
    WIDX_DRAWING_ENGINE,
    WIDX_DRAWING_ENGINE_DROPDOWN,
    WIDX_SCALE_QUALITY,
    WIDX_SCALE_QUALITY_DROPDOWN,
    WIDX_STEAM_OVERLAY_PAUSE,
    WIDX_UNCAP_FPS_CHECKBOX,
    WIDX_SHOW_FPS_CHECKBOX,
    WIDX_MULTITHREADING_CHECKBOX,
    WIDX_USE_VSYNC_CHECKBOX,
    WIDX_MINIMIZE_FOCUS_LOSS,

    // Rendering
    WIDX_RENDERING_GROUP = WIDX_PAGE_START,
    WIDX_TILE_SMOOTHING_CHECKBOX,
    WIDX_GRIDLINES_CHECKBOX,
    WIDX_UPPER_CASE_BANNERS_CHECKBOX,
    WIDX_SHOW_GUEST_PURCHASES_CHECKBOX,
    WIDX_TRANSPARENT_SCREENSHOTS_CHECKBOX,
    WIDX_VIRTUAL_FLOOR_LABEL,
    WIDX_VIRTUAL_FLOOR,
    WIDX_VIRTUAL_FLOOR_DROPDOWN,
    WIDX_EFFECTS_GROUP,
    WIDX_DAY_NIGHT_CHECKBOX,
    WIDX_ENABLE_LIGHT_FX_CHECKBOX,
    WIDX_ENABLE_LIGHT_FX_FOR_VEHICLES_CHECKBOX,
    WIDX_RENDER_WEATHER_EFFECTS_CHECKBOX,
    WIDX_DISABLE_LIGHTNING_EFFECT_CHECKBOX,

    // Culture / Units
    WIDX_LANGUAGE = WIDX_PAGE_START,
    WIDX_LANGUAGE_DROPDOWN,
    WIDX_CURRENCY,
    WIDX_CURRENCY_DROPDOWN,
    WIDX_DISTANCE,
    WIDX_DISTANCE_DROPDOWN,
    WIDX_TEMPERATURE,
    WIDX_TEMPERATURE_DROPDOWN,
    WIDX_HEIGHT_LABELS,
    WIDX_HEIGHT_LABELS_DROPDOWN,
    WIDX_DATE_FORMAT,
    WIDX_DATE_FORMAT_DROPDOWN,

    // Audio
    WIDX_SOUND = WIDX_PAGE_START,
    WIDX_SOUND_DROPDOWN,
    WIDX_MASTER_SOUND_CHECKBOX,
    WIDX_SOUND_CHECKBOX,
    WIDX_MUSIC_CHECKBOX,
    WIDX_AUDIO_FOCUS_CHECKBOX,
    WIDX_TITLE_MUSIC_LABEL,
    WIDX_TITLE_MUSIC,
    WIDX_TITLE_MUSIC_DROPDOWN,
    WIDX_MASTER_VOLUME,
    WIDX_SOUND_VOLUME,
    WIDX_MUSIC_VOLUME,

    // Controls and interface
    WIDX_CONTROLS_GROUP = WIDX_PAGE_START,
    WIDX_SCREEN_EDGE_SCROLLING,
    WIDX_TRAP_CURSOR,
    WIDX_INVERT_DRAG,
    WIDX_ZOOM_TO_CURSOR,
    WIDX_HOTKEY_DROPDOWN,
    WIDX_THEMES_GROUP,
    WIDX_THEMES,
    WIDX_THEMES_DROPDOWN,
    WIDX_THEMES_BUTTON,
    WIDX_TOOLBAR_BUTTONS_GROUP,
    WIDX_TOOLBAR_SHOW_FINANCES,
    WIDX_TOOLBAR_SHOW_RESEARCH,
    WIDX_TOOLBAR_SHOW_CHEATS,
    WIDX_TOOLBAR_SHOW_NEWS,
    WIDX_TOOLBAR_SHOW_MUTE,
    WIDX_TOOLBAR_SHOW_CHAT,

    // Misc
    WIDX_TITLE_SEQUENCE_GROUP = WIDX_PAGE_START,
    WIDX_TITLE_SEQUENCE_RANDOM,
    WIDX_TITLE_SEQUENCE,
    WIDX_TITLE_SEQUENCE_DROPDOWN,
    WIDX_TITLE_SEQUENCE_BUTTON,
    WIDX_SCENARIO_GROUP,
    WIDX_SCENARIO_GROUPING,
    WIDX_SCENARIO_GROUPING_DROPDOWN,
    WIDX_SCENARIO_UNLOCKING,
    WIDX_SCENARIO_OPTIONS_GROUP,
    WIDX_ALLOW_EARLY_COMPLETION,
    WIDX_TWEAKS_GROUP,
    WIDX_REAL_NAME_CHECKBOX,
    WIDX_AUTO_STAFF_PLACEMENT,
    WIDX_AUTO_OPEN_SHOPS,
    WIDX_DEFAULT_INSPECTION_INTERVAL,
    WIDX_DEFAULT_INSPECTION_INTERVAL_DROPDOWN,

    // Advanced
    WIDX_DEBUGGING_TOOLS = WIDX_PAGE_START,
    WIDX_ALLOW_LOADING_WITH_INCORRECT_CHECKSUM,
    WIDX_SAVE_PLUGIN_DATA_CHECKBOX,
    WIDX_STAY_CONNECTED_AFTER_DESYNC,
    WIDX_ALWAYS_NATIVE_LOADSAVE,
    WIDX_AUTOSAVE,
    WIDX_AUTOSAVE_DROPDOWN,
    WIDX_AUTOSAVE_AMOUNT,
    WIDX_AUTOSAVE_AMOUNT_UP,
    WIDX_AUTOSAVE_AMOUNT_DOWN,
    WIDX_PATH_TO_RCT1_TEXT,
    WIDX_PATH_TO_RCT1_BUTTON,
    WIDX_PATH_TO_RCT1_CLEAR,
};

static constexpr const rct_string_id WINDOW_TITLE = STR_OPTIONS_TITLE;
static constexpr const int32_t WW = 310;
static constexpr const int32_t WH = 332;

#define MAIN_OPTIONS_WIDGETS \
    WINDOW_SHIM(WINDOW_TITLE, WW, WH), \
    { WWT_RESIZE,           1,  0,      WW-1,   43,     WH-1,   0xFFFFFFFF,             STR_NONE }, \
    { WWT_TAB,              1,  3,      33,     17,     43,     IMAGE_TYPE_REMAP | SPR_TAB,   STR_OPTIONS_DISPLAY_TIP }, \
    { WWT_TAB,              1,  34,     64,     17,     43,     IMAGE_TYPE_REMAP | SPR_TAB,   STR_OPTIONS_RENDERING_TIP }, \
    { WWT_TAB,              1,  65,     95,     17,     43,     IMAGE_TYPE_REMAP | SPR_TAB,   STR_OPTIONS_CULTURE_TIP }, \
    { WWT_TAB,              1,  96,     126,    17,     43,     IMAGE_TYPE_REMAP | SPR_TAB,   STR_OPTIONS_AUDIO_TIP }, \
    { WWT_TAB,              1,  127,    157,    17,     43,     IMAGE_TYPE_REMAP | SPR_TAB,   STR_OPTIONS_CONTROLS_AND_INTERFACE_TIP }, \
    { WWT_TAB,              1,  158,    188,    17,     43,     IMAGE_TYPE_REMAP | SPR_TAB,   STR_OPTIONS_MISCELLANEOUS_TIP }, \
    { WWT_TAB,              1,  189,    219,    17,     43,     IMAGE_TYPE_REMAP | SPR_TAB,   STR_OPTIONS_ADVANCED }

static rct_widget window_options_display_widgets[] = {
    MAIN_OPTIONS_WIDGETS,
    { WWT_GROUPBOX,         1,  5,      304,    53,     207,    STR_HARDWARE_GROUP,     STR_NONE },                 // Hardware group
    { WWT_DROPDOWN,         1,  155,    299,    68,     79,     STR_NONE,               STR_NONE },                 // Fullscreen
    { WWT_BUTTON,           1,  288,    298,    69,     78,     STR_DROPDOWN_GLYPH,     STR_FULLSCREEN_MODE_TIP },
    { WWT_DROPDOWN,         1,  155,    299,    83,     94,     STR_ARG_16_RESOLUTION_X_BY_Y,   STR_NONE },             // Resolution
    { WWT_BUTTON,           1,  288,    298,    84,     93,     STR_DROPDOWN_GLYPH,     STR_DISPLAY_RESOLUTION_TIP },
      SPINNER_WIDGETS      (1,  155,    299,    98,    109,     STR_NONE,               STR_WINDOW_SCALE_TIP), // Scale spinner (3 widgets)
    { WWT_DROPDOWN,         1,  155,    299,    113,    124,    STR_NONE,               STR_NONE },
    { WWT_BUTTON,           1,  288,    298,    114,    123,    STR_DROPDOWN_GLYPH,     STR_DRAWING_ENGINE_TIP },
    { WWT_DROPDOWN,         1,  155,    299,    128,    139,    STR_NONE,                       STR_NONE },                         // Scaling quality hint
    { WWT_BUTTON,           1,  288,    298,    129,    138,    STR_DROPDOWN_GLYPH,             STR_SCALE_QUALITY_TIP },
    { WWT_CHECKBOX,         1,  25,     290,    144,    155,    STR_STEAM_OVERLAY_PAUSE,        STR_STEAM_OVERLAY_PAUSE_TIP },      // Pause on steam overlay
    { WWT_CHECKBOX,         1,  11,     153,    161,    172,    STR_UNCAP_FPS,          STR_UNCAP_FPS_TIP },        // Uncap fps
    { WWT_CHECKBOX,         1,  155,    290,    161,    172,    STR_SHOW_FPS,           STR_SHOW_FPS_TIP },         // Show fps
    { WWT_CHECKBOX,         1,  155,    290,    176,    187,    STR_MULTITHREADING,           STR_MULTITHREADING_TIP },         // Multithreading
    { WWT_CHECKBOX,         1,  11,     153,    176,    187,    STR_USE_VSYNC,          STR_USE_VSYNC_TIP },        // Use vsync
    { WWT_CHECKBOX,         1,  11,     290,    191,    202,    STR_MINIMISE_FULLSCREEN_ON_FOCUS_LOSS,  STR_MINIMISE_FULLSCREEN_ON_FOCUS_LOSS_TIP },    // Minimise fullscreen focus loss
    { WIDGETS_END },
};

static rct_widget window_options_rendering_widgets[] = {
    MAIN_OPTIONS_WIDGETS,
#define FRAME_RENDERING_START 53
    { WWT_GROUPBOX,         1,  5,      304,    FRAME_RENDERING_START + 0,      FRAME_RENDERING_START + 107,    STR_RENDERING_GROUP,            STR_NONE },                             // Rendering group
    { WWT_CHECKBOX,         1,  10,     290,    FRAME_RENDERING_START + 15,     FRAME_RENDERING_START + 26,     STR_TILE_SMOOTHING,             STR_TILE_SMOOTHING_TIP },               // Landscape smoothing
    { WWT_CHECKBOX,         1,  10,     290,    FRAME_RENDERING_START + 30,     FRAME_RENDERING_START + 41,     STR_GRIDLINES,                  STR_GRIDLINES_TIP },                    // Gridlines
    { WWT_CHECKBOX,         1,  10,     290,    FRAME_RENDERING_START + 45,     FRAME_RENDERING_START + 56,     STR_UPPERCASE_BANNERS,          STR_UPPERCASE_BANNERS_TIP },            // Uppercase banners
    { WWT_CHECKBOX,         1,  10,     290,    FRAME_RENDERING_START + 60,     FRAME_RENDERING_START + 71,     STR_SHOW_GUEST_PURCHASES,       STR_SHOW_GUEST_PURCHASES_TIP },         // Guest purchases
    { WWT_CHECKBOX,         1,  10,     290,    FRAME_RENDERING_START + 75,     FRAME_RENDERING_START + 86,     STR_TRANSPARENT_SCREENSHOT,     STR_TRANSPARENT_SCREENSHOT_TIP },       // Transparent screenshot
    { WWT_LABEL,            1,  10,     290,    FRAME_RENDERING_START + 90,     FRAME_RENDERING_START + 101,    STR_VIRTUAL_FLOOR_STYLE,        STR_NONE },                             // Virtual floor
    { WWT_DROPDOWN,         1,  155,    299,    FRAME_RENDERING_START + 90,     FRAME_RENDERING_START + 101,    STR_NONE,                       STR_VIRTUAL_FLOOR_STYLE_TIP },          // Virtual floor dropdown
    { WWT_BUTTON,           1,  288,    298,    FRAME_RENDERING_START + 91,     FRAME_RENDERING_START + 100,    STR_DROPDOWN_GLYPH,             STR_VIRTUAL_FLOOR_STYLE_TIP },          // Virtual floor dropdown
#undef FRAME_RENDERING_START
#define FRAME_EFFECTS_START 163
    { WWT_GROUPBOX,         1,  5,      304,    FRAME_EFFECTS_START + 0,        FRAME_EFFECTS_START + 93,       STR_EFFECTS_GROUP,              STR_NONE },                             // Rendering group
    { WWT_CHECKBOX,         1,  10,     290,    FRAME_EFFECTS_START + 15,       FRAME_EFFECTS_START + 26,       STR_CYCLE_DAY_NIGHT,            STR_CYCLE_DAY_NIGHT_TIP },              // Cycle day-night
    { WWT_CHECKBOX,         1,  25,     290,    FRAME_EFFECTS_START + 30,       FRAME_EFFECTS_START + 41,       STR_ENABLE_LIGHTING_EFFECTS,    STR_ENABLE_LIGHTING_EFFECTS_TIP },      // Enable light fx
    { WWT_CHECKBOX,         1,  40,     290,    FRAME_EFFECTS_START + 45,       FRAME_EFFECTS_START + 56,       STR_ENABLE_LIGHTING_VEHICLES,   STR_ENABLE_LIGHTING_VEHICLES_TIP },     // Enable light fx for vehicles
    { WWT_CHECKBOX,         1,  10,     290,    FRAME_EFFECTS_START + 60,       FRAME_EFFECTS_START + 71,       STR_RENDER_WEATHER_EFFECTS,     STR_RENDER_WEATHER_EFFECTS_TIP },       // Render weather effects
    { WWT_CHECKBOX,         1,  25,     290,    FRAME_EFFECTS_START + 75,       FRAME_EFFECTS_START + 86,       STR_DISABLE_LIGHTNING_EFFECT,   STR_DISABLE_LIGHTNING_EFFECT_TIP },     // Disable lightning effect
#undef FRAME_EFFECTS_START
    { WIDGETS_END },
};

static rct_widget window_options_culture_widgets[] = {
    MAIN_OPTIONS_WIDGETS,
    { WWT_DROPDOWN,         1,  155,    299,    53,     64,     STR_STRING,             STR_NONE }, // language
    { WWT_BUTTON,           1,  288,    298,    54,     63,     STR_DROPDOWN_GLYPH,     STR_LANGUAGE_TIP },
    { WWT_DROPDOWN,         1,  155,    299,    68,     79,     STR_NONE,               STR_NONE }, // Currency
    { WWT_BUTTON,           1,  288,    298,    69,     78,     STR_DROPDOWN_GLYPH,     STR_CURRENCY_TIP },
    { WWT_DROPDOWN,         1,  155,    299,    83,     94,     STR_NONE,               STR_NONE }, // Distance and speed
    { WWT_BUTTON,           1,  288,    298,    84,     93,     STR_DROPDOWN_GLYPH,     STR_DISTANCE_AND_SPEED_TIP },
    { WWT_DROPDOWN,         1,  155,    299,    98,     110,    STR_NONE,               STR_NONE }, // Temperature
    { WWT_BUTTON,           1,  288,    298,    99,     108,    STR_DROPDOWN_GLYPH,     STR_TEMPERATURE_FORMAT_TIP },
    { WWT_DROPDOWN,         1,  155,    299,    113,    124,    STR_NONE,               STR_NONE }, // Height labels
    { WWT_BUTTON,           1,  288,    298,    114,    123,    STR_DROPDOWN_GLYPH,     STR_HEIGHT_LABELS_UNITS_TIP },
    { WWT_DROPDOWN,         1,  155,    299,    128,    139,    STR_NONE,               STR_NONE }, // Date format
    { WWT_BUTTON,           1,  288,    298,    129,    138,    STR_DROPDOWN_GLYPH,     STR_DATE_FORMAT_TIP },
    { WIDGETS_END },
};

static rct_widget window_options_audio_widgets[] = {
    MAIN_OPTIONS_WIDGETS,
    { WWT_DROPDOWN,         1,  10,     299,    53,     64,     STR_NONE,               STR_NONE },                     // Audio device
    { WWT_BUTTON,           1,  288,    298,    54,     63,     STR_DROPDOWN_GLYPH,     STR_AUDIO_DEVICE_TIP },
    { WWT_CHECKBOX,         1,  10,     229,    69,     80,     STR_MASTER_VOLUME,      STR_MASTER_VOLUME_TIP },        // Enable / disable master sound
    { WWT_CHECKBOX,         1,  10,     229,    84,     95,     STR_SOUND_EFFECTS,      STR_SOUND_EFFECTS_TIP },        // Enable / disable sound effects
    { WWT_CHECKBOX,         1,  10,     229,    99,     110,    STR_RIDE_MUSIC,         STR_RIDE_MUSIC_TIP },           // Enable / disable ride music
    { WWT_CHECKBOX,         1,  10,     299,    113,    125,    STR_AUDIO_FOCUS,        STR_AUDIO_FOCUS_TIP },          // Enable / disable audio disabled on focus lost
    { WWT_LABEL,            1,  10,     154,    128,    140,    STR_OPTIONS_MUSIC_LABEL,STR_NONE },                     // Title music label
    { WWT_DROPDOWN,         1,  155,    299,    127,    139,    STR_NONE,               STR_NONE },                     // Title music
    { WWT_BUTTON,           1,  288,    298,    128,    138,    STR_DROPDOWN_GLYPH,     STR_TITLE_MUSIC_TIP },
    { WWT_SCROLL,           1,  155,    299,    68,     80,     SCROLL_HORIZONTAL,      STR_NONE },                     // Master volume
    { WWT_SCROLL,           1,  155,    299,    83,     95,     SCROLL_HORIZONTAL,      STR_NONE },                     // Sound effect volume
    { WWT_SCROLL,           1,  155,    299,    98,     110,    SCROLL_HORIZONTAL,      STR_NONE },                     // Music volume
    { WIDGETS_END },
};

static rct_widget window_options_controls_and_interface_widgets[] = {
    MAIN_OPTIONS_WIDGETS,
#define CONTROLS_GROUP_START 53
    { WWT_GROUPBOX,         1,  5,      304,    CONTROLS_GROUP_START + 0,    CONTROLS_GROUP_START + 91,   STR_CONTROLS_GROUP,                     STR_NONE },                                 // Controls group
    { WWT_CHECKBOX,         2,  10,     299,    CONTROLS_GROUP_START + 13,   CONTROLS_GROUP_START + 26,   STR_SCREEN_EDGE_SCROLLING,              STR_SCREEN_EDGE_SCROLLING_TIP },            // Edge scrolling
    { WWT_CHECKBOX,         2,  10,     299,    CONTROLS_GROUP_START + 30,   CONTROLS_GROUP_START + 41,   STR_TRAP_MOUSE,                         STR_TRAP_MOUSE_TIP },                       // Trap mouse
    { WWT_CHECKBOX,         2,  10,     299,    CONTROLS_GROUP_START + 45,   CONTROLS_GROUP_START + 56,   STR_INVERT_RIGHT_MOUSE_DRAG,            STR_INVERT_RIGHT_MOUSE_DRAG_TIP },          // Invert right mouse dragging
    { WWT_CHECKBOX,         2,  10,     299,    CONTROLS_GROUP_START + 60,   CONTROLS_GROUP_START + 71,   STR_ZOOM_TO_CURSOR,                     STR_ZOOM_TO_CURSOR_TIP },                   // Zoom to cursor
    { WWT_BUTTON,           1,  155,    299,    CONTROLS_GROUP_START + 75,   CONTROLS_GROUP_START + 87,   STR_HOTKEY,                             STR_HOTKEY_TIP },                           // Set hotkeys buttons
#undef CONTROLS_GROUP_START
#define THEMES_GROUP_START 148
    { WWT_GROUPBOX,         1,  5,      304,    THEMES_GROUP_START + 0,      THEMES_GROUP_START + 47,     STR_THEMES_GROUP,                       STR_NONE },                                 // Toolbar buttons group
    { WWT_DROPDOWN,         1,  155,    299,    THEMES_GROUP_START + 14,     THEMES_GROUP_START + 25,     STR_STRING,                             STR_NONE },                                 // Themes
    { WWT_BUTTON,           1,  288,    298,    THEMES_GROUP_START + 15,     THEMES_GROUP_START + 24,     STR_DROPDOWN_GLYPH,                     STR_CURRENT_THEME_TIP },
    { WWT_BUTTON,           1,  155,    299,    THEMES_GROUP_START + 30,     THEMES_GROUP_START + 42,     STR_EDIT_THEMES_BUTTON,                 STR_EDIT_THEMES_BUTTON_TIP },               // Themes button
#undef THEMES_GROUP_START
#define TOOLBAR_GROUP_START 200
    { WWT_GROUPBOX,         1,  5,      304,    TOOLBAR_GROUP_START + 0,     TOOLBAR_GROUP_START + 75,    STR_TOOLBAR_BUTTONS_GROUP,              STR_NONE },                                 // Toolbar buttons group
    { WWT_CHECKBOX,         2,  24,     145,    TOOLBAR_GROUP_START + 31,    TOOLBAR_GROUP_START + 42,    STR_FINANCES_BUTTON_ON_TOOLBAR,         STR_FINANCES_BUTTON_ON_TOOLBAR_TIP },       // Finances
    { WWT_CHECKBOX,         2,  24,     145,    TOOLBAR_GROUP_START + 46,    TOOLBAR_GROUP_START + 57,    STR_RESEARCH_BUTTON_ON_TOOLBAR,         STR_RESEARCH_BUTTON_ON_TOOLBAR_TIP },       // Research
    { WWT_CHECKBOX,         2,  155,    299,    TOOLBAR_GROUP_START + 31,    TOOLBAR_GROUP_START + 42,    STR_CHEATS_BUTTON_ON_TOOLBAR,           STR_CHEATS_BUTTON_ON_TOOLBAR_TIP },         // Cheats
    { WWT_CHECKBOX,         2,  155,    299,    TOOLBAR_GROUP_START + 46,    TOOLBAR_GROUP_START + 57,    STR_SHOW_RECENT_MESSAGES_ON_TOOLBAR,    STR_SHOW_RECENT_MESSAGES_ON_TOOLBAR_TIP },  // Recent messages
    { WWT_CHECKBOX,         2,  24,     185,    TOOLBAR_GROUP_START + 61,    TOOLBAR_GROUP_START + 72,    STR_MUTE_BUTTON_ON_TOOLBAR,             STR_MUTE_BUTTON_ON_TOOLBAR_TIP },           // Mute
    { WWT_CHECKBOX,         2,  155,    299,    TOOLBAR_GROUP_START + 61,    TOOLBAR_GROUP_START + 72,    STR_CHAT_BUTTON_ON_TOOLBAR,             STR_CHAT_BUTTON_ON_TOOLBAR_TIP },           // Chat
    { WIDGETS_END },
#undef TOOLBAR_GROUP_START
};

static rct_widget window_options_misc_widgets[] = {
    MAIN_OPTIONS_WIDGETS,
#define TITLE_SEQUENCE_START 53
    { WWT_GROUPBOX,         1,  5,      304,    TITLE_SEQUENCE_START + 0,       TITLE_SEQUENCE_START + 64,      STR_OPTIONS_TITLE_SEQUENCE,       STR_NONE },
    { WWT_CHECKBOX,         2,  10,    299,    TITLE_SEQUENCE_START + 15,      TITLE_SEQUENCE_START + 30,  STR_OPTIONS_RANDOM_TITLE_SEQUENCE, STR_NONE},              //Random Title Sequence
    { WWT_DROPDOWN,         1,  135,    299,    TITLE_SEQUENCE_START + 32,      TITLE_SEQUENCE_START + 43,      STR_STRING,                       STR_NONE },                             // Title sequence dropdown
    { WWT_BUTTON,           1,  288,    298,    TITLE_SEQUENCE_START + 33,      TITLE_SEQUENCE_START + 44,      STR_DROPDOWN_GLYPH,               STR_TITLE_SEQUENCE_TIP },               // Title sequence dropdown button
    { WWT_BUTTON,           1,  135,    299,    TITLE_SEQUENCE_START + 48,      TITLE_SEQUENCE_START + 60,      STR_EDIT_TITLE_SEQUENCES_BUTTON,  STR_EDIT_TITLE_SEQUENCES_BUTTON_TIP },  // Edit title sequences button
#undef TITLE_SEQUENCE_START
#define SCENARIO_START 122
    { WWT_GROUPBOX,         1,  5,      304,    SCENARIO_START + 0,             SCENARIO_START + 50,            STR_OPTIONS_SCENARIO_SELECTION,   STR_NONE },
    { WWT_DROPDOWN,         1,  175,    299,    SCENARIO_START + 15,            SCENARIO_START + 26,            STR_NONE,                         STR_NONE },                             // Scenario select mode
    { WWT_BUTTON,           1,  288,    298,    SCENARIO_START + 16,            SCENARIO_START + 25,            STR_DROPDOWN_GLYPH,               STR_SCENARIO_GROUPING_TIP },
    { WWT_CHECKBOX,         2,  25,     299,    SCENARIO_START + 30,            SCENARIO_START + 45,            STR_OPTIONS_SCENARIO_UNLOCKING,   STR_SCENARIO_UNLOCKING_TIP },           // Unlocking of scenarios
#undef SCENARIO_START
#define SCENARIO_OPTIONS_START 177
    { WWT_GROUPBOX,         1,  5,      304,    SCENARIO_OPTIONS_START + 0,     SCENARIO_OPTIONS_START + 34,    STR_SCENARIO_OPTIONS,             STR_NONE },
    { WWT_CHECKBOX,         2,  10,     299,    SCENARIO_OPTIONS_START + 15,    SCENARIO_OPTIONS_START + 29,    STR_ALLOW_EARLY_COMPLETION,       STR_EARLY_COMPLETION_TIP },             // Allow early scenario completion
#undef SCENARIO_OPTIONS_START
#define TWEAKS_START 216
    { WWT_GROUPBOX,         1,  5,      304,    TWEAKS_START + 0,               TWEAKS_START + 80,              STR_OPTIONS_TWEAKS,               STR_NONE },
    { WWT_CHECKBOX,         2,  10,     299,    TWEAKS_START + 15,              TWEAKS_START + 29,              STR_REAL_NAME,                    STR_REAL_NAME_TIP },                    // Show 'real' names of guests
    { WWT_CHECKBOX,         2,  10,     299,    TWEAKS_START + 30,              TWEAKS_START + 44,              STR_AUTO_STAFF_PLACEMENT,         STR_AUTO_STAFF_PLACEMENT_TIP },         // Auto staff placement
    { WWT_CHECKBOX,         2,  10,     299,    TWEAKS_START + 45,              TWEAKS_START + 59,              STR_AUTO_OPEN_SHOPS,              STR_AUTO_OPEN_SHOPS_TIP },              // Automatically open shops & stalls
    { WWT_DROPDOWN,         1,  175,    299,    TWEAKS_START + 61,              TWEAKS_START + 72,              STR_NONE,                         STR_NONE },                             // Default inspection time dropdown
    { WWT_BUTTON,           1,  288,    298,    TWEAKS_START + 62,              TWEAKS_START + 71,              STR_DROPDOWN_GLYPH,               STR_DEFAULT_INSPECTION_INTERVAL_TIP },  // Default inspection time dropdown button
#undef TWEAKS_START
    { WIDGETS_END },
};

static rct_widget window_options_advanced_widgets[] = {
    MAIN_OPTIONS_WIDGETS,
    { WWT_CHECKBOX,         2,  10,     299,    54,      65,    STR_ENABLE_DEBUGGING_TOOLS,                 STR_ENABLE_DEBUGGING_TOOLS_TIP },                   // Enable debugging tools
    { WWT_CHECKBOX,         2,  10,     299,    69,      80,    STR_ALLOW_LOADING_WITH_INCORRECT_CHECKSUM,  STR_ALLOW_LOADING_WITH_INCORRECT_CHECKSUM_TIP },    // Allow loading with incorrect checksum
    { WWT_CHECKBOX,         2,  10,     299,    84,      95,    STR_SAVE_PLUGIN_DATA,                       STR_SAVE_PLUGIN_DATA_TIP },                         // Export plug-in objects with saved games
    { WWT_CHECKBOX,         2,  10,     299,    99,      110,   STR_STAY_CONNECTED_AFTER_DESYNC,            STR_STAY_CONNECTED_AFTER_DESYNC_TIP },              // Do not disconnect after the client desynchronises with the server
    { WWT_CHECKBOX,         1,  10,     299,    114,     125,   STR_ALWAYS_NATIVE_LOADSAVE,                 STR_ALWAYS_NATIVE_LOADSAVE_TIP },                   // Use native load/save window
    { WWT_DROPDOWN,         1,  165,    299,    130,     142,   STR_NONE,                                   STR_NONE },                                         // Autosave dropdown
    { WWT_BUTTON,           1,  288,    298,    131,     141,   STR_DROPDOWN_GLYPH,                         STR_AUTOSAVE_FREQUENCY_TIP },                       // Autosave dropdown button
    SPINNER_WIDGETS        (1,  165,    299,    150,     161,   STR_NONE,                                   STR_AUTOSAVE_AMOUNT_TIP ),                          // Autosave amount spinner
    { WWT_LABEL,            1,  23,     298,    169,     180,   STR_PATH_TO_RCT1,                           STR_PATH_TO_RCT1_TIP },                             // RCT 1 path text
    { WWT_BUTTON,           1,  24,     289,    184,     197,   STR_NONE,                                   STR_STRING_TOOLTIP },                               // RCT 1 path button
    { WWT_BUTTON,           1,  289,    299,    184,     197,   STR_CLOSE_X,                                STR_PATH_TO_RCT1_CLEAR_TIP },                       // RCT 1 path clear button
    { WIDGETS_END },
};

static rct_widget *window_options_page_widgets[] = {
    window_options_display_widgets,
    window_options_rendering_widgets,
    window_options_culture_widgets,
    window_options_audio_widgets,
    window_options_controls_and_interface_widgets,
    window_options_misc_widgets,
    window_options_advanced_widgets,
};

#pragma endregion

static constexpr const rct_string_id window_options_autosave_names[6] = {
    STR_SAVE_EVERY_MINUTE,
    STR_SAVE_EVERY_5MINUTES,
    STR_SAVE_EVERY_15MINUTES,
    STR_SAVE_EVERY_30MINUTES,
    STR_SAVE_EVERY_HOUR,
    STR_SAVE_NEVER,
};

static constexpr const rct_string_id window_options_title_music_names[] = {
    STR_OPTIONS_MUSIC_VALUE_NONE ,
    STR_ROLLERCOASTER_TYCOON_1_DROPDOWN ,
    STR_ROLLERCOASTER_TYCOON_2_DROPDOWN ,
    STR_OPTIONS_MUSIC_VALUE_RANDOM,
};

static constexpr const rct_string_id window_options_scale_quality_names[] = {
    STR_SCALING_QUALITY_LINEAR,
    STR_SCALING_QUALITY_SMOOTH_NN
};

static constexpr const rct_string_id window_options_fullscreen_mode_names[] = {
    STR_OPTIONS_DISPLAY_WINDOWED,
    STR_OPTIONS_DISPLAY_FULLSCREEN,
    STR_OPTIONS_DISPLAY_FULLSCREEN_BORDERLESS,
};

const int32_t window_options_tab_animation_divisor[] =
{
    4, // WINDOW_OPTIONS_PAGE_DISPLAY,
    1, // WINDOW_OPTIONS_PAGE_RENDERING,
    8, // WINDOW_OPTIONS_PAGE_CULTURE,
    2, // WINDOW_OPTIONS_PAGE_AUDIO,
    2, // WINDOW_OPTIONS_PAGE_CONTROLS_AND_INTERFACE,
    4, // WINDOW_OPTIONS_PAGE_MISC,
    2, // WINDOW_OPTIONS_PAGE_ADVANCED,
};
const int32_t window_options_tab_animation_frames[] =
{
     8, // WINDOW_OPTIONS_PAGE_DISPLAY,
     1, // WINDOW_OPTIONS_PAGE_RENDERING,
     8, // WINDOW_OPTIONS_PAGE_CULTURE,
    16, // WINDOW_OPTIONS_PAGE_AUDIO,
     4, // WINDOW_OPTIONS_PAGE_CONTROLS_AND_INTERFACE,
    16, // WINDOW_OPTIONS_PAGE_MISC,
    16, // WINDOW_OPTIONS_PAGE_ADVANCED,
};

static void window_options_set_page(rct_window *w, int32_t page);
static void window_options_set_pressed_tab(rct_window *w);
static void window_options_draw_tab_image(rct_drawpixelinfo *dpi, rct_window *w, int32_t page, int32_t spriteIndex);
static void window_options_draw_tab_images(rct_drawpixelinfo *dpi, rct_window *w);
static void window_options_show_dropdown(rct_window *w, rct_widget *widget, int32_t num_items);
static void window_options_update_height_markers();

#pragma region Events

static void window_options_mouseup(rct_window *w, rct_widgetindex widgetIndex);
static void window_options_mousedown(rct_window *w, rct_widgetindex widgetIndex, rct_widget* widget);
static void window_options_dropdown(rct_window *w, rct_widgetindex widgetIndex, int32_t dropdownIndex);
static void window_options_update(rct_window *w);
static void window_options_invalidate(rct_window *w);
static void window_options_paint(rct_window *w, rct_drawpixelinfo *dpi);
static void window_options_scrollgetsize(rct_window *w, int32_t scrollIndex, int32_t *width, int32_t *height);
static void window_options_tooltip(rct_window *w, rct_widgetindex widgetIndex, rct_string_id *stringid);

static rct_window_event_list window_options_events = {
    nullptr,
    window_options_mouseup,
    nullptr,
    window_options_mousedown,
    window_options_dropdown,
    nullptr,
    window_options_update,
    nullptr,
    nullptr,
    nullptr,
    nullptr,
    nullptr,
    nullptr,
    nullptr,
    nullptr,
    window_options_scrollgetsize,
    nullptr,
    nullptr,
    nullptr,
    nullptr,
    nullptr,
    nullptr,
    window_options_tooltip,
    nullptr,
    nullptr,
    window_options_invalidate,
    window_options_paint,
    nullptr
};

#pragma endregion

#pragma region Enabled Widgets

#define MAIN_OPTIONS_ENABLED_WIDGETS \
    (1 << WIDX_CLOSE) | \
    (1 << WIDX_TAB_1) | \
    (1 << WIDX_TAB_2) | \
    (1 << WIDX_TAB_3) | \
    (1 << WIDX_TAB_4) | \
    (1 << WIDX_TAB_5) | \
    (1 << WIDX_TAB_6) | \
    (1 << WIDX_TAB_7)

static uint64_t window_options_page_enabled_widgets[] = {
    MAIN_OPTIONS_ENABLED_WIDGETS |
    (1 << WIDX_RESOLUTION) |
    (1 << WIDX_RESOLUTION_DROPDOWN) |
    (1 << WIDX_FULLSCREEN) |
    (1 << WIDX_FULLSCREEN_DROPDOWN) |
    (1 << WIDX_DRAWING_ENGINE) |
    (1 << WIDX_DRAWING_ENGINE_DROPDOWN) |
    (1 << WIDX_UNCAP_FPS_CHECKBOX) |
    (1 << WIDX_USE_VSYNC_CHECKBOX) |
    (1 << WIDX_SHOW_FPS_CHECKBOX) |
    (1 << WIDX_MULTITHREADING_CHECKBOX) |
    (1 << WIDX_MINIMIZE_FOCUS_LOSS) |
    (1 << WIDX_STEAM_OVERLAY_PAUSE) |
    (1 << WIDX_SCALE) |
    (1 << WIDX_SCALE_UP) |
    (1 << WIDX_SCALE_DOWN) |
    (1 << WIDX_SCALE_QUALITY) |
    (1 << WIDX_SCALE_QUALITY_DROPDOWN),

    MAIN_OPTIONS_ENABLED_WIDGETS |
    (1 << WIDX_TILE_SMOOTHING_CHECKBOX) |
    (1 << WIDX_GRIDLINES_CHECKBOX) |
    (1 << WIDX_UPPER_CASE_BANNERS_CHECKBOX) |
    (1 << WIDX_SHOW_GUEST_PURCHASES_CHECKBOX) |
    (1 << WIDX_TRANSPARENT_SCREENSHOTS_CHECKBOX) |
    (1 << WIDX_VIRTUAL_FLOOR) |
    (1 << WIDX_VIRTUAL_FLOOR_DROPDOWN) |
    (1 << WIDX_DAY_NIGHT_CHECKBOX) |
    (1 << WIDX_ENABLE_LIGHT_FX_CHECKBOX) |
    (1 << WIDX_ENABLE_LIGHT_FX_FOR_VEHICLES_CHECKBOX) |
    (1 << WIDX_RENDER_WEATHER_EFFECTS_CHECKBOX) |
    (1 << WIDX_DISABLE_LIGHTNING_EFFECT_CHECKBOX),

    MAIN_OPTIONS_ENABLED_WIDGETS |
    (1 << WIDX_LANGUAGE) |
    (1 << WIDX_LANGUAGE_DROPDOWN) |
    (1 << WIDX_CURRENCY) |
    (1 << WIDX_CURRENCY_DROPDOWN) |
    (1 << WIDX_DISTANCE) |
    (1 << WIDX_DISTANCE_DROPDOWN) |
    (1 << WIDX_TEMPERATURE) |
    (1 << WIDX_TEMPERATURE_DROPDOWN) |
    (1 << WIDX_HEIGHT_LABELS) |
    (1 << WIDX_HEIGHT_LABELS_DROPDOWN) |
    (1 << WIDX_DATE_FORMAT) |
    (1 << WIDX_DATE_FORMAT_DROPDOWN),

    MAIN_OPTIONS_ENABLED_WIDGETS |
    (1 << WIDX_SOUND) |
    (1 << WIDX_SOUND_DROPDOWN) |
    (1 << WIDX_MASTER_SOUND_CHECKBOX) |
    (1 << WIDX_SOUND_CHECKBOX) |
    (1 << WIDX_MUSIC_CHECKBOX) |
    (1 << WIDX_AUDIO_FOCUS_CHECKBOX) |
    (1 << WIDX_TITLE_MUSIC) |
    (1 << WIDX_TITLE_MUSIC_DROPDOWN),

    MAIN_OPTIONS_ENABLED_WIDGETS |
    (1 << WIDX_SCREEN_EDGE_SCROLLING) |
    (1 << WIDX_TRAP_CURSOR) |
    (1 << WIDX_INVERT_DRAG) |
    (1 << WIDX_ZOOM_TO_CURSOR) |
    (1 << WIDX_HOTKEY_DROPDOWN) |
    (1 << WIDX_TOOLBAR_SHOW_FINANCES) |
    (1 << WIDX_TOOLBAR_SHOW_RESEARCH) |
    (1 << WIDX_TOOLBAR_SHOW_CHEATS) |
    (1 << WIDX_TOOLBAR_SHOW_NEWS) |
    (1 << WIDX_THEMES) |
    (1 << WIDX_THEMES_DROPDOWN) |
    (1 << WIDX_THEMES_BUTTON) |
    (1 << WIDX_TOOLBAR_SHOW_MUTE) |
    (1 << WIDX_TOOLBAR_SHOW_CHAT),

    MAIN_OPTIONS_ENABLED_WIDGETS |
    (1 << WIDX_REAL_NAME_CHECKBOX) |
    (1 << WIDX_AUTO_STAFF_PLACEMENT) |
    (1 << WIDX_TITLE_SEQUENCE) |
    (1 << WIDX_TITLE_SEQUENCE_DROPDOWN) |
    (1 << WIDX_TITLE_SEQUENCE_BUTTON) |
    (1 << WIDX_TITLE_SEQUENCE_RANDOM) |
    (1 << WIDX_SCENARIO_GROUPING) |
    (1 << WIDX_SCENARIO_GROUPING_DROPDOWN) |
    (1 << WIDX_SCENARIO_UNLOCKING) |
    (1 << WIDX_ALLOW_EARLY_COMPLETION) |
    (1 << WIDX_AUTO_OPEN_SHOPS) |
    (1 << WIDX_DEFAULT_INSPECTION_INTERVAL) |
    (1 << WIDX_DEFAULT_INSPECTION_INTERVAL_DROPDOWN),

    MAIN_OPTIONS_ENABLED_WIDGETS |
    (1 << WIDX_DEBUGGING_TOOLS) |
    (1 << WIDX_ALLOW_LOADING_WITH_INCORRECT_CHECKSUM) |
    (1 << WIDX_SAVE_PLUGIN_DATA_CHECKBOX) |
    (1 << WIDX_STAY_CONNECTED_AFTER_DESYNC) |
    (1 << WIDX_ALWAYS_NATIVE_LOADSAVE) |
    (1 << WIDX_AUTOSAVE) |
    (1 << WIDX_AUTOSAVE_DROPDOWN) |
    (1 << WIDX_AUTOSAVE_AMOUNT) |
    (1 << WIDX_AUTOSAVE_AMOUNT_UP) |
    (1 << WIDX_AUTOSAVE_AMOUNT_DOWN) |
    (1 << WIDX_PATH_TO_RCT1_TEXT) |
    (1 << WIDX_PATH_TO_RCT1_BUTTON) |
    (1 << WIDX_PATH_TO_RCT1_CLEAR),
};
// clang-format on

#pragma endregion

/**
 *
 *  rct2: 0x006BAC5B
 */
rct_window* window_options_open()
{
    rct_window* w;

    // Check if window is already open
    w = window_bring_to_front_by_class(WC_OPTIONS);
    if (w != nullptr)
        return w;

    w = window_create_centred(WW, WH, &window_options_events, WC_OPTIONS, 0);
    w->widgets = window_options_display_widgets;
    w->enabled_widgets = window_options_page_enabled_widgets[WINDOW_OPTIONS_PAGE_DISPLAY];
    w->page = WINDOW_OPTIONS_PAGE_DISPLAY;
    w->frame_no = 0;
    window_init_scroll_widgets(w);

    return w;
}

/**
 *
 *  rct2: 0x006BAFCA
 */
static void window_options_mouseup(rct_window* w, rct_widgetindex widgetIndex)
{
    switch (widgetIndex)
    {
        case WIDX_CLOSE:
            window_close(w);
            return;
        case WIDX_TAB_1:
        case WIDX_TAB_2:
        case WIDX_TAB_3:
        case WIDX_TAB_4:
        case WIDX_TAB_5:
        case WIDX_TAB_6:
        case WIDX_TAB_7:
            window_options_set_page(w, widgetIndex - WIDX_TAB_1);
            break;
    }

    switch (w->page)
    {
        case WINDOW_OPTIONS_PAGE_DISPLAY:
            switch (widgetIndex)
            {
                case WIDX_UNCAP_FPS_CHECKBOX:
                    gConfigGeneral.uncap_fps ^= 1;
                    drawing_engine_set_vsync(gConfigGeneral.use_vsync);
                    config_save_default();
                    w->Invalidate();
                    break;
                case WIDX_USE_VSYNC_CHECKBOX:
                    gConfigGeneral.use_vsync ^= 1;
                    drawing_engine_set_vsync(gConfigGeneral.use_vsync);
                    config_save_default();
                    w->Invalidate();
                    break;
                case WIDX_SHOW_FPS_CHECKBOX:
                    gConfigGeneral.show_fps ^= 1;
                    config_save_default();
                    w->Invalidate();
                    break;
                case WIDX_MULTITHREADING_CHECKBOX:
                    gConfigGeneral.multithreading ^= 1;
                    config_save_default();
                    w->Invalidate();
                    break;
                case WIDX_MINIMIZE_FOCUS_LOSS:
                    gConfigGeneral.minimize_fullscreen_focus_loss ^= 1;
                    platform_refresh_video(false);
                    config_save_default();
                    w->Invalidate();
                    break;
                case WIDX_STEAM_OVERLAY_PAUSE:
                    gConfigGeneral.steam_overlay_pause ^= 1;
                    config_save_default();
                    w->Invalidate();
                    break;
            }
            break;

        case WINDOW_OPTIONS_PAGE_RENDERING:
            switch (widgetIndex)
            {
                case WIDX_TILE_SMOOTHING_CHECKBOX:
                    gConfigGeneral.landscape_smoothing ^= 1;
                    config_save_default();
                    gfx_invalidate_screen();
                    break;
                case WIDX_GRIDLINES_CHECKBOX:
                    gConfigGeneral.always_show_gridlines ^= 1;
                    config_save_default();
                    gfx_invalidate_screen();
                    if ((w = window_get_main()) != nullptr)
                    {
                        if (gConfigGeneral.always_show_gridlines)
                            w->viewport->flags |= VIEWPORT_FLAG_GRIDLINES;
                        else
                            w->viewport->flags &= ~VIEWPORT_FLAG_GRIDLINES;
                    }
                    break;
                case WIDX_DAY_NIGHT_CHECKBOX:
                    gConfigGeneral.day_night_cycle ^= 1;
                    config_save_default();
                    w->Invalidate();
                    break;
                case WIDX_ENABLE_LIGHT_FX_CHECKBOX:
                    gConfigGeneral.enable_light_fx ^= 1;
                    config_save_default();
                    w->Invalidate();
                    break;
                case WIDX_ENABLE_LIGHT_FX_FOR_VEHICLES_CHECKBOX:
                    gConfigGeneral.enable_light_fx_for_vehicles ^= 1;
                    config_save_default();
                    w->Invalidate();
                    break;
                case WIDX_UPPER_CASE_BANNERS_CHECKBOX:
                    gConfigGeneral.upper_case_banners ^= 1;
                    config_save_default();
                    w->Invalidate();
                    break;
                case WIDX_DISABLE_LIGHTNING_EFFECT_CHECKBOX:
                    gConfigGeneral.disable_lightning_effect ^= 1;
                    config_save_default();
                    w->Invalidate();
                    break;
                case WIDX_RENDER_WEATHER_EFFECTS_CHECKBOX:
                    gConfigGeneral.render_weather_effects ^= 1;
                    gConfigGeneral.render_weather_gloom = gConfigGeneral.render_weather_effects;
                    config_save_default();
                    w->Invalidate();
                    gfx_invalidate_screen();
                    break;
                case WIDX_SHOW_GUEST_PURCHASES_CHECKBOX:
                    gConfigGeneral.show_guest_purchases ^= 1;
                    config_save_default();
                    w->Invalidate();
                    break;
                case WIDX_TRANSPARENT_SCREENSHOTS_CHECKBOX:
                    gConfigGeneral.transparent_screenshot ^= 1;
                    config_save_default();
                    w->Invalidate();
                    break;
            }
            break;

        case WINDOW_OPTIONS_PAGE_CULTURE:
            break;

        case WINDOW_OPTIONS_PAGE_AUDIO:
            switch (widgetIndex)
            {
                case WIDX_SOUND_CHECKBOX:
                    gConfigSound.sound_enabled = !gConfigSound.sound_enabled;
                    config_save_default();
                    w->Invalidate();
                    break;

                case WIDX_MASTER_SOUND_CHECKBOX:
                    gConfigSound.master_sound_enabled = !gConfigSound.master_sound_enabled;
                    if (!gConfigSound.master_sound_enabled)
                        audio_pause_sounds();
                    else
                        audio_unpause_sounds();
                    window_invalidate_by_class(WC_TOP_TOOLBAR);
                    config_save_default();
                    w->Invalidate();
                    break;

                case WIDX_MUSIC_CHECKBOX:
                    gConfigSound.ride_music_enabled = !gConfigSound.ride_music_enabled;
                    if (!gConfigSound.ride_music_enabled)
                    {
                        audio_stop_ride_music();
                    }
                    config_save_default();
                    w->Invalidate();
                    break;

                case WIDX_AUDIO_FOCUS_CHECKBOX:
                    gConfigSound.audio_focus = !gConfigSound.audio_focus;
                    config_save_default();
                    w->Invalidate();
                    break;
            }
            break;

        case WINDOW_OPTIONS_PAGE_CONTROLS_AND_INTERFACE:
            switch (widgetIndex)
            {
                case WIDX_HOTKEY_DROPDOWN:
                    context_open_window(WC_KEYBOARD_SHORTCUT_LIST);
                    break;
                case WIDX_SCREEN_EDGE_SCROLLING:
                    gConfigGeneral.edge_scrolling ^= 1;
                    config_save_default();
                    w->Invalidate();
                    break;
                case WIDX_TRAP_CURSOR:
                    gConfigGeneral.trap_cursor ^= 1;
                    config_save_default();
                    context_set_cursor_trap(gConfigGeneral.trap_cursor);
                    w->Invalidate();
                    break;
                case WIDX_ZOOM_TO_CURSOR:
                    gConfigGeneral.zoom_to_cursor ^= 1;
                    config_save_default();
                    w->Invalidate();
                    break;
                case WIDX_TOOLBAR_SHOW_FINANCES:
                    gConfigInterface.toolbar_show_finances ^= 1;
                    config_save_default();
                    w->Invalidate();
                    window_invalidate_by_class(WC_TOP_TOOLBAR);
                    break;
                case WIDX_TOOLBAR_SHOW_RESEARCH:
                    gConfigInterface.toolbar_show_research ^= 1;
                    config_save_default();
                    w->Invalidate();
                    window_invalidate_by_class(WC_TOP_TOOLBAR);
                    break;
                case WIDX_TOOLBAR_SHOW_CHEATS:
                    gConfigInterface.toolbar_show_cheats ^= 1;
                    config_save_default();
                    w->Invalidate();
                    window_invalidate_by_class(WC_TOP_TOOLBAR);
                    break;
                case WIDX_TOOLBAR_SHOW_NEWS:
                    gConfigInterface.toolbar_show_news ^= 1;
                    config_save_default();
                    w->Invalidate();
                    window_invalidate_by_class(WC_TOP_TOOLBAR);
                    break;
                case WIDX_TOOLBAR_SHOW_MUTE:
                    gConfigInterface.toolbar_show_mute ^= 1;
                    config_save_default();
                    w->Invalidate();
                    window_invalidate_by_class(WC_TOP_TOOLBAR);
                    break;
                case WIDX_TOOLBAR_SHOW_CHAT:
                    gConfigInterface.toolbar_show_chat ^= 1;
                    config_save_default();
                    w->Invalidate();
                    window_invalidate_by_class(WC_TOP_TOOLBAR);
                    break;
                case WIDX_INVERT_DRAG:
                    gConfigGeneral.invert_viewport_drag ^= 1;
                    config_save_default();
                    w->Invalidate();
                    break;
                case WIDX_THEMES_BUTTON:
                    context_open_window(WC_THEMES);
                    w->Invalidate();
                    break;
            }
            break;

        case WINDOW_OPTIONS_PAGE_MISC:
            switch (widgetIndex)
            {
                case WIDX_REAL_NAME_CHECKBOX:
                    gConfigGeneral.show_real_names_of_guests ^= 1;
                    config_save_default();
                    w->Invalidate();
                    peep_update_names(gConfigGeneral.show_real_names_of_guests);
                    break;
                case WIDX_AUTO_STAFF_PLACEMENT:
                    gConfigGeneral.auto_staff_placement ^= 1;
                    config_save_default();
                    w->Invalidate();
                    break;
                case WIDX_TITLE_SEQUENCE_BUTTON:
                    window_title_editor_open(0);
                    break;
                case WIDX_SCENARIO_UNLOCKING:
                    gConfigGeneral.scenario_unlocking_enabled ^= 1;
                    config_save_default();
                    window_close_by_class(WC_SCENARIO_SELECT);
                    break;
                case WIDX_TITLE_SEQUENCE_RANDOM:
                    gConfigInterface.random_title_sequence ^= 1;
                    config_save_default();
                    w->Invalidate();
                    break;
                case WIDX_AUTO_OPEN_SHOPS:
                    gConfigGeneral.auto_open_shops = !gConfigGeneral.auto_open_shops;
                    config_save_default();
                    w->Invalidate();
                    break;
                case WIDX_ALLOW_EARLY_COMPLETION:
                    gConfigGeneral.allow_early_completion ^= 1;
                    config_save_default();
                    w->Invalidate();
                    break;
            }
            break;

        case WINDOW_OPTIONS_PAGE_ADVANCED:
            switch (widgetIndex)
            {
                case WIDX_DEBUGGING_TOOLS:
                    gConfigGeneral.debugging_tools ^= 1;
                    config_save_default();
                    gfx_invalidate_screen();
                    break;
                case WIDX_ALLOW_LOADING_WITH_INCORRECT_CHECKSUM:
                    gConfigGeneral.allow_loading_with_incorrect_checksum = !gConfigGeneral
                                                                                .allow_loading_with_incorrect_checksum;
                    config_save_default();
                    w->Invalidate();
                    break;
                case WIDX_SAVE_PLUGIN_DATA_CHECKBOX:
                    gConfigGeneral.save_plugin_data ^= 1;
                    config_save_default();
                    w->Invalidate();
                    break;
                case WIDX_STAY_CONNECTED_AFTER_DESYNC:
                    gConfigNetwork.stay_connected = !gConfigNetwork.stay_connected;
                    config_save_default();
                    w->Invalidate();
                    break;
                case WIDX_ALWAYS_NATIVE_LOADSAVE:
                    gConfigGeneral.use_native_browse_dialog = !gConfigGeneral.use_native_browse_dialog;
                    config_save_default();
                    w->Invalidate();
                    break;
                case WIDX_PATH_TO_RCT1_BUTTON:
                {
                    utf8string rct1path = platform_open_directory_browser(language_get_string(STR_PATH_TO_RCT1_BROWSER));
                    if (rct1path)
                    {
                        // Check if this directory actually contains RCT1
                        if (Csg1datPresentAtLocation(rct1path))
                        {
                            if (Csg1idatPresentAtLocation(rct1path))
                            {
                                if (CsgAtLocationIsUsable(rct1path))
                                {
                                    SafeFree(gConfigGeneral.rct1_path);
                                    gConfigGeneral.rct1_path = rct1path;
                                    gConfigInterface.scenarioselect_last_tab = 0;
                                    config_save_default();
                                    context_show_error(STR_RESTART_REQUIRED, STR_NONE);
                                }
                                else
                                {
                                    SafeFree(rct1path);
                                    context_show_error(STR_PATH_TO_RCT1_IS_WRONG_VERSION, STR_NONE);
                                }
                            }
                            else
                            {
                                SafeFree(rct1path);
                                context_show_error(STR_PATH_TO_RCT1_DOES_NOT_CONTAIN_CSG1I_DAT, STR_NONE);
                            }
                        }
                        else
                        {
                            SafeFree(rct1path);
                            context_show_error(STR_PATH_TO_RCT1_WRONG_ERROR, STR_NONE);
                        }
                    }
                    w->Invalidate();
                    break;
                }
                case WIDX_PATH_TO_RCT1_CLEAR:
                    if (!str_is_null_or_empty(gConfigGeneral.rct1_path))
                    {
                        SafeFree(gConfigGeneral.rct1_path);
                        config_save_default();
                    }
                    w->Invalidate();
                    break;
            }
            break;
    }
}

/**
 *
 *  rct2: 0x006BB01B
 */
static void window_options_mousedown(rct_window* w, rct_widgetindex widgetIndex, rct_widget* widget)
{
    uint32_t num_items;

    widget = &w->widgets[widgetIndex - 1];

    switch (w->page)
    {
        case WINDOW_OPTIONS_PAGE_DISPLAY:
            switch (widgetIndex)
            {
                case WIDX_RESOLUTION_DROPDOWN:
                {
                    const auto& resolutions = OpenRCT2::GetContext()->GetUiContext()->GetFullscreenResolutions();

                    int32_t selectedResolution = -1;
                    for (size_t i = 0; i < resolutions.size(); i++)
                    {
                        const Resolution& resolution = resolutions[i];

                        gDropdownItemsFormat[i] = STR_DROPDOWN_MENU_LABEL;

                        uint16_t* args = reinterpret_cast<uint16_t*>(&gDropdownItemsArgs[i]);
                        args[0] = STR_RESOLUTION_X_BY_Y;
                        args[1] = resolution.Width;
                        args[2] = resolution.Height;

                        if (resolution.Width == gConfigGeneral.fullscreen_width
                            && resolution.Height == gConfigGeneral.fullscreen_height)
                        {
                            selectedResolution = static_cast<int32_t>(i);
                        }
                    }

                    window_options_show_dropdown(w, widget, static_cast<int32_t>(resolutions.size()));

                    if (selectedResolution != -1 && selectedResolution < 32)
                    {
                        dropdown_set_checked(selectedResolution, true);
                    }
                }

                break;
                case WIDX_FULLSCREEN_DROPDOWN:
                    gDropdownItemsFormat[0] = STR_DROPDOWN_MENU_LABEL;
                    gDropdownItemsFormat[1] = STR_DROPDOWN_MENU_LABEL;
                    gDropdownItemsFormat[2] = STR_DROPDOWN_MENU_LABEL;
                    gDropdownItemsArgs[0] = STR_OPTIONS_DISPLAY_WINDOWED;
                    gDropdownItemsArgs[1] = STR_OPTIONS_DISPLAY_FULLSCREEN;
                    gDropdownItemsArgs[2] = STR_OPTIONS_DISPLAY_FULLSCREEN_BORDERLESS;

                    window_options_show_dropdown(w, widget, 3);

                    dropdown_set_checked(gConfigGeneral.fullscreen_mode, true);
                    break;
                case WIDX_DRAWING_ENGINE_DROPDOWN:
                {
                    int32_t numItems = 3;
#ifdef DISABLE_OPENGL
                    numItems = 2;
#endif

                    for (int32_t i = 0; i < numItems; i++)
                    {
                        gDropdownItemsFormat[i] = STR_DROPDOWN_MENU_LABEL;
                        gDropdownItemsArgs[i] = DrawingEngineStringIds[i];
                    }
                    window_options_show_dropdown(w, widget, numItems);
                    dropdown_set_checked(gConfigGeneral.drawing_engine, true);
                    break;
                }
                case WIDX_SCALE_UP:
                    gConfigGeneral.window_scale += 0.25f;
                    config_save_default();
                    gfx_invalidate_screen();
                    context_trigger_resize();
                    context_update_cursor_scale();
                    break;
                case WIDX_SCALE_DOWN:
                    gConfigGeneral.window_scale -= 0.25f;
                    gConfigGeneral.window_scale = std::max(0.5f, gConfigGeneral.window_scale);
                    config_save_default();
                    gfx_invalidate_screen();
                    context_trigger_resize();
                    context_update_cursor_scale();
                    break;
                case WIDX_SCALE_QUALITY_DROPDOWN:
                    gDropdownItemsFormat[0] = STR_DROPDOWN_MENU_LABEL;
                    gDropdownItemsFormat[1] = STR_DROPDOWN_MENU_LABEL;
                    gDropdownItemsArgs[0] = STR_SCALING_QUALITY_LINEAR;
                    gDropdownItemsArgs[1] = STR_SCALING_QUALITY_SMOOTH_NN;

                    window_options_show_dropdown(w, widget, 2);

                    // Note: offset by one to compensate for lack of NN option.
                    dropdown_set_checked(gConfigGeneral.scale_quality - 1, true);
                    break;
            }
            break;

        case WINDOW_OPTIONS_PAGE_RENDERING:
            switch (widgetIndex)
            {
                case WIDX_VIRTUAL_FLOOR_DROPDOWN:
                    gDropdownItemsFormat[0] = STR_DROPDOWN_MENU_LABEL;
                    gDropdownItemsFormat[1] = STR_DROPDOWN_MENU_LABEL;
                    gDropdownItemsFormat[2] = STR_DROPDOWN_MENU_LABEL;
                    gDropdownItemsArgs[0] = STR_VIRTUAL_FLOOR_STYLE_DISABLED;
                    gDropdownItemsArgs[1] = STR_VIRTUAL_FLOOR_STYLE_TRANSPARENT;
                    gDropdownItemsArgs[2] = STR_VIRTUAL_FLOOR_STYLE_GLASSY;

                    window_options_show_dropdown(w, widget, 3);

                    dropdown_set_checked(gConfigGeneral.virtual_floor_style, true);
                    break;
            }
            break;

        case WINDOW_OPTIONS_PAGE_CULTURE:
            switch (widgetIndex)
            {
                case WIDX_HEIGHT_LABELS_DROPDOWN:
                    gDropdownItemsFormat[0] = STR_DROPDOWN_MENU_LABEL;
                    gDropdownItemsFormat[1] = STR_DROPDOWN_MENU_LABEL;
                    gDropdownItemsArgs[0] = STR_HEIGHT_IN_UNITS;
                    gDropdownItemsArgs[1] = STR_REAL_VALUES;

                    window_options_show_dropdown(w, widget, 2);

                    dropdown_set_checked(gConfigGeneral.show_height_as_units ? 0 : 1, true);
                    break;
                case WIDX_CURRENCY_DROPDOWN:
                {
                    num_items = CURRENCY_END + 1;                      // All the currencies plus the separator
                    size_t num_ordinary_currencies = CURRENCY_END - 1; // All the currencies except custom currency

                    for (size_t i = 0; i < num_ordinary_currencies; i++)
                    {
                        gDropdownItemsFormat[i] = STR_DROPDOWN_MENU_LABEL;
                        gDropdownItemsArgs[i] = CurrencyDescriptors[i].stringId;
                    }

                    gDropdownItemsFormat[num_ordinary_currencies] = DROPDOWN_SEPARATOR;

                    gDropdownItemsFormat[num_ordinary_currencies + 1] = STR_DROPDOWN_MENU_LABEL;
                    gDropdownItemsArgs[num_ordinary_currencies + 1] = CurrencyDescriptors[CURRENCY_CUSTOM].stringId;

                    window_options_show_dropdown(w, widget, num_items);

                    if (gConfigGeneral.currency_format == CURRENCY_CUSTOM)
                    {
                        dropdown_set_checked(gConfigGeneral.currency_format + 1, true);
                    }
                    else
                    {
                        dropdown_set_checked(gConfigGeneral.currency_format, true);
                    }
                    break;
                }
                case WIDX_DISTANCE_DROPDOWN:
                    gDropdownItemsFormat[0] = STR_DROPDOWN_MENU_LABEL;
                    gDropdownItemsFormat[1] = STR_DROPDOWN_MENU_LABEL;
                    gDropdownItemsFormat[2] = STR_DROPDOWN_MENU_LABEL;
                    gDropdownItemsArgs[0] = STR_IMPERIAL;
                    gDropdownItemsArgs[1] = STR_METRIC;
                    gDropdownItemsArgs[2] = STR_SI;

                    window_options_show_dropdown(w, widget, 3);

                    dropdown_set_checked(gConfigGeneral.measurement_format, true);
                    break;
                case WIDX_TEMPERATURE_DROPDOWN:
                    gDropdownItemsFormat[0] = STR_DROPDOWN_MENU_LABEL;
                    gDropdownItemsFormat[1] = STR_DROPDOWN_MENU_LABEL;
                    gDropdownItemsArgs[0] = STR_CELSIUS;
                    gDropdownItemsArgs[1] = STR_FAHRENHEIT;

                    window_options_show_dropdown(w, widget, 2);

                    dropdown_set_checked(gConfigGeneral.temperature_format, true);
                    break;
                case WIDX_LANGUAGE_DROPDOWN:
                    for (size_t i = 1; i < LANGUAGE_COUNT; i++)
                    {
                        gDropdownItemsFormat[i - 1] = STR_OPTIONS_DROPDOWN_ITEM;
                        gDropdownItemsArgs[i - 1] = reinterpret_cast<uintptr_t>(LanguagesDescriptors[i].native_name);
                    }
                    window_options_show_dropdown(w, widget, LANGUAGE_COUNT - 1);
                    dropdown_set_checked(LocalisationService_GetCurrentLanguage() - 1, true);
                    break;
                case WIDX_DATE_FORMAT_DROPDOWN:
                    for (size_t i = 0; i < 4; i++)
                    {
                        gDropdownItemsFormat[i] = STR_DROPDOWN_MENU_LABEL;
                        gDropdownItemsArgs[i] = DateFormatStringIds[i];
                    }
                    window_options_show_dropdown(w, widget, 4);
                    dropdown_set_checked(gConfigGeneral.date_format, true);
                    break;
            }
            break;

        case WINDOW_OPTIONS_PAGE_AUDIO:
            switch (widgetIndex)
            {
                case WIDX_SOUND_DROPDOWN:
                    audio_populate_devices();

                    // populate the list with the sound devices
                    for (size_t i = 0; static_cast<int32_t>(i) < gAudioDeviceCount; i++)
                    {
                        gDropdownItemsFormat[i] = STR_OPTIONS_DROPDOWN_ITEM;
                        gDropdownItemsArgs[i] = reinterpret_cast<uintptr_t>(gAudioDevices[i].name);
                    }

                    window_options_show_dropdown(w, widget, gAudioDeviceCount);

                    dropdown_set_checked(gAudioCurrentDevice, true);
                    break;
                case WIDX_TITLE_MUSIC_DROPDOWN:
                    num_items = 4;

                    for (size_t i = 0; i < num_items; i++)
                    {
                        gDropdownItemsFormat[i] = STR_DROPDOWN_MENU_LABEL;
                        gDropdownItemsArgs[i] = window_options_title_music_names[i];
                    }

                    window_options_show_dropdown(w, widget, num_items);

                    dropdown_set_checked(gConfigSound.title_music, true);
                    break;
            }
            break;

        case WINDOW_OPTIONS_PAGE_CONTROLS_AND_INTERFACE:
            switch (widgetIndex)
            {
                case WIDX_THEMES_DROPDOWN:
                    num_items = static_cast<uint32_t>(theme_manager_get_num_available_themes());

                    for (size_t i = 0; i < num_items; i++)
                    {
                        gDropdownItemsFormat[i] = STR_OPTIONS_DROPDOWN_ITEM;
                        gDropdownItemsArgs[i] = reinterpret_cast<uintptr_t>(theme_manager_get_available_theme_name(i));
                    }

                    window_dropdown_show_text_custom_width(
                        { w->windowPos.x + widget->left, w->windowPos.y + widget->top }, widget->height() + 1, w->colours[1], 0,
                        DROPDOWN_FLAG_STAY_OPEN, num_items, widget->width() - 3);

                    dropdown_set_checked(static_cast<int32_t>(theme_manager_get_active_available_theme_index()), true);
                    widget_invalidate(w, WIDX_THEMES_DROPDOWN);
                    break;
            }
            break;

        case WINDOW_OPTIONS_PAGE_MISC:
            switch (widgetIndex)
            {
                case WIDX_TITLE_SEQUENCE_DROPDOWN:
                    num_items = static_cast<int32_t>(title_sequence_manager_get_count());
                    for (size_t i = 0; i < num_items; i++)
                    {
                        gDropdownItemsFormat[i] = STR_OPTIONS_DROPDOWN_ITEM;
                        gDropdownItemsArgs[i] = reinterpret_cast<uintptr_t>(title_sequence_manager_get_name(i));
                    }

                    window_dropdown_show_text(
                        { w->windowPos.x + widget->left, w->windowPos.y + widget->top }, widget->height() + 1, w->colours[1],
                        DROPDOWN_FLAG_STAY_OPEN, num_items);

                    dropdown_set_checked(static_cast<int32_t>(title_get_current_sequence()), true);
                    break;
                case WIDX_SCENARIO_GROUPING_DROPDOWN:
                    num_items = 2;

                    gDropdownItemsFormat[0] = STR_DROPDOWN_MENU_LABEL;
                    gDropdownItemsArgs[0] = STR_OPTIONS_SCENARIO_DIFFICULTY;
                    gDropdownItemsFormat[1] = STR_DROPDOWN_MENU_LABEL;
                    gDropdownItemsArgs[1] = STR_OPTIONS_SCENARIO_ORIGIN;

                    window_dropdown_show_text_custom_width(
                        { w->windowPos.x + widget->left, w->windowPos.y + widget->top }, widget->height() + 1, w->colours[1], 0,
                        DROPDOWN_FLAG_STAY_OPEN, num_items, widget->width() - 3);

                    dropdown_set_checked(gConfigGeneral.scenario_select_mode, true);
                    break;
                case WIDX_DEFAULT_INSPECTION_INTERVAL_DROPDOWN:
                    for (size_t i = 0; i < 7; i++)
                    {
                        gDropdownItemsFormat[i] = STR_DROPDOWN_MENU_LABEL;
                        gDropdownItemsArgs[i] = RideInspectionIntervalNames[i];
                    }

                    window_options_show_dropdown(w, widget, 7);
                    dropdown_set_checked(gConfigGeneral.default_inspection_interval, true);
                    break;
            }
            break;

        case WINDOW_OPTIONS_PAGE_ADVANCED:
            switch (widgetIndex)
            {
                case WIDX_AUTOSAVE_DROPDOWN:
                    for (size_t i = AUTOSAVE_EVERY_MINUTE; i <= AUTOSAVE_NEVER; i++)
                    {
                        gDropdownItemsFormat[i] = STR_DROPDOWN_MENU_LABEL;
                        gDropdownItemsArgs[i] = window_options_autosave_names[i];
                    }

                    window_options_show_dropdown(w, widget, AUTOSAVE_NEVER + 1);
                    dropdown_set_checked(gConfigGeneral.autosave_frequency, true);
                    break;
                case WIDX_AUTOSAVE_AMOUNT_UP:
                    gConfigGeneral.autosave_amount += 1;
                    config_save_default();
                    widget_invalidate(w, WIDX_AUTOSAVE);
                    widget_invalidate(w, WIDX_AUTOSAVE_DROPDOWN);
                    widget_invalidate(w, WIDX_AUTOSAVE_AMOUNT);
                    break;
                case WIDX_AUTOSAVE_AMOUNT_DOWN:
                    if (gConfigGeneral.autosave_amount > 1)
                    {
                        gConfigGeneral.autosave_amount -= 1;
                        config_save_default();
                        widget_invalidate(w, WIDX_AUTOSAVE);
                        widget_invalidate(w, WIDX_AUTOSAVE_DROPDOWN);
                        widget_invalidate(w, WIDX_AUTOSAVE_AMOUNT);
                    }
            }
            break;
    }
}

/**
 *
 *  rct2: 0x006BB076
 */
static void window_options_dropdown(rct_window* w, rct_widgetindex widgetIndex, int32_t dropdownIndex)
{
    if (dropdownIndex == -1)
        return;

    switch (w->page)
    {
        case WINDOW_OPTIONS_PAGE_DISPLAY:
            switch (widgetIndex)
            {
                case WIDX_RESOLUTION_DROPDOWN:
                {
                    const auto& resolutions = OpenRCT2::GetContext()->GetUiContext()->GetFullscreenResolutions();

                    const Resolution& resolution = resolutions[dropdownIndex];
                    if (resolution.Width != gConfigGeneral.fullscreen_width
                        || resolution.Height != gConfigGeneral.fullscreen_height)
                    {
                        gConfigGeneral.fullscreen_width = resolution.Width;
                        gConfigGeneral.fullscreen_height = resolution.Height;

                        if (gConfigGeneral.fullscreen_mode == static_cast<int32_t>(OpenRCT2::Ui::FULLSCREEN_MODE::FULLSCREEN))
                            context_set_fullscreen_mode(static_cast<int32_t>(OpenRCT2::Ui::FULLSCREEN_MODE::FULLSCREEN));

                        config_save_default();
                        gfx_invalidate_screen();
                    }
                }
                break;
                case WIDX_FULLSCREEN_DROPDOWN:
                    if (dropdownIndex != gConfigGeneral.fullscreen_mode)
                    {
                        context_set_fullscreen_mode(dropdownIndex);

                        gConfigGeneral.fullscreen_mode = static_cast<uint8_t>(dropdownIndex);
                        config_save_default();
                        gfx_invalidate_screen();
                    }
                    break;
                case WIDX_DRAWING_ENGINE_DROPDOWN:
                    if (dropdownIndex != gConfigGeneral.drawing_engine)
                    {
                        int32_t srcEngine = drawing_engine_get_type();
                        int32_t dstEngine = dropdownIndex;

                        gConfigGeneral.drawing_engine = static_cast<uint8_t>(dstEngine);
                        bool recreate_window = drawing_engine_requires_new_window(srcEngine, dstEngine);
                        platform_refresh_video(recreate_window);
                        config_save_default();
                        w->Invalidate();
                    }
                    break;
                case WIDX_SCALE_QUALITY_DROPDOWN:
                    // Note: offset by one to compensate for lack of NN option.
                    if ((dropdownIndex + 1) != gConfigGeneral.scale_quality)
                    {
                        gConfigGeneral.scale_quality = static_cast<uint8_t>(dropdownIndex) + 1;
                        config_save_default();
                        gfx_invalidate_screen();
                        context_trigger_resize();
                    }
                    break;
            }
            break;

        case WINDOW_OPTIONS_PAGE_RENDERING:
            switch (widgetIndex)
            {
                case WIDX_VIRTUAL_FLOOR_DROPDOWN:
                    gConfigGeneral.virtual_floor_style = dropdownIndex;
                    config_save_default();
                    break;
            }
            break;

        case WINDOW_OPTIONS_PAGE_CULTURE:
            switch (widgetIndex)
            {
                case WIDX_HEIGHT_LABELS_DROPDOWN:
                    // reset flag and set it to 1 if height as units is selected
                    gConfigGeneral.show_height_as_units = 0;

                    if (dropdownIndex == 0)
                    {
                        gConfigGeneral.show_height_as_units = 1;
                    }
                    config_save_default();
                    window_options_update_height_markers();
                    break;
                case WIDX_CURRENCY_DROPDOWN:
                    if (dropdownIndex == CURRENCY_CUSTOM + 1)
                    { // Add 1 because the separator occupies a position
                        gConfigGeneral.currency_format = static_cast<int8_t>(dropdownIndex) - 1;
                        context_open_window(WC_CUSTOM_CURRENCY_CONFIG);
                    }
                    else
                    {
                        gConfigGeneral.currency_format = static_cast<int8_t>(dropdownIndex);
                    }
                    config_save_default();
                    gfx_invalidate_screen();
                    break;
                case WIDX_DISTANCE_DROPDOWN:
                    gConfigGeneral.measurement_format = static_cast<int8_t>(dropdownIndex);
                    config_save_default();
                    window_options_update_height_markers();
                    break;
                case WIDX_TEMPERATURE_DROPDOWN:
                    if (dropdownIndex != gConfigGeneral.temperature_format)
                    {
                        gConfigGeneral.temperature_format = static_cast<int8_t>(dropdownIndex);
                        config_save_default();
                        gfx_invalidate_screen();
                    }
                    break;
                case WIDX_LANGUAGE_DROPDOWN:
                {
                    auto fallbackLanguage = LocalisationService_GetCurrentLanguage();
                    if (dropdownIndex != LocalisationService_GetCurrentLanguage() - 1)
                    {
                        if (!language_open(dropdownIndex + 1))
                        {
                            // Failed to open language file, try to recover by falling
                            // back to previously used language
                            if (language_open(fallbackLanguage))
                            {
                                // It worked, so we can say it with error message in-game
                                context_show_error(STR_LANGUAGE_LOAD_FAILED, STR_NONE);
                            }
                            // report error to console regardless
                            log_error("Failed to open language file.");
                            dropdownIndex = fallbackLanguage - 1;
                        }
                        else
                        {
                            gConfigGeneral.language = dropdownIndex + 1;
                            config_save_default();
                            gfx_invalidate_screen();
                        }
                    }
                }
                break;
                case WIDX_DATE_FORMAT_DROPDOWN:
                    if (dropdownIndex != gConfigGeneral.date_format)
                    {
                        gConfigGeneral.date_format = static_cast<uint8_t>(dropdownIndex);
                        config_save_default();
                        gfx_invalidate_screen();
                    }
                    break;
            }
            break;

        case WINDOW_OPTIONS_PAGE_AUDIO:
            switch (widgetIndex)
            {
                case WIDX_SOUND_DROPDOWN:
                    audio_init_ride_sounds(dropdownIndex);
                    if (dropdownIndex < gAudioDeviceCount)
                    {
                        if (dropdownIndex == 0)
                        {
                            Mixer_Init(nullptr);
                            gConfigSound.device = nullptr;
                        }
                        else
                        {
                            char* devicename = gAudioDevices[dropdownIndex].name;
                            Mixer_Init(devicename);
                            SafeFree(gConfigSound.device);
                            gConfigSound.device = strndup(devicename, AUDIO_DEVICE_NAME_SIZE);
                        }
                        config_save_default();
                        audio_start_title_music();
                    }
                    w->Invalidate();
                    break;
                case WIDX_TITLE_MUSIC_DROPDOWN:
                    if ((dropdownIndex == 1 || dropdownIndex == 3)
                        && !platform_file_exists(context_get_path_legacy(PATH_ID_CSS50)))
                    {
                        context_show_error(STR_OPTIONS_MUSIC_ERR_CSS50_NOT_FOUND, STR_OPTIONS_MUSIC_ERR_CSS50_NOT_FOUND_HINT);
                    }
                    else
                    {
                        gConfigSound.title_music = static_cast<int8_t>(dropdownIndex);
                        config_save_default();
                        w->Invalidate();
                    }

                    audio_stop_title_music();
                    if (dropdownIndex != 0)
                        audio_start_title_music();
                    break;
            }
            break;

        case WINDOW_OPTIONS_PAGE_CONTROLS_AND_INTERFACE:
            switch (widgetIndex)
            {
                case WIDX_THEMES_DROPDOWN:
                    if (dropdownIndex != -1)
                    {
                        theme_manager_set_active_available_theme(dropdownIndex);
                    }
                    config_save_default();
                    break;
            }
            break;

        case WINDOW_OPTIONS_PAGE_MISC:
            switch (widgetIndex)
            {
                case WIDX_TITLE_SEQUENCE_DROPDOWN:
                    if (dropdownIndex != static_cast<int32_t>(title_get_current_sequence()))
                    {
                        title_sequence_change_preset(static_cast<size_t>(dropdownIndex));
                        config_save_default();
                        w->Invalidate();
                    }
                    break;
                case WIDX_DEFAULT_INSPECTION_INTERVAL_DROPDOWN:
                    if (dropdownIndex != gConfigGeneral.default_inspection_interval)
                    {
                        gConfigGeneral.default_inspection_interval = static_cast<uint8_t>(dropdownIndex);
                        config_save_default();
                        w->Invalidate();
                    }
                    break;
                case WIDX_SCENARIO_GROUPING_DROPDOWN:
                    if (dropdownIndex != gConfigGeneral.scenario_select_mode)
                    {
                        gConfigGeneral.scenario_select_mode = dropdownIndex;
                        gConfigInterface.scenarioselect_last_tab = 0;
                        config_save_default();
                        w->Invalidate();
                        window_close_by_class(WC_SCENARIO_SELECT);
                    }
                    break;
            }
            break;

        case WINDOW_OPTIONS_PAGE_ADVANCED:
            switch (widgetIndex)
            {
                case WIDX_AUTOSAVE_DROPDOWN:
                    if (dropdownIndex != gConfigGeneral.autosave_frequency)
                    {
                        gConfigGeneral.autosave_frequency = static_cast<uint8_t>(dropdownIndex);
                        config_save_default();
                        w->Invalidate();
                    }
                    break;
            }
            break;
    }
}

static void initialize_scroll_position(rct_window* w, rct_widgetindex widget_index, int32_t scroll_id, uint8_t volume)
{
    rct_widget* widget = &window_options_audio_widgets[widget_index];
    rct_scroll* scroll = &w->scrolls[scroll_id];

    int widget_size = scroll->h_right - (widget->width() - 1);
    scroll->h_left = ceil(volume / 100.0f * widget_size);

    widget_scroll_update_thumbs(w, widget_index);
}

/**
 *
 *  rct2: 0x006BAD48
 */
static void window_options_invalidate(rct_window* w)
{
    rct_widget* widget;

    if (window_options_page_widgets[w->page] != w->widgets)
    {
        w->widgets = window_options_page_widgets[w->page];
        window_init_scroll_widgets(w);
    }
    window_options_set_pressed_tab(w);

    w->disabled_widgets = 0;

    switch (w->page)
    {
        case WINDOW_OPTIONS_PAGE_DISPLAY:
        {
            // Resolution dropdown caption.
            auto ft = Formatter::Common();
            ft.Increment(16);
            ft.Add<uint16_t>(static_cast<uint16_t>(gConfigGeneral.fullscreen_width));
            ft.Add<uint16_t>(static_cast<uint16_t>(gConfigGeneral.fullscreen_height));

            // Disable resolution dropdown on "Windowed" and "Fullscreen (desktop)"
            if (gConfigGeneral.fullscreen_mode != static_cast<int32_t>(OpenRCT2::Ui::FULLSCREEN_MODE::FULLSCREEN))
            {
                w->disabled_widgets |= (1 << WIDX_RESOLUTION_DROPDOWN);
                w->disabled_widgets |= (1 << WIDX_RESOLUTION);
            }
            else
            {
                w->disabled_widgets &= ~(1 << WIDX_RESOLUTION_DROPDOWN);
                w->disabled_widgets &= ~(1 << WIDX_RESOLUTION);
            }

            // Disable Steam Overlay checkbox when using software rendering.
            if (gConfigGeneral.drawing_engine == DRAWING_ENGINE_SOFTWARE)
            {
                w->disabled_widgets |= (1 << WIDX_STEAM_OVERLAY_PAUSE);
            }
            else
            {
                w->disabled_widgets &= ~(1 << WIDX_STEAM_OVERLAY_PAUSE);
            }

            // Disable scaling quality dropdown when using software rendering or when using an integer scalar.
            // In the latter case, nearest neighbour rendering will be used to scale.
            if (gConfigGeneral.drawing_engine == DRAWING_ENGINE_SOFTWARE
                || gConfigGeneral.window_scale == std::floor(gConfigGeneral.window_scale))
            {
                w->disabled_widgets |= (1 << WIDX_SCALE_QUALITY);
                w->disabled_widgets |= (1 << WIDX_SCALE_QUALITY_DROPDOWN);
            }
            else
            {
                w->disabled_widgets &= ~(1 << WIDX_SCALE_QUALITY);
                w->disabled_widgets &= ~(1 << WIDX_SCALE_QUALITY_DROPDOWN);
            }

            // Disable changing VSync for Software engine, as we can't control its use of VSync
            if (gConfigGeneral.drawing_engine == DRAWING_ENGINE_SOFTWARE)
            {
                w->disabled_widgets |= (1 << WIDX_USE_VSYNC_CHECKBOX);
            }
            else
            {
                w->disabled_widgets &= ~(1 << WIDX_USE_VSYNC_CHECKBOX);
            }

            widget_set_checkbox_value(w, WIDX_UNCAP_FPS_CHECKBOX, gConfigGeneral.uncap_fps);
            widget_set_checkbox_value(w, WIDX_USE_VSYNC_CHECKBOX, gConfigGeneral.use_vsync);
            widget_set_checkbox_value(w, WIDX_SHOW_FPS_CHECKBOX, gConfigGeneral.show_fps);
            widget_set_checkbox_value(w, WIDX_MULTITHREADING_CHECKBOX, gConfigGeneral.multithreading);
            widget_set_checkbox_value(w, WIDX_MINIMIZE_FOCUS_LOSS, gConfigGeneral.minimize_fullscreen_focus_loss);
            widget_set_checkbox_value(w, WIDX_STEAM_OVERLAY_PAUSE, gConfigGeneral.steam_overlay_pause);

            // Dropdown captions for straightforward strings.
            window_options_display_widgets[WIDX_FULLSCREEN].text = window_options_fullscreen_mode_names[gConfigGeneral
                                                                                                            .fullscreen_mode];
            window_options_display_widgets[WIDX_DRAWING_ENGINE].text = DrawingEngineStringIds[gConfigGeneral.drawing_engine];
            window_options_display_widgets[WIDX_SCALE_QUALITY].text = window_options_scale_quality_names
                [gConfigGeneral.scale_quality - 1];

            break;
        }

        case WINDOW_OPTIONS_PAGE_RENDERING:
        {
            widget_set_checkbox_value(w, WIDX_TILE_SMOOTHING_CHECKBOX, gConfigGeneral.landscape_smoothing);
            widget_set_checkbox_value(w, WIDX_GRIDLINES_CHECKBOX, gConfigGeneral.always_show_gridlines);
            widget_set_checkbox_value(w, WIDX_DAY_NIGHT_CHECKBOX, gConfigGeneral.day_night_cycle);
            widget_set_checkbox_value(w, WIDX_SHOW_GUEST_PURCHASES_CHECKBOX, gConfigGeneral.show_guest_purchases);
            widget_set_checkbox_value(w, WIDX_TRANSPARENT_SCREENSHOTS_CHECKBOX, gConfigGeneral.transparent_screenshot);
            widget_set_checkbox_value(w, WIDX_UPPER_CASE_BANNERS_CHECKBOX, gConfigGeneral.upper_case_banners);

            rct_string_id VirtualFloorStyleStrings[] = { STR_VIRTUAL_FLOOR_STYLE_DISABLED, STR_VIRTUAL_FLOOR_STYLE_TRANSPARENT,
                                                         STR_VIRTUAL_FLOOR_STYLE_GLASSY };

            window_options_rendering_widgets[WIDX_VIRTUAL_FLOOR].text = VirtualFloorStyleStrings[gConfigGeneral
                                                                                                     .virtual_floor_style];

            widget_set_checkbox_value(w, WIDX_ENABLE_LIGHT_FX_CHECKBOX, gConfigGeneral.enable_light_fx);
            if (gConfigGeneral.day_night_cycle
                && gConfigGeneral.drawing_engine == DRAWING_ENGINE_SOFTWARE_WITH_HARDWARE_DISPLAY)
            {
                w->disabled_widgets &= ~(1 << WIDX_ENABLE_LIGHT_FX_CHECKBOX);
            }
            else
            {
                w->disabled_widgets |= (1 << WIDX_ENABLE_LIGHT_FX_CHECKBOX);
            }

            widget_set_checkbox_value(
                w, WIDX_ENABLE_LIGHT_FX_FOR_VEHICLES_CHECKBOX, gConfigGeneral.enable_light_fx_for_vehicles);
            if (gConfigGeneral.day_night_cycle && gConfigGeneral.drawing_engine == DRAWING_ENGINE_SOFTWARE_WITH_HARDWARE_DISPLAY
                && gConfigGeneral.enable_light_fx)
            {
                w->disabled_widgets &= ~(1 << WIDX_ENABLE_LIGHT_FX_FOR_VEHICLES_CHECKBOX);
            }
            else
            {
                w->disabled_widgets |= (1 << WIDX_ENABLE_LIGHT_FX_FOR_VEHICLES_CHECKBOX);
            }

            widget_set_checkbox_value(
                w, WIDX_RENDER_WEATHER_EFFECTS_CHECKBOX,
                gConfigGeneral.render_weather_effects || gConfigGeneral.render_weather_gloom);
            widget_set_checkbox_value(w, WIDX_DISABLE_LIGHTNING_EFFECT_CHECKBOX, gConfigGeneral.disable_lightning_effect);
            if (!gConfigGeneral.render_weather_effects && !gConfigGeneral.render_weather_gloom)
            {
                widget_set_checkbox_value(w, WIDX_DISABLE_LIGHTNING_EFFECT_CHECKBOX, true);
                w->enabled_widgets &= ~(1 << WIDX_DISABLE_LIGHTNING_EFFECT_CHECKBOX);
                w->disabled_widgets |= (1 << WIDX_DISABLE_LIGHTNING_EFFECT_CHECKBOX);
            }
            else
            {
                w->enabled_widgets |= (1 << WIDX_DISABLE_LIGHTNING_EFFECT_CHECKBOX);
                w->disabled_widgets &= ~(1 << WIDX_DISABLE_LIGHTNING_EFFECT_CHECKBOX);
            }

            break;
        }

        case WINDOW_OPTIONS_PAGE_CULTURE:
        {
            // Language
            auto ft = Formatter::Common();
            ft.Add<char*>(LanguagesDescriptors[LocalisationService_GetCurrentLanguage()].native_name);

            // Currency: pounds, dollars, etc. (10 total)
            window_options_culture_widgets[WIDX_CURRENCY].text = CurrencyDescriptors[gConfigGeneral.currency_format].stringId;

            // Distance: metric / imperial / si
            {
                rct_string_id stringId;
                switch (gConfigGeneral.measurement_format)
                {
                    default:
                    case MEASUREMENT_FORMAT_IMPERIAL:
                        stringId = STR_IMPERIAL;
                        break;
                    case MEASUREMENT_FORMAT_METRIC:
                        stringId = STR_METRIC;
                        break;
                    case MEASUREMENT_FORMAT_SI:
                        stringId = STR_SI;
                        break;
                }
                window_options_culture_widgets[WIDX_DISTANCE].text = stringId;
            }

            // Date format
            window_options_culture_widgets[WIDX_DATE_FORMAT].text = DateFormatStringIds[gConfigGeneral.date_format];

            // Temperature: celsius/fahrenheit
            window_options_culture_widgets[WIDX_TEMPERATURE].text = gConfigGeneral.temperature_format == TEMPERATURE_FORMAT_F
                ? STR_FAHRENHEIT
                : STR_CELSIUS;

            // Height: units/real values
            window_options_culture_widgets[WIDX_HEIGHT_LABELS].text = gConfigGeneral.show_height_as_units ? STR_HEIGHT_IN_UNITS
                                                                                                          : STR_REAL_VALUES;

            break;
        }
        case WINDOW_OPTIONS_PAGE_AUDIO:
        {
            // Sound device
            rct_string_id audioDeviceStringId = STR_OPTIONS_SOUND_VALUE_DEFAULT;
            const char* audioDeviceName = nullptr;
            if (gAudioCurrentDevice == -1)
            {
                audioDeviceStringId = STR_SOUND_NONE;
            }
            else
            {
                audioDeviceStringId = STR_STRING;
#ifndef __linux__
                if (gAudioCurrentDevice == 0)
                {
                    audioDeviceStringId = STR_OPTIONS_SOUND_VALUE_DEFAULT;
                }
#endif // __linux__
                if (audioDeviceStringId == STR_STRING)
                {
                    audioDeviceName = gAudioDevices[gAudioCurrentDevice].name;
                }
            }

            window_options_audio_widgets[WIDX_SOUND].text = audioDeviceStringId;
            auto ft = Formatter::Common();
            ft.Add<char*>(audioDeviceName);

            window_options_audio_widgets[WIDX_TITLE_MUSIC].text = window_options_title_music_names[gConfigSound.title_music];

            widget_set_checkbox_value(w, WIDX_SOUND_CHECKBOX, gConfigSound.sound_enabled);
            widget_set_checkbox_value(w, WIDX_MASTER_SOUND_CHECKBOX, gConfigSound.master_sound_enabled);
            widget_set_checkbox_value(w, WIDX_MUSIC_CHECKBOX, gConfigSound.ride_music_enabled);
            widget_set_checkbox_value(w, WIDX_AUDIO_FOCUS_CHECKBOX, gConfigSound.audio_focus);
            widget_set_enabled(w, WIDX_SOUND_CHECKBOX, gConfigSound.master_sound_enabled);
            widget_set_enabled(w, WIDX_MUSIC_CHECKBOX, gConfigSound.master_sound_enabled);

            // Initialize only on first frame, otherwise the scrollbars wont be able to be modified
            if (w->frame_no == 0)
            {
                initialize_scroll_position(w, WIDX_MASTER_VOLUME, 0, gConfigSound.master_volume);
                initialize_scroll_position(w, WIDX_SOUND_VOLUME, 1, gConfigSound.sound_volume);
                initialize_scroll_position(w, WIDX_MUSIC_VOLUME, 2, gConfigSound.ride_music_volume);
            }

            break;
        }

        case WINDOW_OPTIONS_PAGE_CONTROLS_AND_INTERFACE:
        {
            widget_set_checkbox_value(w, WIDX_SCREEN_EDGE_SCROLLING, gConfigGeneral.edge_scrolling);
            widget_set_checkbox_value(w, WIDX_TRAP_CURSOR, gConfigGeneral.trap_cursor);
            widget_set_checkbox_value(w, WIDX_INVERT_DRAG, gConfigGeneral.invert_viewport_drag);
            widget_set_checkbox_value(w, WIDX_ZOOM_TO_CURSOR, gConfigGeneral.zoom_to_cursor);
            widget_set_checkbox_value(w, WIDX_TOOLBAR_SHOW_FINANCES, gConfigInterface.toolbar_show_finances);
            widget_set_checkbox_value(w, WIDX_TOOLBAR_SHOW_RESEARCH, gConfigInterface.toolbar_show_research);
            widget_set_checkbox_value(w, WIDX_TOOLBAR_SHOW_CHEATS, gConfigInterface.toolbar_show_cheats);
            widget_set_checkbox_value(w, WIDX_TOOLBAR_SHOW_NEWS, gConfigInterface.toolbar_show_news);
            widget_set_checkbox_value(w, WIDX_TOOLBAR_SHOW_MUTE, gConfigInterface.toolbar_show_mute);
            widget_set_checkbox_value(w, WIDX_TOOLBAR_SHOW_CHAT, gConfigInterface.toolbar_show_chat);

            size_t activeAvailableThemeIndex = theme_manager_get_active_available_theme_index();
            const utf8* activeThemeName = theme_manager_get_available_theme_name(activeAvailableThemeIndex);
            auto ft = Formatter::Common();
            ft.Add<uintptr_t>(reinterpret_cast<uintptr_t>(activeThemeName));

            break;
        }

        case WINDOW_OPTIONS_PAGE_MISC:
        {
            const utf8* name = title_sequence_manager_get_name(title_get_config_sequence());
            auto ft = Formatter::Common();
            ft.Add<uintptr_t>(reinterpret_cast<uintptr_t>(name));

            // The real name setting of clients is fixed to that of the server
            // and the server cannot change the setting during gameplay to prevent desyncs
            if (network_get_mode() != NETWORK_MODE_NONE)
            {
                w->disabled_widgets |= (1ULL << WIDX_REAL_NAME_CHECKBOX);
                window_options_misc_widgets[WIDX_REAL_NAME_CHECKBOX].tooltip = STR_OPTION_DISABLED_DURING_NETWORK_PLAY;
            }

            widget_set_checkbox_value(w, WIDX_REAL_NAME_CHECKBOX, gConfigGeneral.show_real_names_of_guests);
            widget_set_checkbox_value(w, WIDX_AUTO_STAFF_PLACEMENT, gConfigGeneral.auto_staff_placement);
            widget_set_checkbox_value(w, WIDX_AUTO_OPEN_SHOPS, gConfigGeneral.auto_open_shops);
            widget_set_checkbox_value(w, WIDX_TITLE_SEQUENCE_RANDOM, gConfigInterface.random_title_sequence);
            widget_set_checkbox_value(w, WIDX_ALLOW_EARLY_COMPLETION, gConfigGeneral.allow_early_completion);

            // Disable title sequence dropdown if set to random
            if (gConfigInterface.random_title_sequence)
            {
                w->disabled_widgets |= (1 << WIDX_TITLE_SEQUENCE_DROPDOWN);
                w->disabled_widgets |= (1 << WIDX_TITLE_SEQUENCE);
            }
            else
            {
                w->disabled_widgets &= ~(1 << WIDX_TITLE_SEQUENCE_DROPDOWN);
                w->disabled_widgets &= ~(1 << WIDX_TITLE_SEQUENCE);
            }

            if (gConfigGeneral.scenario_select_mode == SCENARIO_SELECT_MODE_DIFFICULTY)
                window_options_misc_widgets[WIDX_SCENARIO_GROUPING].text = STR_OPTIONS_SCENARIO_DIFFICULTY;
            else
                window_options_misc_widgets[WIDX_SCENARIO_GROUPING].text = STR_OPTIONS_SCENARIO_ORIGIN;

            widget_set_checkbox_value(w, WIDX_SCENARIO_UNLOCKING, gConfigGeneral.scenario_unlocking_enabled);

            if (gConfigGeneral.scenario_select_mode == SCENARIO_SELECT_MODE_ORIGIN)
            {
                w->disabled_widgets &= ~(1ULL << WIDX_SCENARIO_UNLOCKING);
            }
            else
            {
                w->disabled_widgets |= (1ULL << WIDX_SCENARIO_UNLOCKING);
            }

            window_options_misc_widgets[WIDX_DEFAULT_INSPECTION_INTERVAL].text = RideInspectionIntervalNames
                [gConfigGeneral.default_inspection_interval];

            break;
        }

        case WINDOW_OPTIONS_PAGE_ADVANCED:
            widget_set_checkbox_value(w, WIDX_DEBUGGING_TOOLS, gConfigGeneral.debugging_tools);
            widget_set_checkbox_value(
                w, WIDX_ALLOW_LOADING_WITH_INCORRECT_CHECKSUM, gConfigGeneral.allow_loading_with_incorrect_checksum);
            widget_set_checkbox_value(w, WIDX_SAVE_PLUGIN_DATA_CHECKBOX, gConfigGeneral.save_plugin_data);
            widget_set_checkbox_value(w, WIDX_STAY_CONNECTED_AFTER_DESYNC, gConfigNetwork.stay_connected);
            widget_set_checkbox_value(w, WIDX_ALWAYS_NATIVE_LOADSAVE, gConfigGeneral.use_native_browse_dialog);
            break;
    }

    // Automatically adjust window height to fit widgets
    int32_t y = 0;
    for (widget = &w->widgets[WIDX_PAGE_START]; widget->type != WWT_LAST; widget++)
    {
        y = std::max<int32_t>(y, widget->bottom);
    }
    w->height = y + 6;
    w->widgets[WIDX_BACKGROUND].bottom = w->height - 1;
    w->widgets[WIDX_PAGE_BACKGROUND].bottom = w->height - 1;
}

static uint8_t get_scroll_percentage(rct_widget* widget, rct_scroll* scroll)
{
    uint8_t width = widget->width() - 1;
    return static_cast<float>(scroll->h_left) / (scroll->h_right - width) * 100;
}

static void window_options_update(rct_window* w)
{
    // Tab animation
    w->frame_no++;
    widget_invalidate(w, WIDX_TAB_1 + w->page);

    if (w->page == WINDOW_OPTIONS_PAGE_AUDIO)
    {
        rct_widget* widget;

        widget = &window_options_audio_widgets[WIDX_MASTER_VOLUME];
        uint8_t master_volume = get_scroll_percentage(widget, &w->scrolls[0]);
        if (master_volume != gConfigSound.master_volume)
        {
            gConfigSound.master_volume = master_volume;
            config_save_default();
            widget_invalidate(w, WIDX_MASTER_VOLUME);
        }

        widget = &window_options_audio_widgets[WIDX_SOUND_VOLUME];
        uint8_t sound_volume = get_scroll_percentage(widget, &w->scrolls[1]);
        if (sound_volume != gConfigSound.sound_volume)
        {
            gConfigSound.sound_volume = sound_volume;
            config_save_default();
            widget_invalidate(w, WIDX_SOUND_VOLUME);
        }

        widget = &window_options_audio_widgets[WIDX_MUSIC_VOLUME];
        uint8_t ride_music_volume = get_scroll_percentage(widget, &w->scrolls[2]);
        if (ride_music_volume != gConfigSound.ride_music_volume)
        {
            gConfigSound.ride_music_volume = ride_music_volume;
            config_save_default();
            widget_invalidate(w, WIDX_MUSIC_VOLUME);
        }
    }
}

/**
 *
 *  rct2: 0x006BAEB4
 */
static void window_options_paint(rct_window* w, rct_drawpixelinfo* dpi)
{
    window_draw_widgets(w, dpi);
    window_options_draw_tab_images(dpi, w);

    switch (w->page)
    {
        case WINDOW_OPTIONS_PAGE_DISPLAY:
        {
            gfx_draw_string_left(
                dpi, STR_FULLSCREEN_MODE, w, w->colours[1],
                w->windowPos + ScreenCoordsXY{ 10, window_options_display_widgets[WIDX_FULLSCREEN].top + 1 });

            // Disable resolution dropdown on "Windowed" and "Fullscreen (desktop)"
            int32_t colour = w->colours[1];
            if (gConfigGeneral.fullscreen_mode != static_cast<int32_t>(OpenRCT2::Ui::FULLSCREEN_MODE::FULLSCREEN))
            {
                colour |= COLOUR_FLAG_INSET;
            }
            gfx_draw_string_left(
                dpi, STR_DISPLAY_RESOLUTION, w, colour,
                w->windowPos + ScreenCoordsXY{ 10 + 15, window_options_display_widgets[WIDX_RESOLUTION].top + 1 });

            gfx_draw_string_left(
                dpi, STR_UI_SCALING_DESC, w, w->colours[1],
                w->windowPos + ScreenCoordsXY{ 10, window_options_display_widgets[WIDX_SCALE].top + 1 });
            gfx_draw_string_left(
                dpi, STR_DRAWING_ENGINE, w, w->colours[1],
                w->windowPos + ScreenCoordsXY{ 10, window_options_display_widgets[WIDX_DRAWING_ENGINE].top + 1 });

            int32_t scale = static_cast<int32_t>(gConfigGeneral.window_scale * 100);
            gfx_draw_string_left(
                dpi, STR_WINDOW_OBJECTIVE_VALUE_RATING, &scale, w->colours[1],
                w->windowPos + ScreenCoordsXY{ w->widgets[WIDX_SCALE].left + 1, w->widgets[WIDX_SCALE].top + 1 });

            colour = w->colours[1];
            if (gConfigGeneral.drawing_engine == DRAWING_ENGINE_SOFTWARE
                || gConfigGeneral.window_scale == std::floor(gConfigGeneral.window_scale))
            {
                colour |= COLOUR_FLAG_INSET;
            }
            gfx_draw_string_left(
                dpi, STR_SCALING_QUALITY, w, colour,
                w->windowPos + ScreenCoordsXY{ 25, window_options_display_widgets[WIDX_SCALE_QUALITY].top + 1 });
            break;
        }

        case WINDOW_OPTIONS_PAGE_CULTURE:
            gfx_draw_string_left(
                dpi, STR_OPTIONS_LANGUAGE, w, w->colours[1],
                w->windowPos + ScreenCoordsXY{ 10, window_options_culture_widgets[WIDX_LANGUAGE].top + 1 });
            gfx_draw_string_left(
                dpi, STR_CURRENCY, w, w->colours[1],
                w->windowPos + ScreenCoordsXY{ 10, window_options_culture_widgets[WIDX_CURRENCY].top + 1 });
            gfx_draw_string_left(
                dpi, STR_DISTANCE_AND_SPEED, w, w->colours[1],
                w->windowPos + ScreenCoordsXY{ 10, window_options_culture_widgets[WIDX_DISTANCE].top + 1 });
            gfx_draw_string_left(
                dpi, STR_TEMPERATURE, w, w->colours[1],
                w->windowPos + ScreenCoordsXY{ 10, window_options_culture_widgets[WIDX_TEMPERATURE].top + 1 });
            gfx_draw_string_left(
                dpi, STR_HEIGHT_LABELS, w, w->colours[1],
                w->windowPos + ScreenCoordsXY{ 10, window_options_culture_widgets[WIDX_HEIGHT_LABELS].top + 1 });
            gfx_draw_string_left(
                dpi, STR_DATE_FORMAT, w, w->colours[1],
                w->windowPos + ScreenCoordsXY{ 10, window_options_culture_widgets[WIDX_DATE_FORMAT].top + 1 });
            break;

        case WINDOW_OPTIONS_PAGE_CONTROLS_AND_INTERFACE:
        {
            gfx_draw_string_left(
                dpi, STR_SHOW_TOOLBAR_BUTTONS_FOR, w, w->colours[1],
                w->windowPos
                    + ScreenCoordsXY{ 10, window_options_controls_and_interface_widgets[WIDX_TOOLBAR_BUTTONS_GROUP].top + 15 });
            gfx_draw_string_left(
                dpi, STR_THEMES_LABEL_CURRENT_THEME, nullptr, w->colours[1],
                w->windowPos + ScreenCoordsXY{ 10, window_options_controls_and_interface_widgets[WIDX_THEMES].top + 1 });
            break;
        }

        case WINDOW_OPTIONS_PAGE_MISC:
        {
            gfx_draw_string_left(
                dpi, STR_TITLE_SEQUENCE, w, w->colours[1],
                w->windowPos + ScreenCoordsXY{ 10, window_options_misc_widgets[WIDX_TITLE_SEQUENCE].top + 1 });
            gfx_draw_string_left(
                dpi, STR_OPTIONS_SCENARIO_GROUPING, nullptr, w->colours[1],
                w->windowPos + ScreenCoordsXY{ 10, window_options_misc_widgets[WIDX_SCENARIO_GROUPING].top + 1 });
            gfx_draw_string_left(
                dpi, STR_DEFAULT_INSPECTION_INTERVAL, w, w->colours[1],
                w->windowPos + ScreenCoordsXY{ 10, window_options_misc_widgets[WIDX_DEFAULT_INSPECTION_INTERVAL].top + 1 });
            break;
        }

        case WINDOW_OPTIONS_PAGE_ADVANCED:
        {
            gfx_draw_string_left(
                dpi, STR_OPTIONS_AUTOSAVE_FREQUENCY_LABEL, w, w->colours[1],
                w->windowPos + ScreenCoordsXY{ 24, window_options_advanced_widgets[WIDX_AUTOSAVE].top + 1 });
            gfx_draw_string_left(
                dpi, window_options_autosave_names[gConfigGeneral.autosave_frequency], nullptr, w->colours[1],
                w->windowPos
                    + ScreenCoordsXY{ window_options_advanced_widgets[WIDX_AUTOSAVE].left + 1,
                                      window_options_advanced_widgets[WIDX_AUTOSAVE].top });
            gfx_draw_string_left(
                dpi, STR_AUTOSAVE_AMOUNT, w, w->colours[1],
                w->windowPos + ScreenCoordsXY{ 24, window_options_advanced_widgets[WIDX_AUTOSAVE_AMOUNT].top + 1 });
            int32_t autosavesToKeep = static_cast<int32_t>(gConfigGeneral.autosave_amount);
            gfx_draw_string_left(
                dpi, STR_WINDOW_OBJECTIVE_VALUE_GUEST_COUNT, &autosavesToKeep, w->colours[1],
                w->windowPos
                    + ScreenCoordsXY{ w->widgets[WIDX_AUTOSAVE_AMOUNT].left + 1, w->widgets[WIDX_AUTOSAVE_AMOUNT].top + 1 });

            auto ft = Formatter::Common();
            ft.Add<uintptr_t>(Platform::StrDecompToPrecomp(gConfigGeneral.rct1_path));

            rct_widget pathWidget = window_options_advanced_widgets[WIDX_PATH_TO_RCT1_BUTTON];

            // Apply vertical alignment if appropriate.
            int32_t widgetHeight = pathWidget.bottom - pathWidget.top;
            int32_t lineHeight = font_get_line_height(gCurrentFontSpriteBase);
            uint32_t padding = widgetHeight > lineHeight ? (widgetHeight - lineHeight) / 2 : 0;
            ScreenCoordsXY screenCoords = { w->windowPos.x + pathWidget.left + 1,
                                            w->windowPos.y + pathWidget.top + static_cast<int32_t>(padding) };
            gfx_draw_string_left_clipped(dpi, STR_STRING, gCommonFormatArgs, w->colours[1], screenCoords, 277);
            break;
        }
    }
}

// helper function, all dropdown boxes have similar properties
static void window_options_show_dropdown(rct_window* w, rct_widget* widget, int32_t num_items)
{
    window_dropdown_show_text_custom_width(
        { w->windowPos.x + widget->left, w->windowPos.y + widget->top }, widget->height() + 1, w->colours[1], 0,
        DROPDOWN_FLAG_STAY_OPEN, num_items, widget->width() - 3);
}

static void window_options_update_height_markers()
{
    config_save_default();
    gfx_invalidate_screen();
}

static void window_options_scrollgetsize(rct_window* w, int32_t scrollIndex, int32_t* width, int32_t* height)
{
    if (w->page == WINDOW_OPTIONS_PAGE_AUDIO)
    {
        *width = 500;
    }
}

static void window_options_tooltip(rct_window* w, rct_widgetindex widgetIndex, rct_string_id* stringid)
{
    if (w->page == WINDOW_OPTIONS_PAGE_ADVANCED && widgetIndex == WIDX_PATH_TO_RCT1_BUTTON)
    {
        if (str_is_null_or_empty(gConfigGeneral.rct1_path))
        {
            // No tooltip if the path is empty
            *stringid = STR_NONE;
        }
        else
        {
            auto ft = Formatter::Common();
            ft.Add<uintptr_t>(reinterpret_cast<uintptr_t>(gConfigGeneral.rct1_path));
        }
    }
}

#pragma region Common

static void window_options_set_page(rct_window* w, int32_t page)
{
    w->page = page;
    w->frame_no = 0;
    w->enabled_widgets = window_options_page_enabled_widgets[page];
    w->pressed_widgets = 0;
    w->widgets = window_options_page_widgets[page];

    w->Invalidate();
    window_event_resize_call(w);
    window_event_invalidate_call(w);
    window_init_scroll_widgets(w);
    w->Invalidate();
}

static void window_options_set_pressed_tab(rct_window* w)
{
    int32_t i;
    for (i = 0; i < WINDOW_OPTIONS_PAGE_COUNT; i++)
        w->pressed_widgets &= ~(1 << (WIDX_TAB_1 + i));
    w->pressed_widgets |= 1LL << (WIDX_TAB_1 + w->page);
}

static void window_options_draw_tab_image(rct_drawpixelinfo* dpi, rct_window* w, int32_t page, int32_t spriteIndex)
{
    rct_widgetindex widgetIndex = WIDX_TAB_1 + page;
    rct_widget* widget = &w->widgets[widgetIndex];

    auto screenCoords = w->windowPos + ScreenCoordsXY{ widget->left, widget->top };

    if (!(w->disabled_widgets & (1LL << widgetIndex)))
    {
        if (w->page == page)
        {
            int32_t frame = w->frame_no / window_options_tab_animation_divisor[w->page];
            spriteIndex += (frame % window_options_tab_animation_frames[w->page]);
        }

        // Draw normal, enabled sprite.
<<<<<<< HEAD
        gfx_draw_sprite(dpi, spriteIndex, screenCoords.x, screenCoords.y, 0);
=======
        gfx_draw_sprite(dpi, spriteIndex, screenCoords, 0);
>>>>>>> 681b8d79
    }
    else
    {
        // Get the window background colour
        uint8_t window_colour = NOT_TRANSLUCENT(w->colours[widget->colour]);

        // Draw greyed out (light border bottom right shadow)
        gfx_draw_sprite_solid(dpi, spriteIndex, screenCoords + ScreenCoordsXY{ 1, 1 }, ColourMapA[window_colour].lighter);

        // Draw greyed out (dark)
        gfx_draw_sprite_solid(dpi, spriteIndex, screenCoords, ColourMapA[window_colour].mid_light);
    }
}

static void window_options_draw_tab_images(rct_drawpixelinfo* dpi, rct_window* w)
{
    window_options_draw_tab_image(dpi, w, WINDOW_OPTIONS_PAGE_DISPLAY, SPR_TAB_PAINT_0);
    window_options_draw_tab_image(dpi, w, WINDOW_OPTIONS_PAGE_RENDERING, SPR_G2_TAB_TREE);
    window_options_draw_tab_image(dpi, w, WINDOW_OPTIONS_PAGE_CULTURE, SPR_TAB_TIMER_0);
    window_options_draw_tab_image(dpi, w, WINDOW_OPTIONS_PAGE_AUDIO, SPR_TAB_MUSIC_0);
    window_options_draw_tab_image(dpi, w, WINDOW_OPTIONS_PAGE_CONTROLS_AND_INTERFACE, SPR_TAB_GEARS_0);
    window_options_draw_tab_image(dpi, w, WINDOW_OPTIONS_PAGE_MISC, SPR_TAB_RIDE_0);
    window_options_draw_tab_image(dpi, w, WINDOW_OPTIONS_PAGE_ADVANCED, SPR_TAB_WRENCH_0);
}

#pragma endregion<|MERGE_RESOLUTION|>--- conflicted
+++ resolved
@@ -2175,11 +2175,7 @@
         }
 
         // Draw normal, enabled sprite.
-<<<<<<< HEAD
-        gfx_draw_sprite(dpi, spriteIndex, screenCoords.x, screenCoords.y, 0);
-=======
         gfx_draw_sprite(dpi, spriteIndex, screenCoords, 0);
->>>>>>> 681b8d79
     }
     else
     {
