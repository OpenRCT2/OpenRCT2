--- conflicted
+++ resolved
@@ -2180,13 +2180,9 @@
             // Apply vertical alignment if appropriate.
             int32_t widgetHeight = pathWidget.bottom - pathWidget.top;
             int32_t lineHeight = font_get_line_height(gCurrentFontSpriteBase);
-<<<<<<< HEAD
-            int32_t padding = widgetHeight > lineHeight ? (widgetHeight - lineHeight) / 2 : 0;
-            ScreenCoordsXY screenCoords = { w->windowPos.x + pathWidget.left + 1, w->windowPos.y + pathWidget.top + padding };
-=======
             uint32_t padding = widgetHeight > lineHeight ? (widgetHeight - lineHeight) / 2 : 0;
-            ScreenCoordsXY screenCoords = { w->windowPos.x + pathWidget.left + 1, w->windowPos.y + pathWidget.top + static_cast<int32_t>(padding) };
->>>>>>> 07deedcf
+            ScreenCoordsXY screenCoords = { w->windowPos.x + pathWidget.left + 1,
+                                            w->windowPos.y + pathWidget.top + static_cast<int32_t>(padding) };
             gfx_draw_string_left_clipped(dpi, STR_STRING, gCommonFormatArgs, w->colours[1], screenCoords, 277);
             break;
         }
