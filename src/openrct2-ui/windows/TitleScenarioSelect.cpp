#pragma region Copyright (c) 2014-2017 OpenRCT2 Developers
/*****************************************************************************
 * OpenRCT2, an open source clone of Roller Coaster Tycoon 2.
 *
 * OpenRCT2 is the work of many authors, a full list can be found in contributors.md
 * For more information, visit https://github.com/OpenRCT2/OpenRCT2
 *
 * OpenRCT2 is free software: you can redistribute it and/or modify
 * it under the terms of the GNU General Public License as published by
 * the Free Software Foundation, either version 3 of the License, or
 * (at your option) any later version.
 *
 * A full copy of the GNU General Public License can be found in licence.txt
 *****************************************************************************/
#pragma endregion

#include <vector>
#include <openrct2/audio/audio.h>
#include <openrct2/config/Config.h>
#include <openrct2/interface/themes.h>
#include <openrct2/localisation/Date.h>
#include <openrct2/localisation/Localisation.h>
#include <openrct2/scenario/ScenarioRepository.h>
#include <openrct2/scenario/ScenarioSources.h>
#include <openrct2/sprites.h>
#include <openrct2/util/Util.h>
<<<<<<< HEAD
#include <openrct2/Speedrunning.h>
#include <openrct2/platform/platform.h>
=======
#include <openrct2-ui/interface/Widget.h>
#include <openrct2-ui/windows/Window.h>
>>>>>>> 2da0f86b

#define INITIAL_NUM_UNLOCKED_SCENARIOS 5

enum class LIST_ITEM_TYPE : uint8
{
    HEADING,
    SCENARIO,
};

struct sc_list_item
{
    LIST_ITEM_TYPE type;
    union
    {
        struct
        {
            rct_string_id string_id;
        } heading;
        struct
        {
            const scenario_index_entry * scenario;
            bool is_locked;
        } scenario;
    };
};

static std::vector<sc_list_item> _listItems;

enum {
    WIDX_BACKGROUND,
    WIDX_TITLEBAR,
    WIDX_CLOSE,
    WIDX_TABCONTENT,
    WIDX_IL_SPEEDRUN,
    WIDX_FULL_SPEEDRUN,
    WIDX_TAB1,
    WIDX_TAB2,
    WIDX_TAB3,
    WIDX_TAB4,
    WIDX_TAB5,
    WIDX_TAB6,
    WIDX_TAB7,
    WIDX_TAB8,
    WIDX_SCENARIOLIST
};

static rct_widget window_scenarioselect_widgets[] = {
    { WWT_FRAME,            0,  0,      733,    0,      333,    0xFFFFFFFF,                             STR_NONE },                     // panel / background
    { WWT_CAPTION,          0,  1,      732,    1,      14,     STR_SELECT_SCENARIO,                    STR_WINDOW_TITLE_TIP },         // title bar
    { WWT_CLOSEBOX,         0,  721,    731,    2,      13,     STR_CLOSE_X,                            STR_CLOSE_WINDOW_TIP },         // close x button
    { WWT_IMGBTN,           1,  0,      733,    50,     333,    0xFFFFFFFF,                             STR_NONE },                     // tab content panel
    { WWT_BUTTON,           1,  600,    728,    317,    328,    STR_START_IL_SPEEDRUN,                  STR_START_IL_SPEEDRUN_TIP },    // start speedrun of current group
    { WWT_BUTTON,           1,  600,    728,    301,    312,    STR_START_FULL_SPEEDRUN,                STR_START_FULL_SPEEDRUN_TIP },  // start speedrun of current scenario
    { WWT_TAB,              1,  3,      93,     17,     50,     IMAGE_TYPE_REMAP | SPR_TAB_LARGE,       STR_NONE },                     // tab 1
    { WWT_TAB,              1,  94,     184,    17,     50,     IMAGE_TYPE_REMAP | SPR_TAB_LARGE,       STR_NONE },                     // tab 2
    { WWT_TAB,              1,  185,    275,    17,     50,     IMAGE_TYPE_REMAP | SPR_TAB_LARGE,       STR_NONE },                     // tab 3
    { WWT_TAB,              1,  276,    366,    17,     50,     IMAGE_TYPE_REMAP | SPR_TAB_LARGE,       STR_NONE },                     // tab 4
    { WWT_TAB,              1,  367,    457,    17,     50,     IMAGE_TYPE_REMAP | SPR_TAB_LARGE,       STR_NONE },                     // tab 5
    { WWT_TAB,              1,  458,    593,    17,     50,     IMAGE_TYPE_REMAP | SPR_TAB_LARGE,       STR_NONE },                     // tab 6
    { WWT_TAB,              1,  594,    684,    17,     50,     IMAGE_TYPE_REMAP | SPR_TAB_LARGE,       STR_NONE },                     // tab 7
    { WWT_TAB,              1,  685,    775,    17,     50,     IMAGE_TYPE_REMAP | SPR_TAB_LARGE,       STR_NONE },                     // tab 8
    { WWT_SCROLL,           1,  3,      555,    54,     329,    SCROLL_VERTICAL,                        STR_NONE },                     // level list
    { WIDGETS_END },
};

static constexpr const rct_string_id ScenarioOriginStringIds[] = {
    STR_SCENARIO_CATEGORY_RCT1,
    STR_SCENARIO_CATEGORY_RCT1_AA,
    STR_SCENARIO_CATEGORY_RCT1_LL,
    STR_SCENARIO_CATEGORY_RCT2,
    STR_SCENARIO_CATEGORY_RCT2_WW,
    STR_SCENARIO_CATEGORY_RCT2_TT,
    STR_SCENARIO_CATEGORY_REAL_PARKS,
    STR_SCENARIO_CATEGORY_OTHER_PARKS,
};

static void window_scenarioselect_init_tabs(rct_window *w);

static void window_scenarioselect_close(rct_window *w);
static void window_scenarioselect_mouseup(rct_window *w, rct_widgetindex widgetIndex);
static void window_scenarioselect_mousedown(rct_window *w, rct_widgetindex widgetIndex, rct_widget* widget);
static void window_scenarioselect_scrollgetsize(rct_window *w, sint32 scrollIndex, sint32 *width, sint32 *height);
static void window_scenarioselect_scrollmousedown(rct_window *w, sint32 scrollIndex, sint32 x, sint32 y);
static void window_scenarioselect_scrollmouseover(rct_window *w, sint32 scrollIndex, sint32 x, sint32 y);
static void window_scenarioselect_invalidate(rct_window *w);
static void window_scenarioselect_paint(rct_window *w, rct_drawpixelinfo *dpi);
static void window_scenarioselect_scrollpaint(rct_window *w, rct_drawpixelinfo *dpi, sint32 scrollIndex);

static rct_window_event_list window_scenarioselect_events = {
    window_scenarioselect_close,
    window_scenarioselect_mouseup,
    nullptr,
    window_scenarioselect_mousedown,
    nullptr,
    nullptr,
    nullptr,
    nullptr,
    nullptr,
    nullptr,
    nullptr,
    nullptr,
    nullptr,
    nullptr,
    nullptr,
    window_scenarioselect_scrollgetsize,
    window_scenarioselect_scrollmousedown,
    nullptr,
    window_scenarioselect_scrollmouseover,
    nullptr,
    nullptr,
    nullptr,
    nullptr,
    nullptr,
    nullptr,
    window_scenarioselect_invalidate,
    window_scenarioselect_paint,
    window_scenarioselect_scrollpaint
};

static void draw_category_heading(rct_window *w, rct_drawpixelinfo *dpi, sint32 left, sint32 right, sint32 y, rct_string_id stringId);
static void initialise_list_items(rct_window *w);
static bool is_scenario_visible(rct_window *w, const scenario_index_entry *scenario);
static bool is_locking_enabled(rct_window *w);

static scenarioselect_callback _callback;
static bool _showLockedInformation = false;
static bool _titleEditor = false;

/**
 *
 *  rct2: 0x006781B5
 */
rct_window * window_scenarioselect_open(scenarioselect_callback callback, bool titleEditor)
{
    rct_window* window;
    sint32 windowWidth;
    sint32 windowHeight = 334;

    _callback = callback;

    if (_titleEditor != titleEditor)
    {
        _titleEditor = titleEditor;
        window_close_by_class(WC_SCENARIO_SELECT);
    }

    window = window_bring_to_front_by_class(WC_SCENARIO_SELECT);
    if (window != nullptr)
        return window;

    // Load scenario list
    scenario_repository_scan();

    // Shrink the window if we're showing scenarios by difficulty level.
    if (gConfigGeneral.scenario_select_mode == SCENARIO_SELECT_MODE_DIFFICULTY && !_titleEditor)
        windowWidth = 610;
    else
        windowWidth = 733;

    window = window_create_centred(
        windowWidth,
        windowHeight,
        &window_scenarioselect_events,
        WC_SCENARIO_SELECT,
        WF_10 | (titleEditor ? WF_STICK_TO_FRONT : 0)
    );
    window->widgets = window_scenarioselect_widgets;
    window->enabled_widgets = (1 << WIDX_CLOSE) | (1 << WIDX_TAB1) | (1 << WIDX_TAB2)
                            | (1 << WIDX_TAB3) | (1 << WIDX_TAB4) | (1 << WIDX_TAB5)
                            | (1 << WIDX_TAB6) | (1 << WIDX_TAB7) | (1 << WIDX_TAB8);

    window_scenarioselect_init_tabs(window);
    initialise_list_items(window);

    window_init_scroll_widgets(window);
    window->viewport_focus_coordinates.var_480 = -1;
    window->highlighted_scenario = nullptr;

    return window;
}

/**
 *
 *  rct2: 0x00677C8A
 */
static void window_scenarioselect_init_tabs(rct_window *w)
{
    sint32 showPages = 0;
    size_t numScenarios = scenario_repository_get_count();
    for (size_t i = 0; i < numScenarios; i++)
    {
        const scenario_index_entry *scenario = scenario_repository_get_by_index(i);
        if (gConfigGeneral.scenario_select_mode == SCENARIO_SELECT_MODE_ORIGIN || _titleEditor)
        {
            if (_titleEditor && scenario->source_game == SCENARIO_SOURCE_OTHER)
                continue;
            showPages |= 1 << scenario->source_game;
        }
        else
        {
            sint32 category = scenario->category;
            if (category > SCENARIO_CATEGORY_OTHER)
            {
                category = SCENARIO_CATEGORY_OTHER;
            }
            showPages |= 1 << category;
        }
    }

    sint32 firstPage = bitscanforward(showPages);
    if (firstPage != -1) {
        w->selected_tab = firstPage;
    }

    sint32 x = 3;
    for (sint32 i = 0; i < 8; i++) {
        rct_widget* widget = &w->widgets[i + WIDX_TAB1];
        if (!(showPages & (1 << i))) {
            widget->type = WWT_EMPTY;
            continue;
        }

        widget->type = WWT_TAB;
        widget->left = x;
        widget->right = x + 90;
        x += 91;
    }
}

static void window_scenarioselect_close(rct_window *w)
{
    _listItems.clear();
    _listItems.shrink_to_fit();
}

static void window_scenarioselect_mouseup(rct_window *w, rct_widgetindex widgetIndex)
{
    switch (widgetIndex) {
    case WIDX_IL_SPEEDRUN:
        if (!gConfigGeneral.enable_speedrunning_mode)
            break;
        audio_play_sound(SOUND_CLICK_1, 0, w->x + (w->width / 2));
        gFirstTimeSaving = true;
        gSpeedrunningState.is_il_run = true;
        gSpeedrunningState.speedrun_active = true;
        gSpeedrunningState.speedrunning_time_in_days = 0;
        gSpeedrunningState.current_scenario_index = w->highlighted_scenario->source_index;
        gSpeedrunningState.current_scenario_group = w->highlighted_scenario->category;
        gSpeedrunningState.speedrun_invalidated = false;
        gSpeedrunningState.speedrun_start_time = platform_get_datetime_now_utc();
        _callback(w->highlighted_scenario->path);
        break;
    case WIDX_FULL_SPEEDRUN:
        if (!gConfigGeneral.enable_speedrunning_mode)
            break;
        audio_play_sound(SOUND_CLICK_1, 0, w->x + (w->width / 2));
        gFirstTimeSaving = true;
        gSpeedrunningState.is_il_run = false;
        gSpeedrunningState.speedrun_active = true;
        gSpeedrunningState.speedrunning_time_in_days = 0;
        gSpeedrunningState.current_scenario_index = 0;
        gSpeedrunningState.current_scenario_group = w->highlighted_scenario->category;
        gSpeedrunningState.speedrun_invalidated = false;
        gSpeedrunningState.speedrun_start_time = platform_get_datetime_now_utc();
        _callback(w->highlighted_scenario->path);
        break;
    case WIDX_CLOSE:
        window_close(w);
        break;
    }
}

static void window_scenarioselect_mousedown(rct_window *w, rct_widgetindex widgetIndex, rct_widget* widget)
{
    if  (widgetIndex >= WIDX_TAB1 && widgetIndex <= WIDX_TAB8) {
        w->selected_tab = widgetIndex - 6;
        w->highlighted_scenario = nullptr;
        initialise_list_items(w);
        window_invalidate(w);
        window_event_resize_call(w);
        window_event_invalidate_call(w);
        window_init_scroll_widgets(w);
        window_invalidate(w);
    }
}

static void window_scenarioselect_scrollgetsize(rct_window *w, sint32 scrollIndex, sint32 *width, sint32 *height)
{
    sint32 y = 0;
    for (const auto &listItem : _listItems)
    {
        switch (listItem.type)
        {
        case LIST_ITEM_TYPE::HEADING:
            y += 18;
            break;
        case LIST_ITEM_TYPE::SCENARIO:
            y += 24;
            break;
        }
    }
    *height = y;
}

/**
 *
 *  rct2: 0x6780FE
 */
static void window_scenarioselect_scrollmousedown(rct_window *w, sint32 scrollIndex, sint32 x, sint32 y)
{
    for (const auto &listItem : _listItems)
    {
        switch (listItem.type)
        {
        case LIST_ITEM_TYPE::HEADING:
            y -= 18;
            break;
        case LIST_ITEM_TYPE::SCENARIO:
            y -= 24;
            if (y < 0 && !listItem.scenario.is_locked) {
                audio_play_sound(SOUND_CLICK_1, 0, w->x + (w->width / 2));
                gFirstTimeSaving = true;
<<<<<<< HEAD
                if (gConfigGeneral.enable_speedrunning_mode) {
                    gSpeedrunningState.is_il_run = true;
                    gSpeedrunningState.speedrun_active = true;
                    gSpeedrunningState.speedrunning_time_in_days = 0;
                    gSpeedrunningState.current_scenario_index = w->highlighted_scenario->source_index;
                    gSpeedrunningState.current_scenario_group = w->highlighted_scenario->category;
                    gSpeedrunningState.speedrun_invalidated = false;
                    gSpeedrunningState.speedrun_start_time = platform_get_datetime_now_utc();
                }
                _callback(listItem->scenario.scenario->path);
=======
                _callback(listItem.scenario.scenario->path);
>>>>>>> 2da0f86b
                if (_titleEditor)
                {
                    window_close(w);
                }
            }
            break;
        }
        if (y < 0) {
            break;
        }
    }
}

/**
 *
 *  rct2: 0x678162
 */
static void window_scenarioselect_scrollmouseover(rct_window *w, sint32 scrollIndex, sint32 x, sint32 y)
{
    bool originalShowLockedInformation = _showLockedInformation;
    _showLockedInformation = false;
    const scenario_index_entry *selected = nullptr;
    for (const auto &listItem : _listItems)
    {
        switch (listItem.type)
        {
        case LIST_ITEM_TYPE::HEADING:
            y -= 18;
            break;
        case LIST_ITEM_TYPE::SCENARIO:
            y -= 24;
            if (y < 0) {
                if (listItem.scenario.is_locked) {
                    _showLockedInformation = true;
                } else {
                    selected = listItem.scenario.scenario;
                }
            }
            break;
        }
        if (y < 0) {
            break;
        }
    }

    if (w->highlighted_scenario != selected) {
        w->highlighted_scenario = selected;
        window_invalidate(w);
    } else if (_showLockedInformation != originalShowLockedInformation) {
        window_invalidate(w);
    }
}

static void window_scenarioselect_invalidate(rct_window *w)
{
    w->pressed_widgets &= ~( (1 << WIDX_CLOSE) | (1 << WIDX_TAB1) | (1 << WIDX_TAB2)
                           | (1 << WIDX_TAB3) | (1 << WIDX_TAB4) | (1 << WIDX_TAB5)
                           | (1 << WIDX_TAB6) | (1 << WIDX_TAB7) | (1 << WIDX_TAB8) );

    w->pressed_widgets |= 1LL << (w->selected_tab + WIDX_TAB1);

    sint32 windowWidth = w->width;
    window_scenarioselect_widgets[WIDX_BACKGROUND].right = windowWidth - 1;
    window_scenarioselect_widgets[WIDX_TITLEBAR].right = windowWidth - 2;
    window_scenarioselect_widgets[WIDX_CLOSE].left  = windowWidth - 13;
    window_scenarioselect_widgets[WIDX_CLOSE].right = windowWidth - 3;
    window_scenarioselect_widgets[WIDX_TABCONTENT].right = windowWidth - 1;
    window_scenarioselect_widgets[WIDX_SCENARIOLIST].right = windowWidth - 179;
    window_scenarioselect_widgets[WIDX_FULL_SPEEDRUN].right = windowWidth - 3;
    window_scenarioselect_widgets[WIDX_FULL_SPEEDRUN].left = windowWidth - 128;
    window_scenarioselect_widgets[WIDX_IL_SPEEDRUN].right = windowWidth - 3;
    window_scenarioselect_widgets[WIDX_IL_SPEEDRUN].left = windowWidth - 128;

    sint32 windowHeight = w->height;
    window_scenarioselect_widgets[WIDX_BACKGROUND].bottom = windowHeight - 1;
    window_scenarioselect_widgets[WIDX_TABCONTENT].bottom = windowHeight - 1;

    const sint32 bottomMargin = gConfigGeneral.debugging_tools ? 17 : 5;
    window_scenarioselect_widgets[WIDX_SCENARIOLIST].bottom = windowHeight - bottomMargin;
    window_scenarioselect_widgets[WIDX_IL_SPEEDRUN].bottom = windowHeight - bottomMargin - 3;
    window_scenarioselect_widgets[WIDX_IL_SPEEDRUN].top = windowHeight - bottomMargin - 14;
    window_scenarioselect_widgets[WIDX_FULL_SPEEDRUN].bottom = windowHeight - bottomMargin - 17;
    window_scenarioselect_widgets[WIDX_FULL_SPEEDRUN].top = windowHeight - bottomMargin - 28;

    if (gConfigGeneral.enable_speedrunning_mode) {
        widget_set_enabled(w, WIDX_IL_SPEEDRUN, true);
        widget_set_enabled(w, WIDX_FULL_SPEEDRUN, true);
        if (w->highlighted_scenario != nullptr) {
            window_scenarioselect_widgets[WIDX_IL_SPEEDRUN].type = WWT_BUTTON;
            // Start full runs only on the first scenario in each group
            source_desc desc;
            ScenarioSources::TryGetByName(w->highlighted_scenario->name, &desc);
            if (desc.first_in_category) {
                window_scenarioselect_widgets[WIDX_FULL_SPEEDRUN].type = WWT_BUTTON;
            }
            else {
                window_scenarioselect_widgets[WIDX_FULL_SPEEDRUN].type = WWT_EMPTY;
            }
        }
        else {
            window_scenarioselect_widgets[WIDX_FULL_SPEEDRUN].type = WWT_EMPTY;
            window_scenarioselect_widgets[WIDX_IL_SPEEDRUN].type = WWT_EMPTY;
        }
    }
    else {
        window_scenarioselect_widgets[WIDX_FULL_SPEEDRUN].type = WWT_EMPTY;
        window_scenarioselect_widgets[WIDX_IL_SPEEDRUN].type = WWT_EMPTY;
    }
}

static void window_scenarioselect_paint(rct_window *w, rct_drawpixelinfo *dpi)
{
    sint32 format;
    const scenario_index_entry *scenario;

    window_draw_widgets(w, dpi);

    format = (theme_get_flags() & UITHEME_FLAG_USE_ALTERNATIVE_SCENARIO_SELECT_FONT) ? STR_SMALL_WINDOW_COLOUR_2_STRINGID : STR_WINDOW_COLOUR_2_STRINGID;

    // Text for each tab
    for (sint32 i = 0; i < 8; i++) {
        rct_widget *widget = &window_scenarioselect_widgets[WIDX_TAB1 + i];
        if (widget->type == WWT_EMPTY)
            continue;

        sint32 x = (widget->left + widget->right) / 2 + w->x;
        sint32 y = (widget->top + widget->bottom) / 2 + w->y - 3;

        if (gConfigGeneral.scenario_select_mode == SCENARIO_SELECT_MODE_ORIGIN || _titleEditor) {
            set_format_arg(0, rct_string_id, ScenarioOriginStringIds[i]);
        } else { // old-style
            set_format_arg(0, rct_string_id, ScenarioCategoryStringIds[i]);
        }
        gfx_draw_string_centred_wrapped(dpi, gCommonFormatArgs, x, y, 87, format, COLOUR_AQUAMARINE);
    }

    // Return if no scenario highlighted
    scenario = w->highlighted_scenario;
    if (scenario == nullptr) {
        if (_showLockedInformation) {
            // Show locked information
            sint32 x = w->x + window_scenarioselect_widgets[WIDX_SCENARIOLIST].right + 4;
            sint32 y = w->y + window_scenarioselect_widgets[WIDX_TABCONTENT].top + 5;
            gfx_draw_string_centred_clipped(dpi, STR_SCENARIO_LOCKED, nullptr, COLOUR_BLACK, x + 85, y, 170);
            y += 15;
            y += gfx_draw_string_left_wrapped(dpi, nullptr, x, y, 170, STR_SCENARIO_LOCKED_DESC, COLOUR_BLACK) + 5;
        }
        return;
    }

    // Scenario path
    if (gConfigGeneral.debugging_tools) {
        utf8 path[MAX_PATH];

        gCurrentFontSpriteBase = FONT_SPRITE_BASE_MEDIUM;
        shorten_path(path, sizeof(path), scenario->path, w->width - 6);

        const utf8 *pathPtr = path;
        gfx_draw_string_left(dpi, STR_STRING, (void*)&pathPtr, w->colours[1], w->x + 3, w->y + w->height - 3 - 11);
    }

    // Scenario name
    sint32 x = w->x + window_scenarioselect_widgets[WIDX_SCENARIOLIST].right + 4;
    sint32 y = w->y + window_scenarioselect_widgets[WIDX_TABCONTENT].top + 5;
    set_format_arg(0, rct_string_id, STR_STRING);
    set_format_arg(2, const char *, scenario->name);
    gfx_draw_string_centred_clipped(dpi, STR_WINDOW_COLOUR_2_STRINGID, gCommonFormatArgs, COLOUR_BLACK, x + 85, y, 170);
    y += 15;

    // Scenario details
    set_format_arg(0, rct_string_id, STR_STRING);
    set_format_arg(2, const char *, scenario->details);
    y += gfx_draw_string_left_wrapped(dpi, gCommonFormatArgs, x, y, 170, STR_BLACK_STRING, COLOUR_BLACK) + 5;

    // Scenario objective
    set_format_arg(0, rct_string_id, ObjectiveNames[scenario->objective_type]);
    set_format_arg(2, sint16, scenario->objective_arg_3);
    set_format_arg(4, sint16, date_get_total_months(MONTH_OCTOBER, scenario->objective_arg_1));
    set_format_arg(6, sint32, scenario->objective_arg_2);
    y += gfx_draw_string_left_wrapped(dpi, gCommonFormatArgs, x, y, 170, STR_OBJECTIVE, COLOUR_BLACK) + 5;

    // Scenario score
    if (scenario->highscore != nullptr) {
        // TODO: Should probably be translatable
        const utf8 *completedByName = "???";
        if (!str_is_null_or_empty(scenario->highscore->name)) {
            completedByName = scenario->highscore->name;
        }
        set_format_arg(0, rct_string_id, STR_STRING);
        set_format_arg(2, const char *, completedByName);
        set_format_arg(2 + sizeof(const char *), money32, scenario->highscore->company_value);
        y += gfx_draw_string_left_wrapped(dpi, gCommonFormatArgs, x, y, 170, STR_COMPLETED_BY_WITH_COMPANY_VALUE, COLOUR_BLACK);
    }
}

static void window_scenarioselect_scrollpaint(rct_window *w, rct_drawpixelinfo *dpi, sint32 scrollIndex)
{
    sint32 colour;

    uint8 paletteIndex = ColourMapA[w->colours[1]].mid_light;
    gfx_clear(dpi, paletteIndex);

    rct_string_id highlighted_format = (theme_get_flags() & UITHEME_FLAG_USE_ALTERNATIVE_SCENARIO_SELECT_FONT) ? STR_WHITE_STRING : STR_WINDOW_COLOUR_2_STRINGID;
    rct_string_id unhighlighted_format = (theme_get_flags() & UITHEME_FLAG_USE_ALTERNATIVE_SCENARIO_SELECT_FONT) ? STR_WHITE_STRING : STR_BLACK_STRING;

    bool wide = gConfigGeneral.scenario_select_mode == SCENARIO_SELECT_MODE_ORIGIN || _titleEditor;

    rct_widget *listWidget = &w->widgets[WIDX_SCENARIOLIST];
    sint32 listWidth = listWidget->right - listWidget->left - 12;

    sint32 y = 0;
    for (const auto &listItem : _listItems)
    {
        if (y > dpi->y + dpi->height) {
            continue;
        }

        switch (listItem.type)
        {
        case LIST_ITEM_TYPE::HEADING:
        {
            const sint32 horizontalRuleMargin = 4;
            draw_category_heading(w, dpi, horizontalRuleMargin, listWidth - horizontalRuleMargin, y + 2, listItem.heading.string_id);
            y += 18;
            break;
        }
        case LIST_ITEM_TYPE::SCENARIO:
        {
            // Draw hover highlight
            const scenario_index_entry *scenario = listItem.scenario.scenario;
            bool isHighlighted = w->highlighted_scenario == scenario;
            if (isHighlighted) {
                gfx_filter_rect(dpi, 0, y, w->width, y + 23, PALETTE_DARKEN_1);
            }

            bool isCompleted = scenario->highscore != nullptr;
            bool isDisabled = listItem.scenario.is_locked;

            // Draw scenario name
            char buffer[64];
            safe_strcpy(buffer, scenario->name, sizeof(buffer));
            rct_string_id format = isDisabled ? STR_STRINGID : (isHighlighted ? highlighted_format : unhighlighted_format);
            set_format_arg(0, rct_string_id, STR_STRING);
            set_format_arg(2, char *, buffer);
            colour = isDisabled ? w->colours[1] | COLOUR_FLAG_INSET : COLOUR_BLACK;
            if (isDisabled) {
                gCurrentFontSpriteBase = FONT_SPRITE_BASE_MEDIUM_DARK;
            }
            gfx_draw_string_centred(dpi, format, wide ? 270 : 210, y + 1, colour, gCommonFormatArgs);

            // Check if scenario is completed
            if (isCompleted) {
                // Draw completion tick
                gfx_draw_sprite(dpi, SPR_MENU_CHECKMARK, wide ? 500 : 395, y + 1, 0);

                // Draw completion score
                const utf8 *completedByName = "???";
                if (!str_is_null_or_empty(scenario->highscore->name)) {
                    completedByName = scenario->highscore->name;
                }
                safe_strcpy(buffer, completedByName, 64);
                set_format_arg(0, rct_string_id, STR_COMPLETED_BY);
                set_format_arg(2, rct_string_id, STR_STRING);
                set_format_arg(4, char *, buffer);
                gfx_draw_string_centred(dpi, format, wide ? 270 : 210, y + 11, COLOUR_BLACK, gCommonFormatArgs);
            }

            y += 24;
            break;
        }
        }
    }
}

static void draw_category_heading(rct_window *w, rct_drawpixelinfo *dpi, sint32 left, sint32 right, sint32 y, rct_string_id stringId)
{
    uint8 baseColour = w->colours[1];
    uint8 lightColour = ColourMapA[baseColour].lighter;
    uint8 darkColour = ColourMapA[baseColour].mid_dark;

    // Draw string
    sint32 centreX = (left + right) / 2;
    gfx_draw_string_centred(dpi, stringId, centreX, y, baseColour, nullptr);

    // Get string dimensions
    utf8 *buffer = gCommonStringFormatBuffer;
    format_string(buffer, 256, stringId, nullptr);
    sint32 categoryStringHalfWidth = (gfx_get_string_width(buffer) / 2) + 4;
    sint32 strLeft = centreX - categoryStringHalfWidth;
    sint32 strRight = centreX + categoryStringHalfWidth;

    // Draw light horizontal rule
    sint32 lineY = y + 4;
    gfx_draw_line(dpi, left, lineY, strLeft, lineY, lightColour);
    gfx_draw_line(dpi, strRight, lineY, right, lineY, lightColour);

    // Draw dark horizontal rule
    lineY++;
    gfx_draw_line(dpi, left, lineY, strLeft, lineY, darkColour);
    gfx_draw_line(dpi, strRight, lineY, right, lineY, darkColour);
}

static void initialise_list_items(rct_window *w)
{
    size_t numScenarios = scenario_repository_get_count();
    _listItems.clear();

    // Mega park unlock
    const uint32 rct1RequiredCompletedScenarios = (1 << SC_MEGA_PARK) - 1;
    uint32 rct1CompletedScenarios = 0;
    size_t megaParkListItemIndex = SIZE_MAX;

    sint32 numUnlocks = INITIAL_NUM_UNLOCKED_SCENARIOS;
    uint8 currentHeading = UINT8_MAX;
    for (size_t i = 0; i < numScenarios; i++) {
        const scenario_index_entry *scenario = scenario_repository_get_by_index(i);

        if (!is_scenario_visible(w, scenario))
            continue;
        if (_titleEditor && scenario->source_game == SCENARIO_SOURCE_OTHER)
            continue;

        // Category heading
        rct_string_id headingStringId = STR_NONE;
        if (gConfigGeneral.scenario_select_mode == SCENARIO_SELECT_MODE_ORIGIN || _titleEditor) {
            if (w->selected_tab != SCENARIO_SOURCE_REAL && currentHeading != scenario->category) {
                currentHeading = scenario->category;
                headingStringId = ScenarioCategoryStringIds[currentHeading];
            }
        } else {
            if (w->selected_tab <= SCENARIO_CATEGORY_EXPERT) {
                if (currentHeading != scenario->source_game) {
                    currentHeading = scenario->source_game;
                    headingStringId = ScenarioOriginStringIds[currentHeading];
                }
            } else if (w->selected_tab == SCENARIO_CATEGORY_OTHER) {
                sint32 category = scenario->category;
                if (category <= SCENARIO_CATEGORY_REAL) {
                    category = SCENARIO_CATEGORY_OTHER;
                }
                if (currentHeading != category) {
                    currentHeading = category;
                    headingStringId = ScenarioCategoryStringIds[category];
                }
            }
        }

        if (headingStringId != STR_NONE)
        {
            sc_list_item headerItem;
            headerItem.type = LIST_ITEM_TYPE::HEADING;
            headerItem.heading.string_id = headingStringId;
            _listItems.push_back(std::move(headerItem));
        }

        // Scenario
        sc_list_item scenarioItem;
        scenarioItem.type = LIST_ITEM_TYPE::SCENARIO;
        scenarioItem.scenario.scenario = scenario;
        if (is_locking_enabled(w))
        {
            scenarioItem.scenario.is_locked = numUnlocks <= 0;
            if (scenario->highscore == nullptr)
            {
                numUnlocks--;
            }
            else
            {
                // Mark RCT1 scenario as completed
                if (scenario->sc_id < SC_MEGA_PARK)
                {
                    rct1CompletedScenarios |= 1 << scenario->sc_id;
                }
            }

            // If scenario is Mega Park, keep a reference to it
            if (scenario->sc_id == SC_MEGA_PARK)
            {
                megaParkListItemIndex = _listItems.size() - 1;
            }
        }
        else
        {
            scenarioItem.scenario.is_locked = false;
        }
        _listItems.push_back(std::move(scenarioItem));
    }

    // Mega park handling
    if (megaParkListItemIndex != SIZE_MAX)
    {
        bool megaParkLocked = (rct1CompletedScenarios & rct1RequiredCompletedScenarios) != rct1RequiredCompletedScenarios;
        _listItems[megaParkListItemIndex].scenario.is_locked = megaParkLocked;
        if (megaParkLocked && gConfigGeneral.scenario_hide_mega_park)
        {
            // Remove mega park
            _listItems.pop_back();

            // Remove empty headings
            for (auto it = _listItems.begin(); it != _listItems.end(); it++)
            {
                const auto &listItem = *it;
                if (listItem.type == LIST_ITEM_TYPE::HEADING)
                {
                    if ((it + 1) == _listItems.end() ||
                        (it + 1)->type == LIST_ITEM_TYPE::HEADING)
                    {
                        _listItems.erase(it);
                        it--;
                    }
                }
            }
        }
    }
}

static bool is_scenario_visible(rct_window *w, const scenario_index_entry *scenario)
{
    if (gConfigGeneral.scenario_select_mode == SCENARIO_SELECT_MODE_ORIGIN || _titleEditor) {
        if (scenario->source_game != w->selected_tab) {
            return false;
        }
    } else {
        sint32 category = scenario->category;
        if (category > SCENARIO_CATEGORY_OTHER) {
            category = SCENARIO_CATEGORY_OTHER;
        }
        if (category != w->selected_tab) {
            return false;
        }
    }
    return true;
}

static bool is_locking_enabled(rct_window *w)
{
    if (gConfigGeneral.scenario_select_mode != SCENARIO_SELECT_MODE_ORIGIN)
        return false;
    if (!gConfigGeneral.scenario_unlocking_enabled)
        return false;
    if (w->selected_tab >= 6)
        return false;
    if (_titleEditor)
        return false;

    return true;
}<|MERGE_RESOLUTION|>--- conflicted
+++ resolved
@@ -24,13 +24,10 @@
 #include <openrct2/scenario/ScenarioSources.h>
 #include <openrct2/sprites.h>
 #include <openrct2/util/Util.h>
-<<<<<<< HEAD
+#include <openrct2-ui/interface/Widget.h>
+#include <openrct2-ui/windows/Window.h>
 #include <openrct2/Speedrunning.h>
 #include <openrct2/platform/platform.h>
-=======
-#include <openrct2-ui/interface/Widget.h>
-#include <openrct2-ui/windows/Window.h>
->>>>>>> 2da0f86b
 
 #define INITIAL_NUM_UNLOCKED_SCENARIOS 5
 
@@ -353,7 +350,6 @@
             if (y < 0 && !listItem.scenario.is_locked) {
                 audio_play_sound(SOUND_CLICK_1, 0, w->x + (w->width / 2));
                 gFirstTimeSaving = true;
-<<<<<<< HEAD
                 if (gConfigGeneral.enable_speedrunning_mode) {
                     gSpeedrunningState.is_il_run = true;
                     gSpeedrunningState.speedrun_active = true;
@@ -363,10 +359,7 @@
                     gSpeedrunningState.speedrun_invalidated = false;
                     gSpeedrunningState.speedrun_start_time = platform_get_datetime_now_utc();
                 }
-                _callback(listItem->scenario.scenario->path);
-=======
                 _callback(listItem.scenario.scenario->path);
->>>>>>> 2da0f86b
                 if (_titleEditor)
                 {
                     window_close(w);
