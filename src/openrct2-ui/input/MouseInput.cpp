/*****************************************************************************
 * Copyright (c) 2014-2025 OpenRCT2 developers
 *
 * For a complete list of all authors, please refer to contributors.md
 * Interested in contributing? Visit https://github.com/OpenRCT2/OpenRCT2
 *
 * OpenRCT2 is licensed under the GNU General Public License version 3.
 *****************************************************************************/

#include "MouseInput.h"

#include "../UiStringIds.h"

#include <cassert>
#include <cmath>
#include <iterator>
#include <openrct2-ui/UiContext.h>
#include <openrct2-ui/input/InputManager.h>
#include <openrct2-ui/interface/Dropdown.h>
#include <openrct2-ui/interface/Viewport.h>
#include <openrct2-ui/interface/ViewportInteraction.h>
#include <openrct2-ui/interface/Widget.h>
#include <openrct2-ui/interface/Window.h>
#include <openrct2-ui/windows/Window.h>
#include <openrct2/Context.h>
#include <openrct2/Game.h>
#include <openrct2/Input.h>
#include <openrct2/OpenRCT2.h>
#include <openrct2/audio/audio.h>
#include <openrct2/config/Config.h>
#include <openrct2/interface/Chat.h>
#include <openrct2/interface/Cursors.h>
#include <openrct2/localisation/Formatter.h>
#include <openrct2/platform/Platform.h>
#include <openrct2/ride/RideData.h>
#include <openrct2/scenario/Scenario.h>
#include <openrct2/ui/UiContext.h>
#include <openrct2/ui/WindowManager.h>
#include <openrct2/world/Banner.h>
#include <openrct2/world/Map.h>
#include <openrct2/world/Scenery.h>
#include <optional>

namespace OpenRCT2
{
    using namespace OpenRCT2::Ui;
    using namespace OpenRCT2::Ui::Windows;

    struct RCTMouseData
    {
        uint32_t x;
        uint32_t y;
        MouseState state;
    };

    static RCTMouseData _mouseInputQueue[64];
    static uint8_t _mouseInputQueueReadIndex = 0;
    static uint8_t _mouseInputQueueWriteIndex = 0;

    static std::optional<uint32_t> _ticksSinceDragStart;
    static WidgetRef _dragWidget;
    static uint8_t _dragScrollIndex;
    static int32_t _originalWindowWidth;
    static int32_t _originalWindowHeight;

    static uint8_t _currentScrollIndex;
    static uint8_t _currentScrollArea;

    ScreenCoordsXY gInputDragLast;

    uint32_t gTooltipCloseTimeout;
    WidgetRef gTooltipWidget;
    ScreenCoordsXY gTooltipCursor;

    static std::optional<uint32_t> _clickRepeatTicks;

    static MouseState GameGetNextInput(ScreenCoordsXY& screenCoords);
    static void InputWidgetOver(const ScreenCoordsXY& screenCoords, WindowBase* w, WidgetIndex widgetIndex);
    static void InputWidgetOverChangeCheck(WindowClass windowClass, rct_windownumber windowNumber, WidgetIndex widgetIndex);
    static void InputWidgetOverFlatbuttonInvalidate();
    void ProcessMouseOver(const ScreenCoordsXY& screenCoords);
    void ProcessMouseTool(const ScreenCoordsXY& screenCoords);
    void InvalidateScroll();
    static RCTMouseData* GetMouseInput();
    void TileElementRightClick(int32_t type, TileElement* tileElement, const ScreenCoordsXY& screenCoords);
    static void GameHandleInputMouse(const ScreenCoordsXY& screenCoords, MouseState state);
    static void InputWidgetLeft(const ScreenCoordsXY& screenCoords, WindowBase* w, WidgetIndex widgetIndex);
    void InputStateWidgetPressed(
        const ScreenCoordsXY& screenCoords, MouseState state, WidgetIndex widgetIndex, WindowBase* w, Widget* widget);
    void SetCursor(CursorID cursor_id);
    static void InputWindowPositionContinue(
        WindowBase& w, const ScreenCoordsXY& lastScreenCoords, const ScreenCoordsXY& newScreenCoords);
    static void InputWindowPositionEnd(WindowBase& w, const ScreenCoordsXY& screenCoords);
    static void InputWindowResizeBegin(WindowBase& w, WidgetIndex widgetIndex, const ScreenCoordsXY& screenCoords);
    static void InputWindowResizeContinue(WindowBase& w, const ScreenCoordsXY& screenCoords);
    static void InputWindowResizeEnd();
    static void InputViewportDragBegin(WindowBase& w);
    static void InputViewportDragContinue();
    static void InputViewportDragEnd();
    static void InputScrollBegin(WindowBase& w, WidgetIndex widgetIndex, const ScreenCoordsXY& screenCoords);
    static void InputScrollContinue(WindowBase& w, WidgetIndex widgetIndex, const ScreenCoordsXY& screenCoords);
    static void InputScrollEnd();
    static void InputScrollPartUpdateHThumb(WindowBase& w, WidgetIndex widgetIndex, int32_t x, int32_t scroll_id);
    static void InputScrollPartUpdateHLeft(WindowBase& w, WidgetIndex widgetIndex, int32_t scroll_id);
    static void InputScrollPartUpdateHRight(WindowBase& w, WidgetIndex widgetIndex, int32_t scroll_id);
    static void InputScrollPartUpdateVThumb(WindowBase& w, WidgetIndex widgetIndex, int32_t y, int32_t scroll_id);
    static void InputScrollPartUpdateVTop(WindowBase& w, WidgetIndex widgetIndex, int32_t scroll_id);
    static void InputScrollPartUpdateVBottom(WindowBase& w, WidgetIndex widgetIndex, int32_t scroll_id);
    static void InputUpdateTooltip(WindowBase* w, WidgetIndex widgetIndex, const ScreenCoordsXY& screenCoords);

#pragma region Mouse input

    /**
     *
     *  rct2: 0x006EA627
     */
    void GameHandleInput()
    {
        InvalidateAllWindowsAfterInput();

        MouseState state;
        ScreenCoordsXY screenCoords;
        while ((state = GameGetNextInput(screenCoords)) != MouseState::Released)
        {
            GameHandleInputMouse(screenCoords, state);
        }

        if (_inputFlags & INPUT_FLAG_5)
        {
            GameHandleInputMouse(screenCoords, state);
        }
        else
        {
            int32_t screenWidth = ContextGetWidth();
            int32_t screenHeight = ContextGetHeight();
            screenCoords.x = std::clamp(screenCoords.x, 0, screenWidth - 1);
            screenCoords.y = std::clamp(screenCoords.y, 0, screenHeight - 1);

            GameHandleInputMouse(screenCoords, state);
            ProcessMouseOver(screenCoords);
            ProcessMouseTool(screenCoords);
        }
    }

    /**
     *
     *  rct2: 0x006E83C7
     */
    static MouseState GameGetNextInput(ScreenCoordsXY& screenCoords)
    {
        RCTMouseData* input = GetMouseInput();
        if (input == nullptr)
        {
            const CursorState* cursorState = ContextGetCursorState();
            screenCoords = cursorState->position;
            return MouseState::Released;
        }

        screenCoords.x = input->x;
        screenCoords.y = input->y;
        return input->state;
    }

    /**
     *
     *  rct2: 0x00407074
     */
    static RCTMouseData* GetMouseInput()
    {
        // Check if that location has been written to yet
        if (_mouseInputQueueReadIndex == _mouseInputQueueWriteIndex)
        {
            return nullptr;
        }

        RCTMouseData* result = &_mouseInputQueue[_mouseInputQueueReadIndex];
        _mouseInputQueueReadIndex = (_mouseInputQueueReadIndex + 1) % std::size(_mouseInputQueue);
        return result;
    }

    /**
     *
     *  rct2: 0x006E957F
     */
    static void InputScrollDragBegin(const ScreenCoordsXY& screenCoords, WindowBase* w, WidgetIndex widgetIndex)
    {
        _inputState = InputState::ScrollRight;
        gInputDragLast = screenCoords;
        _dragWidget.window_classification = w->classification;
        _dragWidget.window_number = w->number;
        _dragWidget.widget_index = widgetIndex;
        _ticksSinceDragStart = gCurrentRealTimeTicks;

        _dragScrollIndex = WindowGetScrollDataIndex(*w, widgetIndex);
        ContextHideCursor();
    }

    /**
     * Based on (heavily changed)
     *  rct2: 0x006E9E0E,  0x006E9ED0
     */
    static void InputScrollDragContinue(const ScreenCoordsXY& screenCoords, WindowBase* w)
    {
        WidgetIndex widgetIndex = _dragWidget.widget_index;
        uint8_t scrollIndex = _dragScrollIndex;

        const auto& widget = w->widgets[widgetIndex];
        auto& scroll = w->scrolls[scrollIndex];

        ScreenCoordsXY differentialCoords = screenCoords - gInputDragLast;
        if (differentialCoords.x == 0 && differentialCoords.y == 0)
            return;

        if (scroll.flags & HSCROLLBAR_VISIBLE)
        {
            int16_t size = widget.width() - 1;
            if (scroll.flags & VSCROLLBAR_VISIBLE)
                size -= 11;
            size = std::max(0, scroll.contentWidth - size);
            scroll.contentOffsetX = std::min<uint16_t>(std::max(0, scroll.contentOffsetX + differentialCoords.x), size);
        }

        if (scroll.flags & VSCROLLBAR_VISIBLE)
        {
            int16_t size = widget.height() - 1;
            if (scroll.flags & HSCROLLBAR_VISIBLE)
                size -= 11;
            size = std::max(0, scroll.contentHeight - size);
            scroll.contentOffsetY = std::min<uint16_t>(std::max(0, scroll.contentOffsetY + differentialCoords.y), size);
        }

        WidgetScrollUpdateThumbs(*w, widgetIndex);
        WindowInvalidateByNumber(w->classification, w->number);

        ScreenCoordsXY fixedCursorPosition = {
            static_cast<int32_t>(std::ceil(gInputDragLast.x * Config::Get().general.WindowScale)),
            static_cast<int32_t>(std::ceil(gInputDragLast.y * Config::Get().general.WindowScale))
        };

        ContextSetCursorPosition(fixedCursorPosition);
    }

    /**
     *
     *  rct2: 0x006E8ACB
     */
    static void InputScrollRight(const ScreenCoordsXY& screenCoords, MouseState state)
    {
        auto* windowMgr = GetContext()->GetUiContext()->GetWindowManager();
        WindowBase* w = windowMgr->FindByNumber(_dragWidget.window_classification, _dragWidget.window_number);
        if (w == nullptr)
        {
            ContextShowCursor();
            _inputState = InputState::Reset;
            return;
        }

        switch (state)
        {
            case MouseState::Released:
                if (screenCoords.x != 0 || screenCoords.y != 0)
                {
                    _ticksSinceDragStart = std::nullopt;
                    InputScrollDragContinue(screenCoords, w);
                }
                break;
            case MouseState::RightRelease:
                _inputState = InputState::Reset;
                ContextShowCursor();
                break;
            case MouseState::LeftPress:
            case MouseState::LeftRelease:
            case MouseState::RightPress:
                // Function only handles right button, so it's the only one relevant
                break;
        }
    }

    /**
     *
     *  rct2: 0x006E8655
     */
    static void GameHandleInputMouse(const ScreenCoordsXY& screenCoords, MouseState state)
    {
        WindowBase* w;
        Widget* widget;
        WidgetIndex widgetIndex;

        auto* windowMgr = GetContext()->GetUiContext()->GetWindowManager();

        // Get window and widget under cursor position
        w = windowMgr->FindFromPoint(screenCoords);
        widgetIndex = w == nullptr ? -1 : windowMgr->FindWidgetFromPoint(*w, screenCoords);
        widget = widgetIndex == kWidgetIndexNull ? nullptr : &w->widgets[widgetIndex];

        switch (_inputState)
        {
            case InputState::Reset:
                WindowTooltipReset(screenCoords);
                // fall-through
            case InputState::Normal:
                switch (state)
                {
                    case MouseState::Released:
                        InputWidgetOver(screenCoords, w, widgetIndex);
                        break;
                    case MouseState::LeftPress:
                        InputWidgetLeft(screenCoords, w, widgetIndex);
                        break;
                    case MouseState::RightPress:
                        WindowCloseByClass(WindowClass::Tooltip);

                        if (w != nullptr)
                        {
                            w = WindowBringToFront(*w);
                        }

                        if (widgetIndex != kWidgetIndexNull)
                        {
                            switch (widget->type)
                            {
                                case WindowWidgetType::Viewport:
                                    if (!(gScreenFlags & (SCREEN_FLAGS_TRACK_MANAGER | SCREEN_FLAGS_TITLE_DEMO)))
                                    {
                                        InputViewportDragBegin(*w);
                                    }
                                    break;
                                case WindowWidgetType::Scroll:
                                    InputScrollDragBegin(screenCoords, w, widgetIndex);
                                    break;
                                default:
                                    break;
                            }
                        }
                        break;
                    case MouseState::LeftRelease:
                    case MouseState::RightRelease:
                        // In this switch only button presses are relevant
                        break;
                }
                break;
            case InputState::WidgetPressed:
                InputStateWidgetPressed(screenCoords, state, widgetIndex, w, widget);
                break;
            case InputState::PositioningWindow:
                w = windowMgr->FindByNumber(_dragWidget.window_classification, _dragWidget.window_number);
                if (w == nullptr)
                {
                    _inputState = InputState::Reset;
                }
                else
                {
                    InputWindowPositionContinue(*w, gInputDragLast, screenCoords);
                    if (state == MouseState::LeftRelease)
                    {
                        InputWindowPositionEnd(*w, screenCoords);
                    }
                }
                break;
            case InputState::ViewportRight:
                if (state == MouseState::Released)
                {
                    InputViewportDragContinue();
                }
                else if (state == MouseState::RightRelease)
                {
                    InputViewportDragEnd();
                    if (_ticksSinceDragStart.has_value() && gCurrentRealTimeTicks - _ticksSinceDragStart.value() < 500)
                    {
                        // If the user pressed the right mouse button for less than 500 ticks, interpret as right click
                        ViewportInteractionRightClick(screenCoords);
                    }
                }
                break;
            case InputState::DropdownActive:
                InputStateWidgetPressed(screenCoords, state, widgetIndex, w, widget);
                break;
            case InputState::ViewportLeft:
                w = windowMgr->FindByNumber(_dragWidget.window_classification, _dragWidget.window_number);
                if (w == nullptr)
                {
                    _inputState = InputState::Reset;
                    break;
                }

                switch (state)
                {
                    case MouseState::Released:
                        if (w->viewport == nullptr)
                        {
                            _inputState = InputState::Reset;
                            break;
                        }

                        if (!InputTestFlag(INPUT_FLAG_4))
                            break;

                        if (w->classification != _dragWidget.window_classification || w->number != _dragWidget.window_number
                            || !(_inputFlags & INPUT_FLAG_TOOL_ACTIVE))
                        {
                            break;
                        }

                        w = windowMgr->FindByNumber(gCurrentToolWidget.window_classification, gCurrentToolWidget.window_number);
                        if (w == nullptr)
                        {
                            break;
                        }

                        w->OnToolDrag(gCurrentToolWidget.widget_index, screenCoords);
                        break;
                    case MouseState::LeftRelease:
                        _inputState = InputState::Reset;
                        if (_dragWidget.window_number == w->number)
                        {
                            if ((_inputFlags & INPUT_FLAG_TOOL_ACTIVE))
                            {
                                w = windowMgr->FindByNumber(
                                    gCurrentToolWidget.window_classification, gCurrentToolWidget.window_number);
                                if (w != nullptr)
                                {
                                    w->OnToolUp(gCurrentToolWidget.widget_index, screenCoords);
                                }
                            }
                            else if (!(_inputFlags & INPUT_FLAG_4))
                            {
                                ViewportInteractionLeftClick(screenCoords);
                            }
                        }
                        break;
                    case MouseState::LeftPress:
                    case MouseState::RightPress:
                    case MouseState::RightRelease:
                        // In this switch only left button release is relevant
                        break;
                }
                break;
            case InputState::ScrollLeft:
                switch (state)
                {
                    case MouseState::Released:
                        InputScrollContinue(*w, widgetIndex, screenCoords);
                        break;
                    case MouseState::LeftRelease:
                        InputScrollEnd();
                        break;
                    case MouseState::LeftPress:
                    case MouseState::RightPress:
                    case MouseState::RightRelease:
                        // In this switch only left button release is relevant
                        break;
                }
                break;
            case InputState::Resizing:
                w = windowMgr->FindByNumber(_dragWidget.window_classification, _dragWidget.window_number);
                if (w == nullptr)
                {
                    _inputState = InputState::Reset;
                }
                else
                {
                    if (state == MouseState::LeftRelease)
                    {
                        InputWindowResizeEnd();
                    }
                    if (state == MouseState::Released || state == MouseState::LeftRelease)
                    {
                        InputWindowResizeContinue(*w, screenCoords);
                    }
                }
                break;
            case InputState::ScrollRight:
                InputScrollRight(screenCoords, state);
                break;
        }
    }

#pragma region Window positioning / resizing

    void InputWindowPositionBegin(WindowBase& w, WidgetIndex widgetIndex, const ScreenCoordsXY& screenCoords)
    {
        _inputState = InputState::PositioningWindow;
        gInputDragLast = screenCoords - w.windowPos;
        _dragWidget.window_classification = w.classification;
        _dragWidget.window_number = w.number;
        _dragWidget.widget_index = widgetIndex;
    }

    static void InputWindowPositionContinue(
        WindowBase& w, const ScreenCoordsXY& lastScreenCoords, const ScreenCoordsXY& newScreenCoords)
    {
        int32_t snapProximity;

        snapProximity = (w.flags & WF_NO_SNAPPING) ? 0 : Config::Get().general.WindowSnapProximity;
        WindowMoveAndSnap(w, newScreenCoords - lastScreenCoords, snapProximity);
    }

    static void InputWindowPositionEnd(WindowBase& w, const ScreenCoordsXY& screenCoords)
    {
        _inputState = InputState::Normal;
        gTooltipCloseTimeout = 0;
        gTooltipWidget = _dragWidget;
        w.OnMoved(screenCoords);
    }

    static void InputWindowResizeBegin(WindowBase& w, WidgetIndex widgetIndex, const ScreenCoordsXY& screenCoords)
    {
        _inputState = InputState::Resizing;
        gInputDragLast = screenCoords;
        _dragWidget.window_classification = w.classification;
        _dragWidget.window_number = w.number;
        _dragWidget.widget_index = widgetIndex;
        _originalWindowWidth = w.width;
        _originalWindowHeight = w.height;
    }

    static void InputWindowResizeContinue(WindowBase& w, const ScreenCoordsXY& screenCoords)
    {
        if (screenCoords.y < static_cast<int32_t>(ContextGetHeight()) - 2)
        {
            auto differentialCoords = screenCoords - gInputDragLast;
            int32_t targetWidth = _originalWindowWidth + differentialCoords.x - w.width;
            int32_t targetHeight = _originalWindowHeight + differentialCoords.y - w.height;

            WindowResize(w, targetWidth, targetHeight);
        }
    }

    static void InputWindowResizeEnd()
    {
        _inputState = InputState::Normal;
        gTooltipCloseTimeout = 0;
        gTooltipWidget = _dragWidget;
    }

#pragma endregion

#pragma region Viewport dragging

    static void InputViewportDragBegin(WindowBase& w)
    {
        w.flags &= ~WF_SCROLLING_TO_LOCATION;
        _inputState = InputState::ViewportRight;
        _dragWidget.window_classification = w.classification;
        _dragWidget.window_number = w.number;
        _ticksSinceDragStart = gCurrentRealTimeTicks;
        auto cursorPosition = ContextGetCursorPosition();
        gInputDragLast = cursorPosition;
        if (!Config::Get().general.InvertViewportDrag)
        {
            ContextHideCursor();
        }

        WindowUnfollowSprite(w);
        // gInputFlags |= INPUT_FLAG_5;
    }

    static void InputViewportDragContinue()
    {
        WindowBase* w;
        Viewport* viewport;

        auto newDragCoords = ContextGetCursorPosition();

        auto differentialCoords = newDragCoords - gInputDragLast;
        if (differentialCoords.x == 0 && differentialCoords.y == 0)
            return;

        auto* windowMgr = GetContext()->GetUiContext()->GetWindowManager();
        w = windowMgr->FindByNumber(_dragWidget.window_classification, _dragWidget.window_number);

        // #3294: Window can be closed during a drag session, so just finish
        //        the session if the window no longer exists
        if (w == nullptr)
        {
            InputViewportDragEnd();
            return;
        }

        viewport = w->viewport;
        if (viewport == nullptr)
        {
            ContextShowCursor();
            _inputState = InputState::Reset;
        }
        else if (differentialCoords.x != 0 || differentialCoords.y != 0)
        {
            if (!(w->flags & WF_NO_SCROLLING))
            {
                // User dragged a scrollable viewport

                // If the drag time is less than 500 the "drag" is usually interpreted as a right click.
                // As the user moved the mouse, don't interpret it as right click in any case.
                _ticksSinceDragStart = std::nullopt;

                // applying the zoom only with negative values avoids a "deadzone" effect where small positive value round to
                // zero.
                const bool posX = differentialCoords.x > 0;
                const bool posY = differentialCoords.y > 0;
                differentialCoords.x = (viewport->zoom + 1).ApplyTo(-std::abs(differentialCoords.x));
                differentialCoords.y = (viewport->zoom + 1).ApplyTo(-std::abs(differentialCoords.y));
                differentialCoords.x = posX ? -differentialCoords.x : differentialCoords.x;
                differentialCoords.y = posY ? -differentialCoords.y : differentialCoords.y;

                if (Config::Get().general.InvertViewportDrag)
                {
                    w->savedViewPos -= differentialCoords;
                }
                else
                {
                    w->savedViewPos += differentialCoords;
                }
            }
        }

<<<<<<< HEAD
#ifndef __EMSCRIPTEN__
    const CursorState* cursorState = ContextGetCursorState();
    if (cursorState->touch || Config::Get().general.InvertViewportDrag)
    {
        gInputDragLast = newDragCoords;
=======
        const CursorState* cursorState = ContextGetCursorState();
        if (cursorState->touch || Config::Get().general.InvertViewportDrag)
        {
            gInputDragLast = newDragCoords;
        }
        else
        {
            ContextSetCursorPosition(gInputDragLast);
        }
>>>>>>> e1fa0b53
    }

    static void InputViewportDragEnd()
    {
        _inputState = InputState::Reset;
        ContextShowCursor();
    }
<<<<<<< HEAD
#else
    gInputDragLast = newDragCoords;
#endif
}

static void InputViewportDragEnd()
{
    _inputState = InputState::Reset;
    ContextShowCursor();
}
=======
>>>>>>> e1fa0b53

#pragma endregion

#pragma region Scroll bars

    static void InputScrollBegin(WindowBase& w, WidgetIndex widgetIndex, const ScreenCoordsXY& screenCoords)
    {
        const auto& widget = w.widgets[widgetIndex];

        _inputState = InputState::ScrollLeft;
        gPressedWidget.window_classification = w.classification;
        gPressedWidget.window_number = w.number;
        gPressedWidget.widget_index = widgetIndex;
        gTooltipCursor = screenCoords;

        int32_t scroll_area, scroll_id;
        ScreenCoordsXY scrollCoords;
        scroll_id = 0; // safety
        WidgetScrollGetPart(w, &widget, screenCoords, scrollCoords, &scroll_area, &scroll_id);

        _currentScrollArea = scroll_area;
        _currentScrollIndex = scroll_id;
        w.OnScrollSelect(scroll_id, scroll_area);
        if (scroll_area == SCROLL_PART_VIEW)
        {
            w.OnScrollMouseDown(scroll_id, scrollCoords);
            return;
        }

        const auto& widg = w.widgets[widgetIndex];
        auto& scroll = w.scrolls[scroll_id];

        int32_t widget_width = widg.width() - 1;
        if (scroll.flags & VSCROLLBAR_VISIBLE)
            widget_width -= kScrollBarWidth + 1;
        int32_t widget_content_width = std::max(scroll.contentWidth - widget_width, 0);

        int32_t widget_height = widg.bottom - widg.top - 1;
        if (scroll.flags & HSCROLLBAR_VISIBLE)
            widget_height -= kScrollBarWidth + 1;
        int32_t widget_content_height = std::max(scroll.contentHeight - widget_height, 0);

        switch (scroll_area)
        {
            case SCROLL_PART_HSCROLLBAR_LEFT:
                scroll.contentOffsetX = std::max(scroll.contentOffsetX - 3, 0);
                break;
            case SCROLL_PART_HSCROLLBAR_RIGHT:
                scroll.contentOffsetX = std::min(scroll.contentOffsetX + 3, widget_content_width);
                break;
            case SCROLL_PART_HSCROLLBAR_LEFT_TROUGH:
                scroll.contentOffsetX = std::max(scroll.contentOffsetX - widget_width, 0);
                break;
            case SCROLL_PART_HSCROLLBAR_RIGHT_TROUGH:
                scroll.contentOffsetX = std::min(scroll.contentOffsetX + widget_width, widget_content_width);
                break;
            case SCROLL_PART_VSCROLLBAR_TOP:
                scroll.contentOffsetY = std::max(scroll.contentOffsetY - 3, 0);
                break;
            case SCROLL_PART_VSCROLLBAR_BOTTOM:
                scroll.contentOffsetY = std::min(scroll.contentOffsetY + 3, widget_content_height);
                break;
            case SCROLL_PART_VSCROLLBAR_TOP_TROUGH:
                scroll.contentOffsetY = std::max(scroll.contentOffsetY - widget_height, 0);
                break;
            case SCROLL_PART_VSCROLLBAR_BOTTOM_TROUGH:
                scroll.contentOffsetY = std::min(scroll.contentOffsetY + widget_height, widget_content_height);
                break;
            default:
                break;
        }
        WidgetScrollUpdateThumbs(w, widgetIndex);
        WindowInvalidateByNumber(w.classification, w.number);
    }

    static void InputScrollContinue(WindowBase& w, WidgetIndex widgetIndex, const ScreenCoordsXY& screenCoords)
    {
        int32_t scroll_part, scroll_id;

        const auto& widget = w.widgets[widgetIndex];
        if (w.classification != gPressedWidget.window_classification || w.number != gPressedWidget.window_number
            || widgetIndex != gPressedWidget.widget_index)
        {
            InvalidateScroll();
            return;
        }

        ScreenCoordsXY newScreenCoords;
        WidgetScrollGetPart(w, &widget, screenCoords, newScreenCoords, &scroll_part, &scroll_id);

        if (_currentScrollArea == SCROLL_PART_HSCROLLBAR_THUMB)
        {
            int32_t originalTooltipCursorX = gTooltipCursor.x;
            gTooltipCursor.x = screenCoords.x;
            InputScrollPartUpdateHThumb(w, widgetIndex, screenCoords.x - originalTooltipCursorX, scroll_id);
            return;
        }

        if (_currentScrollArea == SCROLL_PART_VSCROLLBAR_THUMB)
        {
            int32_t originalTooltipCursorY = gTooltipCursor.y;
            gTooltipCursor.y = screenCoords.y;
            InputScrollPartUpdateVThumb(w, widgetIndex, screenCoords.y - originalTooltipCursorY, scroll_id);
            return;
        }

        if (scroll_part != _currentScrollArea)
        {
            InvalidateScroll();
            return;
        }

        switch (scroll_part)
        {
            case SCROLL_PART_VIEW:
                w.OnScrollMouseDrag(scroll_id, newScreenCoords);
                break;
            case SCROLL_PART_HSCROLLBAR_LEFT:
                InputScrollPartUpdateHLeft(w, widgetIndex, scroll_id);
                break;
            case SCROLL_PART_HSCROLLBAR_RIGHT:
                InputScrollPartUpdateHRight(w, widgetIndex, scroll_id);
                break;
            case SCROLL_PART_VSCROLLBAR_TOP:
                InputScrollPartUpdateVTop(w, widgetIndex, scroll_id);
                break;
            case SCROLL_PART_VSCROLLBAR_BOTTOM:
                InputScrollPartUpdateVBottom(w, widgetIndex, scroll_id);
                break;
        }
    }

    static void InputScrollEnd()
    {
        _inputState = InputState::Reset;
        InvalidateScroll();
    }

    /**
     *
     *  rct2: 0x006E98F2
     */
    static void InputScrollPartUpdateHThumb(WindowBase& w, WidgetIndex widgetIndex, int32_t x, int32_t scroll_id)
    {
        const auto& widget = w.widgets[widgetIndex];
        auto& scroll = w.scrolls[scroll_id];

        auto* windowMgr = GetContext()->GetUiContext()->GetWindowManager();
        if (windowMgr->FindByNumber(w.classification, w.number) != nullptr)
        {
            int32_t newLeft;
            newLeft = scroll.contentWidth;
            newLeft *= x;
            x = widget.width() - 21;
            if (scroll.flags & VSCROLLBAR_VISIBLE)
                x -= kScrollBarWidth + 1;
            newLeft /= x;
            x = newLeft;
            scroll.flags |= HSCROLLBAR_THUMB_PRESSED;
            newLeft = scroll.contentOffsetX;
            newLeft += x;
            if (newLeft < 0)
                newLeft = 0;
            x = widget.width() - 1;
            if (scroll.flags & VSCROLLBAR_VISIBLE)
                x -= kScrollBarWidth + 1;
            x *= -1;
            x += scroll.contentWidth;
            if (x < 0)
                x = 0;
            if (newLeft > x)
                newLeft = x;
            scroll.contentOffsetX = newLeft;
            WidgetScrollUpdateThumbs(w, widgetIndex);
            WidgetInvalidateByNumber(w.classification, w.number, widgetIndex);
        }
    }

    /**
     *
     *  rct2: 0x006E99A9
     */
    static void InputScrollPartUpdateVThumb(WindowBase& w, WidgetIndex widgetIndex, int32_t y, int32_t scroll_id)
    {
        const auto& widget = w.widgets[widgetIndex];
        auto& scroll = w.scrolls[scroll_id];

        auto* windowMgr = GetContext()->GetUiContext()->GetWindowManager();
        if (windowMgr->FindByNumber(w.classification, w.number) != nullptr)
        {
            int32_t newTop;
            newTop = scroll.contentHeight;
            newTop *= y;
            y = widget.height() - 21;
            if (scroll.flags & HSCROLLBAR_VISIBLE)
                y -= kScrollBarWidth + 1;
            newTop /= y;
            y = newTop;
            scroll.flags |= VSCROLLBAR_THUMB_PRESSED;
            newTop = scroll.contentOffsetY;
            newTop += y;
            if (newTop < 0)
                newTop = 0;
            y = widget.height() - 1;
            if (scroll.flags & HSCROLLBAR_VISIBLE)
                y -= kScrollBarWidth + 1;
            y *= -1;
            y += scroll.contentHeight;
            if (y < 0)
                y = 0;
            if (newTop > y)
                newTop = y;
            scroll.contentOffsetY = newTop;
            WidgetScrollUpdateThumbs(w, widgetIndex);
            WidgetInvalidateByNumber(w.classification, w.number, widgetIndex);
        }
    }

    /**
     *
     *  rct2: 0x006E9A60
     */
    static void InputScrollPartUpdateHLeft(WindowBase& w, WidgetIndex widgetIndex, int32_t scroll_id)
    {
        auto* windowMgr = GetContext()->GetUiContext()->GetWindowManager();
        if (windowMgr->FindByNumber(w.classification, w.number) != nullptr)
        {
            auto& scroll = w.scrolls[scroll_id];
            scroll.flags |= HSCROLLBAR_LEFT_PRESSED;
            if (scroll.contentOffsetX >= 3)
                scroll.contentOffsetX -= 3;
            WidgetScrollUpdateThumbs(w, widgetIndex);
            WidgetInvalidateByNumber(w.classification, w.number, widgetIndex);
        }
    }

    /**
     *
     *  rct2: 0x006E9ABF
     */
    static void InputScrollPartUpdateHRight(WindowBase& w, WidgetIndex widgetIndex, int32_t scroll_id)
    {
        const auto& widget = w.widgets[widgetIndex];

        auto* windowMgr = GetContext()->GetUiContext()->GetWindowManager();
        if (windowMgr->FindByNumber(w.classification, w.number) != nullptr)
        {
            auto& scroll = w.scrolls[scroll_id];
            scroll.flags |= HSCROLLBAR_RIGHT_PRESSED;
            scroll.contentOffsetX += 3;
            int32_t newLeft = widget.width() - 1;
            if (scroll.flags & VSCROLLBAR_VISIBLE)
                newLeft -= kScrollBarWidth + 1;
            newLeft *= -1;
            newLeft += scroll.contentWidth;
            if (newLeft < 0)
                newLeft = 0;
            if (scroll.contentOffsetX > newLeft)
                scroll.contentOffsetX = newLeft;
            WidgetScrollUpdateThumbs(w, widgetIndex);
            WidgetInvalidateByNumber(w.classification, w.number, widgetIndex);
        }
    }

    /**
     *
     *  rct2: 0x006E9C37
     */
    static void InputScrollPartUpdateVTop(WindowBase& w, WidgetIndex widgetIndex, int32_t scroll_id)
    {
        auto* windowMgr = GetContext()->GetUiContext()->GetWindowManager();
        if (windowMgr->FindByNumber(w.classification, w.number) != nullptr)
        {
            auto& scroll = w.scrolls[scroll_id];
            scroll.flags |= VSCROLLBAR_UP_PRESSED;
            if (scroll.contentOffsetY >= 3)
                scroll.contentOffsetY -= 3;
            WidgetScrollUpdateThumbs(w, widgetIndex);
            WidgetInvalidateByNumber(w.classification, w.number, widgetIndex);
        }
    }

    /**
     *
     *  rct2: 0x006E9C96
     */
    static void InputScrollPartUpdateVBottom(WindowBase& w, WidgetIndex widgetIndex, int32_t scroll_id)
    {
        const auto& widget = w.widgets[widgetIndex];

        auto* windowMgr = GetContext()->GetUiContext()->GetWindowManager();
        if (windowMgr->FindByNumber(w.classification, w.number) != nullptr)
        {
            auto& scroll = w.scrolls[scroll_id];
            scroll.flags |= VSCROLLBAR_DOWN_PRESSED;
            scroll.contentOffsetY += 3;
            int32_t newTop = widget.height() - 1;
            if (scroll.flags & HSCROLLBAR_VISIBLE)
                newTop -= kScrollBarWidth + 1;
            newTop *= -1;
            newTop += scroll.contentHeight;
            if (newTop < 0)
                newTop = 0;
            if (scroll.contentOffsetY > newTop)
                scroll.contentOffsetY = newTop;
            WidgetScrollUpdateThumbs(w, widgetIndex);
            WidgetInvalidateByNumber(w.classification, w.number, widgetIndex);
        }
    }

#pragma endregion

#pragma region Widgets

    /**
     *
     *  rct2: 0x006E9253
     */
    static void InputWidgetOver(const ScreenCoordsXY& screenCoords, WindowBase* w, WidgetIndex widgetIndex)
    {
        WindowClass windowClass = WindowClass::Null;
        rct_windownumber windowNumber = 0;
        Widget* widget = nullptr;

        if (w != nullptr)
        {
            windowClass = w->classification;
            windowNumber = w->number;
            widget = &w->widgets[widgetIndex];
        }

        InputWidgetOverChangeCheck(windowClass, windowNumber, widgetIndex);

        if (w != nullptr && widgetIndex != kWidgetIndexNull && widget->type == WindowWidgetType::Scroll)
        {
            int32_t scroll_part, scrollId;
            ScreenCoordsXY newScreenCoords;
            WidgetScrollGetPart(*w, widget, screenCoords, newScreenCoords, &scroll_part, &scrollId);

            if (scroll_part != SCROLL_PART_VIEW)
                WindowTooltipClose();
            else
            {
                w->OnScrollMouseOver(scrollId, newScreenCoords);
                InputUpdateTooltip(w, widgetIndex, screenCoords);
            }
        }
        else
        {
            InputUpdateTooltip(w, widgetIndex, screenCoords);
        }
    }

    /**
     *
     *  rct2: 0x006E9269
     */
    static void InputWidgetOverChangeCheck(WindowClass windowClass, rct_windownumber windowNumber, WidgetIndex widgetIndex)
    {
        // Prevents invalid widgets being clicked source of bug is elsewhere
        if (widgetIndex == kWidgetIndexNull)
            return;

        // Check if the widget that the cursor was over, has changed
        if (windowClass != gHoverWidget.window_classification || windowNumber != gHoverWidget.window_number
            || widgetIndex != gHoverWidget.widget_index)
        {
            // Invalidate last widget cursor was on if widget is a flat button
            InputWidgetOverFlatbuttonInvalidate();

            // Set new cursor over widget
            gHoverWidget.window_classification = windowClass;
            gHoverWidget.window_number = windowNumber;
            gHoverWidget.widget_index = widgetIndex;

            // Invalidate new widget cursor is on if widget is a flat button
            if (windowClass != WindowClass::Null)
                InputWidgetOverFlatbuttonInvalidate();
        }
    }

    /**
     * Used to invalidate flat button widgets when the mouse leaves and enters them. This should be generalised so that all
     * widgets can use this in the future.
     */
    static void InputWidgetOverFlatbuttonInvalidate()
    {
        auto* windowMgr = GetContext()->GetUiContext()->GetWindowManager();
        WindowBase* w = windowMgr->FindByNumber(gHoverWidget.window_classification, gHoverWidget.window_number);
        if (w != nullptr)
        {
            w->OnPrepareDraw();
            if (w->widgets[gHoverWidget.widget_index].type == WindowWidgetType::FlatBtn)
            {
                WidgetInvalidateByNumber(
                    gHoverWidget.window_classification, gHoverWidget.window_number, gHoverWidget.widget_index);
            }
        }
    }

    /**
     *
     *  rct2: 0x006E95F9
     */
    static void InputWidgetLeft(const ScreenCoordsXY& screenCoords, WindowBase* w, WidgetIndex widgetIndex)
    {
        WindowClass windowClass = WindowClass::Null;
        rct_windownumber windowNumber = 0;

        if (w != nullptr)
        {
            windowClass = w->classification;
            windowNumber = w->number;
        }

        WindowCloseByClass(WindowClass::Error);
        WindowCloseByClass(WindowClass::Tooltip);

        // Window might have changed position in the list, therefore find it again
        auto* windowMgr = GetContext()->GetUiContext()->GetWindowManager();
        w = windowMgr->FindByNumber(windowClass, windowNumber);
        if (w == nullptr)
            return;

        w = WindowBringToFront(*w);
        if (widgetIndex == kWidgetIndexNull)
            return;

        if (windowClass != GetCurrentTextBox().window.classification || windowNumber != GetCurrentTextBox().window.number
            || widgetIndex != GetCurrentTextBox().widget_index)
        {
            WindowCancelTextbox();
        }

        const auto& widget = w->widgets[widgetIndex];

        switch (widget.type)
        {
            case WindowWidgetType::Frame:
            case WindowWidgetType::Resize:
                if (WindowCanResize(*w)
                    && (screenCoords.x >= w->windowPos.x + w->width - 19 && screenCoords.y >= w->windowPos.y + w->height - 19))
                    InputWindowResizeBegin(*w, widgetIndex, screenCoords);
                break;
            case WindowWidgetType::Viewport:
                _inputState = InputState::ViewportLeft;
                gInputDragLast = screenCoords;
                _dragWidget.window_classification = windowClass;
                _dragWidget.window_number = windowNumber;
                if (_inputFlags & INPUT_FLAG_TOOL_ACTIVE)
                {
                    w = windowMgr->FindByNumber(gCurrentToolWidget.window_classification, gCurrentToolWidget.window_number);
                    if (w != nullptr)
                    {
                        InputSetFlag(INPUT_FLAG_4, true);
                        w->OnToolDown(gCurrentToolWidget.widget_index, screenCoords);
                    }
                }
                break;
            case WindowWidgetType::Caption:
                InputWindowPositionBegin(*w, widgetIndex, screenCoords);
                break;
            case WindowWidgetType::Scroll:
                InputScrollBegin(*w, widgetIndex, screenCoords);
                break;
            case WindowWidgetType::Empty:
            case WindowWidgetType::LabelCentred:
            case WindowWidgetType::Label:
            case WindowWidgetType::Groupbox:
            case WindowWidgetType::ProgressBar:
            case WindowWidgetType::Placeholder:
                // Non-interactive widget type
                break;
            case WindowWidgetType::ImgBtn:
            case WindowWidgetType::ColourBtn:
            case WindowWidgetType::TrnBtn:
            case WindowWidgetType::Tab:
            case WindowWidgetType::FlatBtn:
            case WindowWidgetType::Button:
            case WindowWidgetType::TableHeader:
            case WindowWidgetType::Spinner:
            case WindowWidgetType::DropdownMenu:
            case WindowWidgetType::CloseBox:
            case WindowWidgetType::Checkbox:
            case WindowWidgetType::TextBox:
            case WindowWidgetType::Custom:
                if (!WidgetIsDisabled(*w, widgetIndex))
                {
                    OpenRCT2::Audio::Play(OpenRCT2::Audio::SoundId::Click1, 0, w->windowPos.x + widget.midX());

                    // Set new cursor down widget
                    gPressedWidget.window_classification = windowClass;
                    gPressedWidget.window_number = windowNumber;
                    gPressedWidget.widget_index = widgetIndex;
                    _inputFlags |= INPUT_FLAG_WIDGET_PRESSED;
                    _inputState = InputState::WidgetPressed;
                    _clickRepeatTicks = gCurrentRealTimeTicks;

                    WidgetInvalidateByNumber(windowClass, windowNumber, widgetIndex);
                    w->OnMouseDown(widgetIndex);
                }
                break;
        }
    }

    /**
     *
     *  rct2: 0x006ED833
     */
    void ProcessMouseOver(const ScreenCoordsXY& screenCoords)
    {
        CursorID cursorId = CursorID::Arrow;
        auto ft = Formatter();
        ft.Add<StringId>(STR_NONE);
        SetMapTooltip(ft);

        auto* windowMgr = GetContext()->GetUiContext()->GetWindowManager();
        WindowBase* window = windowMgr->FindFromPoint(screenCoords);

        if (window != nullptr)
        {
            WidgetIndex widgetId = windowMgr->FindWidgetFromPoint(*window, screenCoords);
            if (widgetId != kWidgetIndexNull)
            {
                switch (window->widgets[widgetId].type)
                {
                    case WindowWidgetType::Viewport:
                        if (!(_inputFlags & INPUT_FLAG_TOOL_ACTIVE))
                        {
                            if (ViewportInteractionLeftOver(screenCoords))
                            {
                                SetCursor(CursorID::HandPoint);
                                return;
                            }
                            break;
                        }
                        cursorId = static_cast<CursorID>(gCurrentToolId);
                        break;

                    case WindowWidgetType::Frame:
                    case WindowWidgetType::Resize:
                        if (!(window->flags & WF_RESIZABLE))
                            break;

                        if (window->min_width == window->max_width && window->min_height == window->max_height)
                            break;

                        if (screenCoords.x < window->windowPos.x + window->width - 0x13)
                            break;

                        if (screenCoords.y < window->windowPos.y + window->height - 0x13)
                            break;

                        cursorId = CursorID::DiagonalArrows;
                        break;

                    case WindowWidgetType::Scroll:
                    {
                        int32_t output_scroll_area, scroll_id;
                        ScreenCoordsXY scrollCoords;
                        WidgetScrollGetPart(
                            *window, &window->widgets[widgetId], screenCoords, scrollCoords, &output_scroll_area, &scroll_id);
                        if (output_scroll_area != SCROLL_PART_VIEW)
                        {
                            cursorId = CursorID::Arrow;
                            break;
                        }
                        // Same as default but with scroll_x/y
                        cursorId = window->OnCursor(widgetId, scrollCoords, CursorID::Arrow);
                        if (cursorId == CursorID::Undefined)
                            cursorId = CursorID::Arrow;
                        break;
                    }
                    default:
                        cursorId = window->OnCursor(widgetId, screenCoords, CursorID::Arrow);
                        if (cursorId == CursorID::Undefined)
                            cursorId = CursorID::Arrow;
                        break;
                }
            }
        }

        ViewportInteractionRightOver(screenCoords);
        SetCursor(cursorId);
    }

    /**
     *
     *  rct2: 0x006ED801
     */
    void ProcessMouseTool(const ScreenCoordsXY& screenCoords)
    {
        if (_inputFlags & INPUT_FLAG_TOOL_ACTIVE)
        {
            auto* windowMgr = GetContext()->GetUiContext()->GetWindowManager();
            WindowBase* w = windowMgr->FindByNumber(gCurrentToolWidget.window_classification, gCurrentToolWidget.window_number);

            if (w == nullptr)
                ToolCancel();
            else if (InputGetState() != InputState::ViewportRight)
                w->OnToolUpdate(gCurrentToolWidget.widget_index, screenCoords);
        }
    }

    const std::map<colour_t, StringId> kColourToTip = {
        { COLOUR_BLACK, STR_COLOUR_BLACK_TIP },
        { COLOUR_GREY, STR_COLOUR_GREY_TIP },
        { COLOUR_WHITE, STR_COLOUR_WHITE_TIP },
        { COLOUR_DARK_PURPLE, STR_COLOUR_DARK_PURPLE_TIP },
        { COLOUR_LIGHT_PURPLE, STR_COLOUR_LIGHT_PURPLE_TIP },
        { COLOUR_BRIGHT_PURPLE, STR_COLOUR_BRIGHT_PURPLE_TIP },
        { COLOUR_DARK_BLUE, STR_COLOUR_DARK_BLUE_TIP },
        { COLOUR_LIGHT_BLUE, STR_COLOUR_LIGHT_BLUE_TIP },
        { COLOUR_ICY_BLUE, STR_COLOUR_ICY_BLUE_TIP },
        { COLOUR_TEAL, STR_COLOUR_TEAL_TIP },
        { COLOUR_AQUAMARINE, STR_COLOUR_AQUAMARINE_TIP },
        { COLOUR_SATURATED_GREEN, STR_COLOUR_SATURATED_GREEN_TIP },
        { COLOUR_DARK_GREEN, STR_COLOUR_DARK_GREEN_TIP },
        { COLOUR_MOSS_GREEN, STR_COLOUR_MOSS_GREEN_TIP },
        { COLOUR_BRIGHT_GREEN, STR_COLOUR_BRIGHT_GREEN_TIP },
        { COLOUR_OLIVE_GREEN, STR_COLOUR_OLIVE_GREEN_TIP },
        { COLOUR_DARK_OLIVE_GREEN, STR_COLOUR_DARK_OLIVE_GREEN_TIP },
        { COLOUR_BRIGHT_YELLOW, STR_COLOUR_BRIGHT_YELLOW_TIP },
        { COLOUR_YELLOW, STR_COLOUR_YELLOW_TIP },
        { COLOUR_DARK_YELLOW, STR_COLOUR_DARK_YELLOW_TIP },
        { COLOUR_LIGHT_ORANGE, STR_COLOUR_LIGHT_ORANGE_TIP },
        { COLOUR_DARK_ORANGE, STR_COLOUR_DARK_ORANGE_TIP },
        { COLOUR_LIGHT_BROWN, STR_COLOUR_LIGHT_BROWN_TIP },
        { COLOUR_SATURATED_BROWN, STR_COLOUR_SATURATED_BROWN_TIP },
        { COLOUR_DARK_BROWN, STR_COLOUR_DARK_BROWN_TIP },
        { COLOUR_SALMON_PINK, STR_COLOUR_SALMON_PINK_TIP },
        { COLOUR_BORDEAUX_RED, STR_COLOUR_BORDEAUX_RED_TIP },
        { COLOUR_SATURATED_RED, STR_COLOUR_SATURATED_RED_TIP },
        { COLOUR_BRIGHT_RED, STR_COLOUR_BRIGHT_RED_TIP },
        { COLOUR_DARK_PINK, STR_COLOUR_DARK_PINK_TIP },
        { COLOUR_BRIGHT_PINK, STR_COLOUR_BRIGHT_PINK_TIP },
        { COLOUR_LIGHT_PINK, STR_COLOUR_LIGHT_PINK_TIP },
        { COLOUR_DARK_OLIVE_DARK, STR_COLOUR_DARK_OLIVE_DARK_TIP },
        { COLOUR_DARK_OLIVE_LIGHT, STR_COLOUR_DARK_OLIVE_LIGHT_TIP },
        { COLOUR_SATURATED_BROWN_LIGHT, STR_COLOUR_SATURATED_BROWN_LIGHT_TIP },
        { COLOUR_BORDEAUX_RED_DARK, STR_COLOUR_BORDEAUX_RED_DARK_TIP },
        { COLOUR_BORDEAUX_RED_LIGHT, STR_COLOUR_BORDEAUX_RED_LIGHT_TIP },
        { COLOUR_GRASS_GREEN_DARK, STR_COLOUR_GRASS_GREEN_DARK_TIP },
        { COLOUR_GRASS_GREEN_LIGHT, STR_COLOUR_GRASS_GREEN_LIGHT_TIP },
        { COLOUR_OLIVE_DARK, STR_COLOUR_OLIVE_DARK_TIP },
        { COLOUR_OLIVE_LIGHT, STR_COLOUR_OLIVE_LIGHT_TIP },
        { COLOUR_SATURATED_GREEN_LIGHT, STR_COLOUR_SATURATED_GREEN_LIGHT_TIP },
        { COLOUR_TAN_DARK, STR_COLOUR_TAN_DARK_TIP },
        { COLOUR_TAN_LIGHT, STR_COLOUR_TAN_LIGHT_TIP },
        { COLOUR_DULL_PURPLE_LIGHT, STR_COLOUR_DULL_PURPLE_LIGHT_TIP },
        { COLOUR_DULL_GREEN_DARK, STR_COLOUR_DULL_GREEN_DARK_TIP },
        { COLOUR_DULL_GREEN_LIGHT, STR_COLOUR_DULL_GREEN_LIGHT_TIP },
        { COLOUR_SATURATED_PURPLE_DARK, STR_COLOUR_SATURATED_PURPLE_DARK_TIP },
        { COLOUR_SATURATED_PURPLE_LIGHT, STR_COLOUR_SATURATED_PURPLE_LIGHT_TIP },
        { COLOUR_ORANGE_LIGHT, STR_COLOUR_ORANGE_LIGHT_TIP },
        { COLOUR_AQUA_DARK, STR_COLOUR_AQUA_DARK_TIP },
        { COLOUR_MAGENTA_LIGHT, STR_COLOUR_MAGENTA_LIGHT_TIP },
        { COLOUR_DULL_BROWN_DARK, STR_COLOUR_DULL_BROWN_DARK_TIP },
        { COLOUR_DULL_BROWN_LIGHT, STR_COLOUR_DULL_BROWN_LIGHT_TIP },
        { COLOUR_INVISIBLE, STR_COLOUR_INVISIBLE_TIP },
        { COLOUR_VOID, STR_COLOUR_VOID_TIP },
    };

    /**
     *
     *  rct2: 0x006E8DA7
     */
    void InputStateWidgetPressed(
        const ScreenCoordsXY& screenCoords, MouseState state, WidgetIndex widgetIndex, WindowBase* w, Widget* widget)
    {
        WindowClass cursor_w_class;
        rct_windownumber cursor_w_number;
        cursor_w_class = gPressedWidget.window_classification;
        cursor_w_number = gPressedWidget.window_number;
        WidgetIndex cursor_widgetIndex = gPressedWidget.widget_index;

        auto* windowMgr = GetContext()->GetUiContext()->GetWindowManager();
        WindowBase* cursor_w = windowMgr->FindByNumber(cursor_w_class, cursor_w_number);
        if (cursor_w == nullptr)
        {
            _inputState = InputState::Reset;
            return;
        }

        if (w != nullptr && state == MouseState::LeftRelease)
        {
            if (w->widgets[widgetIndex].type == WindowWidgetType::CloseBox && cursor_w_class == w->classification
                && cursor_w_number == w->number && widgetIndex == cursor_widgetIndex)
            {
                auto& im = GetInputManager();
                if (im.IsModifierKeyPressed(ModifierKey::shift))
                {
                    gLastCloseModifier.window.number = w->number;
                    gLastCloseModifier.window.classification = w->classification;
                    gLastCloseModifier.modifier = CloseWindowModifier::Shift;
                }
                else if (im.IsModifierKeyPressed(ModifierKey::ctrl))
                {
                    gLastCloseModifier.window.number = w->number;
                    gLastCloseModifier.window.classification = w->classification;
                    gLastCloseModifier.modifier = CloseWindowModifier::Control;
                }
            }
        }

        switch (state)
        {
            case MouseState::Released:
                if (w == nullptr || cursor_w_class != w->classification || cursor_w_number != w->number
                    || widgetIndex != cursor_widgetIndex)
                    break;

                if (WidgetIsDisabled(*w, widgetIndex))
                    break;

                // If this variable is non-zero then its the last tick the mouse down event was fired.
                if (_clickRepeatTicks.has_value())
                {
                    // The initial amount of time in ticks to wait until the first click repeat.
                    constexpr auto ticksUntilRepeats = 16U;

                    // The amount of ticks between each click repeat.
                    constexpr auto eventDelayInTicks = 3U;

                    // The amount of ticks since the last click repeat.
                    const auto clickRepeatsDelta = gCurrentRealTimeTicks - _clickRepeatTicks.value();

                    // Handle click repeat, only start this when at least 16 ticks elapsed.
                    if (clickRepeatsDelta >= ticksUntilRepeats && (clickRepeatsDelta & eventDelayInTicks) == 0)
                    {
                        if (WidgetIsHoldable(*w, widgetIndex))
                        {
                            w->OnMouseDown(widgetIndex);
                        }

                        // Subtract initial delay from here on we want the event each third tick.
                        _clickRepeatTicks = gCurrentRealTimeTicks - ticksUntilRepeats;
                    }
                }

                if (_inputFlags & INPUT_FLAG_WIDGET_PRESSED)
                {
                    if (_inputState == InputState::DropdownActive)
                    {
                        gDropdownHighlightedIndex = gDropdownDefaultIndex;
                        WindowInvalidateByClass(WindowClass::Dropdown);
                    }
                    return;
                }

                _inputFlags |= INPUT_FLAG_WIDGET_PRESSED;
                WidgetInvalidateByNumber(cursor_w_class, cursor_w_number, widgetIndex);
                return;
            case MouseState::LeftRelease:
            case MouseState::RightPress:
                if (_inputState == InputState::DropdownActive)
                {
                    if (w != nullptr)
                    {
                        auto wClass = w->classification;
                        auto wNumber = w->number;
                        int32_t dropdown_index = 0;
                        bool dropdownCleanup = false;

                        if (w->classification == WindowClass::Dropdown)
                        {
                            dropdown_index = DropdownIndexFromPoint(screenCoords, w);
                            dropdownCleanup = dropdown_index == -1
                                || (dropdown_index < Dropdown::ItemsMaxSize && Dropdown::IsDisabled(dropdown_index))
                                || gDropdownItems[dropdown_index].IsSeparator();
                            w = nullptr; // To be closed right next
                        }
                        else
                        {
                            if (cursor_w_class != w->classification || cursor_w_number != w->number
                                || widgetIndex != cursor_widgetIndex)
                            {
                                dropdownCleanup = true;
                            }
                            else
                            {
                                dropdown_index = -1;
                                if (_inputFlags & INPUT_FLAG_DROPDOWN_STAY_OPEN)
                                {
                                    if (!(_inputFlags & INPUT_FLAG_DROPDOWN_MOUSE_UP))
                                    {
                                        _inputFlags |= INPUT_FLAG_DROPDOWN_MOUSE_UP;
                                        return;
                                    }
                                }
                            }
                        }

                        WindowCloseByClass(WindowClass::Dropdown);

                        if (dropdownCleanup)
                        {
                            // Update w as it will be invalid after closing the dropdown window
                            w = windowMgr->FindByNumber(wClass, wNumber);
                        }
                        else
                        {
                            cursor_w = windowMgr->FindByNumber(cursor_w_class, cursor_w_number);
                            if (_inputFlags & INPUT_FLAG_WIDGET_PRESSED)
                            {
                                _inputFlags &= ~INPUT_FLAG_WIDGET_PRESSED;
                                WidgetInvalidateByNumber(cursor_w_class, cursor_w_number, cursor_widgetIndex);
                            }

                            _inputState = InputState::Normal;
                            gTooltipCloseTimeout = 0;
                            gTooltipWidget.widget_index = cursor_widgetIndex;
                            gTooltipWidget.window_classification = cursor_w_class;
                            gTooltipWidget.window_number = cursor_w_number;

                            if (dropdown_index == -1)
                            {
                                if (!Dropdown::IsDisabled(gDropdownDefaultIndex))
                                {
                                    dropdown_index = gDropdownDefaultIndex;
                                }
                            }
                            cursor_w->OnDropdown(cursor_widgetIndex, dropdown_index);
                        }
                    }
                }

                _inputState = InputState::Normal;

                if (state == MouseState::RightPress)
                {
                    return;
                }

                gTooltipCloseTimeout = 0;
                gTooltipWidget.widget_index = cursor_widgetIndex;

                if (w == nullptr)
                    break;

                if (widget == nullptr)
                    break;

                {
                    int32_t mid_point_x = widget->midX() + w->windowPos.x;
                    OpenRCT2::Audio::Play(OpenRCT2::Audio::SoundId::Click2, 0, mid_point_x);
                }
                if (cursor_w_class != w->classification || cursor_w_number != w->number || widgetIndex != cursor_widgetIndex)
                    break;

                if (WidgetIsDisabled(*w, widgetIndex))
                    break;

                WidgetInvalidateByNumber(cursor_w_class, cursor_w_number, widgetIndex);
                w->OnMouseUp(widgetIndex);
                return;

            default:
                return;
        }

        _clickRepeatTicks = std::nullopt;
        if (_inputState != InputState::DropdownActive)
        {
            // Hold down widget and drag outside of area??
            if (_inputFlags & INPUT_FLAG_WIDGET_PRESSED)
            {
                _inputFlags &= ~INPUT_FLAG_WIDGET_PRESSED;
                WidgetInvalidateByNumber(cursor_w_class, cursor_w_number, cursor_widgetIndex);
            }
            return;
        }
        else if (gDropdownIsColour)
        {
            // This is ordinarily covered in InputWidgetOver but the dropdown with colours is a special case.
            InputUpdateTooltip(w, widgetIndex, screenCoords);
        }

        gDropdownHighlightedIndex = -1;
        WindowInvalidateByClass(WindowClass::Dropdown);
        if (w == nullptr)
        {
            return;
        }

        if (w->classification == WindowClass::Dropdown)
        {
            int32_t dropdown_index = DropdownIndexFromPoint(screenCoords, w);
            if (dropdown_index == -1)
            {
                return;
            }

            if (gDropdownIsColour && gDropdownLastColourHover != dropdown_index)
            {
                gDropdownLastColourHover = dropdown_index;
                WindowTooltipClose();

                WindowTooltipShow(
                    OpenRCT2String{ kColourToTip.at(ColourDropDownIndexToColour(dropdown_index)), {} }, screenCoords);
            }

            if (dropdown_index < Dropdown::ItemsMaxSize && Dropdown::IsDisabled(dropdown_index))
            {
                return;
            }

            if (gDropdownItems[dropdown_index].IsSeparator())
            {
                return;
            }

            gDropdownHighlightedIndex = dropdown_index;
            WindowInvalidateByClass(WindowClass::Dropdown);
        }
        else
        {
            gDropdownLastColourHover = -1;
            WindowTooltipClose();
        }
    }

    static void InputUpdateTooltip(WindowBase* w, WidgetIndex widgetIndex, const ScreenCoordsXY& screenCoords)
    {
        if (gTooltipWidget.window_classification == WindowClass::Null)
        {
            if (gTooltipCursor == screenCoords)
            {
                if (gCurrentRealTimeTicks >= _tooltipNotShownTimeout && w != nullptr && WidgetIsVisible(*w, widgetIndex))
                {
                    gTooltipCloseTimeout = gCurrentRealTimeTicks + 8000;
                    WindowTooltipOpen(w, widgetIndex, screenCoords);
                }
            }
            else
            {
                ResetTooltipNotShown();
            }

            gTooltipCloseTimeout = gCurrentRealTimeTicks + 8000;
            gTooltipCursor = screenCoords;
        }
        else
        {
            gTooltipCursor = screenCoords;
            ResetTooltipNotShown();

            if (w == nullptr || gTooltipWidget.window_classification != w->classification
                || gTooltipWidget.window_number != w->number || gTooltipWidget.widget_index != widgetIndex
                || !WidgetIsVisible(*w, widgetIndex))
            {
                WindowTooltipClose();
            }

            if (gCurrentRealTimeTicks >= gTooltipCloseTimeout)
            {
                WindowCloseByClass(WindowClass::Tooltip);
            }
        }
    }

#pragma endregion

    /**
     *
     *  rct2: 0x006ED990
     */
    void SetCursor(CursorID cursor_id)
    {
        assert(cursor_id != CursorID::Undefined);
        if (_inputState == InputState::Resizing)
        {
            cursor_id = CursorID::DiagonalArrows;
        }
        ContextSetCurrentCursor(cursor_id);
    }

    /**
     *
     *  rct2: 0x006E876D
     */
    void InvalidateScroll()
    {
        auto* windowMgr = GetContext()->GetUiContext()->GetWindowManager();
        WindowBase* w = windowMgr->FindByNumber(gPressedWidget.window_classification, gPressedWidget.window_number);
        if (w != nullptr)
        {
            // Reset to basic scroll
            w->scrolls[_currentScrollIndex].flags &= 0xFF11;
            WindowInvalidateByNumber(gPressedWidget.window_classification, gPressedWidget.window_number);
        }
    }

    /**
     * rct2: 0x00406C96
     */
    void StoreMouseInput(MouseState state, const ScreenCoordsXY& screenCoords)
    {
        uint32_t writeIndex = _mouseInputQueueWriteIndex;
        uint32_t nextWriteIndex = (writeIndex + 1) % std::size(_mouseInputQueue);

        // Check if the queue is full
        if (nextWriteIndex != _mouseInputQueueReadIndex)
        {
            RCTMouseData* item = &_mouseInputQueue[writeIndex];
            item->x = screenCoords.x;
            item->y = screenCoords.y;
            item->state = state;

            _mouseInputQueueWriteIndex = nextWriteIndex;
        }
    }

    void GameHandleEdgeScroll()
    {
        WindowBase* mainWindow;
        int32_t scrollX, scrollY;

        mainWindow = WindowGetMain();
        if (mainWindow == nullptr)
            return;
        if ((mainWindow->flags & WF_NO_SCROLLING) || (gScreenFlags & (SCREEN_FLAGS_TRACK_MANAGER | SCREEN_FLAGS_TITLE_DEMO)))
            return;
        if (mainWindow->viewport == nullptr)
            return;
        if (!ContextHasFocus())
            return;

        scrollX = 0;
        scrollY = 0;

        // Scroll left / right
        const CursorState* cursorState = ContextGetCursorState();
        if (cursorState->position.x == 0)
            scrollX = -1;
        else if (cursorState->position.x >= ContextGetWidth() - 1)
            scrollX = 1;

        // Scroll up / down
        if (cursorState->position.y == 0)
            scrollY = -1;
        else if (cursorState->position.y >= ContextGetHeight() - 1)
            scrollY = 1;

        InputScrollViewport(ScreenCoordsXY(scrollX, scrollY));
    }

    void InputScrollViewport(const ScreenCoordsXY& scrollScreenCoords)
    {
        WindowBase* mainWindow = WindowGetMain();
        if (mainWindow == nullptr)
            return;

        Viewport* viewport = mainWindow->viewport;
        if (viewport == nullptr)
            return;

        const int32_t speed = Config::Get().general.EdgeScrollingSpeed;

        int32_t multiplier = viewport->zoom.ApplyTo(speed);
        int32_t dx = scrollScreenCoords.x * multiplier;
        int32_t dy = scrollScreenCoords.y * multiplier;

        if (scrollScreenCoords.x != 0)
        {
            // Speed up scrolling horizontally when at the edge of the map
            // so that the speed is consistent with vertical edge scrolling.
            int32_t x = mainWindow->savedViewPos.x + viewport->ViewWidth() / 2 + dx;
            int32_t y = mainWindow->savedViewPos.y + viewport->ViewHeight() / 2;
            int32_t y_dy = mainWindow->savedViewPos.y + viewport->ViewHeight() / 2 + dy;

            auto mapCoord = ViewportPosToMapPos({ x, y }, 0, viewport->rotation);
            auto mapCoord_dy = ViewportPosToMapPos({ x, y_dy }, 0, viewport->rotation);

            // Check if we're crossing the boundary
            // Clamp to the map minimum value
            int32_t at_map_edge = 0;
            int32_t at_map_edge_dy = 0;
            if (mapCoord.x < kMapMinimumXY || mapCoord.y < kMapMinimumXY)
            {
                at_map_edge = 1;
            }
            if (mapCoord_dy.x < kMapMinimumXY || mapCoord_dy.y < kMapMinimumXY)
            {
                at_map_edge_dy = 1;
            }

            // Clamp to the map maximum value (scenario specific)
            auto mapSizeMinus2 = GetMapSizeMinus2();
            if (mapCoord.x > mapSizeMinus2.x || mapCoord.y > mapSizeMinus2.y)
            {
                at_map_edge = 1;
            }
            if (mapCoord_dy.x > mapSizeMinus2.x || mapCoord_dy.y > mapSizeMinus2.y)
            {
                at_map_edge_dy = 1;
            }

            // If we crossed the boundary, multiply the distance by 2
            if (at_map_edge && at_map_edge_dy)
            {
                dx *= 2;
            }

            mainWindow->savedViewPos.x += dx;
            _inputFlags |= INPUT_FLAG_VIEWPORT_SCROLLING;
        }
        if (scrollScreenCoords.y != 0)
        {
            mainWindow->savedViewPos.y += dy;
            _inputFlags |= INPUT_FLAG_VIEWPORT_SCROLLING;
        }
    }
} // namespace OpenRCT2<|MERGE_RESOLUTION|>--- conflicted
+++ resolved
@@ -613,13 +613,7 @@
             }
         }
 
-<<<<<<< HEAD
 #ifndef __EMSCRIPTEN__
-    const CursorState* cursorState = ContextGetCursorState();
-    if (cursorState->touch || Config::Get().general.InvertViewportDrag)
-    {
-        gInputDragLast = newDragCoords;
-=======
         const CursorState* cursorState = ContextGetCursorState();
         if (cursorState->touch || Config::Get().general.InvertViewportDrag)
         {
@@ -629,7 +623,9 @@
         {
             ContextSetCursorPosition(gInputDragLast);
         }
->>>>>>> e1fa0b53
+#else
+        gInputDragLast = newDragCoords;
+#endif
     }
 
     static void InputViewportDragEnd()
@@ -637,19 +633,6 @@
         _inputState = InputState::Reset;
         ContextShowCursor();
     }
-<<<<<<< HEAD
-#else
-    gInputDragLast = newDragCoords;
-#endif
-}
-
-static void InputViewportDragEnd()
-{
-    _inputState = InputState::Reset;
-    ContextShowCursor();
-}
-=======
->>>>>>> e1fa0b53
 
 #pragma endregion
 
