--- conflicted
+++ resolved
@@ -445,11 +445,7 @@
 }
 
 
-<<<<<<< HEAD
-static void cc_ride_set_all_vehicles(rct_ride* ride, int value, void (*set_func)(rct_vehicle*, int))
-=======
 static int cc_ride_set_all_vehicles(rct_ride* ride, int value, void (*set_func)(rct_vehicle*, int))
->>>>>>> 1c7d5c9f
 {
 	for (int i = 0; i < ride->num_vehicles; i++) {
 		uint16 vehicle_index = ride->vehicles[i];
