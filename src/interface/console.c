--- conflicted
+++ resolved
@@ -636,6 +636,15 @@
 	}
 	return 0;
 }
+static int cc_twitch(const char **argv, int argc)
+{
+#ifdef DISABLE_TWITCH
+	console_writeline_error("OpenRCT2 build not compiled with Twitch integeration.");
+#else
+	// twitch_update_peeps();
+#endif
+	return 0;
+}
 static void editor_load_selected_objects_console()
 {
 	uint8 *selection_flags = RCT2_GLOBAL(RCT2_ADDRESS_EDITOR_OBJECT_FLAGS_LIST, uint8*);
@@ -695,7 +704,6 @@
 							reset_loaded_objects();
 							if (type == OBJECT_TYPE_RIDE) {
 								// Automatically research the ride so it's supported by the game.
-
 								rct_ride_type *rideEntry;
 								int rideType;
 
@@ -778,15 +786,6 @@
 	return 0;
 }
 
-static int cc_twitch(const char **argv, int argc)
-{
-#ifdef DISABLE_TWITCH
-	console_writeline_error("OpenRCT2 build not compiled with Twitch integeration.");
-#else
-	// twitch_update_peeps();
-#endif
-	return 0;
-}
 
 typedef int (*console_command_func)(const char **argv, int argc);
 typedef struct {
@@ -831,15 +830,6 @@
 };
 
 console_command console_command_table[] = {
-<<<<<<< HEAD
-	{ "clear", cc_clear, "Clears the console." },
-	{ "echo", cc_echo, "Echos the text to the console.\necho text" },
-	{ "help", cc_help, "Lists commands or info about a command.\nhelp [command]" },
-	{ "get", cc_get, "Gets the value of the specified variable.\nget variable" },
-	{ "set", cc_set, "Sets the variable to the specified value.\nset variable value" },
-	{ "twitch", cc_twitch, "Twitch API" },
-	{ "variables", cc_variables, "Lists all the variables that can be used with get and sometimes set." }
-=======
 	{ "clear", cc_clear, "Clears the console." "clear"},
 	{ "echo", cc_echo, "Echos the text to the console.", "echo <text>" },
 	{ "help", cc_help, "Lists commands or info about a command.", "help [command]" },
@@ -852,8 +842,8 @@
 									"Loading a scenery group will not load its associated objects.\n"
 									"This is a safer method opposed to \"open object_selection\".", 
 									"load_object <objectfilenodat>" },
-	{ "object_count", cc_object_count, "Shows the number of objects of each type in the scenario.", "object_count" }
->>>>>>> b26e5461
+	{ "object_count", cc_object_count, "Shows the number of objects of each type in the scenario.", "object_count" },
+	{ "twitch", cc_twitch, "Twitch API" }
 };
 
 static int cc_windows(const char **argv, int argc) {
