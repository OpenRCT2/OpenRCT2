/*****************************************************************************
 * Copyright (c) 2014 Ted John
 * OpenRCT2, an open source clone of Roller Coaster Tycoon 2.
 * 
 * This file is part of OpenRCT2.
 * 
 * OpenRCT2 is free software: you can redistribute it and/or modify
 * it under the terms of the GNU General Public License as published by
 * the Free Software Foundation, either version 3 of the License, or
 * (at your option) any later version.

 * This program is distributed in the hope that it will be useful,
 * but WITHOUT ANY WARRANTY; without even the implied warranty of
 * MERCHANTABILITY or FITNESS FOR A PARTICULAR PURPOSE.  See the
 * GNU General Public License for more details.

 * You should have received a copy of the GNU General Public License
 * along with this program.  If not, see <http://www.gnu.org/licenses/>.
 *****************************************************************************/
 
#ifndef _RCT2_H_
#define _RCT2_H_

#include <stddef.h>
#include <stdlib.h>

typedef signed char sint8;
typedef signed short sint16;
typedef signed long sint32;
typedef signed long long sint64;
typedef unsigned char uint8;
typedef unsigned short uint16;
typedef unsigned long uint32;
typedef unsigned long long uint64;

#define rol8(x, shift)		(((uint8)(x) << (shift)) | ((uint8)(x) >> (8 - (shift))))
#define ror8(x, shift)		(((uint8)(x) >> (shift)) | ((uint8)(x) << (8 - (shift))))
#define rol16(x, shift)		(((uint16)(x) << (shift)) | ((uint16)(x) >> (16 - (shift))))
#define ror16(x, shift)		(((uint16)(x) >> (shift)) | ((uint16)(x) << (16 - (shift))))
#define rol32(x, shift)		(((uint32)(x) << (shift)) | ((uint32)(x) >> (32 - (shift))))
#define ror32(x, shift)		(((uint32)(x) >> (shift)) | ((uint32)(x) << (32 - (shift))))
#define rol64(x, shift)		(((uint64)(x) << (shift)) | ((uint32)(x) >> (64 - (shift))))
#define ror64(x, shift)		(((uint64)(x) >> (shift)) | ((uint32)(x) << (64 - (shift))))
#define sgn(x)				((x > 0) ? 1 : ((x < 0) ? -1 : 0))
#define clamp(l, x, h)		(min(h, max(l, x)))

void rct2_finish();

enum {
	SCREEN_FLAGS_PLAYING = 0,
	SCREEN_FLAGS_TITLE_DEMO = 1,
	SCREEN_FLAGS_SCENARIO_EDITOR = 2,
	SCREEN_FLAGS_TRACK_DESIGNER = 4,
	SCREEN_FLAGS_TRACK_MANAGER = 8,
};

enum {
	PATH_ID_G1,
	PATH_ID_PLUGIN,
	PATH_ID_CSS1,
	PATH_ID_CSS2,
	PATH_ID_CSS4,
	PATH_ID_CSS5,
	PATH_ID_CSS6,
	PATH_ID_CSS7,
	PATH_ID_CSS8,
	PATH_ID_CSS9,
	PATH_ID_CSS10,
	PATH_ID_CSS11,
	PATH_ID_CSS12,
	PATH_ID_CSS13,
	PATH_ID_CSS14,
	PATH_ID_CSS15,
	PATH_ID_CSS16,
	PATH_ID_CSS3,
	PATH_ID_GAMECFG,
	PATH_ID_TUT640A,
	PATH_ID_TUT640B,
	PATH_ID_TUT640C,
	PATH_ID_TUT800A,
	PATH_ID_TUT800B,
	PATH_ID_TUT800C,
	PATH_ID_KANJI,
	PATH_ID_CSS17,
	PATH_ID_CSS18,
	PATH_ID_CSS19,
	PATH_ID_CSS20,
	PATH_ID_CSS21,
	PATH_ID_CSS22,
	PATH_ID_SCORES,
	PATH_ID_CSS23,
	PATH_ID_CSS24,
	PATH_ID_CSS25,
	PATH_ID_CSS26,
	PATH_ID_CSS27,
	PATH_ID_CSS28,
	PATH_ID_CSS29,
	PATH_ID_CSS30,
	PATH_ID_CSS31,
	PATH_ID_CSS32,
	PATH_ID_CSS33,
	PATH_ID_CSS34,
	PATH_ID_CSS35,
	PATH_ID_CSS36,
	PATH_ID_CSS37,
	PATH_ID_CSS38,
	PATH_ID_CUSTOM1,
	PATH_ID_CUSTOM2,
	PATH_ID_CSS39,
	PATH_ID_CSS40,
	PATH_ID_TRACKSIDX,
	PATH_ID_CSS41,
	PATH_ID_SIXFLAGS_MAGICMOUNTAIN,
	PATH_ID_SIXFLAGS_BUILDYOUROWN,
	PATH_ID_CSS42,
	PATH_ID_CSS43,
	PATH_ID_CSS44,
	PATH_ID_CSS45,
	PATH_ID_CSS46

};

enum {
	GAME_FLAGS_PARK_OPEN = (1 << 0),
<<<<<<< HEAD
    GAME_FLAGS_BELOW_TREE_HEIGHT_ONLY = (1 << 5),
=======
	GAME_FLAGS_BELOW_TREE_HEIGHT_ONLY = (1 << 5),
>>>>>>> d985a543
	GAME_FLAGS_NO_MONEY = (1 << 11),
	GAME_FLAGS_PARK_FREE_ENTRY = (1 << 13),
	GAME_FLAGS_18 = (1 << 18)
};

void rct2_endupdate();
char *get_file_path(int pathId);
void get_system_info();
void get_system_time();
void *rct2_malloc(size_t numBytes);
void *rct2_realloc(void *block, size_t numBytes);
void rct2_free(void *block);

#endif<|MERGE_RESOLUTION|>--- conflicted
+++ resolved
@@ -122,11 +122,7 @@
 
 enum {
 	GAME_FLAGS_PARK_OPEN = (1 << 0),
-<<<<<<< HEAD
-    GAME_FLAGS_BELOW_TREE_HEIGHT_ONLY = (1 << 5),
-=======
 	GAME_FLAGS_BELOW_TREE_HEIGHT_ONLY = (1 << 5),
->>>>>>> d985a543
 	GAME_FLAGS_NO_MONEY = (1 << 11),
 	GAME_FLAGS_PARK_FREE_ENTRY = (1 << 13),
 	GAME_FLAGS_18 = (1 << 18)
