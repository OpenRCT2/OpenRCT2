--- conflicted
+++ resolved
@@ -55,11 +55,7 @@
 // This define specifies which version of network stream current build uses.
 // It is used for making sure only compatible builds get connected, even within
 // single OpenRCT2 version.
-<<<<<<< HEAD
-#define NETWORK_STREAM_VERSION "20"
-=======
-#define NETWORK_STREAM_VERSION "21"
->>>>>>> 35472fe6
+#define NETWORK_STREAM_VERSION "22"
 #define NETWORK_STREAM_ID OPENRCT2_VERSION "-" NETWORK_STREAM_VERSION
 
 #ifdef __cplusplus
