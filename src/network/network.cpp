/*****************************************************************************
 * Copyright (c) 2014 Ted John
 * OpenRCT2, an open source clone of Roller Coaster Tycoon 2.
 *
 * This file is part of OpenRCT2.
 *
 * OpenRCT2 is free software: you can redistribute it and/or modify
 * it under the terms of the GNU General Public License as published by
 * the Free Software Foundation, either version 3 of the License, or
 * (at your option) any later version.

 * This program is distributed in the hope that it will be useful,
 * but WITHOUT ANY WARRANTY; without even the implied warranty of
 * MERCHANTABILITY or FITNESS FOR A PARTICULAR PURPOSE.  See the
 * GNU General Public License for more details.

 * You should have received a copy of the GNU General Public License
 * along with this program.  If not, see <http://www.gnu.org/licenses/>.
 *****************************************************************************/

extern "C" {
#include "../platform/platform.h"
}

#include "network.h"

extern "C" {
#include "../addresses.h"
}

#ifndef DISABLE_NETWORK

#include <math.h>
#include <algorithm>
#include <set>
#include <string>
extern "C" {
#include "../config.h"
#include "../game.h"
#include "../interface/chat.h"
#include "../interface/window.h"
#include "../localisation/date.h"
#include "../localisation/localisation.h"
#include "../network/http.h"
#include "../scenario.h"
#include "../windows/error.h"
#include "../util/util.h"
}

#pragma comment(lib, "Ws2_32.lib")

Network gNetwork;

enum {
	NETWORK_READPACKET_SUCCESS,
	NETWORK_READPACKET_NO_DATA,
	NETWORK_READPACKET_MORE_DATA,
	NETWORK_READPACKET_DISCONNECTED
};

enum {
	NETWORK_COMMAND_AUTH,
	NETWORK_COMMAND_MAP,
	NETWORK_COMMAND_CHAT,
	NETWORK_COMMAND_GAMECMD,
	NETWORK_COMMAND_TICK,
	NETWORK_COMMAND_PLAYERLIST,
	NETWORK_COMMAND_PING,
	NETWORK_COMMAND_PINGLIST,
	NETWORK_COMMAND_SETDISCONNECTMSG,
	NETWORK_COMMAND_GAMEINFO,
	NETWORK_COMMAND_MAX,
	NETWORK_COMMAND_INVALID = -1
};

const char *NetworkCommandNames[] = {
	"NETWORK_COMMAND_AUTH",
	"NETWORK_COMMAND_MAP",
	"NETWORK_COMMAND_CHAT",
	"NETWORK_COMMAND_GAMECMD",
	"NETWORK_COMMAND_TICK",
	"NETWORK_COMMAND_PLAYERLIST",
	"NETWORK_COMMAND_PING",
	"NETWORK_COMMAND_PINGLIST",
};

enum {
	ADVERTISE_STATUS_DISABLED,
	ADVERTISE_STATUS_UNREGISTERED,
	ADVERTISE_STATUS_REGISTERED
};

enum {
	MASTER_SERVER_STATUS_OK = 200,
	MASTER_SERVER_STATUS_INVALID_TOKEN = 401,
	MASTER_SERVER_STATUS_SERVER_NOT_FOUND = 404,
	MASTER_SERVER_STATUS_INTERNAL_ERROR = 500
};

constexpr int MASTER_SERVER_REGISTER_TIME = 120 * 1000;	// 2 minutes
constexpr int MASTER_SERVER_HEARTBEAT_TIME = 60 * 1000;	// 1 minute

NetworkPacket::NetworkPacket()
{
	transferred = 0;
	read = 0;
	size = 0;
	data = std::make_shared<std::vector<uint8>>();
}

std::unique_ptr<NetworkPacket> NetworkPacket::Allocate()
{
	return std::unique_ptr<NetworkPacket>(new NetworkPacket); // change to make_unique in c++14
}

std::unique_ptr<NetworkPacket> NetworkPacket::Duplicate(NetworkPacket& packet)
{
	return std::unique_ptr<NetworkPacket>(new NetworkPacket(packet)); // change to make_unique in c++14
}

uint8* NetworkPacket::GetData()
{
	return &(*data)[0];
}

uint32 NetworkPacket::GetCommand()
{
	if (data->size() >= sizeof(uint32)) {
		return ByteSwapBE(*(uint32*)(&(*data)[0]));
	} else {
		return NETWORK_COMMAND_INVALID;
	}
}

void NetworkPacket::Write(uint8* bytes, unsigned int size)
{
	data->insert(data->end(), bytes, bytes + size);
}

void NetworkPacket::WriteString(const char* string)
{
	Write((uint8*)string, strlen(string) + 1);
}

const uint8* NetworkPacket::Read(unsigned int size)
{
	if (read + size > NetworkPacket::size) {
		return 0;
	} else {
		uint8* data = &GetData()[read];
		read += size;
		return data;
	}
}

const char* NetworkPacket::ReadString()
{
	char* str = (char*)&GetData()[read];
	char* strend = str;
	while (read < size && *strend != 0) {
		read++;
		strend++;
	}
	if (*strend != 0) {
		return 0;
	}
	read++;
	return str;
}

void NetworkPacket::Clear()
{
	transferred = 0;
	read = 0;
	data->clear();
}

bool NetworkPacket::CommandRequiresAuth()
{
	switch (GetCommand()) {
	case NETWORK_COMMAND_PING:
	case NETWORK_COMMAND_AUTH:
	case NETWORK_COMMAND_GAMEINFO:
		return false;
	default:
		return true;
	}
}

NetworkPlayer::NetworkPlayer(const char* name)
{
	safe_strncpy((char*)NetworkPlayer::name, name, sizeof(NetworkPlayer::name));
	NetworkPlayer::name[sizeof(NetworkPlayer::name) - 1] = 0;
	ping = 0;
	flags = 0;
}

NetworkConnection::NetworkConnection()
{
	authstatus = NETWORK_AUTH_NONE;
	player = 0;
	socket = INVALID_SOCKET;
	ResetLastPacketTime();
	last_disconnect_reason = NULL;
}

NetworkConnection::~NetworkConnection()
{
	if (socket != INVALID_SOCKET) {
		closesocket(socket);
	}
}

int NetworkConnection::ReadPacket()
{
 	if (inboundpacket.transferred < sizeof(inboundpacket.size)) {
		// read packet size
		int readBytes = recv(socket, &((char*)&inboundpacket.size)[inboundpacket.transferred], sizeof(inboundpacket.size) - inboundpacket.transferred, 0);
		if (readBytes == SOCKET_ERROR || readBytes == 0) {
			if (LAST_SOCKET_ERROR() != EWOULDBLOCK && LAST_SOCKET_ERROR() != EAGAIN) {
				return NETWORK_READPACKET_DISCONNECTED;
			} else {
				return NETWORK_READPACKET_NO_DATA;
			}
		}
		inboundpacket.transferred += readBytes;
		if (inboundpacket.transferred == sizeof(inboundpacket.size)) {
			inboundpacket.size = ntohs(inboundpacket.size);
			if(inboundpacket.size == 0){ // Can't have a size 0 packet
				return NETWORK_READPACKET_DISCONNECTED;
			}
			inboundpacket.data->resize(inboundpacket.size);
		}
	} else {
		// read packet data
		if (inboundpacket.data->capacity() > 0) {
			int readBytes = recv(socket, (char*)&inboundpacket.GetData()[inboundpacket.transferred - sizeof(inboundpacket.size)], sizeof(inboundpacket.size) + inboundpacket.size - inboundpacket.transferred, 0);
			if (readBytes == SOCKET_ERROR || readBytes == 0) {
				if (LAST_SOCKET_ERROR() != EWOULDBLOCK && LAST_SOCKET_ERROR() != EAGAIN) {
					return NETWORK_READPACKET_DISCONNECTED;
				} else {
					return NETWORK_READPACKET_NO_DATA;
				}
			}
			inboundpacket.transferred += readBytes;
		}
		if (inboundpacket.transferred == sizeof(inboundpacket.size) + inboundpacket.size) {
			last_packet_time = SDL_GetTicks();
			return NETWORK_READPACKET_SUCCESS;
		}
	}
	return NETWORK_READPACKET_MORE_DATA;
}

bool NetworkConnection::SendPacket(NetworkPacket& packet)
{
	uint16 sizen = htons(packet.size);
	std::vector<uint8> tosend;
	tosend.reserve(sizeof(sizen) + packet.size);
	tosend.insert(tosend.end(), (uint8*)&sizen, (uint8*)&sizen + sizeof(sizen));
	tosend.insert(tosend.end(), packet.data->begin(), packet.data->end());
	while (1) {
		int sentBytes = send(socket, (const char*)&tosend[packet.transferred], tosend.size() - packet.transferred, 0);
		if (sentBytes == SOCKET_ERROR) {
			return false;
		}
		packet.transferred += sentBytes;
		if (packet.transferred == tosend.size()) {
			return true;
		}
	}
	return false;
}

void NetworkConnection::QueuePacket(std::unique_ptr<NetworkPacket> packet, bool front)
{
	if (authstatus == NETWORK_AUTH_OK || !packet->CommandRequiresAuth()) {
		packet->size = (uint16)packet->data->size();
		if (front) {
			outboundpackets.push_front(std::move(packet));
		} else {
			outboundpackets.push_back(std::move(packet));
		}
	}
}

void NetworkConnection::SendQueuedPackets()
{
	while (outboundpackets.size() > 0 && SendPacket(*(outboundpackets.front()).get())) {
		outboundpackets.remove(outboundpackets.front());
	}
}

bool NetworkConnection::SetTCPNoDelay(bool on)
{
	return setsockopt(socket, IPPROTO_TCP, TCP_NODELAY, (const char*)&on, sizeof(on)) == 0;
}

bool NetworkConnection::SetNonBlocking(bool on)
{
	return SetNonBlocking(socket, on);
}

bool NetworkConnection::SetNonBlocking(SOCKET socket, bool on)
{
#ifdef _WIN32
	u_long nonblocking = on;
	return ioctlsocket(socket, FIONBIO, &nonblocking) == 0;
#else
	int flags = fcntl(socket, F_GETFL, 0);
	return fcntl(socket, F_SETFL, on ? (flags | O_NONBLOCK) : (flags & ~O_NONBLOCK)) == 0;
#endif
}

void NetworkConnection::ResetLastPacketTime()
{
	last_packet_time = SDL_GetTicks();
}

bool NetworkConnection::ReceivedPacketRecently()
{
	if (SDL_TICKS_PASSED(SDL_GetTicks(), last_packet_time + 7000)) {
		return false;
	}
	return true;
}

NetworkAddress::NetworkAddress()
{
	ss = std::make_shared<sockaddr_storage>();
	ss_len = std::make_shared<int>();
	status = std::make_shared<int>();
	*status = RESOLVE_NONE;
}

void NetworkAddress::Resolve(const char* host, unsigned short port, bool nonblocking)
{
	// A non-blocking hostname resolver
	*status = RESOLVE_INPROGRESS;
	mutex = SDL_CreateMutex();
	cond = SDL_CreateCond();
	NetworkAddress::host = host;
	NetworkAddress::port = port;
	SDL_LockMutex(mutex);
	SDL_Thread* thread = SDL_CreateThread(ResolveFunc, 0, this);
	// The mutex/cond is to make sure ResolveFunc doesn't ever get a dangling pointer
	SDL_CondWait(cond, mutex);
	SDL_UnlockMutex(mutex);
	SDL_DestroyCond(cond);
	SDL_DestroyMutex(mutex);
	if (!nonblocking) {
		int status;
		SDL_WaitThread(thread, &status);
	}
}

int NetworkAddress::GetResolveStatus(void)
{
	return *status;
}

int NetworkAddress::ResolveFunc(void* pointer)
{
	// Copy data for thread safety
	NetworkAddress * networkaddress = (NetworkAddress*)pointer;
	SDL_LockMutex(networkaddress->mutex);
	std::string host;
	if (networkaddress->host) host = networkaddress->host;
	std::string port = std::to_string(networkaddress->port);
	std::shared_ptr<sockaddr_storage> ss = networkaddress->ss;
	std::shared_ptr<int> ss_len = networkaddress->ss_len;
	std::shared_ptr<int> status = networkaddress->status;
	SDL_CondSignal(networkaddress->cond);
	SDL_UnlockMutex(networkaddress->mutex);

	// Perform the resolve
	addrinfo hints;
	addrinfo* res;
	memset(&hints, 0, sizeof(hints));
	hints.ai_family = AF_UNSPEC;
	if (host.length() == 0) {
		hints.ai_flags = AI_PASSIVE;
	}
	getaddrinfo(host.length() == 0 ? NULL : host.c_str(), port.c_str(), &hints, &res);
	if (res) {
		memcpy(&(*ss), res->ai_addr, res->ai_addrlen);
		*ss_len = res->ai_addrlen;
		*status = RESOLVE_OK;
		freeaddrinfo(res);
	} else {
		*status = RESOLVE_FAILED;
	}
	return 0;
}

Network::Network()
{
	wsa_initialized = false;
	mode = NETWORK_MODE_NONE;
	status = NETWORK_STATUS_NONE;
	last_tick_sent_time = 0;
	last_ping_sent_time = 0;
	last_advertise_time = 0;
	client_command_handlers.resize(NETWORK_COMMAND_MAX, 0);
	client_command_handlers[NETWORK_COMMAND_AUTH] = &Network::Client_Handle_AUTH;
	client_command_handlers[NETWORK_COMMAND_MAP] = &Network::Client_Handle_MAP;
	client_command_handlers[NETWORK_COMMAND_CHAT] = &Network::Client_Handle_CHAT;
	client_command_handlers[NETWORK_COMMAND_GAMECMD] = &Network::Client_Handle_GAMECMD;
	client_command_handlers[NETWORK_COMMAND_TICK] = &Network::Client_Handle_TICK;
	client_command_handlers[NETWORK_COMMAND_PLAYERLIST] = &Network::Client_Handle_PLAYERLIST;
	client_command_handlers[NETWORK_COMMAND_PING] = &Network::Client_Handle_PING;
	client_command_handlers[NETWORK_COMMAND_PINGLIST] = &Network::Client_Handle_PINGLIST;
	client_command_handlers[NETWORK_COMMAND_SETDISCONNECTMSG] = &Network::Client_Handle_SETDISCONNECTMSG;
	server_command_handlers.resize(NETWORK_COMMAND_MAX, 0);
	server_command_handlers[NETWORK_COMMAND_AUTH] = &Network::Server_Handle_AUTH;
	server_command_handlers[NETWORK_COMMAND_CHAT] = &Network::Server_Handle_CHAT;
	server_command_handlers[NETWORK_COMMAND_GAMECMD] = &Network::Server_Handle_GAMECMD;
	server_command_handlers[NETWORK_COMMAND_PING] = &Network::Server_Handle_PING;
	server_command_handlers[NETWORK_COMMAND_GAMEINFO] = &Network::Server_Handle_GAMEINFO;
}

Network::~Network()
{
	Close();
}

bool Network::Init()
{
#ifdef _WIN32
	if (!wsa_initialized) {
		log_verbose("Initialising WSA");
		WSADATA wsa_data;
		if (WSAStartup(MAKEWORD(2, 2), &wsa_data) != 0) {
			log_error("Unable to initialise winsock.");
			return false;
		}
		wsa_initialized = true;
	}
#endif
	return true;
}

void Network::Close()
{
	if (mode == NETWORK_MODE_CLIENT) {
		closesocket(server_connection.socket);
	} else
	if (mode == NETWORK_MODE_SERVER) {
		closesocket(listening_socket);
	}

	mode = NETWORK_MODE_NONE;
	status = NETWORK_STATUS_NONE;
	server_connection.authstatus = NETWORK_AUTH_NONE;
	server_connection.last_disconnect_reason = NULL;

	client_connection_list.clear();
	game_command_queue.clear();
	player_list.clear();

#ifdef _WIN32
	if (wsa_initialized) {
		WSACleanup();
		wsa_initialized = false;
	}
#endif

	gfx_invalidate_screen();
}

bool Network::BeginClient(const char* host, unsigned short port)
{
	if (GetMode() != NETWORK_MODE_NONE) {
		return false;
	}

	Close();
	if (!Init())
		return false;

	server_address.Resolve(host, port);
	status = NETWORK_STATUS_RESOLVING;

	window_network_status_open("Resolving...");

	mode = NETWORK_MODE_CLIENT;

	return true;
}

bool Network::BeginServer(unsigned short port, const char* address)
{
	Close();
	if (!Init())
		return false;

	NetworkAddress networkaddress;
	networkaddress.Resolve(address, port, false);

	log_verbose("Begin listening for clients");
	listening_socket = socket(networkaddress.ss->ss_family, SOCK_STREAM, IPPROTO_TCP);
	if (listening_socket == INVALID_SOCKET) {
		log_error("Unable to create socket.");
		return false;
	}

	// Turn off IPV6_V6ONLY so we can accept both v4 and v6 connections
	int value = 0;
	if (setsockopt(listening_socket, IPPROTO_IPV6, IPV6_V6ONLY, (const char*)&value, sizeof(value)) != 0) {
		log_error("IPV6_V6ONLY failed. %d", LAST_SOCKET_ERROR());
	}

	if (bind(listening_socket, (sockaddr*)&(*networkaddress.ss), (*networkaddress.ss_len)) != 0) {
		closesocket(listening_socket);
		log_error("Unable to bind to socket.");
		return false;
	}

	if (listen(listening_socket, SOMAXCONN) != 0) {
		closesocket(listening_socket);
		log_error("Unable to listen on socket.");
		return false;
	}

	if (!NetworkConnection::SetNonBlocking(listening_socket, true)) {
		closesocket(listening_socket);
		log_error("Failed to set non-blocking mode.");
		return false;
	}

	NetworkPlayer* player = AddPlayer(gConfigNetwork.player_name);
	player->flags |= NETWORK_PLAYER_FLAG_ISSERVER;
	player_id = player->id;

	printf("Ready for clients...\n");

	mode = NETWORK_MODE_SERVER;
	status = NETWORK_STATUS_CONNECTED;
	listening_port = port;
	advertise_status = ADVERTISE_STATUS_DISABLED;
	last_advertise_time = 0;
	last_heartbeat_time = 0;
	advertise_token = "";
	advertise_key = GenerateAdvertiseKey();

#ifndef DISABLE_HTTP
	if (gConfigNetwork.advertise) {
		advertise_status = ADVERTISE_STATUS_UNREGISTERED;
	}
#endif
	return true;
}

int Network::GetMode()
{
	return mode;
}

int Network::GetStatus()
{
	return status;
}

int Network::GetAuthStatus()
{
	if (GetMode() == NETWORK_MODE_CLIENT) {
		return server_connection.authstatus;
	} else
	if (GetMode() == NETWORK_MODE_SERVER) {
		return NETWORK_AUTH_OK;
	}
	return NETWORK_AUTH_NONE;
}

uint32 Network::GetServerTick()
{
	return server_tick;
}

uint8 Network::GetPlayerID()
{
	return player_id;
}

void Network::Update()
{
	switch (GetMode()) {
	case NETWORK_MODE_SERVER:
		UpdateServer();
		break;
	case NETWORK_MODE_CLIENT:
		UpdateClient();
		break;
	}
}

void Network::UpdateServer()
{
	auto it = client_connection_list.begin();
	while (it != client_connection_list.end()) {
		if (!ProcessConnection(*(*it))) {
			RemoveClient((*it));
			it = client_connection_list.begin();
		} else {
			it++;
		}
	}
	if (SDL_TICKS_PASSED(SDL_GetTicks(), last_tick_sent_time + 25)) {
		Server_Send_TICK();
	}
	if (SDL_TICKS_PASSED(SDL_GetTicks(), last_ping_sent_time + 3000)) {
		Server_Send_PING();
		Server_Send_PINGLIST();
	}

	switch (advertise_status) {
	case ADVERTISE_STATUS_UNREGISTERED:
		if (last_advertise_time == 0 || SDL_TICKS_PASSED(SDL_GetTicks(), last_advertise_time + MASTER_SERVER_REGISTER_TIME)) {
			AdvertiseRegister();
		}
		break;
	case ADVERTISE_STATUS_REGISTERED:
		if (SDL_TICKS_PASSED(SDL_GetTicks(), last_heartbeat_time + MASTER_SERVER_HEARTBEAT_TIME)) {
			AdvertiseHeartbeat();
		}
		break;
	}

<<<<<<< HEAD
	if (SDL_TICKS_PASSED(SDL_GetTicks(), last_advertise_time + 60000)) {
		Advertise();
	}

=======
>>>>>>> ef6a1fbf
	SOCKET socket = accept(listening_socket, NULL, NULL);
	if (socket == INVALID_SOCKET) {
		if (LAST_SOCKET_ERROR() != EWOULDBLOCK) {
			PrintError();
			log_error("Failed to accept client.");
		}
	} else {
		if (!NetworkConnection::SetNonBlocking(socket, true)) {
			closesocket(socket);
			log_error("Failed to set non-blocking mode.");
		} else {
			AddClient(socket);
		}
	}
}

void Network::UpdateClient()
{
	bool connectfailed = false;
	switch(status){
	case NETWORK_STATUS_RESOLVING:{
		if (server_address.GetResolveStatus() == NetworkAddress::RESOLVE_OK) {
			server_connection.socket = socket(server_address.ss->ss_family, SOCK_STREAM, IPPROTO_TCP);
			if (server_connection.socket == INVALID_SOCKET) {
				log_error("Unable to create socket.");
				connectfailed = true;
				break;
			}

			server_connection.SetTCPNoDelay(true);
			if (!server_connection.SetNonBlocking(true)) {
				log_error("Failed to set non-blocking mode.");
				connectfailed = true;
				break;
			}

			if (connect(server_connection.socket, (sockaddr *)&(*server_address.ss), (*server_address.ss_len)) == SOCKET_ERROR && (LAST_SOCKET_ERROR() == EINPROGRESS || LAST_SOCKET_ERROR() == EWOULDBLOCK)){
				window_network_status_open("Connecting...");
				server_connect_time = SDL_GetTicks();
				status = NETWORK_STATUS_CONNECTING;
			} else {
				log_error("connect() failed %d", LAST_SOCKET_ERROR());
				connectfailed = true;
				break;
			}
		} else {
			log_error("Could not resolve address.");
			connectfailed = true;
		}
	}break;
	case NETWORK_STATUS_CONNECTING:{
		int error = 0;
		socklen_t len = sizeof(error);
		int result = getsockopt(server_connection.socket, SOL_SOCKET, SO_ERROR, (char*)&error, &len);
		if (result != 0) {
			log_error("getsockopt failed with error %d", LAST_SOCKET_ERROR());
			break;
		}
		if (error != 0) {
			log_error("Connection failed %d", error);
			connectfailed = true;
			break;
		}
		if (SDL_TICKS_PASSED(SDL_GetTicks(), server_connect_time + 3000)) {
			log_error("Connection timed out.");
			connectfailed = true;
			break;
		}
		fd_set writeFD;
		FD_ZERO(&writeFD);
		FD_SET(server_connection.socket, &writeFD);
		timeval timeout;
		timeout.tv_sec = 0;
		timeout.tv_usec = 0;
		if (select(server_connection.socket + 1, NULL, &writeFD, NULL, &timeout) > 0) {
			error = 0;
			socklen_t len = sizeof(error);
			result = getsockopt(server_connection.socket, SOL_SOCKET, SO_ERROR, (char*)&error, &len);
			if (result != 0) {
				log_error("getsockopt failed with error %d", LAST_SOCKET_ERROR());
				break;
			}
			if (error == 0) {
				status = NETWORK_STATUS_CONNECTED;
				server_connection.ResetLastPacketTime();
				Client_Send_AUTH(gConfigNetwork.player_name, "");
				window_network_status_open("Authenticating...");
			}
		}
	}break;
	case NETWORK_STATUS_CONNECTED:
		if (!ProcessConnection(server_connection)) {
			std::string errormsg = "Disconnected";
			if (server_connection.last_disconnect_reason) {
				errormsg += ": ";
				errormsg += server_connection.last_disconnect_reason;
			}
			window_network_status_open(errormsg.c_str());
			Close();
		}
		ProcessGameCommandQueue();

		// Check synchronisation
		if (!_desynchronised && !CheckSRAND(RCT2_GLOBAL(RCT2_ADDRESS_CURRENT_TICKS, uint32), RCT2_GLOBAL(RCT2_ADDRESS_SCENARIO_SRAND_0, uint32))) {
			_desynchronised = true;
			window_network_status_open("Network desync detected");
			if (!gConfigNetwork.stay_connected) {
				Close();
			}
		}
		break;
	}

	if (connectfailed) {
		Close();
		window_network_status_close();
		window_error_open(STR_UNABLE_TO_CONNECT_TO_SERVER, STR_NONE);
	}
}

NetworkPlayer* Network::GetPlayerByID(int id) {
	auto it = std::find_if(player_list.begin(), player_list.end(), [&id](std::unique_ptr<NetworkPlayer> const& player) { return player->id == id; });
	if (it != player_list.end()) {
		return (*it).get();
	}
	return 0;
}

const char* Network::FormatChat(NetworkPlayer* fromplayer, const char* text)
{
	static char formatted[1024];
	char* lineCh = formatted;
	formatted[0] = 0;
	if (fromplayer) {
		lineCh = utf8_write_codepoint(lineCh, FORMAT_OUTLINE);
		lineCh = utf8_write_codepoint(lineCh, FORMAT_BABYBLUE);
		safe_strncpy(lineCh, (const char*)fromplayer->name, sizeof(fromplayer->name));
		strcat(lineCh, ": ");
		lineCh = strchr(lineCh, '\0');
	}
	lineCh = utf8_write_codepoint(lineCh, FORMAT_OUTLINE);
	lineCh = utf8_write_codepoint(lineCh, FORMAT_WHITE);
	safe_strncpy(lineCh, text, 800);
	return formatted;
}

void Network::SendPacketToClients(NetworkPacket& packet, bool front)
{
	for (auto it = client_connection_list.begin(); it != client_connection_list.end(); it++) {
		(*it)->QueuePacket(std::move(NetworkPacket::Duplicate(packet)), front);
	}
}

bool Network::CheckSRAND(uint32 tick, uint32 srand0)
{
	if (server_srand0_tick == 0)
		return true;

	if (tick > server_srand0_tick) {
		server_srand0_tick = 0;
		return true;
	}

	if (tick == server_srand0_tick) {
		server_srand0_tick = 0;
		if (srand0 != server_srand0) {
			return false;
		}
	}
	return true;
}

void Network::KickPlayer(int playerId)
{
	NetworkPlayer *player = GetPlayerByID(playerId);
	for(auto it = client_connection_list.begin(); it != client_connection_list.end(); it++) {
		if ((*it)->player->id == playerId) {
			// Disconnect the client gracefully
			(*it)->last_disconnect_reason = "Kicked";
			Server_Send_SETDISCONNECTMSG(*(*it), "Get out of the server!");
			shutdown((*it)->socket, SHUT_RD);
			(*it)->SendQueuedPackets();
			break;
		}
	}
}

void Network::SetPassword(const char* password)
{
	Network::password = password;
}

void Network::ShutdownClient()
{
	if (GetMode() == NETWORK_MODE_CLIENT) {
		shutdown(server_connection.socket, SHUT_RDWR);
	}
}

std::string Network::GenerateAdvertiseKey()
{
	// Generate a string of 16 random hex characters (64-integer key as a hex formatted string)
	static char hexChars[] = { '0', '1', '2', '3', '4', '5', '6', '7', '8', '9', 'a', 'b', 'c', 'd', 'e', 'f' };
	char key[17];
	for (int i = 0; i < 16; i++) {
		int hexCharIndex = rand() % countof(hexChars);
		key[i] = hexChars[hexCharIndex];
	}
	key[countof(key) - 1] = 0;

	return key;
}

const char *Network::GetMasterServerUrl()
{
	if (str_is_null_or_empty(gConfigNetwork.master_server_url)) {
		return OPENRCT2_MASTER_SERVER_URL;
	} else {
		return gConfigNetwork.master_server_url;
	}
}

void Network::AdvertiseRegister()
{
#ifndef DISABLE_HTTP
	last_advertise_time = SDL_GetTicks();

	// Send the registration request
	std::string url = GetMasterServerUrl()
		+ std::string("?command=register&port=") + std::to_string(listening_port)
		+ std::string("&key=") + advertise_key;
	http_request_json_async(url.c_str(), [](http_json_response *response) -> void {
		if (response == NULL) {
			log_warning("Unable to connect to master server");
			return;
		}

		json_t *jsonStatus = json_object_get(response->root, "status");
		if (json_is_integer(jsonStatus)) {
			int status = (int)json_integer_value(jsonStatus);
			if (status == MASTER_SERVER_STATUS_OK) {
				json_t *jsonToken = json_object_get(response->root, "token");
				if (json_is_string(jsonToken)) {
					gNetwork.advertise_token = json_string_value(jsonToken);
					gNetwork.advertise_status = ADVERTISE_STATUS_REGISTERED;
				}
			} else {
				const char *message = "Invalid response from server";
				json_t *jsonMessage = json_object_get(response->root, "message");
				if (json_is_string(jsonMessage)) {
					message = json_string_value(jsonMessage);
				}
				log_warning("Unable to advertise: %s", message);
			}
		}
		http_request_json_dispose(response);
	});
#endif
}

void Network::AdvertiseHeartbeat()
{
#ifndef DISABLE_HTTP
	// Send the heartbeat request
	std::string url = GetMasterServerUrl()
		+ std::string("?command=heartbeat&token=") + advertise_token
		+ std::string("&players=") + std::to_string(network_get_num_players());

	// TODO send status data (e.g. players) via JSON body

	gNetwork.last_heartbeat_time = SDL_GetTicks();
	http_request_json_async(url.c_str(), [](http_json_response *response) -> void {
		if (response == NULL) {
			log_warning("Unable to connect to master server");
			return;
		}

		json_t *jsonStatus = json_object_get(response->root, "status");
		if (json_is_integer(jsonStatus)) {
			int status = (int)json_integer_value(jsonStatus);
			if (status == MASTER_SERVER_STATUS_OK) {
				// Master server has successfully updated our server status
			} else if (status == MASTER_SERVER_STATUS_INVALID_TOKEN) {
				gNetwork.advertise_status = ADVERTISE_STATUS_UNREGISTERED;
				log_warning("Master server heartbeat failed: Invalid Token");
			}
		}
		http_request_json_dispose(response);
	});
#endif
}

void Network::Client_Send_AUTH(const char* name, const char* password)
<<<<<<< HEAD
{
	safe_strncpy(Network::password, password, sizeof(Network::password));
}

void Network::Advertise()
{
	// Generate a string of 16 random hex characters (64-integer key as a hex formatted string)
	static char hexChars[] = { '0', '1', '2', '3', '4', '5', '6', '7', '8', '9', 'a', 'b', 'c', 'd', 'e', 'f' };
	char key[17];
	for (int i = 0; i < 16; i++) {
		int hexCharIndex = rand() % countof(hexChars);
		key[i] = hexChars[hexCharIndex];
	}
	key[countof(key) - 1] = 0;

	return key;
}

const char *Network::GetMasterServerUrl()
{
	if (str_is_null_or_empty(gConfigNetwork.master_server_url)) {
		return OPENRCT2_MASTER_SERVER_URL;
	} else {
		return gConfigNetwork.master_server_url;
	}
}

void Network::AdvertiseRegister()
{
#ifndef DISABLE_HTTP
	last_advertise_time = SDL_GetTicks();

	// Send the registration request
	std::string url = GetMasterServerUrl()
		+ std::string("?command=register&port=") + std::to_string(listening_port)
		+ std::string("key=") + advertise_key;
	http_request_json_async(url.c_str(), [](http_json_response *response) -> void {
		if (response == NULL) {
			log_warning("Unable to connect to master server");
			return;
		}

		json_t *jsonStatus = json_object_get(response->root, "status");
		if (json_is_integer(jsonStatus)) {
			int status = (int)json_integer_value(jsonStatus);
			if (status == MASTER_SERVER_STATUS_OK) {
				json_t *jsonToken = json_object_get(response->root, "token");
				if (json_is_string(jsonToken)) {
					gNetwork.advertise_token = json_string_value(jsonToken);
					gNetwork.advertise_status = ADVERTISE_STATUS_REGISTERED;
				}
			} else {
				const char *message = "Invalid response from server";
				json_t *jsonMessage = json_object_get(response->root, "message");
				if (json_is_string(jsonMessage)) {
					message = json_string_value(jsonMessage);
				}
				log_warning("Unable to advertise: %s", message);
			}
		}
		http_request_json_dispose(response);
	});
#endif
}

void Network::AdvertiseHeartbeat()
{
#ifndef DISABLE_HTTP
	// Send the heartbeat request
	std::string url = GetMasterServerUrl()
		+ std::string("?command=heartbeat&token=") + advertise_token
		+ std::string("&players=") + std::to_string(network_get_num_players());

	// TODO send status data (e.g. players) via JSON body

	gNetwork.last_heartbeat_time = SDL_GetTicks();
	http_request_json_async(url.c_str(), [](http_json_response *response) -> void {
		if (response == NULL) {
			log_warning("Unable to connect to master server");
			return;
		}

		json_t *jsonStatus = json_object_get(response->root, "status");
		if (json_is_integer(jsonStatus)) {
			int status = (int)json_integer_value(jsonStatus);
			if (status == MASTER_SERVER_STATUS_OK) {
				// Master server has successfully updated our server status
			} else if (status == MASTER_SERVER_STATUS_INVALID_TOKEN) {
				gNetwork.advertise_status = ADVERTISE_STATUS_UNREGISTERED;
				log_warning("Master server heartbeat failed: Invalid Token");
			}
		}
		http_request_json_dispose(response);
	});
#endif
}

void Network::Client_Send_AUTH(const char* name, const char* password)
=======
>>>>>>> ef6a1fbf
{
	std::unique_ptr<NetworkPacket> packet = std::move(NetworkPacket::Allocate());
	*packet << (uint32)NETWORK_COMMAND_AUTH;
	packet->WriteString(OPENRCT2_VERSION);
	packet->WriteString(name);
	packet->WriteString(password);
	server_connection.authstatus = NETWORK_AUTH_REQUESTED;
	server_connection.QueuePacket(std::move(packet));
}

void Network::Server_Send_AUTH(NetworkConnection& connection)
{
	uint8 new_playerid = 0;
	if (connection.player) {
		new_playerid = connection.player->id;
	}
	std::unique_ptr<NetworkPacket> packet = std::move(NetworkPacket::Allocate());
	*packet << (uint32)NETWORK_COMMAND_AUTH << (uint32)connection.authstatus << (uint8)new_playerid;
	connection.QueuePacket(std::move(packet));
	if (connection.authstatus != NETWORK_AUTH_OK && connection.authstatus != NETWORK_AUTH_REQUIREPASSWORD) {
		shutdown(connection.socket, SHUT_RD);
		connection.SendQueuedPackets();
	}
}

void Network::Server_Send_MAP(NetworkConnection* connection)
{
	int buffersize = 0x600000;
	std::vector<uint8> buffer(buffersize);
	SDL_RWops* rw = SDL_RWFromMem(&buffer[0], buffersize);
	scenario_save_network(rw);
	int size = (int)SDL_RWtell(rw);
	int chunksize = 1000;
	for (int i = 0; i < size; i += chunksize) {
		int datasize = (std::min)(chunksize, size - i);
		std::unique_ptr<NetworkPacket> packet = std::move(NetworkPacket::Allocate());
		*packet << (uint32)NETWORK_COMMAND_MAP << (uint32)size << (uint32)i;
		packet->Write(&buffer[i], datasize);
		if (connection) {
			connection->QueuePacket(std::move(packet));
		} else {
			SendPacketToClients(*packet);
		}
	}
	SDL_RWclose(rw);
}

void Network::Client_Send_CHAT(const char* text)
{
	std::unique_ptr<NetworkPacket> packet = std::move(NetworkPacket::Allocate());
	*packet << (uint32)NETWORK_COMMAND_CHAT;
	packet->WriteString(text);
	server_connection.QueuePacket(std::move(packet));
}

void Network::Server_Send_CHAT(const char* text)
{
	std::unique_ptr<NetworkPacket> packet = std::move(NetworkPacket::Allocate());
	*packet << (uint32)NETWORK_COMMAND_CHAT;
	packet->WriteString(text);
	SendPacketToClients(*packet);
}

void Network::Client_Send_GAMECMD(uint32 eax, uint32 ebx, uint32 ecx, uint32 edx, uint32 esi, uint32 edi, uint32 ebp, uint8 callback)
{
	std::unique_ptr<NetworkPacket> packet = std::move(NetworkPacket::Allocate());
	*packet << (uint32)NETWORK_COMMAND_GAMECMD << (uint32)RCT2_GLOBAL(RCT2_ADDRESS_CURRENT_TICKS, uint32) << eax << (ebx | GAME_COMMAND_FLAG_NETWORKED) << ecx << edx << esi << edi << ebp << callback;
	server_connection.QueuePacket(std::move(packet));
}

void Network::Server_Send_GAMECMD(uint32 eax, uint32 ebx, uint32 ecx, uint32 edx, uint32 esi, uint32 edi, uint32 ebp, uint8 playerid, uint8 callback)
{
	std::unique_ptr<NetworkPacket> packet = std::move(NetworkPacket::Allocate());
	*packet << (uint32)NETWORK_COMMAND_GAMECMD << (uint32)RCT2_GLOBAL(RCT2_ADDRESS_CURRENT_TICKS, uint32) << eax << (ebx | GAME_COMMAND_FLAG_NETWORKED) << ecx << edx << esi << edi << ebp << playerid << callback;
	SendPacketToClients(*packet);
}

void Network::Server_Send_TICK()
{
	last_tick_sent_time = SDL_GetTicks();
	std::unique_ptr<NetworkPacket> packet = std::move(NetworkPacket::Allocate());
	*packet << (uint32)NETWORK_COMMAND_TICK << (uint32)RCT2_GLOBAL(RCT2_ADDRESS_CURRENT_TICKS, uint32) << (uint32)RCT2_GLOBAL(RCT2_ADDRESS_SCENARIO_SRAND_0, uint32);
	SendPacketToClients(*packet);
}

void Network::Server_Send_PLAYERLIST()
{
	std::unique_ptr<NetworkPacket> packet = std::move(NetworkPacket::Allocate());
	*packet << (uint32)NETWORK_COMMAND_PLAYERLIST << (uint32)player_list.size();
	for (unsigned int i = 0; i < player_list.size(); i++) {
		packet->WriteString((const char*)player_list[i]->name);
		*packet << player_list[i]->id << player_list[i]->flags;
	}
	SendPacketToClients(*packet);
}

void Network::Client_Send_PING()
{
	std::unique_ptr<NetworkPacket> packet = std::move(NetworkPacket::Allocate());
	*packet << (uint32)NETWORK_COMMAND_PING;
	server_connection.QueuePacket(std::move(packet));
}

void Network::Server_Send_PING()
{
	last_ping_sent_time = SDL_GetTicks();
	std::unique_ptr<NetworkPacket> packet = std::move(NetworkPacket::Allocate());
	*packet << (uint32)NETWORK_COMMAND_PING;
	for (auto it = client_connection_list.begin(); it != client_connection_list.end(); it++) {
		(*it)->ping_time = SDL_GetTicks();
	}
	SendPacketToClients(*packet, true);
}

void Network::Server_Send_PINGLIST()
{
	std::unique_ptr<NetworkPacket> packet = std::move(NetworkPacket::Allocate());
	*packet << (uint32)NETWORK_COMMAND_PINGLIST << (uint32)player_list.size();
	for (unsigned int i = 0; i < player_list.size(); i++) {
		*packet << player_list[i]->id << player_list[i]->ping;
	}
	SendPacketToClients(*packet);
}

void Network::Server_Send_SETDISCONNECTMSG(NetworkConnection& connection, const char* msg)
{
	std::unique_ptr<NetworkPacket> packet = std::move(NetworkPacket::Allocate());
	*packet << (uint32)NETWORK_COMMAND_SETDISCONNECTMSG;
	packet->WriteString(msg);
	connection.QueuePacket(std::move(packet));
}

void Network::Server_Send_GAMEINFO(NetworkConnection& connection)
{
	std::unique_ptr<NetworkPacket> packet = std::move(NetworkPacket::Allocate());
	*packet << (uint32)NETWORK_COMMAND_GAMEINFO;
#ifndef DISABLE_HTTP
	json_t* obj = json_object();
	json_object_set(obj, "name", json_string(gConfigNetwork.server_name));
	json_object_set(obj, "requiresPassword", json_boolean(password.size() > 0));
	json_object_set(obj, "version", json_string(OPENRCT2_VERSION));
	json_object_set(obj, "players", json_integer(player_list.size()));
	json_object_set(obj, "maxPlayers", json_integer(gConfigNetwork.maxplayers));
	json_object_set(obj, "description", json_string(gConfigNetwork.server_description));
<<<<<<< HEAD
	json_object_set(obj, "haspassword", json_integer(password.size() > 0 ? 1 : 0));
	json_object_set(obj, "description", json_string(""));
	json_object_set(obj, "version", json_string(OPENRCT2_VERSION));
	json_object_set(obj, "players", json_integer(player_list.size()));
	json_object_set(obj, "maxPlayers", json_integer(gConfigNetwork.maxplayers));
	json_object_set(obj, "description", json_string(gConfigNetwork.server_description));
=======
>>>>>>> ef6a1fbf
	packet->WriteString(json_dumps(obj, 0));
 	json_object_clear(obj);
#endif
	connection.QueuePacket(std::move(packet));
}

bool Network::ProcessConnection(NetworkConnection& connection)
{
	int packetStatus;
	do {
		packetStatus = connection.ReadPacket();
		switch(packetStatus) {
		case NETWORK_READPACKET_DISCONNECTED:
			// closed connection or network error
			PrintError();
			if (!connection.last_disconnect_reason) {
				connection.last_disconnect_reason = "Connection Closed";
			}
			return false;
			break;
		case NETWORK_READPACKET_SUCCESS:
			// done reading in packet
			ProcessPacket(connection, connection.inboundpacket);
			break;
		case NETWORK_READPACKET_MORE_DATA:
			// more data required to be read
			break;
		case NETWORK_READPACKET_NO_DATA:
			// could not read anything from socket
			break;
		}
	} while (packetStatus == NETWORK_READPACKET_MORE_DATA || packetStatus == NETWORK_READPACKET_SUCCESS);
	connection.SendQueuedPackets();
	if (!connection.ReceivedPacketRecently()) {
		if (!connection.last_disconnect_reason) {
			connection.last_disconnect_reason = "No Data";
		}
		return false;
	}
	return true;
}

void Network::ProcessPacket(NetworkConnection& connection, NetworkPacket& packet)
{
	uint32 command;
	packet >> command;
	if (command < NETWORK_COMMAND_MAX) {
		// printf("RECV %s\n", NetworkCommandNames[command]);
		switch (gNetwork.GetMode()) {
		case NETWORK_MODE_SERVER:
			if (server_command_handlers[command]) {
				if (connection.authstatus == NETWORK_AUTH_OK || !packet.CommandRequiresAuth()) {
					(this->*server_command_handlers[command])(connection, packet);
				}
			}
			break;
		case NETWORK_MODE_CLIENT:
			if (client_command_handlers[command]) {
				(this->*client_command_handlers[command])(connection, packet);
			}
			break;
		}
	}
	packet.Clear();
}

void Network::ProcessGameCommandQueue()
{
	while (game_command_queue.begin() != game_command_queue.end() && game_command_queue.begin()->tick == RCT2_GLOBAL(RCT2_ADDRESS_CURRENT_TICKS, uint32)) {
		// run all the game commands at the current tick
		const GameCommand& gc = (*game_command_queue.begin());
		if (GetPlayerID() == gc.playerid) {
			game_command_callback = game_command_callback_get_callback(gc.callback);
		}
		game_do_command_p(gc.esi, (int*)&gc.eax, (int*)&gc.ebx, (int*)&gc.ecx, (int*)&gc.edx, (int*)&gc.esi, (int*)&gc.edi, (int*)&gc.ebp);
		game_command_queue.erase(game_command_queue.begin());
	}
}

void Network::AddClient(SOCKET socket)
{
	auto connection = std::unique_ptr<NetworkConnection>(new NetworkConnection);  // change to make_unique in c++14
	connection->socket = socket;
	connection->SetTCPNoDelay(true);
	client_connection_list.push_back(std::move(connection));
}

void Network::RemoveClient(std::unique_ptr<NetworkConnection>& connection)
{
	NetworkPlayer* connection_player = connection->player;
	if (connection_player) {
		char text[256];
		char* lineCh = text;
		lineCh = utf8_write_codepoint(lineCh, FORMAT_OUTLINE);
		lineCh = utf8_write_codepoint(lineCh, FORMAT_RED);
		char reasonstr[100];
		reasonstr[0] = 0;
		if (connection->last_disconnect_reason && strlen(connection->last_disconnect_reason) < sizeof(reasonstr)) {
			sprintf(reasonstr, " (%s)", connection->last_disconnect_reason);
		}
		sprintf(lineCh, "%s has disconnected%s", connection_player->name, reasonstr);
		chat_history_add(text);
		gNetwork.Server_Send_CHAT(text);
	}
	player_list.erase(std::remove_if(player_list.begin(), player_list.end(), [connection_player](std::unique_ptr<NetworkPlayer>& player){ return player.get() == connection_player; }), player_list.end());
	client_connection_list.remove(connection);
	Server_Send_PLAYERLIST();
}

NetworkPlayer* Network::AddPlayer(const char* name)
{
	NetworkPlayer* addedplayer = 0;
	int newid = -1;
	if (GetMode() == NETWORK_MODE_SERVER) {
		// Find first unused player id
		for (int id = 0; id < 255; id++) {
			if (std::find_if(player_list.begin(), player_list.end(), [&id](std::unique_ptr<NetworkPlayer> const& player) { return player->id == id; }) == player_list.end()) {
				newid = id;
				break;
			}
		}
	} else {
		newid = 0;
	}
	if (newid != -1) {
		std::unique_ptr<NetworkPlayer> player(new NetworkPlayer(name)); // change to make_unique in c++14
		player->id = newid;
		addedplayer = player.get();
		player_list.push_back(std::move(player));
		if (GetMode() == NETWORK_MODE_SERVER) {
			Server_Send_PLAYERLIST();
		}
	}
	return addedplayer;
}

void Network::PrintError()
{
#ifdef _WIN32
	wchar_t *s = NULL;
	FormatMessageW(FORMAT_MESSAGE_ALLOCATE_BUFFER | FORMAT_MESSAGE_FROM_SYSTEM | FORMAT_MESSAGE_IGNORE_INSERTS, NULL, LAST_SOCKET_ERROR(), MAKELANGID(LANG_NEUTRAL, SUBLANG_DEFAULT), (LPWSTR)&s, 0, NULL);
	fprintf(stderr, "%S\n", s);
	LocalFree(s);
#else
	char *s = strerror(LAST_SOCKET_ERROR());
	fprintf(stderr, "%s\n", s);
#endif

}

int Network::Client_Handle_AUTH(NetworkConnection& connection, NetworkPacket& packet)
{
	packet >> (uint32&)connection.authstatus >> (uint8&)player_id;
	switch(connection.authstatus) {
	case NETWORK_AUTH_BADNAME:
		connection.last_disconnect_reason = "Bad Player Name";
		shutdown(connection.socket, SHUT_RDWR);
		break;
	case NETWORK_AUTH_BADVERSION:
		connection.last_disconnect_reason = "Incorrect Software Version";
		shutdown(connection.socket, SHUT_RDWR);
		break;
	case NETWORK_AUTH_BADPASSWORD:
		connection.last_disconnect_reason = "Bad Password";
		shutdown(connection.socket, SHUT_RDWR);
		break;
	case NETWORK_AUTH_FULL:
		connection.last_disconnect_reason = "Server Full";
		shutdown(connection.socket, SHUT_RDWR);
		break;
	case NETWORK_AUTH_REQUIREPASSWORD:
		window_network_status_open_password();
		break;
	}
	return 1;
}

int Network::Server_Handle_AUTH(NetworkConnection& connection, NetworkPacket& packet)
{
	if (connection.authstatus != NETWORK_AUTH_OK) {
		const char* gameversion = packet.ReadString();
		const char* name = packet.ReadString();
		const char* password = packet.ReadString();
		if (!gameversion || strcmp(gameversion, OPENRCT2_VERSION) != 0) {
			connection.authstatus = NETWORK_AUTH_BADVERSION;
		} else
		if (!name) {
			connection.authstatus = NETWORK_AUTH_BADNAME;
		} else
<<<<<<< HEAD
		if ((!password || strlen(password) == 0) && Network::password.size() > 0) {\
			connection.authstatus = NETWORK_AUTH_REQUIREPASSWORD;
		} else
		if (password && Network::password != password) {
		if (!password || strlen(password) == 0) {
=======
		if ((!password || strlen(password) == 0) && Network::password.size() > 0) {
>>>>>>> ef6a1fbf
			connection.authstatus = NETWORK_AUTH_REQUIREPASSWORD;
		} else
		if (password && Network::password != password) {
			connection.authstatus = NETWORK_AUTH_BADPASSWORD;
		} else
		if (gConfigNetwork.maxplayers <= player_list.size()) {
			connection.authstatus = NETWORK_AUTH_FULL;
		} else {
			connection.authstatus = NETWORK_AUTH_OK;
			NetworkPlayer* player = AddPlayer(name);
			connection.player = player;
			if (player) {
				char text[256];
				char* lineCh = text;
				lineCh = utf8_write_codepoint(lineCh, FORMAT_OUTLINE);
				lineCh = utf8_write_codepoint(lineCh, FORMAT_GREEN);
				sprintf(lineCh, "%s has joined the game", player->name);
				chat_history_add(text);
				gNetwork.Server_Send_CHAT(text);
				Server_Send_MAP(&connection);
			}
		}
		Server_Send_AUTH(connection);
<<<<<<< HEAD
		std::unique_ptr<NetworkPacket> responsepacket = std::move(NetworkPacket::Allocate());
		*responsepacket << (uint32)NETWORK_COMMAND_AUTH << (uint32)connection.authstatus << (uint8)playerid;
		connection.QueuePacket(std::move(responsepacket));
		if (connection.authstatus != NETWORK_AUTH_OK) {
			shutdown(connection.socket, SHUT_RD);
			connection.SendQueuedPackets();
		}
		Server_Send_AUTH(connection);
=======
>>>>>>> ef6a1fbf
	}
	return 1;
}

int Network::Client_Handle_MAP(NetworkConnection& connection, NetworkPacket& packet)
{
	uint32 size, offset;
	packet >> size >> offset;
	if (offset > 0x600000) {
		// too big
		return 0;
	} else {
		int chunksize = packet.size - packet.read;
		if (chunksize <= 0) {
			return 0;
		}
		if (offset + chunksize > chunk_buffer.size()) {
			chunk_buffer.resize(offset + chunksize);
		}
		char status[256];
		sprintf(status, "Downloading map ... (%lu / %lu)", (offset + chunksize) / 1000, size / 1000);
		window_network_status_open(status);
		memcpy(&chunk_buffer[offset], (void*)packet.Read(chunksize), chunksize);
		if (offset + chunksize == size) {
			window_network_status_close();

			SDL_RWops* rw = SDL_RWFromMem(&chunk_buffer[0], size);
			if (game_load_network(rw)) {
				game_load_init();
				game_command_queue.clear();
				server_tick = RCT2_GLOBAL(RCT2_ADDRESS_CURRENT_TICKS, uint32);
				server_srand0_tick = 0;
				// window_network_status_open("Loaded new map from network");
				_desynchronised = false;
			}
			SDL_RWclose(rw);
		}
	}
	return 1;
}

int Network::Client_Handle_CHAT(NetworkConnection& connection, NetworkPacket& packet)
{
	const char* text = packet.ReadString();
	if (text) {
		chat_history_add(text);
	}
	return 1;
}

int Network::Server_Handle_CHAT(NetworkConnection& connection, NetworkPacket& packet)
{
	const char* text = packet.ReadString();
	if (text) {
		const char* formatted = FormatChat(connection.player, text);
		chat_history_add(formatted);
		Server_Send_CHAT(formatted);
	}
	return 1;
}

int Network::Client_Handle_GAMECMD(NetworkConnection& connection, NetworkPacket& packet)
{
	uint32 tick;
	uint32 args[7];
	uint8 playerid;
	uint8 callback;
	packet >> tick >> args[0] >> args[1] >> args[2] >> args[3] >> args[4] >> args[5] >> args[6] >> playerid >> callback;

	GameCommand gc = GameCommand(tick, args, playerid, callback);
	game_command_queue.insert(gc);
	return 1;
}

int Network::Server_Handle_GAMECMD(NetworkConnection& connection, NetworkPacket& packet)
{
	uint32 tick;
	uint32 args[7];
	uint8 playerid;
	uint8 callback;
	if (connection.player) {
		playerid = connection.player->id;
	}
	packet >> tick >> args[0] >> args[1] >> args[2] >> args[3] >> args[4] >> args[5] >> args[6] >> callback;

	int commandCommand = args[4];
	
	// Don't let clients send pause or quit
	if (commandCommand != GAME_COMMAND_TOGGLE_PAUSE &&
		commandCommand != GAME_COMMAND_LOAD_OR_QUIT
	) {
		Server_Send_GAMECMD(args[0], args[1], args[2], args[3], args[4], args[5], args[6], playerid, callback);
		game_do_command(args[0], args[1], args[2], args[3], args[4], args[5], args[6]);
	}
	
	return 1;
}

int Network::Client_Handle_TICK(NetworkConnection& connection, NetworkPacket& packet)
{
	uint32 srand0;
	packet >> server_tick >> srand0;
	if (server_srand0_tick == 0) {
		server_srand0 = srand0;
		server_srand0_tick = server_tick;
	}
	return 1;
}

int Network::Client_Handle_PLAYERLIST(NetworkConnection& connection, NetworkPacket& packet)
{
	player_list.clear();
	uint32 size;
	packet >> size;
	for (unsigned int i = 0; i < size; i++) {
		const char* name = packet.ReadString();
		NetworkPlayer* player = AddPlayer(name);
		if (player) {
			packet >> player->id >> player->flags;
			if (player->flags & NETWORK_PLAYER_FLAG_ISSERVER) {
				server_connection.player = player;
			}
		}
	}
	return 1;
}

int Network::Client_Handle_PING(NetworkConnection& connection, NetworkPacket& packet)
{
	Client_Send_PING();
	return 1;
}

int Network::Server_Handle_PING(NetworkConnection& connection, NetworkPacket& packet)
{
	int ping = SDL_GetTicks() - connection.ping_time;
	if (ping < 0) {
		ping = 0;
	}
	if (connection.player) {
		connection.player->ping = ping;
	}
	return 1;
}

int Network::Client_Handle_PINGLIST(NetworkConnection& connection, NetworkPacket& packet)
{
	uint32 size;
	packet >> size;
	for (unsigned int i = 0; i < size; i++) {
		uint8 id;
		uint16 ping;
		packet >> id >> ping;
		NetworkPlayer* player = GetPlayerByID(id);
		if (player) {
			player->ping = ping;
		}
	}
	return 1;
}

int Network::Client_Handle_SETDISCONNECTMSG(NetworkConnection& connection, NetworkPacket& packet)
{
	static std::string msg;
	const char* disconnectmsg = packet.ReadString();
	if (disconnectmsg) {
<<<<<<< HEAD
		safe_strncpy(msg, disconnectmsg, sizeof(msg));
=======
>>>>>>> ef6a1fbf
		msg = disconnectmsg;
		connection.last_disconnect_reason = msg.c_str();
	}
	return 1;
}

int Network::Server_Handle_GAMEINFO(NetworkConnection& connection, NetworkPacket& packet)
{
	Server_Send_GAMEINFO(connection);
	return 1;
}

int network_init()
{
	return gNetwork.Init();
}

void network_close()
{
	gNetwork.Close();
}

void network_shutdown_client()
{
	gNetwork.ShutdownClient();
}

int network_begin_client(const char *host, int port)
{
	return gNetwork.BeginClient(host, port);
}

int network_begin_server(int port)
{
	return gNetwork.BeginServer(port);
}

void network_update()
{
	gNetwork.Update();
}

int network_get_mode()
{
	return gNetwork.GetMode();
}

int network_get_status()
{
	return gNetwork.GetStatus();
}

int network_get_authstatus()
{
	return gNetwork.GetAuthStatus();
}

uint32 network_get_server_tick()
{
	return gNetwork.GetServerTick();
}

uint8 network_get_current_player_id()
{
	return gNetwork.GetPlayerID();
}

int network_get_num_players()
{
	return gNetwork.player_list.size();
}

const char* network_get_player_name(unsigned int index)
{
	return (const char*)gNetwork.player_list[index]->name;
}

uint32 network_get_player_flags(unsigned int index)
{
	return gNetwork.player_list[index]->flags;
}

int network_get_player_ping(unsigned int index)
{
	return gNetwork.player_list[index]->ping;
}

int network_get_player_id(unsigned int index)
{
	return gNetwork.player_list[index]->id;
}

void network_send_map()
{
	gNetwork.Server_Send_MAP();
}

void network_send_chat(const char* text)
{
	if (gNetwork.GetMode() == NETWORK_MODE_CLIENT) {
		gNetwork.Client_Send_CHAT(text);
	} else
	if (gNetwork.GetMode() == NETWORK_MODE_SERVER) {
		NetworkPlayer* player = gNetwork.GetPlayerByID(gNetwork.GetPlayerID());
		const char* formatted = gNetwork.FormatChat(player, text);
		chat_history_add(formatted);
		gNetwork.Server_Send_CHAT(formatted);
	}
}

void network_send_gamecmd(uint32 eax, uint32 ebx, uint32 ecx, uint32 edx, uint32 esi, uint32 edi, uint32 ebp, uint8 callback)
{
	switch (gNetwork.GetMode()) {
	case NETWORK_MODE_SERVER:
		gNetwork.Server_Send_GAMECMD(eax, ebx, ecx, edx, esi, edi, ebp, gNetwork.GetPlayerID(), callback);
		break;
	case NETWORK_MODE_CLIENT:
		gNetwork.Client_Send_GAMECMD(eax, ebx, ecx, edx, esi, edi, ebp, callback);
		break;
	}
}

void network_send_password(const char* password)
{
	gNetwork.Client_Send_AUTH(gConfigNetwork.player_name, password);
<<<<<<< HEAD
void network_send_password(const char* password)
{
	gNetwork.Client_Send_AUTH(OPENRCT2_VERSION, gConfigNetwork.player_name, password);
=======
>>>>>>> ef6a1fbf
}

void network_kick_player(int playerId)
{
	gNetwork.KickPlayer(playerId);
}

void network_set_password(const char* password)
{
	gNetwork.SetPassword(password);
}

<<<<<<< HEAD
void network_set_password(const char* password)
{
	gNetwork.SetPassword(password);
}

=======
>>>>>>> ef6a1fbf
#else
int network_get_mode() { return NETWORK_MODE_NONE; }
int network_get_status() { return NETWORK_STATUS_NONE; }
int network_get_authstatus() { return NETWORK_AUTH_NONE; }
uint32 network_get_server_tick() { return RCT2_GLOBAL(RCT2_ADDRESS_CURRENT_TICKS, uint32); }
void network_send_gamecmd(uint32 eax, uint32 ebx, uint32 ecx, uint32 edx, uint32 esi, uint32 edi, uint32 ebp, uint8 callback) {}
void network_send_map() {}
void network_update() {}
int network_begin_client(const char *host, int port) { return 1; }
int network_begin_server(int port) { return 1; }
int network_get_num_players() { return 1; }
const char* network_get_player_name(unsigned int index) { return "local (OpenRCT2 compiled without MP)"; }
uint32 network_get_player_flags(unsigned int index) { return 0; }
int network_get_player_ping(unsigned int index) { return 0; }
int network_get_player_id(unsigned int index) { return 0; }
void network_send_chat(const char* text) {}
void network_send_password(const char* password) {}
void network_close() {}
void network_shutdown_client() {}
<<<<<<< HEAD
void network_shutdown_client() {}
=======
>>>>>>> ef6a1fbf
void network_kick_player(int playerId) {}
void network_set_password(const char* password) {}
uint8 network_get_current_player_id() { return 0; }
#endif /* DISABLE_NETWORK */<|MERGE_RESOLUTION|>--- conflicted
+++ resolved
@@ -626,13 +626,10 @@
 		break;
 	}
 
-<<<<<<< HEAD
 	if (SDL_TICKS_PASSED(SDL_GetTicks(), last_advertise_time + 60000)) {
 		Advertise();
 	}
 
-=======
->>>>>>> ef6a1fbf
 	SOCKET socket = accept(listening_socket, NULL, NULL);
 	if (socket == INVALID_SOCKET) {
 		if (LAST_SOCKET_ERROR() != EWOULDBLOCK) {
@@ -926,107 +923,6 @@
 }
 
 void Network::Client_Send_AUTH(const char* name, const char* password)
-<<<<<<< HEAD
-{
-	safe_strncpy(Network::password, password, sizeof(Network::password));
-}
-
-void Network::Advertise()
-{
-	// Generate a string of 16 random hex characters (64-integer key as a hex formatted string)
-	static char hexChars[] = { '0', '1', '2', '3', '4', '5', '6', '7', '8', '9', 'a', 'b', 'c', 'd', 'e', 'f' };
-	char key[17];
-	for (int i = 0; i < 16; i++) {
-		int hexCharIndex = rand() % countof(hexChars);
-		key[i] = hexChars[hexCharIndex];
-	}
-	key[countof(key) - 1] = 0;
-
-	return key;
-}
-
-const char *Network::GetMasterServerUrl()
-{
-	if (str_is_null_or_empty(gConfigNetwork.master_server_url)) {
-		return OPENRCT2_MASTER_SERVER_URL;
-	} else {
-		return gConfigNetwork.master_server_url;
-	}
-}
-
-void Network::AdvertiseRegister()
-{
-#ifndef DISABLE_HTTP
-	last_advertise_time = SDL_GetTicks();
-
-	// Send the registration request
-	std::string url = GetMasterServerUrl()
-		+ std::string("?command=register&port=") + std::to_string(listening_port)
-		+ std::string("key=") + advertise_key;
-	http_request_json_async(url.c_str(), [](http_json_response *response) -> void {
-		if (response == NULL) {
-			log_warning("Unable to connect to master server");
-			return;
-		}
-
-		json_t *jsonStatus = json_object_get(response->root, "status");
-		if (json_is_integer(jsonStatus)) {
-			int status = (int)json_integer_value(jsonStatus);
-			if (status == MASTER_SERVER_STATUS_OK) {
-				json_t *jsonToken = json_object_get(response->root, "token");
-				if (json_is_string(jsonToken)) {
-					gNetwork.advertise_token = json_string_value(jsonToken);
-					gNetwork.advertise_status = ADVERTISE_STATUS_REGISTERED;
-				}
-			} else {
-				const char *message = "Invalid response from server";
-				json_t *jsonMessage = json_object_get(response->root, "message");
-				if (json_is_string(jsonMessage)) {
-					message = json_string_value(jsonMessage);
-				}
-				log_warning("Unable to advertise: %s", message);
-			}
-		}
-		http_request_json_dispose(response);
-	});
-#endif
-}
-
-void Network::AdvertiseHeartbeat()
-{
-#ifndef DISABLE_HTTP
-	// Send the heartbeat request
-	std::string url = GetMasterServerUrl()
-		+ std::string("?command=heartbeat&token=") + advertise_token
-		+ std::string("&players=") + std::to_string(network_get_num_players());
-
-	// TODO send status data (e.g. players) via JSON body
-
-	gNetwork.last_heartbeat_time = SDL_GetTicks();
-	http_request_json_async(url.c_str(), [](http_json_response *response) -> void {
-		if (response == NULL) {
-			log_warning("Unable to connect to master server");
-			return;
-		}
-
-		json_t *jsonStatus = json_object_get(response->root, "status");
-		if (json_is_integer(jsonStatus)) {
-			int status = (int)json_integer_value(jsonStatus);
-			if (status == MASTER_SERVER_STATUS_OK) {
-				// Master server has successfully updated our server status
-			} else if (status == MASTER_SERVER_STATUS_INVALID_TOKEN) {
-				gNetwork.advertise_status = ADVERTISE_STATUS_UNREGISTERED;
-				log_warning("Master server heartbeat failed: Invalid Token");
-			}
-		}
-		http_request_json_dispose(response);
-	});
-#endif
-}
-
-void Network::Client_Send_AUTH(const char* name, const char* password)
-=======
->>>>>>> ef6a1fbf
 {
 	std::unique_ptr<NetworkPacket> packet = std::move(NetworkPacket::Allocate());
 	*packet << (uint32)NETWORK_COMMAND_AUTH;
@@ -1035,10 +931,6 @@
 	packet->WriteString(password);
 	server_connection.authstatus = NETWORK_AUTH_REQUESTED;
 	server_connection.QueuePacket(std::move(packet));
-}
-
-void Network::Server_Send_AUTH(NetworkConnection& connection)
-{
 	uint8 new_playerid = 0;
 	if (connection.player) {
 		new_playerid = connection.player->id;
@@ -1171,15 +1063,6 @@
 	json_object_set(obj, "players", json_integer(player_list.size()));
 	json_object_set(obj, "maxPlayers", json_integer(gConfigNetwork.maxplayers));
 	json_object_set(obj, "description", json_string(gConfigNetwork.server_description));
-<<<<<<< HEAD
-	json_object_set(obj, "haspassword", json_integer(password.size() > 0 ? 1 : 0));
-	json_object_set(obj, "description", json_string(""));
-	json_object_set(obj, "version", json_string(OPENRCT2_VERSION));
-	json_object_set(obj, "players", json_integer(player_list.size()));
-	json_object_set(obj, "maxPlayers", json_integer(gConfigNetwork.maxplayers));
-	json_object_set(obj, "description", json_string(gConfigNetwork.server_description));
-=======
->>>>>>> ef6a1fbf
 	packet->WriteString(json_dumps(obj, 0));
  	json_object_clear(obj);
 #endif
@@ -1369,15 +1252,7 @@
 		if (!name) {
 			connection.authstatus = NETWORK_AUTH_BADNAME;
 		} else
-<<<<<<< HEAD
-		if ((!password || strlen(password) == 0) && Network::password.size() > 0) {\
-			connection.authstatus = NETWORK_AUTH_REQUIREPASSWORD;
-		} else
-		if (password && Network::password != password) {
-		if (!password || strlen(password) == 0) {
-=======
 		if ((!password || strlen(password) == 0) && Network::password.size() > 0) {
->>>>>>> ef6a1fbf
 			connection.authstatus = NETWORK_AUTH_REQUIREPASSWORD;
 		} else
 		if (password && Network::password != password) {
@@ -1401,17 +1276,6 @@
 			}
 		}
 		Server_Send_AUTH(connection);
-<<<<<<< HEAD
-		std::unique_ptr<NetworkPacket> responsepacket = std::move(NetworkPacket::Allocate());
-		*responsepacket << (uint32)NETWORK_COMMAND_AUTH << (uint32)connection.authstatus << (uint8)playerid;
-		connection.QueuePacket(std::move(responsepacket));
-		if (connection.authstatus != NETWORK_AUTH_OK) {
-			shutdown(connection.socket, SHUT_RD);
-			connection.SendQueuedPackets();
-		}
-		Server_Send_AUTH(connection);
-=======
->>>>>>> ef6a1fbf
 	}
 	return 1;
 }
@@ -1578,10 +1442,6 @@
 	static std::string msg;
 	const char* disconnectmsg = packet.ReadString();
 	if (disconnectmsg) {
-<<<<<<< HEAD
-		safe_strncpy(msg, disconnectmsg, sizeof(msg));
-=======
->>>>>>> ef6a1fbf
 		msg = disconnectmsg;
 		connection.last_disconnect_reason = msg.c_str();
 	}
@@ -1707,12 +1567,6 @@
 void network_send_password(const char* password)
 {
 	gNetwork.Client_Send_AUTH(gConfigNetwork.player_name, password);
-<<<<<<< HEAD
-void network_send_password(const char* password)
-{
-	gNetwork.Client_Send_AUTH(OPENRCT2_VERSION, gConfigNetwork.player_name, password);
-=======
->>>>>>> ef6a1fbf
 }
 
 void network_kick_player(int playerId)
@@ -1724,15 +1578,6 @@
 {
 	gNetwork.SetPassword(password);
 }
-
-<<<<<<< HEAD
-void network_set_password(const char* password)
-{
-	gNetwork.SetPassword(password);
-}
-
-=======
->>>>>>> ef6a1fbf
 #else
 int network_get_mode() { return NETWORK_MODE_NONE; }
 int network_get_status() { return NETWORK_STATUS_NONE; }
@@ -1752,10 +1597,6 @@
 void network_send_password(const char* password) {}
 void network_close() {}
 void network_shutdown_client() {}
-<<<<<<< HEAD
-void network_shutdown_client() {}
-=======
->>>>>>> ef6a1fbf
 void network_kick_player(int playerId) {}
 void network_set_password(const char* password) {}
 uint8 network_get_current_player_id() { return 0; }
