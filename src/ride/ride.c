/*****************************************************************************
 * Copyright (c) 2014 Ted John
 * OpenRCT2, an open source clone of Roller Coaster Tycoon 2.
 *
 * This file is part of OpenRCT2.
 *
 * OpenRCT2 is free software: you can redistribute it and/or modify
 * it under the terms of the GNU General Public License as published by
 * the Free Software Foundation, either version 3 of the License, or
 * (at your option) any later version.
 
 * This program is distributed in the hope that it will be useful,
 * but WITHOUT ANY WARRANTY; without even the implied warranty of
 * MERCHANTABILITY or FITNESS FOR A PARTICULAR PURPOSE.  See the
 * GNU General Public License for more details.
 
 * You should have received a copy of the GNU General Public License
 * along with this program.  If not, see <http://www.gnu.org/licenses/>.
 *****************************************************************************/

#include "../addresses.h"
#include "../audio/audio.h"
#include "../audio/mixer.h"
#include "../common.h"
#include "../config.h"
#include "../game.h"
#include "../input.h"
#include "../interface/window.h"
#include "../localisation/date.h"
#include "../localisation/localisation.h"
#include "../management/finance.h"
#include "../management/marketing.h"
#include "../management/news_item.h"
#include "../peep/peep.h"
#include "../peep/staff.h"
#include "../scenario.h"
#include "../util/util.h"
#include "../windows/error.h"
#include "../world/banner.h"
#include "../world/footpath.h"
#include "../world/map.h"
#include "../world/sprite.h"
#include "ride.h"
#include "ride_data.h"
#include "track.h"
#include "station.h"

#pragma region Ride classification table

const uint8 gRideClassifications[255] = {
	RIDE_CLASS_RIDE, RIDE_CLASS_RIDE, RIDE_CLASS_RIDE, RIDE_CLASS_RIDE,
	RIDE_CLASS_RIDE, RIDE_CLASS_RIDE, RIDE_CLASS_RIDE, RIDE_CLASS_RIDE,
	RIDE_CLASS_RIDE, RIDE_CLASS_RIDE, RIDE_CLASS_RIDE, RIDE_CLASS_RIDE,
	RIDE_CLASS_RIDE, RIDE_CLASS_RIDE, RIDE_CLASS_RIDE, RIDE_CLASS_RIDE,
	RIDE_CLASS_RIDE, RIDE_CLASS_RIDE, RIDE_CLASS_RIDE, RIDE_CLASS_RIDE,
	RIDE_CLASS_RIDE, RIDE_CLASS_RIDE, RIDE_CLASS_RIDE, RIDE_CLASS_RIDE,
	RIDE_CLASS_RIDE, RIDE_CLASS_RIDE, RIDE_CLASS_RIDE, RIDE_CLASS_RIDE,
	RIDE_CLASS_SHOP_OR_STALL, RIDE_CLASS_SHOP_OR_STALL, RIDE_CLASS_SHOP_OR_STALL,
	RIDE_CLASS_SHOP_OR_STALL, RIDE_CLASS_SHOP_OR_STALL, RIDE_CLASS_RIDE, RIDE_CLASS_SHOP_OR_STALL,
	RIDE_CLASS_KIOSK_OR_FACILITY, RIDE_CLASS_KIOSK_OR_FACILITY, RIDE_CLASS_RIDE, RIDE_CLASS_RIDE,
	RIDE_CLASS_RIDE, RIDE_CLASS_RIDE, RIDE_CLASS_RIDE, RIDE_CLASS_RIDE,
	RIDE_CLASS_RIDE, RIDE_CLASS_RIDE, RIDE_CLASS_KIOSK_OR_FACILITY, RIDE_CLASS_RIDE,
	RIDE_CLASS_RIDE, RIDE_CLASS_KIOSK_OR_FACILITY, RIDE_CLASS_RIDE, RIDE_CLASS_RIDE,
	RIDE_CLASS_RIDE, RIDE_CLASS_RIDE, RIDE_CLASS_RIDE, RIDE_CLASS_RIDE,
	RIDE_CLASS_RIDE, RIDE_CLASS_RIDE, RIDE_CLASS_RIDE, RIDE_CLASS_RIDE,
	RIDE_CLASS_RIDE, RIDE_CLASS_RIDE, RIDE_CLASS_RIDE, RIDE_CLASS_RIDE,
	RIDE_CLASS_RIDE, RIDE_CLASS_RIDE, RIDE_CLASS_RIDE, RIDE_CLASS_RIDE,
	RIDE_CLASS_RIDE, RIDE_CLASS_RIDE, RIDE_CLASS_RIDE, RIDE_CLASS_RIDE,
	RIDE_CLASS_RIDE, RIDE_CLASS_RIDE, RIDE_CLASS_RIDE, RIDE_CLASS_RIDE,
	RIDE_CLASS_RIDE, RIDE_CLASS_RIDE, RIDE_CLASS_RIDE, RIDE_CLASS_RIDE,
	RIDE_CLASS_RIDE, RIDE_CLASS_SHOP_OR_STALL, RIDE_CLASS_RIDE, RIDE_CLASS_SHOP_OR_STALL,
	RIDE_CLASS_SHOP_OR_STALL, RIDE_CLASS_SHOP_OR_STALL, RIDE_CLASS_RIDE, RIDE_CLASS_RIDE,
	RIDE_CLASS_RIDE, RIDE_CLASS_RIDE, RIDE_CLASS_RIDE, RIDE_CLASS_RIDE,
	RIDE_CLASS_RIDE, RIDE_CLASS_RIDE, RIDE_CLASS_RIDE, RIDE_CLASS_RIDE,
	RIDE_CLASS_RIDE, RIDE_CLASS_RIDE, RIDE_CLASS_RIDE, RIDE_CLASS_RIDE,
	RIDE_CLASS_RIDE, RIDE_CLASS_RIDE, RIDE_CLASS_RIDE, RIDE_CLASS_RIDE,
	RIDE_CLASS_RIDE, RIDE_CLASS_RIDE, RIDE_CLASS_RIDE, RIDE_CLASS_RIDE,
	RIDE_CLASS_RIDE, RIDE_CLASS_RIDE, RIDE_CLASS_RIDE, RIDE_CLASS_RIDE,
	RIDE_CLASS_RIDE, RIDE_CLASS_RIDE, RIDE_CLASS_RIDE, RIDE_CLASS_RIDE,
	RIDE_CLASS_RIDE, RIDE_CLASS_RIDE, RIDE_CLASS_RIDE, RIDE_CLASS_RIDE,
	RIDE_CLASS_RIDE, RIDE_CLASS_RIDE, RIDE_CLASS_RIDE, RIDE_CLASS_RIDE,
	RIDE_CLASS_RIDE, RIDE_CLASS_RIDE, RIDE_CLASS_RIDE, RIDE_CLASS_RIDE,
	RIDE_CLASS_RIDE, RIDE_CLASS_RIDE, RIDE_CLASS_RIDE, RIDE_CLASS_RIDE,
	RIDE_CLASS_RIDE, RIDE_CLASS_RIDE, RIDE_CLASS_RIDE, RIDE_CLASS_RIDE,
	RIDE_CLASS_RIDE, RIDE_CLASS_RIDE, RIDE_CLASS_RIDE, RIDE_CLASS_RIDE,
	RIDE_CLASS_RIDE, RIDE_CLASS_RIDE, RIDE_CLASS_RIDE, RIDE_CLASS_RIDE,
	RIDE_CLASS_RIDE, RIDE_CLASS_RIDE, RIDE_CLASS_RIDE, RIDE_CLASS_RIDE,
	RIDE_CLASS_RIDE, RIDE_CLASS_RIDE, RIDE_CLASS_RIDE, RIDE_CLASS_RIDE,
	RIDE_CLASS_RIDE, RIDE_CLASS_RIDE, RIDE_CLASS_RIDE, RIDE_CLASS_RIDE,
	RIDE_CLASS_RIDE, RIDE_CLASS_RIDE, RIDE_CLASS_RIDE, RIDE_CLASS_RIDE,
	RIDE_CLASS_RIDE, RIDE_CLASS_RIDE, RIDE_CLASS_RIDE, RIDE_CLASS_RIDE,
	RIDE_CLASS_RIDE, RIDE_CLASS_RIDE, RIDE_CLASS_RIDE, RIDE_CLASS_RIDE,
	RIDE_CLASS_RIDE, RIDE_CLASS_RIDE, RIDE_CLASS_RIDE, RIDE_CLASS_RIDE,
	RIDE_CLASS_RIDE, RIDE_CLASS_RIDE, RIDE_CLASS_RIDE, RIDE_CLASS_RIDE,
	RIDE_CLASS_RIDE, RIDE_CLASS_RIDE, RIDE_CLASS_RIDE, RIDE_CLASS_RIDE,
	RIDE_CLASS_RIDE, RIDE_CLASS_RIDE, RIDE_CLASS_RIDE, RIDE_CLASS_RIDE,
	RIDE_CLASS_RIDE, RIDE_CLASS_RIDE, RIDE_CLASS_RIDE, RIDE_CLASS_RIDE,
	RIDE_CLASS_RIDE, RIDE_CLASS_RIDE, RIDE_CLASS_RIDE, RIDE_CLASS_RIDE,
	RIDE_CLASS_RIDE, RIDE_CLASS_RIDE, RIDE_CLASS_RIDE, RIDE_CLASS_RIDE,
	RIDE_CLASS_RIDE, RIDE_CLASS_RIDE, RIDE_CLASS_RIDE, RIDE_CLASS_RIDE,
	RIDE_CLASS_RIDE, RIDE_CLASS_RIDE, RIDE_CLASS_RIDE, RIDE_CLASS_RIDE,
	RIDE_CLASS_RIDE, RIDE_CLASS_RIDE, RIDE_CLASS_RIDE, RIDE_CLASS_RIDE,
	RIDE_CLASS_RIDE, RIDE_CLASS_RIDE, RIDE_CLASS_RIDE, RIDE_CLASS_RIDE,
	RIDE_CLASS_RIDE, RIDE_CLASS_RIDE, RIDE_CLASS_RIDE, RIDE_CLASS_RIDE,
	RIDE_CLASS_RIDE, RIDE_CLASS_RIDE, RIDE_CLASS_RIDE, RIDE_CLASS_RIDE,
	RIDE_CLASS_RIDE, RIDE_CLASS_RIDE, RIDE_CLASS_RIDE, RIDE_CLASS_RIDE,
	RIDE_CLASS_RIDE, RIDE_CLASS_RIDE, RIDE_CLASS_RIDE, RIDE_CLASS_RIDE,
	RIDE_CLASS_RIDE, RIDE_CLASS_RIDE, RIDE_CLASS_RIDE, RIDE_CLASS_RIDE,
	RIDE_CLASS_RIDE, RIDE_CLASS_RIDE, RIDE_CLASS_RIDE, RIDE_CLASS_RIDE,
	RIDE_CLASS_RIDE, RIDE_CLASS_RIDE, RIDE_CLASS_RIDE, RIDE_CLASS_RIDE,
	RIDE_CLASS_RIDE, RIDE_CLASS_RIDE, RIDE_CLASS_RIDE, RIDE_CLASS_RIDE,
	RIDE_CLASS_RIDE, RIDE_CLASS_RIDE, RIDE_CLASS_RIDE, RIDE_CLASS_RIDE,
	RIDE_CLASS_RIDE, RIDE_CLASS_RIDE, RIDE_CLASS_RIDE, RIDE_CLASS_RIDE,
	RIDE_CLASS_RIDE, RIDE_CLASS_RIDE, RIDE_CLASS_RIDE, RIDE_CLASS_RIDE
};

#pragma endregion

static const int RideInspectionInterval[] = {
	10, 20, 30, 45, 60, 120, 0, 0
};

rct_ride_type **gRideTypeList = RCT2_ADDRESS(0x009ACFA4, rct_ride_type*);
rct_ride* g_ride_list = RCT2_ADDRESS(RCT2_ADDRESS_RIDE_LIST, rct_ride);

// Static function declarations
rct_peep *find_closest_mechanic(int x, int y, int forInspection);
static void ride_breakdown_status_update(int rideIndex);
static void ride_breakdown_update(int rideIndex);
static void ride_call_closest_mechanic(int rideIndex);
static void ride_call_mechanic(int rideIndex, rct_peep *mechanic, int forInspection);
static void ride_chairlift_update(rct_ride *ride);
static void ride_entrance_exit_connected(rct_ride* ride, int ride_idx);
static int ride_get_new_breakdown_problem(rct_ride *ride);
static void ride_inspection_update(rct_ride *ride);
static void ride_mechanic_status_update(int rideIndex, int mechanicStatus);
static void ride_music_update(int rideIndex);
void ride_prepare_breakdown(int rideIndex, int breakdownReason);
static void ride_shop_connected(rct_ride* ride, int ride_idx);
static void ride_spiral_slide_update(rct_ride *ride);
static void ride_update(int rideIndex);
static void sub_6B59C6(int rideIndex);
static void ride_update_vehicle_colours(int rideIndex);

rct_ride_type *ride_get_entry(rct_ride *ride)
{
	return GET_RIDE_ENTRY(ride->subtype);
}

/**
*
*  rct2: 0x006DED68
*/
void reset_type_to_ride_entry_index_map(){
	uint8* typeToRideEntryIndexMap = RCT2_ADDRESS(0x009E32F8, uint8);
	memset(typeToRideEntryIndexMap, 0xFF, 91);
}

uint8 *get_ride_entry_indices_for_ride_type(uint8 rideType)
{
	uint8 *typeToRideEntryIndexMap = (uint8*)0x009E32F8;
	uint8 *entryIndexList = typeToRideEntryIndexMap;
	while (rideType > 0) {
		do {
			entryIndexList++;
		} while (*(entryIndexList - 1) != 255);
		rideType--;
	}
	return entryIndexList;
}

int ride_get_count()
{
	rct_ride *ride;
	int i, count = 0;

	FOR_ALL_RIDES(i, ride)
		count++;

	return count;
}

int ride_get_total_queue_length(rct_ride *ride)
{
	int i, queueLength = 0;
	for (i = 0; i < 4; i++)
		if (ride->entrances[i] != 0xFFFF)
			queueLength += ride->queue_length[i];
	return queueLength;
}

int ride_get_max_queue_time(rct_ride *ride)
{
	int i, queueTime = 0;
	for (i = 0; i < 4; i++)
		if (ride->entrances[i] != 0xFFFF)
			queueTime = max(queueTime, ride->queue_time[i]);
	return queueTime;
}

/**
  * rct2: 0x006AC916
  */
void ride_update_favourited_stat()
{
	int i;
	rct_ride *ride;
	uint16 spriteIndex;
	rct_peep* peep;

	FOR_ALL_RIDES(i, ride)
		ride->guests_favourite = 0;

	FOR_ALL_PEEPS(spriteIndex, peep) {
		if (peep->linked_list_type_offset != SPRITE_LINKEDLIST_OFFSET_PEEP)
			return;
		if (peep->favourite_ride != 0xff) {
			ride = &g_ride_list[peep->favourite_ride];
			ride->guests_favourite++;
			ride->window_invalidate_flags |= RIDE_INVALIDATE_RIDE_CUSTOMER;

		}

	}

	window_invalidate_by_class(WC_RIDE_LIST);
}

money32 get_shop_item_cost(int shopItem)
{
	return shopItem < 32 ?
		RCT2_GLOBAL(0x00982164 + (shopItem * 8), uint16) :
		RCT2_GLOBAL(0x00982144 + (shopItem * 8), uint16);
}

/**
 *
 * rct2: 0x006AC3AB
 */
money32 ride_calculate_income_per_hour(rct_ride *ride)
{
	rct_ride_type *entry;
	money32 incomePerHour, priceMinusCost;
	int shopItem;

	entry = GET_RIDE_ENTRY(ride->subtype);
	incomePerHour =
		ride->var_124 +
		ride->var_126 +
		ride->var_128 +
		ride->var_12A +
		ride->var_12C +
		ride->var_12E +
		ride->age +
		ride->running_cost +
		ride->var_134 +
		ride->var_136;
	incomePerHour *= 12;
	priceMinusCost = ride->price;

	shopItem = entry->shop_item;
	if (shopItem != 255) {
		priceMinusCost -= get_shop_item_cost(shopItem);

		shopItem = entry->shop_item_secondary;
		if (shopItem != 255) {
			priceMinusCost += ride->price_secondary;
			priceMinusCost -= get_shop_item_cost(shopItem);
			priceMinusCost /= 2;
		}
	}

	incomePerHour *= priceMinusCost;
	return incomePerHour;
}

/**
 * 
 * rct2: 0x006CAF80
 * ax result x
 * bx result y
 * dl ride index
 * esi result map element
 */
int sub_6CAF80(int rideIndex, rct_xy_element *output)
{
	map_element_iterator it;
	rct_map_element *resultMapElement;
	int foundSpecialTrackPiece;

	resultMapElement = NULL;
	foundSpecialTrackPiece = 0;

	map_element_iterator_begin(&it);
	do {
		if (map_element_get_type(it.element) != MAP_ELEMENT_TYPE_TRACK)
			continue;
		if (rideIndex != it.element->properties.track.ride_index)
			continue;

		// Found a track piece for target ride

		// Check if its not the station or ??? (but allow end piece of station)
		int specialTrackPiece = (
			it.element->properties.track.type != 2 &&
			it.element->properties.track.type != 3 &&
			(RCT2_ADDRESS(0x0099BA64, uint8)[it.element->properties.track.type * 16] & 0x10)
		);

		// Set result tile to this track piece if first found track or a ???
		if (resultMapElement == NULL || specialTrackPiece) {
			resultMapElement = it.element;

			if (output != NULL) {
				output->element = resultMapElement;
				output->x = it.x * 32;
				output->y = it.y * 32;
			}
		}

		if (specialTrackPiece) {
			foundSpecialTrackPiece = 1;
			return 1;
		}
	} while (map_element_iterator_next(&it));

	return resultMapElement != NULL;
}

/**
 * 
 * rct2: 0x006C60C2
 */
bool track_get_next(rct_xy_element *input, rct_xy_element *output, int *z, int *direction)
{
	int eax, ebx, ecx, edx, esi, edi, ebp, result;

	eax = input->x;
	ecx = input->y;
	esi = (int)input->element;
	result = RCT2_CALLFUNC_X(0x006C60C2, &eax, &ebx, &ecx, &edx, &esi, &edi, &ebp);
	output->x = *((uint16*)&eax);
	output->y = *((uint16*)&ecx);
	output->element = (rct_map_element*)esi;
	if (z != NULL) *z = (edx & 0xFFFF);
	if (direction != NULL) *direction = (ebx & 0xFF);

	return (result & 0x100) == 0;
}

/**
 * 
 * rct2: 0x006C6402
 */
bool track_get_previous(int x, int y, rct_map_element *mapElement, track_begin_end *outTrackBeginEnd)
{
	int eax, ebx, ecx, edx, esi, edi, ebp;

	eax = x;
	ecx = y;
	esi = (int)mapElement;
	int result = RCT2_CALLFUNC_X(0x006C6402, &eax, &ebx, &ecx, &edx, &esi, &edi, &ebp);
	if (outTrackBeginEnd != NULL) {
		outTrackBeginEnd->begin_x = ((eax >> 16) & 0xFFFF);
		outTrackBeginEnd->begin_y = ((ecx >> 16) & 0xFFFF);
		outTrackBeginEnd->begin_z = (edx & 0xFFFF);
		outTrackBeginEnd->begin_direction = ((ebx >> 8) & 0xFF);
		outTrackBeginEnd->begin_element = (rct_map_element*)esi;
		outTrackBeginEnd->end_x = (eax & 0xFFFF);
		outTrackBeginEnd->end_y = (ecx & 0xFFFF);
		outTrackBeginEnd->end_direction = (ebx & 0xFF);
	}
	return (result & 0x100) == 0;
}

/**
 * 
 * Make sure to pass in the x and y of the start track element too.
 * rct2: 0x006CB02F
 * ax result x
 * bx result y
 * esi input / output map element
 */
int ride_find_track_gap(rct_xy_element *input, rct_xy_element *output)
{
	int rideIndex;
	rct_xy_element trackElement, nextTrackElement;
	rct_map_element *loopTrackElement;
	rct_ride *ride;
	rct_window *w;

	trackElement = *input;
	rideIndex = trackElement.element->properties.track.ride_index;
	ride = GET_RIDE(rideIndex);

	if (ride->type == RIDE_TYPE_MAZE)
		return 0;
	
	w = window_find_by_class(WC_RIDE_CONSTRUCTION);
	if (w != NULL && _rideConstructionState != RIDE_CONSTRUCTION_STATE_0 && _currentRideIndex == rideIndex)
		sub_6C9627();

	loopTrackElement = NULL;
	while (1) {
		if (!track_get_next(&trackElement, &nextTrackElement, NULL, NULL)) {
			*output = trackElement;
			return 1;
		}

		if (!track_is_connected_by_shape(trackElement.element, nextTrackElement.element)) {
			*output = nextTrackElement;
			return 1;
		}

		trackElement = nextTrackElement;
		if (loopTrackElement == NULL)
			loopTrackElement = trackElement.element;
		else if (loopTrackElement == trackElement.element)
			break;
	}

	return 0;
}

/**
 * 
 *  rct2: 0x006AF561
 */
void ride_get_status(int rideIndex, int *formatSecondary, int *argument)
{
	rct_ride *ride = &g_ride_list[rideIndex];

	if (ride->lifecycle_flags & RIDE_LIFECYCLE_CRASHED) {
		*formatSecondary = STR_CRASHED;
		return;
	}
	if (ride->lifecycle_flags & RIDE_LIFECYCLE_BROKEN_DOWN) {
		*formatSecondary = STR_BROKEN_DOWN;
		return;
	}
	if (ride->status == RIDE_STATUS_CLOSED) {
		*formatSecondary = STR_CLOSED;
		return;
	}
	if (ride->status == RIDE_STATUS_TESTING) {
		*formatSecondary = STR_TEST_RUN;
		return;
	}
	rct_peep *peep = GET_PEEP(ride->race_winner);
	if (ride->mode == RIDE_MODE_RACE && !(ride->lifecycle_flags & RIDE_LIFECYCLE_PASS_STATION_NO_STOPPING) && ride->race_winner != 0xFFFF && peep->sprite_identifier == SPRITE_IDENTIFIER_PEEP) {
		if (peep->name_string_idx == STR_GUEST) {
			*argument = peep->id;
			*formatSecondary = STR_RACE_WON_BY_GUEST;
		} else {
			*argument = peep->name_string_idx;
			*formatSecondary = STR_RACE_WON_BY;
		}
	} else {
		if (!ride_type_has_flag(ride->type, RIDE_TYPE_FLAG_IS_SHOP)) {
			*argument = ride->num_riders;
			*formatSecondary = STR_PERSON_ON_RIDE;
			if(*argument != 1)
				*formatSecondary = STR_PEOPLE_ON_RIDE;

		} else {
			*formatSecondary = STR_OPEN;
		}
	}
}

int ride_get_total_length(rct_ride *ride)
{
	int i, totalLength = 0;
	for (i = 0; i < ride->num_stations; i++)
		totalLength += ride->length[i];
	return totalLength;
}

int ride_get_total_time(rct_ride *ride)
{
	int i, totalTime = 0;
	for (i = 0; i < ride->num_stations; i++)
		totalTime += ride->time[i];
	return totalTime;
}

int ride_can_have_multiple_circuits(rct_ride *ride)
{
	if (!(RCT2_GLOBAL(0x0097D4F2 + (ride->type * 8), uint16) & 0x200))
		return 0;

	// Only allow circuit or launch modes
	if (
		ride->mode != RIDE_MODE_CONTINUOUS_CIRCUIT &&
		ride->mode != RIDE_MODE_REVERSE_INCLINE_LAUNCHED_SHUTTLE &&
		ride->mode != RIDE_MODE_POWERED_LAUNCH_PASSTROUGH
	) {
		return 0;
	}
	
	// Must have no more than one vehicle and one station
	if (ride->num_vehicles > 1 || ride->num_stations > 1)
		return 0;

	return 1;
}

#pragma region Initialisation functions

/**
 *
 *  rct2: 0x006ACA89
 */
void ride_init_all()
{
	int i;
	rct_ride *ride;
	rct_ride_measurement *ride_measurement;

	for (i = 0; i < MAX_RIDES; i++) {
		ride = &g_ride_list[i];
		ride->type = RIDE_TYPE_NULL;
	}

	RCT2_GLOBAL(0x0138B590, sint8) = 0;
	RCT2_GLOBAL(0x0138B591, sint8) = 0;

	for (i = 0; i < MAX_RIDE_MEASUREMENTS; i++) {
		ride_measurement = GET_RIDE_MEASUREMENT(i);
		ride_measurement->ride_index = 255;
	}
}

/**
*
*  rct2: 0x006B7A38
*/
void reset_all_ride_build_dates()
{
	int i;
	rct_ride *ride;

	FOR_ALL_RIDES(i, ride)
		ride->build_date -= RCT2_GLOBAL(RCT2_ADDRESS_CURRENT_MONTH_YEAR, uint16);
}

#pragma endregion

#pragma region Construction

static int ride_check_if_construction_allowed(rct_ride *ride)
{
	if (ride->lifecycle_flags & RIDE_LIFECYCLE_BROKEN_DOWN) {
		RCT2_GLOBAL(0x013CE952 + 6, uint16) = ride->name;
		RCT2_GLOBAL(0x013CE952 + 8, uint32) = ride->name_arguments;
		window_error_open(STR_CANT_START_CONSTRUCTION_ON, STR_HAS_BROKEN_DOWN_AND_REQUIRES_FIXING);
		return 0;
	}

	if (ride->status != RIDE_STATUS_CLOSED) {
		RCT2_GLOBAL(0x013CE952 + 6, uint16) = ride->name;
		RCT2_GLOBAL(0x013CE952 + 8, uint32) = ride->name_arguments;
		window_error_open(STR_CANT_START_CONSTRUCTION_ON, STR_MUST_BE_CLOSED_FIRST);		
		return 0;
	}

	return 1;
}

static rct_window *ride_create_or_find_construction_window(int rideIndex)
{
	rct_window *w;

	w = window_find_by_class(WC_RIDE_CONSTRUCTION);
	if (w == NULL || w->number != rideIndex) {
		window_close_construction_windows();
		_currentRideIndex = rideIndex;
		w = window_ride_construction_open(rideIndex);
	} else {
		sub_6C9627();
		_currentRideIndex = rideIndex;
	}

	return w;
}

int ride_create_ride(ride_list_item listItem)
{
	int eax, ebx, ecx, edx, esi, edi, ebp;
	edx = *((uint16*)&listItem);
	eax = 0;
	ecx = 0;
	ebx = 1;
	edi = 0;
	esi = 0;

	RCT2_GLOBAL(RCT2_ADDRESS_GAME_COMMAND_ERROR_TITLE, uint16) = 0x3DC;

	esi = GAME_COMMAND_CREATE_RIDE;
	game_do_command_p(esi, &eax, &ebx, &ecx, &edx, &esi, &edi, &ebp);
	return ebx == MONEY32_UNDEFINED ? -1 : edi;
}

/**
 *
 * rct2: 0x006B4800
 */
void ride_construct_new(ride_list_item listItem)
{
	int rideIndex;

	rideIndex = ride_create_ride(listItem);
	if (rideIndex != -1)
		ride_construct(rideIndex);
}

/**
 *
 * rct2: 0x006B4857
 */
void ride_construct(int rideIndex)
{
	rct_xy_element trackElement;
	rct_window *w;

	if (sub_6CAF80(rideIndex, &trackElement)) {
		ride_find_track_gap(&trackElement, &trackElement);

		w = window_get_main();
		if (w != NULL && ride_modify(&trackElement))
			window_scroll_to_location(w, trackElement.x, trackElement.y, trackElement.element->base_height * 8);
	} else {
		sub_6CC3FB(rideIndex);
	}
}

/**
 * 
 * rct2: 0x006DD4D5
 */
static void ride_remove_cable_lift(rct_ride *ride)
{
	uint16 spriteIndex;
	rct_vehicle *vehicle;

	if (ride->lifecycle_flags & RIDE_LIFECYCLE_CABLE_LIFT) {
		ride->lifecycle_flags &= ~RIDE_LIFECYCLE_CABLE_LIFT;
		spriteIndex = ride->cable_lift;
		do {
			vehicle = &(g_sprite_list[spriteIndex].vehicle);
			invalidate_sprite((rct_sprite*)vehicle);
			sprite_remove((rct_sprite*)vehicle);
			spriteIndex = vehicle->next_vehicle_on_train;
		} while (spriteIndex != SPRITE_INDEX_NULL);
	}
}

/**
 * 
 * rct2: 0x006DD506
 */
static void ride_remove_vehicles(rct_ride *ride)
{
	int i;
	uint16 spriteIndex;
	rct_vehicle *vehicle;

	if (ride->lifecycle_flags & RIDE_LIFECYCLE_ON_TRACK) {
		ride->lifecycle_flags &= ~RIDE_LIFECYCLE_ON_TRACK;
		ride->lifecycle_flags &= ~(RIDE_LIFECYCLE_TEST_IN_PROGRESS | RIDE_LIFECYCLE_11);

		for (i = 0; i < 32; i++) {
			spriteIndex = ride->vehicles[i];
			while (spriteIndex != SPRITE_INDEX_NULL) {
				vehicle = &(g_sprite_list[spriteIndex].vehicle);
				invalidate_sprite((rct_sprite*)vehicle);
				sprite_remove((rct_sprite*)vehicle);
				spriteIndex = vehicle->next_vehicle_on_train;
			}

			ride->vehicles[i] = SPRITE_INDEX_NULL;
		}

		for (i = 0; i < 4; i++)
			ride->var_066[i] = 255;
	}
}

/**
 * 
 * rct2: 0x006DD4AC
 */
void ride_clear_for_construction(int rideIndex)
{
	rct_ride *ride;
	rct_window *w;

	ride = GET_RIDE(rideIndex);

	ride_measurement_clear(ride);
	
	ride->lifecycle_flags &= ~(RIDE_LIFECYCLE_BREAKDOWN_PENDING | RIDE_LIFECYCLE_BROKEN_DOWN);
	ride->window_invalidate_flags |= RIDE_INVALIDATE_RIDE_MAIN | RIDE_INVALIDATE_RIDE_LIST;

	ride_remove_cable_lift(ride);
	ride_remove_vehicles(ride);

	w = window_find_by_number(WC_RIDE, rideIndex);
	if (w != NULL)
		window_event_resize_call(w);
}

/**
 * 
 * rct2: 0x006664DF
 */
void ride_remove_peeps(int rideIndex)
{
	int i, stationIndex, x, y, z, exitX, exitY, exitZ, exitDirection;
	uint16 xy, spriteIndex;
	rct_ride *ride;
	rct_map_element *mapElement;
	rct_peep *peep;

	ride = GET_RIDE(rideIndex);

	// Find first station
	stationIndex = -1;
	for (i = 0; i < 4; i++) {
		if (ride->station_starts[i] != 0xFFFF) {
			stationIndex = i;
			break;
		}
	}

	// Get exit position and direction
	exitDirection = 255;
	if (stationIndex != -1) {
		xy = ride->exits[stationIndex];
		if (xy != 0xFFFF) {
			exitX = xy & 0xFF;
			exitY = xy >> 8;
			exitZ = ride->station_heights[stationIndex];
			mapElement = ride_get_station_exit_element(ride, exitX, exitY, exitZ);

			exitDirection = mapElement->type & 3;
			exitX = (exitX * 32) - (RCT2_ADDRESS(0x00981D6C, sint16)[exitDirection * 2] * 20) + 16;
			exitY = (exitY * 32) - (RCT2_ADDRESS(0x00981D6E, sint16)[exitDirection * 2] * 20) + 16;
			exitZ = (exitZ * 8) + 2;

			// Reverse direction
			exitDirection ^= 2;

			exitDirection *= 8;
		}
	}

	// Place all the peeps at exit
	FOR_ALL_PEEPS(spriteIndex, peep) {
		if (
			peep->state == PEEP_STATE_QUEUING_FRONT ||
			peep->state == PEEP_STATE_ENTERING_RIDE ||
			peep->state == PEEP_STATE_LEAVING_RIDE ||
			peep->state == PEEP_STATE_ON_RIDE
		) {
			if (peep->current_ride != rideIndex)
				continue;

			peep_decrement_num_riders(peep);
			if (peep->state == PEEP_STATE_QUEUING_FRONT && peep->sub_state == 0)
				remove_peep_from_queue(peep);

			invalidate_sprite((rct_sprite*)peep);

			if (exitDirection == 255) {
				x = peep->next_x + 16;
				y = peep->next_y + 16;
				z = peep->next_z * 8;
				if (peep->next_var_29 & 4)
					z += 8;
				z++;
				sprite_move(x, y, z, (rct_sprite*)peep);
			} else {
				sprite_move(exitX, exitY, exitZ, (rct_sprite*)peep);
				peep->sprite_direction = exitDirection;
			}

			invalidate_sprite((rct_sprite*)peep);
			peep->state = PEEP_STATE_FALLING;
			sub_693BE5(peep, 0);
			
			peep->happiness = min(peep->happiness, peep->happiness_growth_rate) / 2;
			peep->happiness_growth_rate = peep->happiness;
			peep->var_45 |= 2;
		}
	}

	ride->num_riders = 0;
	ride->var_15D = 0;
	ride->window_invalidate_flags |= RIDE_INVALIDATE_RIDE_MAIN;
}

/**
 * Gets the origin track element (sequence 0). Seems to do more than that though and even invalidates track.
 * rct2: 0x006C683D 
 * ax : x
 * bx : direction << 8, type
 * cx : y
 * dx : z
 * si : extra_params
 * di : output_element
 * bp : flags
 */
int sub_6C683D(int* x, int* y, int* z, int direction, int type, uint16 extra_params, rct_map_element** output_element, uint16 flags)
{
	rct_map_element *mapElement = map_get_first_element_at(*x / 32, *y / 32);
	rct_map_element *successMapElement = NULL;

	do {
		if (mapElement->base_height != *z / 8)
			continue;

		if (map_element_get_type(mapElement) != MAP_ELEMENT_TYPE_TRACK)
			continue;

		if ((mapElement->type & MAP_ELEMENT_DIRECTION_MASK) != direction)
			continue;

		if (type != mapElement->properties.track.type)
			continue;

		successMapElement = mapElement;
		if ((mapElement->properties.track.sequence & 0x0F) == 0)
			break;
	} while (!map_element_is_last_for_tile(mapElement++));

	mapElement = successMapElement;
	if (mapElement == NULL)
		return 1;

	// Possibly z should be & 0xF8
	const rct_preview_track *trackBlock = get_track_def_from_ride_index(mapElement->properties.track.ride_index, type);

	int sequence = mapElement->properties.track.sequence & 0x0F;
	uint8 mapDirection = mapElement->type & MAP_ELEMENT_DIRECTION_MASK;

	switch (mapDirection){
	case MAP_ELEMENT_DIRECTION_WEST:
		*x -= trackBlock[sequence].x;
		*y -= trackBlock[sequence].y;
		break;
	case MAP_ELEMENT_DIRECTION_NORTH:
		*x -= trackBlock[sequence].y;
		*y += trackBlock[sequence].x;
		break;
	case MAP_ELEMENT_DIRECTION_EAST:
		*x += trackBlock[sequence].x;
		*y += trackBlock[sequence].y;
		break;
	case MAP_ELEMENT_DIRECTION_SOUTH:
		*x += trackBlock[sequence].y;
		*y -= trackBlock[sequence].x;
		break;
	}
	*z -= trackBlock[sequence].z;

	int start_x = *x, start_y = *y, start_z = *z;
	*z += trackBlock[0].z;
	for (int i = 0; trackBlock[i].index != 0xFF; ++i){
		int cur_x = start_x, cur_y = start_y, cur_z = start_z;
		switch (mapDirection){
		case MAP_ELEMENT_DIRECTION_WEST:
			cur_x += trackBlock[i].x;
			cur_y += trackBlock[i].y;
			break;
		case MAP_ELEMENT_DIRECTION_NORTH:
			cur_x += trackBlock[i].y;
			cur_y -= trackBlock[i].x;
			break;
		case MAP_ELEMENT_DIRECTION_EAST:
			cur_x -= trackBlock[i].x;
			cur_y -= trackBlock[i].y;
			break;
		case MAP_ELEMENT_DIRECTION_SOUTH:
			cur_x -= trackBlock[i].y;
			cur_y += trackBlock[i].x;
			break;
		}
		cur_z += trackBlock[i].z;

		map_invalidate_tile_full(cur_x, cur_y);

		mapElement = map_get_first_element_at(cur_x / 32, cur_y / 32);
		successMapElement = NULL;
		do {
			if (mapElement->base_height != cur_z / 8)
				continue;

			if (map_element_get_type(mapElement) != MAP_ELEMENT_TYPE_TRACK)
				continue;

			if ((mapElement->type & MAP_ELEMENT_DIRECTION_MASK) != direction)
				continue;

			if ((mapElement->properties.track.sequence & 0xF) != trackBlock[i].index)
				continue;

			if (type == mapElement->properties.track.type) {
				successMapElement = mapElement;
				break;
			}
		} while (!map_element_is_last_for_tile(mapElement++));

		if (successMapElement == NULL) {
			return 1;
		}
		if (i == 0 && output_element != NULL) {
			*output_element = mapElement;
		}
		if (flags & (1 << 0)) {
			// Switch highlight off
			mapElement->type &= ~MAP_ELEMENT_TYPE_FLAG_HIGHLIGHT;
		}
		if (flags & (1 << 1)) {
			// Switch highlight on
			mapElement->type |= MAP_ELEMENT_TYPE_FLAG_HIGHLIGHT;
		}
		if (flags & (1 << 2)) {
			mapElement->properties.track.colour &= 0xFC;
			mapElement->properties.track.colour |= extra_params & 0xFF;
		}
		if (flags & (1 << 5)) {
			// Seat rotation
			mapElement->properties.track.colour &= 0x0F;
			mapElement->properties.track.colour |= (extra_params & 0xFF) << 4;
		}
		if (flags & (1 << 3)) {
			mapElement->properties.track.colour |= (1 << 3);
		}
		if (flags & (1 << 4)) {
			mapElement->properties.track.colour &= 0xF7;
		}
	}

	return 0;
}

/**
 * 
 * rct2: 0x006C6096
 */
rct_map_element *sub_6C6096(int *x, int *y, int *z, int *direction, int *direction2)
{
	int eax, ebx, ecx, edx, esi, edi, ebp;
	eax = *x;
	ecx = *y;
	edx = *z;
	ebx = *direction;
	if (RCT2_CALLFUNC_X(0x006C6096, &eax, &ebx, &ecx, &edx, &esi, &edi, &ebp) & 0x100)
		return NULL;

	*x = (eax & 0xFFFF);
	*y = (ecx & 0xFFFF);
	*z = (edx & 0xFFFF);
	*direction = (ebx & 0xFF);
	if (direction2 != NULL) *direction2 = ((ebx >> 8) & 0xFF);

	return (rct_map_element*)esi;
}

/**
 * Returns the begin position / direction and end position / direction of the track piece that procedes the given location.
 * rct2: 0x006C63D6
 */
bool sub_6C63D6(int inX, int inY, int inZ, int inDirection, track_begin_end *outTrackBeginEnd)
{
	int eax, ebx, ecx, edx, esi, edi, ebp;
	eax = inX;
	ecx = inY;
	edx = inZ;
	ebx = inDirection;
	if (RCT2_CALLFUNC_X(0x006C63D6, &eax, &ebx, &ecx, &edx, &esi, &edi, &ebp) & 0x100)
		return false;

	if (outTrackBeginEnd != NULL) {
		outTrackBeginEnd->begin_x = ((eax >> 16) & 0xFFFF);
		outTrackBeginEnd->begin_y = ((ecx >> 16) & 0xFFFF);
		outTrackBeginEnd->begin_z = (edx & 0xFFFF);
		outTrackBeginEnd->begin_direction = ((ebx >> 8) & 0xFF);
		outTrackBeginEnd->begin_element = (rct_map_element*)esi;
		outTrackBeginEnd->end_x = (eax & 0xFFFF);
		outTrackBeginEnd->end_y = (ecx & 0xFFFF);
		outTrackBeginEnd->end_direction = (ebx & 0xFF);
	}
	return true;
}

/**
 * 
 * rct2: 0x006C96C0
 */
void sub_6C96C0()
{
	rct_ride *ride;
	rct_map_element *trackElement;
	int rideIndex, x, y, z, direction;

	if (_currentTrackSelectionFlags & 4) {
		_currentTrackSelectionFlags &= ~4;
		game_do_command(
			RCT2_GLOBAL(0x00F440BF, uint16),
			41,
			RCT2_GLOBAL(0x00F440C1, uint16),
			_currentRideIndex,
			GAME_COMMAND_REMOVE_RIDE_ENTRANCE_OR_EXIT,
			RCT2_GLOBAL(0x00F440C4, uint8),
			0
		);
	}
	if (_currentTrackSelectionFlags & 2) {
		_currentTrackSelectionFlags &= ~2;

		rideIndex = _currentRideIndex;
		RCT2_GLOBAL(0x00F441D2, uint8) = rideIndex;
		
		x = RCT2_GLOBAL(0x00F440C5, uint16);
		y = RCT2_GLOBAL(0x00F440C7, uint16);
		z = RCT2_GLOBAL(0x00F440C9, uint16);

		ride = GET_RIDE(rideIndex);
		if (ride->type == RIDE_TYPE_MAZE) {
			game_do_command(x     , 41 | (0 << 8), y     , rideIndex | (2 << 8), GAME_COMMAND_SET_MAZE_TRACK, z, 0);
			game_do_command(x     , 41 | (1 << 8), y + 16, rideIndex | (2 << 8), GAME_COMMAND_SET_MAZE_TRACK, z, 0);
			game_do_command(x + 16, 41 | (2 << 8), y + 16, rideIndex | (2 << 8), GAME_COMMAND_SET_MAZE_TRACK, z, 0);
			game_do_command(x + 16, 41 | (3 << 8), y     , rideIndex | (2 << 8), GAME_COMMAND_SET_MAZE_TRACK, z, 0);
		} else {
			direction = RCT2_GLOBAL(0x00F440CB, uint8);
			if (!(direction & 4)) {
				x -= TileDirectionDelta[direction].x;
				y -= TileDirectionDelta[direction].y;
			}
			trackElement = sub_6C6096(&x, &y, &z, &direction, NULL);
			if (trackElement != NULL) {
				game_do_command(
					x,
					105 | ((direction & 3) << 8),
					y,
					trackElement->properties.track.type | ((trackElement->properties.track.sequence & 0x0F) << 8),
					GAME_COMMAND_REMOVE_TRACK,
					z,
					0
				);
			}
		}
	}
}

void sub_6C9627()
{
	int x, y, z;

	switch (_rideConstructionState) {
	case RIDE_CONSTRUCTION_STATE_SELECTED:
		x = _currentTrackBeginX;
		y = _currentTrackBeginY;
		z = _currentTrackBeginZ;
		sub_6C683D(
			&x,
			&y,
			&z,
			_currentTrackPieceDirection & 3,
			_currentTrackPieceType,
			0,
			NULL,
			1
		);
		break;
	case RIDE_CONSTRUCTION_STATE_6:
	case RIDE_CONSTRUCTION_STATE_7:
	case RIDE_CONSTRUCTION_STATE_8:
		if (_currentTrackSelectionFlags & 1) {
			map_invalidate_tile_full(
				_currentTrackBeginX & 0xFFE0,
				_currentTrackBeginY & 0xFFE0
			);
			RCT2_GLOBAL(RCT2_ADDRESS_MAP_SELECTION_FLAGS, uint16) &= ~4;
		}
		break;
	default:
		if (_currentTrackSelectionFlags & 1) {
			_currentTrackSelectionFlags &= ~1;
			RCT2_GLOBAL(RCT2_ADDRESS_MAP_SELECTION_FLAGS, uint8) &= ~4;
			map_invalidate_tile_full(_currentTrackBeginX, _currentTrackBeginY);
		}
		sub_6C96C0();
		break;
	}
}

/**
 * 
 * rct2: 0x006C9800
 */
void sub_6C9800()
{
	RCT2_CALLPROC_EBPSAFE(0x006C9800);
}

/**
 * 
 * rct2: 0x006C9296
 */
void ride_select_next_section()
{
	int x, y, z, direction, type;
	rct_map_element *mapElement;
	rct_xy_element inputElement, outputElement;

	if (_rideConstructionState == RIDE_CONSTRUCTION_STATE_SELECTED) {
		sub_6C9627();
		x = _currentTrackBeginX;
		y = _currentTrackBeginY;
		z = _currentTrackBeginZ;
		direction = _currentTrackPieceDirection;
		type = _currentTrackPieceType;
		if (sub_6C683D(&x, &y, &z, direction & 3, type, 0, &mapElement, 0)) {
			_rideConstructionState = RIDE_CONSTRUCTION_STATE_0;
			sub_6C84CE();
			return;
		}
		inputElement.x = x;
		inputElement.y = y;
		inputElement.element = mapElement;
		if (track_get_next(&inputElement, &outputElement, &z, &direction)) {
			x = outputElement.x;
			y = outputElement.y;
			mapElement = outputElement.element;
		} else {
			_rideConstructionState = RIDE_CONSTRUCTION_STATE_FRONT;
			_currentTrackBeginX = outputElement.x;
			_currentTrackBeginY = outputElement.y;
			_currentTrackBeginZ = z;
			_currentTrackPieceDirection = direction;
			_currentTrackPieceType = mapElement->properties.track.type;
			_currentTrackSelectionFlags = 0;
			_rideConstructionArrowPulseTime = 0;
			sub_6C9800();
			sub_6C84CE();
			return;
		}

		_currentTrackBeginX = x;
		_currentTrackBeginY = y;
		_currentTrackBeginZ = z;
		_currentTrackPieceDirection = (mapElement->type & MAP_ELEMENT_DIRECTION_MASK);
		_currentTrackPieceType = mapElement->properties.track.type;
		_currentTrackSelectionFlags = 0;
		_rideConstructionArrowPulseTime = 0;
		sub_6C84CE();
	} else if (_rideConstructionState == RIDE_CONSTRUCTION_STATE_BACK) {
		if (ride_select_forwards_from_back()) {
			sub_6C84CE();
		}
	}
}

/**
 * 
 * rct2: 0x006C93B8
 */
void ride_select_previous_section()
{
	int x, y, z, direction, type;
	rct_map_element *mapElement;
	track_begin_end trackBeginEnd;

	if (_rideConstructionState == RIDE_CONSTRUCTION_STATE_SELECTED) {
		sub_6C9627();
		x = _currentTrackBeginX;
		y = _currentTrackBeginY;
		z = _currentTrackBeginZ;
		direction = _currentTrackPieceDirection;
		type = _currentTrackPieceType;
		if (sub_6C683D(&x, &y, &z, direction & 3, type, 0, &mapElement, 0)) {
			_rideConstructionState = RIDE_CONSTRUCTION_STATE_0;
			sub_6C84CE();
			return;
		}
		if (track_get_previous(x, y, mapElement, &trackBeginEnd)) {
			_currentTrackBeginX = trackBeginEnd.begin_x;
			_currentTrackBeginY = trackBeginEnd.begin_y;
			_currentTrackBeginZ = trackBeginEnd.begin_z;
			_currentTrackPieceDirection = trackBeginEnd.begin_direction;
			_currentTrackPieceType = trackBeginEnd.begin_element->properties.track.type;
			_currentTrackSelectionFlags = 0;
			_rideConstructionArrowPulseTime = 0;
			sub_6C84CE();
		} else {
			_rideConstructionState = RIDE_CONSTRUCTION_STATE_BACK;
			_currentTrackBeginX = trackBeginEnd.end_x;
			_currentTrackBeginY = trackBeginEnd.end_y;
			_currentTrackBeginZ = trackBeginEnd.begin_z;
			_currentTrackPieceDirection = trackBeginEnd.end_direction;
			_currentTrackPieceType = mapElement->properties.track.type;
			_currentTrackSelectionFlags = 0;
			_rideConstructionArrowPulseTime = 0;
			sub_6C9800();
			sub_6C84CE();
		}
	} else if (_rideConstructionState == RIDE_CONSTRUCTION_STATE_FRONT) {
		if (ride_select_backwards_from_front()) {
			sub_6C84CE();
		}
	}
}

/**
 * 
 * rct2: 0x006CC2CA
 */
static int ride_modify_entrance_or_exit(rct_map_element *mapElement, int x, int y)
{
	int rideIndex, entranceType;
	rct_window *constructionWindow;

	rideIndex = mapElement->properties.entrance.ride_index;

	entranceType = mapElement->properties.entrance.type;
	if (entranceType != ENTRANCE_TYPE_RIDE_ENTRANCE && entranceType != ENTRANCE_TYPE_RIDE_EXIT)
		return 0;

	int bl = (mapElement->properties.entrance.index & 0x70) >> 4;

	// Get or create construction window for ride
	constructionWindow = window_find_by_class(WC_RIDE_CONSTRUCTION);
	if (constructionWindow == NULL) {
		if (!sub_6CC3FB(rideIndex))
			return 0;

		constructionWindow = window_find_by_class(WC_RIDE_CONSTRUCTION);
		if (constructionWindow == NULL)
			return 0;
	}

	sub_6C9627();
	if (
		_rideConstructionState != RIDE_CONSTRUCTION_STATE_ENTRANCE_EXIT ||
		!(RCT2_GLOBAL(RCT2_ADDRESS_INPUT_FLAGS, uint8) & INPUT_FLAG_TOOL_ACTIVE) ||
		RCT2_GLOBAL(RCT2_ADDRESS_TOOL_WINDOWCLASS, rct_windowclass) != WC_RIDE_CONSTRUCTION
	) {
		// Replace entrance / exit
		tool_set(constructionWindow, entranceType == 0 ? 29 : 30, 12);
		RCT2_GLOBAL(0x00F44191, uint8) = entranceType;
		RCT2_GLOBAL(0x00F44192, uint8) = rideIndex;
		RCT2_GLOBAL(0x00F44193, uint8) = bl;
		RCT2_GLOBAL(RCT2_ADDRESS_INPUT_FLAGS, uint8) |= INPUT_FLAG_6;
		if (_rideConstructionState != RIDE_CONSTRUCTION_STATE_ENTRANCE_EXIT) {
			RCT2_GLOBAL(0x00F440CC, uint8) = _rideConstructionState;
			_rideConstructionState = RIDE_CONSTRUCTION_STATE_ENTRANCE_EXIT;
		}

		sub_6C84CE();
		RCT2_GLOBAL(RCT2_ADDRESS_MAP_SELECTION_FLAGS, uint16) &= ~2;
	} else {
		// Remove entrance / exit
		game_do_command(x, 9, y, rideIndex, GAME_COMMAND_REMOVE_RIDE_ENTRANCE_OR_EXIT, bl, 0);
		RCT2_GLOBAL(RCT2_ADDRESS_TOOL_WIDGETINDEX, uint16) = entranceType == ENTRANCE_TYPE_RIDE_ENTRANCE ? 29 : 30;
		RCT2_GLOBAL(0x00F44191, uint8) = entranceType;
	}
		
	window_invalidate_by_class(WC_RIDE_CONSTRUCTION);
	return 1;
}

/**
 * 
 * rct2: 0x006CC287
 */
int ride_modify_maze(rct_map_element *mapElement, int x, int y)
{
	_currentRideIndex = mapElement->properties.track.ride_index;
	_rideConstructionState = RIDE_CONSTRUCTION_STATE_6;
	_currentTrackBeginX = x;
	_currentTrackBeginY = y;
	_currentTrackBeginZ = mapElement->base_height * 8;
	_currentTrackSelectionFlags = 0;
	_rideConstructionArrowPulseTime = 0;
	window_maze_construction_update_pressed_widgets();
	return 1;
}

/**
 * 
 * rct2: 0x006CC056
 */
int ride_modify(rct_xy_element *input)
{
	int rideIndex, x, y, z, direction, type;
	rct_xy_element mapElement, endOfTrackElement;
	rct_ride *ride;
	rct_window *constructionWindow;

	mapElement = *input;
	rideIndex = mapElement.element->properties.track.ride_index;
	ride = GET_RIDE(rideIndex);

	if (!ride_check_if_construction_allowed(ride))
		return 0;

	if (ride->lifecycle_flags & RIDE_LIFECYCLE_INDESTRUCTIBLE) {
		RCT2_GLOBAL(0x013CE952 + 6, uint16) = ride->name;
		RCT2_GLOBAL(0x013CE952 + 8, uint32) = ride->name_arguments;
		window_error_open(STR_CANT_START_CONSTRUCTION_ON, STR_LOCAL_AUTHORITY_FORBIDS_DEMOLITION_OR_MODIFICATIONS_TO_THIS_RIDE);
		return 0;
	}

	if (ride->lifecycle_flags & RIDE_LIFECYCLE_SIX_FLAGS) {
		RCT2_GLOBAL(0x013CE952 + 6, uint16) = ride->name;
		RCT2_GLOBAL(0x013CE952 + 8, uint32) = ride->name_arguments;
		window_error_open(STR_CANT_START_CONSTRUCTION_ON, STR_THIS_RIDE_CANNOT_BE_MODIFIED);
		return 0;
	}

	ride_clear_for_construction(rideIndex);
	ride_remove_peeps(rideIndex);

	// Check if element is a station entrance or exit
	if (map_element_get_type(mapElement.element) == MAP_ELEMENT_TYPE_ENTRANCE)
		return ride_modify_entrance_or_exit(mapElement.element, mapElement.x, mapElement.y);

	constructionWindow = ride_create_or_find_construction_window(rideIndex);

	if (ride->type == RIDE_TYPE_MAZE)
		return ride_modify_maze(mapElement.element, mapElement.x, mapElement.y);

	if (ride_type_has_flag(ride->type, RIDE_TYPE_FLAG_8)) {
		if (ride_find_track_gap(&mapElement, &endOfTrackElement))
			mapElement = endOfTrackElement;
	}

	x = mapElement.x;
	y = mapElement.y;
	z = mapElement.element->base_height * 8;
	direction = mapElement.element->type & 3;
	type = mapElement.element->properties.track.type;
	
	if (sub_6C683D(&x, &y, &z, direction, type, 0, NULL, 0))
		return 0;

	_currentRideIndex = rideIndex;
	_rideConstructionState = RIDE_CONSTRUCTION_STATE_SELECTED;
	_currentTrackBeginX = x;
	_currentTrackBeginY = y;
	_currentTrackBeginZ = z;
	_currentTrackPieceDirection = direction;
	_currentTrackPieceType = type;
	_currentTrackSelectionFlags = 0;
	_rideConstructionArrowPulseTime = 0;

	if (ride_type_has_flag(ride->type, RIDE_TYPE_FLAG_15)) {
		sub_6C84CE();
		return 1;
	}

	ride_select_next_section();
	if (_rideConstructionState == RIDE_CONSTRUCTION_STATE_FRONT) {
		sub_6C84CE();
		return 1;
	}

	_rideConstructionState = RIDE_CONSTRUCTION_STATE_SELECTED;
	_currentTrackBeginX = x;
	_currentTrackBeginY = y;
	_currentTrackBeginZ = z;
	_currentTrackPieceDirection = direction;
	_currentTrackPieceType = type;
	_currentTrackSelectionFlags = 0;
	_rideConstructionArrowPulseTime = 0;

	ride_select_previous_section();

	if (_rideConstructionState != RIDE_CONSTRUCTION_STATE_BACK) {
		_rideConstructionState = RIDE_CONSTRUCTION_STATE_SELECTED;
		_currentTrackBeginX = x;
		_currentTrackBeginY = y;
		_currentTrackBeginZ = z;
		_currentTrackPieceDirection = direction;
		_currentTrackPieceType = type;
		_currentTrackSelectionFlags = 0;
		_rideConstructionArrowPulseTime = 0;
	}

	sub_6C84CE();
	return 1;
}

/**
 * 
 * rct2: 0x006CC3FB
 */
int sub_6CC3FB(int rideIndex)
{
	rct_ride *ride;
	rct_window *w;

	tool_cancel();
	ride = GET_RIDE(rideIndex);

	if (!ride_check_if_construction_allowed(ride))
		return 0;

	ride_clear_for_construction(rideIndex);
	ride_remove_peeps(rideIndex);

	w = ride_create_or_find_construction_window(rideIndex);

	tool_set(w, 23, 12);
	RCT2_GLOBAL(RCT2_ADDRESS_INPUT_FLAGS, uint32) |= INPUT_FLAG_6;

	ride = GET_RIDE(_currentRideIndex);

	_currentTrackCurve = RCT2_ADDRESS(0x0097CC68, uint8)[ride->type * 2] | 0x100;
	_currentTrackSlopeEnd = 0;
	RCT2_GLOBAL(0x00F440B3, uint8) = 0;
	_currentTrackLiftHill = 0;
	_currentTrackCovered = 0;

	if (RCT2_GLOBAL(0x0097D4F2 + (ride->type * 8), uint16) & 0x8000)
		_currentTrackCovered |= 2;

	_previousTrackBankEnd = 0;
	_previousTrackSlopeEnd = 0;

	_currentTrackPieceDirection = 0;
	_rideConstructionState = RIDE_CONSTRUCTION_STATE_PLACE;
	_currentTrackSelectionFlags = 0;
	_rideConstructionArrowPulseTime = 0;
	RCT2_GLOBAL(0x00F44159, uint8) = 0;
	RCT2_GLOBAL(0x00F4415C, uint8) = 0;

	sub_6C84CE();
	return 1;
}

#pragma endregion

#pragma region Update functions

/**
 *
 *  rct2: 0x006ABE4C
 */
void ride_update_all()
{
	rct_s6_info *s6Info = (rct_s6_info*)0x0141F570;
	rct_ride *ride;
	int i;

	// Remove all rides if scenario editor
	if (RCT2_GLOBAL(RCT2_ADDRESS_SCREEN_FLAGS, uint8) & SCREEN_FLAGS_SCENARIO_EDITOR) {
		if (s6Info->var_000 <= 2)
			FOR_ALL_RIDES(i, ride)
				ride->type = RIDE_TYPE_NULL;
		return;
	}

	window_update_viewport_ride_music();

	// Update rides
	FOR_ALL_RIDES(i, ride)
		ride_update(i);

	ride_music_update_final();
}

/**
 *
 *  rct2: 0x006ABE73
 */
static void ride_update(int rideIndex)
{
	int i;
	rct_ride *ride = GET_RIDE(rideIndex);
	
	if (ride->var_1CA != 0)
		ride->var_1CA--;

	ride_music_update(rideIndex);

	// Update stations
	if (ride->type != RIDE_TYPE_MAZE)
		for (i = 0; i < 4; i++)
			ride_update_station(ride, i);

	// Update financial statistics
	ride->var_122++;
	if (ride->var_122 >= 960) {
		ride->var_122 = 0;

		ride->var_136 = ride->var_134;
		ride->var_134 = ride->running_cost;
		ride->running_cost = ride->age;
		ride->age = ride->var_12E;
		ride->var_12E = ride->var_12C;
		ride->var_12C = ride->var_12A;
		ride->var_12A = ride->var_128;
		ride->var_128 = ride->var_126;
		ride->var_126 = ride->var_124;
		ride->var_124 = ride->var_120;
		ride->var_120 = 0;
		ride->window_invalidate_flags |= RIDE_INVALIDATE_RIDE_CUSTOMER;

		ride->income_per_hour = ride_calculate_income_per_hour(ride);
		ride->window_invalidate_flags |= RIDE_INVALIDATE_RIDE_INCOME;

		if (ride->upkeep_cost != (money16)0xFFFF)
			ride->profit = (ride->income_per_hour - ((money32)ride->upkeep_cost * 16));
	}

	// Ride specific updates
	if (ride->type == RIDE_TYPE_CHAIRLIFT)
		ride_chairlift_update(ride);
	else if (ride->type == RIDE_TYPE_SPIRAL_SLIDE)
		ride_spiral_slide_update(ride);

	ride_breakdown_update(rideIndex);

	// Various things include news messages
	if (ride->lifecycle_flags & (RIDE_LIFECYCLE_BREAKDOWN_PENDING | RIDE_LIFECYCLE_BROKEN_DOWN | RIDE_LIFECYCLE_DUE_INSPECTION))
		if (((RCT2_GLOBAL(RCT2_ADDRESS_CURRENT_TICKS, uint32) >> 1) & 255) == rideIndex)
			ride_breakdown_status_update(rideIndex);

	ride_inspection_update(ride);

	// Used to bring up the "real" ride window after a crash. Can be removed once vehicle_update is decompiled
	if (ride->lifecycle_flags & RIDE_LIFECYCLE_CRASHED) {
		if ((ride->lifecycle_flags & RIDE_LIFECYCLE_CRASHED_WINDOW_OPENED) == 0) {
			ride->lifecycle_flags |= RIDE_LIFECYCLE_CRASHED_WINDOW_OPENED;
			window_ride_main_open(rideIndex);
		}
	}
	else if (ride->lifecycle_flags & RIDE_LIFECYCLE_CRASHED_WINDOW_OPENED) {
		ride->lifecycle_flags &= ~RIDE_LIFECYCLE_CRASHED_WINDOW_OPENED;
	}

	if (ride->status == RIDE_STATUS_TESTING && gConfigGeneral.no_test_crashes) {
		for (int i = 0; i < ride->num_vehicles; i++) {
			rct_vehicle *vehicle = &(g_sprite_list[ride->vehicles[i]].vehicle);

			if (vehicle->status == VEHICLE_STATUS_CRASHED || vehicle->status == VEHICLE_STATUS_CRASHING) {
				ride_set_status(rideIndex, RIDE_STATUS_CLOSED);
				ride_set_status(rideIndex, RIDE_STATUS_CLOSED);
				ride_set_status(rideIndex, RIDE_STATUS_TESTING);
				break;
			}
		}
	}
}

/**
 *
 *  rct2: 0x006AC489
 */
static void ride_chairlift_update(rct_ride *ride)
{
	int x, y, z, ax, bx, cx;

	if (!(ride->lifecycle_flags & RIDE_LIFECYCLE_ON_TRACK))
		return;
	if (!(ride->lifecycle_flags & (RIDE_LIFECYCLE_BREAKDOWN_PENDING | RIDE_LIFECYCLE_BROKEN_DOWN | RIDE_LIFECYCLE_CRASHED)))
		return;
	if (ride->breakdown_reason_pending == 0)
		return;

	ax = ride->operation_option * 2048;
	bx = ride->var_148;
	cx = bx + ax;
	ride->var_148 = cx;
	if (bx >> 14 == cx >> 14)
		return;

	x = (ride->var_13A & 0xFF) * 32;
	y = (ride->var_13A >> 8) * 32;
	z = ride->var_13E * 8;
	map_invalidate_tile(x, y, z, z + (4 * 8));

	x = (ride->var_13C & 0xFF) * 32;
	y = (ride->var_13C >> 8) * 32;
	z = ride->var_13F * 8;
	map_invalidate_tile(x, y, z, z + (4 * 8));
}

/**
 * rct2: 0x0069A3A2
 * edi: ride (in code as bytes offset from start of rides list)
 * bl: happiness
 */
void ride_update_satisfaction(rct_ride* ride, uint8 happiness) {
	ride->satisfaction_next += happiness;
	ride->satisfaction_time_out++;
	if (ride->satisfaction_time_out >= 20) {
		ride->satisfaction = ride->satisfaction_next >> 2;
		ride->satisfaction_next = 0;
		ride->satisfaction_time_out = 0;
		ride->window_invalidate_flags |= RIDE_INVALIDATE_RIDE_CUSTOMER;

	}
}

/* rct2: 0x0069A3D7
 * Updates the ride popularity
 * edi : ride
 * bl  : pop_amount
 * pop_amount can be zero if peep visited but did not purchase.
 */
void ride_update_popularity(rct_ride* ride, uint8 pop_amount){
	ride->popularity_next += pop_amount;
	ride->popularity_time_out++;
	if (ride->popularity_time_out < 25)return;

	ride->popularity = ride->popularity_next;
	ride->popularity_next = 0;
	ride->popularity_time_out = 0;
	ride->window_invalidate_flags |= RIDE_INVALIDATE_RIDE_CUSTOMER;
}

/**
 *
 *  rct2: 0x006AC545
 */
static void ride_spiral_slide_update(rct_ride *ride)
{
	int i, x, y, z;
	rct_map_element *mapElement;
	rct_peep *peep;

	if (RCT2_GLOBAL(RCT2_ADDRESS_CURRENT_TICKS, uint32) & 3)
		return;
	if (ride->var_15D == 0)
		return;

	ride->var_176++;
	if (ride->var_176 >= 48) {
		ride->var_15D--;

		peep = &(g_sprite_list[ride->maze_tiles].peep);
		peep->destination_x++;
	}

	// Invalidate something related to station start
	for (i = 0; i < 4; i++) {
		if (ride->station_starts[i] == 0xFFFF)
			continue;

		x = ride->station_starts[i] & 0xFF;
		y = ride->station_starts[i] >> 8;
		z = ride->station_heights[i];

		mapElement = ride_get_station_start_track_element(ride, i);
		int rotation = ((mapElement->type & 3) << 2) | RCT2_GLOBAL(RCT2_ADDRESS_CURRENT_ROTATION, uint8);
		x *= 32;
		y *= 32;
		x += RCT2_GLOBAL(0x0098DDB8 + (rotation * 4), sint16);
		y += RCT2_GLOBAL(0x0098DDBA + (rotation * 4), sint16);

		gfx_invalidate_tile_if_zoomed(x, y, mapElement->base_height * 8, mapElement->clearance_height * 8);
	}
}

#pragma endregion

#pragma region Breakdown and inspection functions

static uint8 _breakdownProblemProbabilities[] = {
	25,		// BREAKDOWN_SAFETY_CUT_OUT
	12,		// BREAKDOWN_RESTRAINTS_STUCK_CLOSED
	10,		// BREAKDOWN_RESTRAINTS_STUCK_OPEN
	13,		// BREAKDOWN_DOORS_STUCK_CLOSED
	10,		// BREAKDOWN_DOORS_STUCK_OPEN
	6,		// BREAKDOWN_VEHICLE_MALFUNCTION
	0,		// BREAKDOWN_BRAKES_FAILURE
	3		// BREAKDOWN_CONTROL_FAILURE
};

/**
 *
 *  rct2: 0x006AC7C2
 */
static void ride_inspection_update(rct_ride *ride)
{
	int i;

	if (RCT2_GLOBAL(RCT2_ADDRESS_CURRENT_TICKS, uint32) & 2047)
		return;
	if (RCT2_GLOBAL(RCT2_ADDRESS_SCREEN_FLAGS, uint8) & SCREEN_FLAGS_TRACK_DESIGNER)
		return;

	ride->last_inspection++;
	if (ride->last_inspection == 0)
		ride->last_inspection--;

	int inspectionIntervalMinutes = RideInspectionInterval[ride->inspection_interval];
	if (inspectionIntervalMinutes == 0)
		return;

	if (RCT2_ADDRESS(0x0097C740, uint32)[ride->type] == 0)
		return;

	if (inspectionIntervalMinutes > ride->last_inspection)
		return;

	if (ride->lifecycle_flags & (RIDE_LIFECYCLE_BREAKDOWN_PENDING | RIDE_LIFECYCLE_BROKEN_DOWN | RIDE_LIFECYCLE_DUE_INSPECTION | RIDE_LIFECYCLE_CRASHED))
		return;

	// Inspect the first station that has an exit
	ride->lifecycle_flags |= RIDE_LIFECYCLE_DUE_INSPECTION;
	ride->mechanic_status = RIDE_MECHANIC_STATUS_CALLING;
	ride->inspection_station = 0;
	for (i = 0; i < 4; i++) {
		if (ride->exits[i] != 0xFFFF) {
			ride->inspection_station = i;
			break;
		}
	}
}

static int get_age_penalty(rct_ride *ride) {
	int years;
	years = date_get_year(RCT2_GLOBAL(RCT2_ADDRESS_CURRENT_MONTH_YEAR, uint16) - ride->build_date);
	switch (years) {
	case 0:
		return 0;
	case 1:
		return ride->unreliability_factor / 8;
	case 2:
		return ride->unreliability_factor / 4;
	case 3:
	case 4:
		return ride->unreliability_factor / 2;
	case 5:
	case 6:
	case 7:
		return ride->unreliability_factor;
	default:
		return ride->unreliability_factor * 2;
	}
}

/**
 *
 *  rct2: 0x006AC622
 */
static void ride_breakdown_update(int rideIndex)
{
	int breakdownReason, unreliabilityAccumulator;
	rct_ride *ride = GET_RIDE(rideIndex);

	if (RCT2_GLOBAL(RCT2_ADDRESS_CURRENT_TICKS, uint32) & 255)
		return;
	if (RCT2_GLOBAL(RCT2_ADDRESS_SCREEN_FLAGS, uint8) & SCREEN_FLAGS_TRACK_DESIGNER)
		return;
	
	if (ride->lifecycle_flags & (RIDE_LIFECYCLE_BROKEN_DOWN | RIDE_LIFECYCLE_CRASHED))
		ride->var_19C++;

	if (!(RCT2_GLOBAL(RCT2_ADDRESS_CURRENT_TICKS, uint32) & 8191)) {
		int ax =
			ride->var_19C +
			ride->var_19D +
			ride->var_19E +
			ride->var_19F +
			ride->var_1A0 +
			ride->var_1A2 +
			ride->var_1A3;
		ride->downtime = min(ax / 2, 100);

		ride->var_1A3 = ride->var_1A2;
		ride->var_1A2 = ride->var_1A1;
		ride->var_1A1 = ride->var_1A0;
		ride->var_1A0 = ride->var_19F;
		ride->var_19F = ride->var_19E;
		ride->var_19E = ride->var_19D;
		ride->var_19D = ride->var_19C;
		ride->var_19C = 0;
		ride->window_invalidate_flags |= RIDE_INVALIDATE_RIDE_MAINTENANCE;
	}

	if (ride->lifecycle_flags & (RIDE_LIFECYCLE_BREAKDOWN_PENDING | RIDE_LIFECYCLE_BROKEN_DOWN | RIDE_LIFECYCLE_CRASHED))
		return;
	if (ride->status == RIDE_STATUS_CLOSED)
		return;

	// Calculate breakdown probability?
	unreliabilityAccumulator = ride->unreliability_factor + get_age_penalty(ride);
	ride->reliability = max(0, ride->reliability - unreliabilityAccumulator);
	ride->window_invalidate_flags |= RIDE_INVALIDATE_RIDE_MAINTENANCE;

	// Random probability of a breakdown. Roughly this is 1 in
	//
	// (25000 - reliability) / 3 000 000
	//
	// a 0.8% chance, less the breakdown factor which accumulates as the game
	// continues.
	if ((ride->reliability == 0 || (int)(scenario_rand() & 0x2FFFFF) <= 1 + RIDE_INITIAL_RELIABILITY - ride->reliability) && !gConfigCheat.disable_all_breakdowns) {
		breakdownReason = ride_get_new_breakdown_problem(ride);
		if (breakdownReason != -1)
			ride_prepare_breakdown(rideIndex, breakdownReason);
	}
}

/**
 *
 *  rct2: 0x006B7294
 */
static int ride_get_new_breakdown_problem(rct_ride *ride)
{
	int availableBreakdownProblems, monthsOld, totalProbability, randomProbability, problemBits, breakdownProblem;
	rct_ride_type *entry;

	// Brake failure is more likely when its raining
	_breakdownProblemProbabilities[BREAKDOWN_BRAKES_FAILURE] =
		RCT2_GLOBAL(RCT2_ADDRESS_CURRENT_RAIN_LEVEL, uint8) == 0 ? 3 : 20;

	entry = ride_get_entry(ride);
	if (entry->flags & RIDE_ENTRY_FLAG_14)
		return -1;
	
	availableBreakdownProblems = RideAvailableBreakdowns[ride->type];

	// Calculate the total probability range for all possible breakdown problems
	totalProbability = 0;
	problemBits = availableBreakdownProblems;
	while (problemBits != 0) {
		breakdownProblem = bitscanforward(problemBits);
		problemBits &= ~(1 << breakdownProblem);
		totalProbability += _breakdownProblemProbabilities[breakdownProblem];
	}
	if (totalProbability == 0)
		return -1;

	// Choose a random number within this range
	randomProbability = scenario_rand() % totalProbability;

	// Find which problem range the random number lies
	problemBits = availableBreakdownProblems;
	do {
		breakdownProblem = bitscanforward(problemBits);
		problemBits &= ~(1 << breakdownProblem);
		randomProbability -= _breakdownProblemProbabilities[breakdownProblem];
	} while (randomProbability >= 0);

	if (breakdownProblem != BREAKDOWN_BRAKES_FAILURE)
		return breakdownProblem;

	// Brakes failure can not happen if block brakes are used (so long as there is more than one vehicle)
	// However if this is the case, brake failure should be taken out the equation, otherwise block brake
	// rides have a lower probability to break down due to a random implementation reason.
	if (ride->mode == RIDE_MODE_CONTINUOUS_CIRCUIT_BLOCK_SECTIONED || ride->mode == RIDE_MODE_POWERED_LAUNCH_BLOCK_SECTIONED)
		if (ride->num_vehicles != 1)
			return -1;

	// If brakes failure is disabled, also take it out of the equation (see above comment why)
	if (gConfigCheat.disable_brakes_failure)
		return -1;

	monthsOld = RCT2_GLOBAL(RCT2_ADDRESS_CURRENT_MONTH_YEAR, uint8) - ride->build_date;
	if (monthsOld < 16 || ride->reliability > (50 << 8) || ride->lifecycle_flags & RIDE_LIFECYCLE_SIX_FLAGS)
		return -1;

	return BREAKDOWN_BRAKES_FAILURE;
}

/**
 *
 *  rct2: 0x006B7348
 */
void ride_prepare_breakdown(int rideIndex, int breakdownReason)
{
	int i;
	rct_ride *ride;
	rct_vehicle *vehicle;

	ride = GET_RIDE(rideIndex);
	if (ride->lifecycle_flags & (RIDE_LIFECYCLE_BREAKDOWN_PENDING | RIDE_LIFECYCLE_BROKEN_DOWN | RIDE_LIFECYCLE_CRASHED))
		return;

	ride->lifecycle_flags &= ~RIDE_LIFECYCLE_DUE_INSPECTION;
	ride->lifecycle_flags |= RIDE_LIFECYCLE_BREAKDOWN_PENDING;

	ride->breakdown_reason_pending = breakdownReason;
	ride->mechanic_status = RIDE_MECHANIC_STATUS_UNDEFINED;
	ride->var_1AC = 0;
	ride->var_1AD = 0;
	
	switch (breakdownReason) {
	case BREAKDOWN_SAFETY_CUT_OUT:
	case BREAKDOWN_CONTROL_FAILURE:
		// Inspect first station with an exit
		for (i = 0; i < 4; i++) {
			if (ride->exits[i] != 0xFFFF) {
				ride->inspection_station = i;
				break;
			}
		}
		break;
	case BREAKDOWN_RESTRAINTS_STUCK_CLOSED:
	case BREAKDOWN_RESTRAINTS_STUCK_OPEN:
	case BREAKDOWN_DOORS_STUCK_CLOSED:
	case BREAKDOWN_DOORS_STUCK_OPEN:
		// Choose a random train and car
		ride->broken_vehicle = scenario_rand() % ride->num_vehicles;
		ride->broken_car = scenario_rand() % ride->num_cars_per_train;

		// Set flag on broken car
		vehicle = &(g_sprite_list[ride->vehicles[ride->broken_vehicle]].vehicle);
		for (i = ride->broken_car; i > 0; i--) {
			if (vehicle->next_vehicle_on_train == (uint16)0xFFFFFFFF) {
				vehicle = NULL;
				break;
			}
			else {
				vehicle = &(g_sprite_list[vehicle->next_vehicle_on_train].vehicle);
			}
		}
		if (vehicle != NULL)
			vehicle->var_48 |= 0x100;
		break;
	case BREAKDOWN_VEHICLE_MALFUNCTION:
		// Choose a random train
		ride->broken_vehicle = scenario_rand() % ride->num_vehicles;
		ride->broken_car = 0;

		// Set flag on broken train, first car
		vehicle = &(g_sprite_list[ride->vehicles[ride->broken_vehicle]].vehicle);
		vehicle->var_48 |= 0x200;
		break;
	case BREAKDOWN_BRAKES_FAILURE:
		// Original code generates a random number but does not use it
		// Unsure if this was supposed to choose a random station (or random station with an exit)
		for (i = 0; i < 4; i++) {
			ride->inspection_station = i;
			if (ride->exits[i] != 0xFFFF)
				break;
		}
		break;
	}
}

/**
 *
 *  rct2: 0x006B74FA
 */
void ride_breakdown_add_news_item(int rideIndex)
{
	rct_ride *ride = GET_RIDE(rideIndex);

	RCT2_GLOBAL(0x0013CE952 + 0, uint16) = ride->name;
	RCT2_GLOBAL(0x0013CE952 + 2, uint32) = ride->name_arguments;
	news_item_add_to_queue(NEWS_ITEM_RIDE, 1927, rideIndex);
}

/**
 *
 *  rct2: 0x006B75C8
 */
static void ride_breakdown_status_update(int rideIndex)
{
	rct_ride *ride = GET_RIDE(rideIndex);

	// Warn player if ride hasnt been fixed for ages
	if (ride->lifecycle_flags & RIDE_LIFECYCLE_BROKEN_DOWN) {
		ride->var_1AD++;
		if (ride->var_1AD == 0)
			ride->var_1AD -= 16;

		if (
			!(ride->var_1AD & 15) &&
			ride->mechanic_status != RIDE_MECHANIC_STATUS_FIXING &&
			ride->mechanic_status != RIDE_MECHANIC_STATUS_4
		) {
			RCT2_GLOBAL(0x0013CE952 + 0, uint16) = ride->name;
			RCT2_GLOBAL(0x0013CE952 + 2, uint32) = ride->name_arguments;
			news_item_add_to_queue(NEWS_ITEM_RIDE, 1929, rideIndex);
		}
	}

	ride_mechanic_status_update(rideIndex, ride->mechanic_status);
}

/**
 *
 *  rct2: 0x006B762F
 */
static void ride_mechanic_status_update(int rideIndex, int mechanicStatus)
{
	int breakdownReason;
	rct_ride *ride;
	rct_peep *mechanic;
	
	ride = GET_RIDE(rideIndex);
	switch (mechanicStatus) {
	case RIDE_MECHANIC_STATUS_UNDEFINED:
		breakdownReason = ride->breakdown_reason_pending;
		if (
			breakdownReason == BREAKDOWN_SAFETY_CUT_OUT ||
			breakdownReason == BREAKDOWN_BRAKES_FAILURE ||
			breakdownReason == BREAKDOWN_CONTROL_FAILURE
		) {
			ride->lifecycle_flags |= RIDE_LIFECYCLE_BROKEN_DOWN;
			ride->window_invalidate_flags |= RIDE_INVALIDATE_RIDE_MAINTENANCE | RIDE_INVALIDATE_RIDE_LIST | RIDE_INVALIDATE_RIDE_MAIN;
			ride->mechanic_status = RIDE_MECHANIC_STATUS_CALLING;
			ride->breakdown_reason = breakdownReason;
			ride_breakdown_add_news_item(rideIndex);
		}
		break;
	case RIDE_MECHANIC_STATUS_CALLING:
		if (RideAvailableBreakdowns[ride->type] == 0) {
			ride->lifecycle_flags &= ~(RIDE_LIFECYCLE_BREAKDOWN_PENDING | RIDE_LIFECYCLE_BROKEN_DOWN | RIDE_LIFECYCLE_DUE_INSPECTION);
			break;
		}

		ride_call_closest_mechanic(rideIndex);
		break;
	case RIDE_MECHANIC_STATUS_HEADING:
		mechanic = &(g_sprite_list[ride->mechanic].peep);
		if (
			!peep_is_mechanic(mechanic) ||
			(mechanic->state != PEEP_STATE_HEADING_TO_INSPECTION && mechanic->state != PEEP_STATE_ANSWERING) ||
			mechanic->current_ride != rideIndex
		) {
			ride->mechanic_status = RIDE_MECHANIC_STATUS_CALLING;
			ride->window_invalidate_flags |= RIDE_INVALIDATE_RIDE_MAINTENANCE;
			ride_mechanic_status_update(rideIndex, RIDE_MECHANIC_STATUS_CALLING);
		}
		break;
	case RIDE_MECHANIC_STATUS_FIXING:
		mechanic = &(g_sprite_list[ride->mechanic].peep);
		if (
			!peep_is_mechanic(mechanic) ||
			(
				mechanic->state != PEEP_STATE_HEADING_TO_INSPECTION &&
				mechanic->state != PEEP_STATE_FIXING &&
				mechanic->state != PEEP_STATE_INSPECTING &&
				mechanic->state != PEEP_STATE_ANSWERING
			)
		) {
			ride->mechanic_status = RIDE_MECHANIC_STATUS_CALLING;
			ride->window_invalidate_flags |= RIDE_INVALIDATE_RIDE_MAINTENANCE;
			ride_mechanic_status_update(rideIndex, RIDE_MECHANIC_STATUS_CALLING);
		}
		break;
	}
}

/**
 *
 *  rct2: 0x006B796C
 */
static void ride_call_mechanic(int rideIndex, rct_peep *mechanic, int forInspection)
{
	rct_ride *ride;

	ride = GET_RIDE(rideIndex);
	peep_decrement_num_riders(mechanic);
	mechanic->state = forInspection ? PEEP_STATE_HEADING_TO_INSPECTION : PEEP_STATE_ANSWERING;
	peep_window_state_update(mechanic);
	mechanic->sub_state = 0;
	ride->mechanic_status = RIDE_MECHANIC_STATUS_HEADING;
	ride->window_invalidate_flags |= RIDE_INVALIDATE_RIDE_MAINTENANCE;
	ride->mechanic = mechanic->sprite_index;
	mechanic->current_ride = rideIndex;
	mechanic->current_ride_station = ride->inspection_station;
}

/**
 *
 *  rct2: 0x006B76AB
 */
static void ride_call_closest_mechanic(int rideIndex)
{
	rct_ride *ride;
	rct_peep *mechanic;
	int forInspection;

	ride = GET_RIDE(rideIndex);
	forInspection = (ride->lifecycle_flags & (RIDE_LIFECYCLE_BREAKDOWN_PENDING | RIDE_LIFECYCLE_BROKEN_DOWN)) == 0;

	mechanic = ride_find_closest_mechanic(ride, forInspection);
	if (mechanic != NULL)
		ride_call_mechanic(rideIndex, mechanic, forInspection);
}

rct_peep *ride_find_closest_mechanic(rct_ride *ride, int forInspection)
{
	int x, y, z, stationIndex, direction;
	uint16 xy;
	rct_map_element *mapElement;
	
	// Get either exit position or entrance position if there is no exit
	stationIndex = ride->inspection_station;
	xy = ride->exits[stationIndex];
	if (xy == 0xFFFF) {
		xy = ride->entrances[stationIndex];
		if (xy == 0xFFFF)
			return NULL;
	}

	// Get station start track element and position
	x = xy & 0xFF;
	y = xy >> 8;
	z = ride->station_heights[stationIndex];
	mapElement = ride_get_station_exit_element(ride, x, y, z);
	if (mapElement == NULL)
		return NULL;

	x *= 32;
	y *= 32;
	direction = mapElement->type & 3;
	x -= RCT2_ADDRESS(0x00993CCC, sint16)[direction * 2];
	y -= RCT2_ADDRESS(0x00993CCE, sint16)[direction * 2];
	x += 16;
	y += 16;

	return find_closest_mechanic(x, y, forInspection);
}

/**
 *
 *  rct2: 0x006B774B (forInspection = 0)
 *  rct2: 0x006B78C3 (forInspection = 1)
 */
rct_peep *find_closest_mechanic(int x, int y, int forInspection)
{
	unsigned int closestDistance, distance;
	uint16 spriteIndex;
	rct_peep *peep, *closestMechanic;
		
	closestDistance = -1;
	FOR_ALL_STAFF(spriteIndex, peep) {
		if (peep->staff_type != STAFF_TYPE_MECHANIC)
			continue;

		if (!forInspection) {
			if (peep->state == PEEP_STATE_HEADING_TO_INSPECTION){
				if (peep->sub_state >= 4)
					continue;
			}
			else if (peep->state != PEEP_STATE_PATROLLING)
				continue;

			if (!(peep->staff_orders & STAFF_ORDERS_FIX_RIDES))
				continue;
		} else {
			if (peep->state != PEEP_STATE_PATROLLING || !(peep->staff_orders & STAFF_ORDERS_INSPECT_RIDES))
				continue;
		}

		if (map_is_location_in_park(x, y))
			if (!mechanic_is_location_in_patrol(peep, x & 0xFFE0, y & 0xFFE0))
				continue;
		
		if (peep->x == (sint16)0x8000)
			continue;

		// Should probably be euclidean or manhattan distance, this seems a bit naive
		distance = max(abs(peep->x - x), abs(peep->y - y));
		if (distance < closestDistance) {
			closestDistance = distance;
			closestMechanic = peep;
		}
	}

	return closestDistance == -1 ? NULL : closestMechanic;
}

rct_peep *ride_get_assigned_mechanic(rct_ride *ride)
{
	rct_peep *peep;

	if (ride->lifecycle_flags & RIDE_LIFECYCLE_BROKEN_DOWN) {
		if (
			ride->mechanic_status == RIDE_MECHANIC_STATUS_HEADING ||
			ride->mechanic_status == 3 ||
			ride->mechanic_status == 4
		) {
			peep = &(g_sprite_list[ride->mechanic].peep);
			if (peep_is_mechanic(peep))
				return peep;
		}
	}

	return NULL;
}

#pragma endregion

#pragma region Music functions

#define MAKE_TUNEID_LIST(...) (uint8[]){(countof(((uint8[]){__VA_ARGS__}))), __VA_ARGS__}

//0x009AEF28
uint8 *ride_music_style_tuneids[] = {
	MAKE_TUNEID_LIST(13), // MUSIC_STYLE_DODGEMS_BEAT
	MAKE_TUNEID_LIST(0, 1, 2, 3, 4, 5, 6, 7, 8, 9, 10, 11, 12), // MUSIC_STYLE_FAIRGROUND_ORGAN
	MAKE_TUNEID_LIST(15), // MUSIC_STYLE_ROMAN_FANFARE
	MAKE_TUNEID_LIST(16), // MUSIC_STYLE_ORIENTAL
	MAKE_TUNEID_LIST(17), // MUSIC_STYLE_MARTIAN
	MAKE_TUNEID_LIST(18), // MUSIC_STYLE_JUNGLE_DRUMS
	MAKE_TUNEID_LIST(19), // MUSIC_STYLE_EGYPTIAN
	MAKE_TUNEID_LIST(20), // MUSIC_STYLE_TOYLAND
	MAKE_TUNEID_LIST(21), // MUSIC_STYLE_8
	MAKE_TUNEID_LIST(22), // MUSIC_STYLE_SPACE
	MAKE_TUNEID_LIST(23), // MUSIC_STYLE_HORROR
	MAKE_TUNEID_LIST(24), // MUSIC_STYLE_TECHNO
	MAKE_TUNEID_LIST(25), // MUSIC_STYLE_GENTLE
	MAKE_TUNEID_LIST(26), // MUSIC_STYLE_SUMMER
	MAKE_TUNEID_LIST(27), // MUSIC_STYLE_WATER
	MAKE_TUNEID_LIST(28), // MUSIC_STYLE_WILD_WEST
	MAKE_TUNEID_LIST(29), // MUSIC_STYLE_JURASSIC
	MAKE_TUNEID_LIST(30), // MUSIC_STYLE_ROCK
	MAKE_TUNEID_LIST(31), // MUSIC_STYLE_RAGTIME
	MAKE_TUNEID_LIST(32), // MUSIC_STYLE_FANTASY
	MAKE_TUNEID_LIST(33), // MUSIC_STYLE_ROCK_STYLE_2
	MAKE_TUNEID_LIST(34), // MUSIC_STYLE_ICE
	MAKE_TUNEID_LIST(35), // MUSIC_STYLE_SNOW
	MAKE_TUNEID_LIST(36), // MUSIC_STYLE_CUSTOM_MUSIC_1
	MAKE_TUNEID_LIST(37), // MUSIC_STYLE_CUSTOM_MUSIC_2
	MAKE_TUNEID_LIST(38), // MUSIC_STYLE_MEDIEVAL
	MAKE_TUNEID_LIST(39), // MUSIC_STYLE_URBAN
	MAKE_TUNEID_LIST(40), // MUSIC_STYLE_ORGAN
	MAKE_TUNEID_LIST(41), // MUSIC_STYLE_MECHANICAL
	MAKE_TUNEID_LIST(42), // MUSIC_STYLE_MODERN
	MAKE_TUNEID_LIST(43), // MUSIC_STYLE_PIRATES
	MAKE_TUNEID_LIST(44), // MUSIC_STYLE_ROCK_STYLE_3
	MAKE_TUNEID_LIST(45), // MUSIC_STYLE_CANDY_STYLE
};

/**
 *
 *  rct2: 0x006ABE85
 */
static void ride_music_update(int rideIndex)
{
	int x, y, z;
	rct_vehicle *vehicle;
	rct_ride *ride = GET_RIDE(rideIndex);

	if (!(RCT2_GLOBAL(0x0097D4F2 + (ride->type * 8), uint16) & 6))
		return;

	if (ride->status != RIDE_STATUS_OPEN || !(ride->lifecycle_flags & RIDE_LIFECYCLE_MUSIC)) {
		ride->music_tune_id = 255;
		return;
	}

	if (ride->type == RIDE_TYPE_CIRCUS_SHOW) {
		vehicle = &(g_sprite_list[ride->vehicles[0]].vehicle);
		if (vehicle->status != VEHICLE_STATUS_DOING_CIRCUS_SHOW) {
			ride->music_tune_id = 255;
			return;
		}
	}

	// Oscillate parameters for a power cut effect when breaking down 
	if (ride->lifecycle_flags & (RIDE_LIFECYCLE_BREAKDOWN_PENDING | RIDE_LIFECYCLE_BROKEN_DOWN)) {
		if (ride->breakdown_reason_pending == BREAKDOWN_CONTROL_FAILURE) {
			if (!(RCT2_GLOBAL(RCT2_ADDRESS_CURRENT_TICKS, uint32) & 7))
				if (ride->var_1AC != 255)
					ride->var_1AC++;
		} else {
			if (
				(ride->lifecycle_flags & RIDE_LIFECYCLE_BROKEN_DOWN) ||
				ride->breakdown_reason_pending == BREAKDOWN_BRAKES_FAILURE ||
				ride->breakdown_reason_pending == BREAKDOWN_CONTROL_FAILURE
			) {
				if (ride->var_1AC != 255)
					ride->var_1AC++;
			}

			if (ride->var_1AC == 255) {
				ride->music_tune_id = 255;
				return;
			}
		}
	}

	// Select random tune from available tunes for a music style (of course only merry-go-rounds have more than one tune)
	if (ride->music_tune_id == 255) {
		uint8 *musicStyleTunes = ride_music_style_tuneids[ride->music];
		uint8 numTunes = *musicStyleTunes++;
		ride->music_tune_id = musicStyleTunes[scenario_rand() % numTunes];
		ride->music_position = 0;
		return;
	}

	x = (ride->station_starts[0] & 0xFF) * 32 + 16;
	y = (ride->station_starts[0] >> 8) * 32 + 16;
	z = ride->station_heights[0] * 8;

	int sampleRate = 22050;

	// Alter sample rate for a power cut effect
	if (ride->lifecycle_flags & (RIDE_LIFECYCLE_BREAKDOWN_PENDING | RIDE_LIFECYCLE_BROKEN_DOWN)) {
		sampleRate = ride->var_1AC * 70;
		if (ride->breakdown_reason_pending != BREAKDOWN_CONTROL_FAILURE)
			sampleRate *= -1;
		sampleRate += 22050;
	}

	ride->music_position = ride_music_params_update(x, y, z, rideIndex, sampleRate, ride->music_position, &ride->music_tune_id);
}

#pragma endregion

#pragma region Measurement functions

/**
 *
 *  rct2: 0x006B642B
 */
void ride_measurement_clear(rct_ride *ride)
{
	rct_ride_measurement *measurement;

	if (ride->measurement_index == 255)
		return;

	measurement = GET_RIDE_MEASUREMENT(ride->measurement_index);
	measurement->ride_index = 255;
	ride->measurement_index = 255;
}

/**
 *  rct2: 0x006B64F2
 */
void ride_measurement_update(rct_ride_measurement *measurement)
{
	uint16 spriteIndex;
	rct_ride *ride;
	rct_vehicle *vehicle;
	int unk, velocity, altitude, verticalG, lateralG;

	ride = GET_RIDE(measurement->ride_index);
	spriteIndex = ride->vehicles[measurement->vehicle_index];
	if (spriteIndex == SPRITE_INDEX_NULL)
		return;

	vehicle = &(g_sprite_list[spriteIndex].vehicle);

	if (measurement->flags & RIDE_MEASUREMENT_FLAG_UNLOADING) {
		if (vehicle->status != VEHICLE_STATUS_DEPARTING && vehicle->status != VEHICLE_STATUS_STOPPING)
			return;

		measurement->flags &= ~RIDE_MEASUREMENT_FLAG_UNLOADING;
		if (measurement->current_station == vehicle->current_station)
			measurement->current_item = 0;
	}

	if (vehicle->status == VEHICLE_STATUS_UNLOADING_PASSENGERS) {
		measurement->flags |= RIDE_MEASUREMENT_FLAG_UNLOADING;
		return;
	}

	unk = (vehicle->var_36 / 4) & 0xFF;
	if (unk == 216 || unk == 123 || unk == 9 || unk == 63 || unk == 147 || unk == 155)
		if (vehicle->velocity == 0)
			return;

	if (measurement->current_item >= RIDE_MEASUREMENT_MAX_ITEMS)
		return;

	if (measurement->flags & RIDE_MEASUREMENT_FLAG_G_FORCES) {
		vehicle_get_g_forces(vehicle, &verticalG, &lateralG);
		verticalG = clamp(-127, verticalG / 8, 127);
		lateralG = clamp(-127, lateralG / 8, 127);

		if (RCT2_GLOBAL(RCT2_ADDRESS_SCENARIO_TICKS, uint32) & 1) {
			verticalG = (verticalG + measurement->vertical[measurement->current_item]) / 2;
			lateralG = (lateralG + measurement->lateral[measurement->current_item]) / 2;
		}

		measurement->vertical[measurement->current_item] = verticalG & 0xFF;
		measurement->lateral[measurement->current_item] = lateralG & 0xFF;
	}

	velocity = min(abs((vehicle->velocity * 5) >> 16), 255);
	altitude = min(vehicle->z / 8, 255);

	if (RCT2_GLOBAL(RCT2_ADDRESS_SCENARIO_TICKS, uint32) & 1) {
		velocity = (velocity + measurement->velocity[measurement->current_item]) / 2;
		altitude = (altitude + measurement->altitude[measurement->current_item]) / 2;
	}

	measurement->velocity[measurement->current_item] = velocity & 0xFF;
	measurement->altitude[measurement->current_item] = altitude & 0xFF;

	if (RCT2_GLOBAL(RCT2_ADDRESS_SCENARIO_TICKS, uint32) & 1) {
		measurement->current_item++;
		measurement->num_items = max(measurement->num_items, measurement->current_item);
	}
}

/**
 *  rct2: 0x006B6456
 */
void ride_measurements_update()
{
	rct_ride *ride;
	rct_ride_measurement *measurement;
	rct_vehicle *vehicle;
	int i, j;
	uint16 spriteIndex;

	if (RCT2_GLOBAL(RCT2_ADDRESS_SCREEN_FLAGS, uint8) & SCREEN_FLAGS_SCENARIO_EDITOR)
		return;

	// For each ride measurement
	for (i = 0; i < MAX_RIDE_MEASUREMENTS; i++) {
		measurement = GET_RIDE_MEASUREMENT(i);
		if (measurement->ride_index == 255)
			continue;

		ride = GET_RIDE(measurement->ride_index);
		if (!(ride->lifecycle_flags & RIDE_LIFECYCLE_ON_TRACK))
			continue;

		if (measurement->flags & RIDE_MEASUREMENT_FLAG_RUNNING) {
			ride_measurement_update(measurement);
		} else {
			// For each vehicle
			for (j = 0; j < ride->num_vehicles; j++) {
				spriteIndex = ride->vehicles[j];
				if (spriteIndex == SPRITE_INDEX_NULL)
					continue;

				vehicle = &(g_sprite_list[spriteIndex].vehicle);
				if (vehicle->status == VEHICLE_STATUS_DEPARTING || vehicle->status == VEHICLE_STATUS_STOPPING) {
					measurement->vehicle_index = j;
					measurement->current_station = vehicle->current_station;
					measurement->flags |= RIDE_MEASUREMENT_FLAG_RUNNING;
					measurement->flags &= ~RIDE_MEASUREMENT_FLAG_UNLOADING;
					ride_measurement_update(measurement);
					break;
				}
			}

		}
	}
}

rct_ride_measurement *ride_get_existing_measurement(int rideIndex)
{
	int i;
	rct_ride_measurement *measurement;

	for (i = 0; i < MAX_RIDE_MEASUREMENTS; i++) {
		measurement = GET_RIDE_MEASUREMENT(i);
		if (measurement->ride_index == rideIndex)
			return measurement;
	}

	return NULL;
}

int ride_get_free_measurement()
{
	int i;
	rct_ride_measurement *measurement;

	for (i = 0; i < MAX_RIDE_MEASUREMENTS; i++) {
		measurement = GET_RIDE_MEASUREMENT(i);
		if (measurement->ride_index == 255)
			return i;
	}

	return -1;
}

/**
 * 
 * rct2: 0x006B66D9
 */
rct_ride_measurement *ride_get_measurement(int rideIndex, rct_string_id *message)
{
	rct_ride *ride;
	rct_ride_measurement *measurement;
	uint32 lruTicks;
	int i, lruIndex;

	ride = GET_RIDE(rideIndex);

	// Check if ride type supports data logging
	if (!ride_type_has_flag(ride->type, RIDE_TYPE_FLAG_HAS_DATA_LOGGING)) {
		if (message != NULL) *message = STR_DATA_LOGGING_NOT_AVAILABLE_FOR_THIS_TYPE_OF_RIDE;
		return NULL;
	}

	// Check if a measurement already exists for this ride
	measurement = ride_get_existing_measurement(rideIndex);
	if (measurement == NULL) {
		// Find a free measurement
		i = ride_get_free_measurement();
		if (i == -1) {
			// Use last recently used measurement for some other ride
			lruIndex = 0;
			lruTicks = 0xFFFFFFFF;
			for (i = 0; i < MAX_RIDE_MEASUREMENTS; i++) {
				measurement = GET_RIDE_MEASUREMENT(i);

				if (measurement->last_use_tick <= lruTicks) {
					lruTicks = measurement->last_use_tick;
					lruIndex = i;
				}
			}

			i = lruIndex;
			measurement = GET_RIDE_MEASUREMENT(i);
			GET_RIDE(measurement->ride_index)->measurement_index = 255;
		} else {
			measurement = GET_RIDE_MEASUREMENT(i);
		}
		
		measurement->ride_index = rideIndex;
		ride->measurement_index = i;
		measurement->flags = 0;
		if (ride_type_has_flag(ride->type, RIDE_TYPE_FLAG_HAS_G_FORCES))
			measurement->flags |= RIDE_MEASUREMENT_FLAG_G_FORCES;
		measurement->num_items = 0;
		measurement->current_item = 0;
	}

	measurement->last_use_tick = RCT2_GLOBAL(RCT2_ADDRESS_SCENARIO_TICKS, uint32);
	if (measurement->flags & 1) {
		if (message != NULL) *message = 0;
		return measurement;
	} else {
		RCT2_GLOBAL(0x013CE952, uint16) = RideNameConvention[ride->type].vehicle_name;
		RCT2_GLOBAL(0x013CE952 + 2, uint16) = RideNameConvention[ride->type].station_name;
		if (message != NULL) *message = STR_DATA_LOGGING_WILL_START_WHEN_NEXT_LEAVES;
		return NULL;
	}
}

#pragma endregion

#pragma region Colour functions

track_colour ride_get_track_colour(rct_ride *ride, int colourScheme)
{
	track_colour result;
	result.main = ride->track_colour_main[colourScheme];
	result.additional = ride->track_colour_additional[colourScheme];
	result.supports = ride->track_colour_supports[colourScheme];
	return result;
}

vehicle_colour ride_get_vehicle_colour(rct_ride *ride, int vehicleIndex)
{
	vehicle_colour result;
	result.main = ride->vehicle_colours[vehicleIndex].body_colour;
	result.additional_1 = ride->vehicle_colours[vehicleIndex].trim_colour;
	result.additional_2 = ride->vehicle_colours_extended[vehicleIndex];
	return result;
}

#pragma endregion

#pragma region Reachability

/**
 * rct2: 0x006B7A5E
 **/
void ride_check_all_reachable()
{
	rct_ride *ride;
	int i;
	
	FOR_ALL_RIDES(i, ride) {		
		if (ride->connected_message_throttle != 0)
			ride->connected_message_throttle--;
		if (ride->status != RIDE_STATUS_OPEN || ride->connected_message_throttle != 0)
			continue;

		if (ride_type_has_flag(ride->type, RIDE_TYPE_FLAG_IS_SHOP))
			ride_shop_connected(ride, i);
		else
			ride_entrance_exit_connected(ride, i);
	}
}

/**
 * rct2: 0x006B7C59
 * @return 1 if the coordinate is reachable or has no entrance, 0 otherwise
 */
static int ride_entrance_exit_is_reachable(uint16 coordinate, rct_ride* ride, int index)
{
	int x, y, z;
	rct_map_element *mapElement;

	x = coordinate & 0xFF;
	y = (coordinate >> 8) & 0xFF;
	z = ride->station_heights[index];
	mapElement = map_get_first_element_at(x, y);

	for (;;) {
		if (map_element_get_type(mapElement) == MAP_ELEMENT_TYPE_ENTRANCE && z == mapElement->base_height) {
			break;
		} else if (map_element_is_last_for_tile(mapElement)) {
			return 1;
		}
		mapElement++;
	}

	uint8 face_direction = mapElement->type & 3;

	x *= 32;
	y *= 32;
	x -= RCT2_ADDRESS(0x00993CCC, sint16)[face_direction * 2];
	y -= RCT2_ADDRESS(0x00993CCE, sint16)[face_direction * 2];
	x /= 32;
	y /= 32;

	return map_coord_is_connected(x, y, z, face_direction);
}

static void ride_entrance_exit_connected(rct_ride* ride, int ride_idx)
{
	for (int i = 0; i < 4; ++i) {
		uint16 station_start = ride->station_starts[i],
			entrance = ride->entrances[i],
			exit = ride->exits[i];

		if (station_start == -1 )
			continue;
		if (entrance != -1 && !ride_entrance_exit_is_reachable(entrance, ride, i)) {
			// name of ride is parameter of the format string
			RCT2_GLOBAL(0x013CE952, uint16) = ride->name;
			RCT2_GLOBAL(0x013CE954, uint32) = ride->name_arguments;			
			news_item_add_to_queue(1, STR_ENTRANCE_NOT_CONNECTED, ride_idx);
			ride->connected_message_throttle = 3;
		}
			
		if (exit != -1 && !ride_entrance_exit_is_reachable(exit, ride, i)) {
			// name of ride is parameter of the format string
			RCT2_GLOBAL(0x013CE952, uint16) = ride->name;
			RCT2_GLOBAL(0x013CE954, uint32) = ride->name_arguments;
			news_item_add_to_queue(1, STR_EXIT_NOT_CONNECTED, ride_idx);
			ride->connected_message_throttle = 3;
		}

	} 
}

static void ride_shop_connected(rct_ride* ride, int ride_idx)
{
	int x, y, count;
	rct_map_element *mapElement;

    uint16 coordinate = ride->station_starts[0];
	if (coordinate == 0xFFFF)
		return;

	x = (coordinate & 0xFF);
	y = (coordinate >> 8) & 0xFF;
	
	mapElement = map_get_first_element_at(x, y);
	do {
		if (map_element_get_type(mapElement) == MAP_ELEMENT_TYPE_TRACK && mapElement->properties.track.ride_index == ride_idx)
			break;
	} while (!map_element_is_last_for_tile(mapElement++));

	uint16 entrance_directions = 0;
	uint8 track_type = mapElement->properties.track.type;
	ride = &g_ride_list[mapElement->properties.track.ride_index];
	if (ride_type_has_flag(ride->type, RIDE_TYPE_FLAG_FLAT_RIDE)) {
		entrance_directions = RCT2_ADDRESS(0x0099CA64, uint8)[track_type * 16];
	} else {
		entrance_directions = RCT2_ADDRESS(0x0099BA64, uint8)[track_type * 16];
	}

	uint8 tile_direction = mapElement->type & MAP_ELEMENT_DIRECTION_MASK;
	entrance_directions <<= tile_direction;
	entrance_directions = ((entrance_directions >> 12) | entrance_directions) & 0xF;

	// Now each bit in entrance_directions stands for an entrance direction to check
	if (entrance_directions == 0)
		return;

	// Turn x, y from tiles into units
	x *= 32;
	y *= 32;

	for (count = 0; entrance_directions != 0; count++) {
		if (!(entrance_directions & 1)) {
			entrance_directions >>= 1;
			continue;
		}
		entrance_directions >>= 1;

		// Flip direction north<->south, east<->west
		uint8 face_direction = count ^ 2;

		int y2 = y - RCT2_ADDRESS(0x00993CCE, sint16)[face_direction * 2];
		int x2 = x - RCT2_ADDRESS(0x00993CCC, sint16)[face_direction * 2];

		if (map_coord_is_connected(x2 / 32, y2 / 32, mapElement->base_height, face_direction))
			return;
	}

	// Name of ride is parameter of the format string
	RCT2_GLOBAL(0x013CE952, uint16) = ride->name;
	RCT2_GLOBAL(0x013CE954, uint32) = ride->name_arguments;
	news_item_add_to_queue(1, STR_ENTRANCE_NOT_CONNECTED, ride_idx);

	ride->connected_message_throttle = 3;
}

#pragma endregion

#pragma region Interface

static void ride_track_set_map_tooltip(rct_map_element *mapElement)
{
	int rideIndex;
	rct_ride *ride;

	rideIndex = mapElement->properties.track.ride_index;
	ride = GET_RIDE(rideIndex);

	RCT2_GLOBAL(RCT2_ADDRESS_MAP_TOOLTIP_ARGS + 0, uint16) = 2215;
	RCT2_GLOBAL(RCT2_ADDRESS_MAP_TOOLTIP_ARGS + 2, uint16) = ride->name;
	RCT2_GLOBAL(RCT2_ADDRESS_MAP_TOOLTIP_ARGS + 4, uint32) = ride->name_arguments;

	int arg0, arg1;
	ride_get_status(rideIndex, &arg0, &arg1);
	RCT2_GLOBAL(RCT2_ADDRESS_MAP_TOOLTIP_ARGS + 8, uint16) = (uint16)arg0;
	RCT2_GLOBAL(RCT2_ADDRESS_MAP_TOOLTIP_ARGS + 10, uint32) = arg1;
}

static void ride_station_set_map_tooltip(rct_map_element *mapElement)
{
	int i, rideIndex, stationIndex;
	rct_ride *ride;

	rideIndex = mapElement->properties.track.ride_index;
	ride = GET_RIDE(rideIndex);

	stationIndex = map_get_station(mapElement);
	for (i = stationIndex; i >= 0; i--)
		if (ride->station_starts[i] == 0xFFFF)
			stationIndex--;

	RCT2_GLOBAL(RCT2_ADDRESS_MAP_TOOLTIP_ARGS + 0, uint16) = 2215;
	RCT2_GLOBAL(RCT2_ADDRESS_MAP_TOOLTIP_ARGS + 2, uint16) = ride->num_stations <= 1 ? 1333 : 1334;
	RCT2_GLOBAL(RCT2_ADDRESS_MAP_TOOLTIP_ARGS + 4, uint16) = ride->name;
	RCT2_GLOBAL(RCT2_ADDRESS_MAP_TOOLTIP_ARGS + 6, uint32) = ride->name_arguments;
	RCT2_GLOBAL(RCT2_ADDRESS_MAP_TOOLTIP_ARGS + 10, uint16) = RideNameConvention[ride->type].station_name + 2;
	RCT2_GLOBAL(RCT2_ADDRESS_MAP_TOOLTIP_ARGS + 12, uint16) = stationIndex + 1;

	int arg0, arg1;
	ride_get_status(rideIndex, &arg0, &arg1);
	RCT2_GLOBAL(RCT2_ADDRESS_MAP_TOOLTIP_ARGS + 14, uint16) = (uint16)arg0;
	RCT2_GLOBAL(RCT2_ADDRESS_MAP_TOOLTIP_ARGS + 16, uint32) = arg1;
}

static void ride_entrance_set_map_tooltip(rct_map_element *mapElement)
{
	int i, rideIndex, stationIndex, queueLength;
	rct_ride *ride;

	rideIndex = mapElement->properties.track.ride_index;
	ride = GET_RIDE(rideIndex);

	// Get the station
	stationIndex = map_get_station(mapElement);
	for (i = stationIndex; i >= 0; i--)
		if (ride->station_starts[i] == 0xFFFF)
			stationIndex--;

	if (mapElement->properties.entrance.type == ENTRANCE_TYPE_RIDE_ENTRANCE) {
		// Get the queue length
		queueLength = 0;
		if (ride->entrances[stationIndex] != 0xFFFF)
			queueLength = ride->queue_length[stationIndex];

		RCT2_GLOBAL(RCT2_ADDRESS_MAP_TOOLTIP_ARGS + 0, uint16) = 2215;
		RCT2_GLOBAL(RCT2_ADDRESS_MAP_TOOLTIP_ARGS + 2, uint16) = ride->num_stations <= 1 ? 1335 : 1336;
		RCT2_GLOBAL(RCT2_ADDRESS_MAP_TOOLTIP_ARGS + 4, uint16) = ride->name;
		RCT2_GLOBAL(RCT2_ADDRESS_MAP_TOOLTIP_ARGS + 6, uint32) = ride->name_arguments;
		RCT2_GLOBAL(RCT2_ADDRESS_MAP_TOOLTIP_ARGS + 12, uint16) = stationIndex + 1;
		RCT2_GLOBAL(RCT2_ADDRESS_MAP_TOOLTIP_ARGS + 14, uint16) =
			queueLength == 0 ?
				1201 :
				queueLength == 1 ?
					1202 :
					1203;
		RCT2_GLOBAL(RCT2_ADDRESS_MAP_TOOLTIP_ARGS + 16, uint16) = queueLength;
	} else {
		// Get the station
		stationIndex = map_get_station(mapElement);
		for (i = stationIndex; i >= 0; i--)
			if (ride->station_starts[i] == 0xFFFF)
				stationIndex--;

		RCT2_GLOBAL(RCT2_ADDRESS_MAP_TOOLTIP_ARGS + 0, uint16) = ride->num_stations <= 1 ? 1337 : 1338;
		RCT2_GLOBAL(RCT2_ADDRESS_MAP_TOOLTIP_ARGS + 2, uint16) = ride->name;
		RCT2_GLOBAL(RCT2_ADDRESS_MAP_TOOLTIP_ARGS + 4, uint32) = ride->name_arguments;
		RCT2_GLOBAL(RCT2_ADDRESS_MAP_TOOLTIP_ARGS + 10, uint16) = stationIndex + 1;
	}
}

void ride_set_map_tooltip(rct_map_element *mapElement)
{
	if (map_element_get_type(mapElement) == MAP_ELEMENT_TYPE_ENTRANCE) {
		ride_entrance_set_map_tooltip(mapElement);
	} else {
		if (
			mapElement->properties.track.type == 2 ||
			mapElement->properties.track.type == 3 ||
			mapElement->properties.track.type == 1
		) {
			ride_station_set_map_tooltip(mapElement);
		} else {
			ride_track_set_map_tooltip(mapElement);
		}
	}
}

/**
 * 
 *  rct2: 0x006BC3AC
 * Update ride music parameters
 * @param x (ax)
 * @param y (cx)
 * @param z (dx)
 * @param sampleRate (di)
 * @param rideIndex (bl)
 * @param position (ebp)
 * @param tuneId (bh)
 * @returns new position (ebp)
 */
int ride_music_params_update(sint16 x, sint16 y, sint16 z, uint8 rideIndex, uint16 sampleRate, uint32 position, uint8 *tuneId)
{
	/*{
		int a_eax, a_ebx, a_ecx, a_edx, a_esi, a_edi, a_ebp;

		a_eax = x;
		a_ebx = (*tuneId << 8) | rideIndex;
		a_ecx = y;
		a_edx = z;
		a_edi = sampleRate;
		a_ebp = position;
		RCT2_CALLFUNC_X(0x006BC3AC, &a_eax, &a_ebx, &a_ecx, &a_edx, &a_esi, &a_edi, &a_ebp);

		*tuneId = (a_ebx >> 8) & 0xFF;
		return a_ebp;
	}*/
	if(!(RCT2_GLOBAL(RCT2_ADDRESS_SCREEN_FLAGS, uint8) & SCREEN_FLAGS_SCENARIO_EDITOR) && !RCT2_GLOBAL(0x009AF59C, uint8) && RCT2_GLOBAL(0x00F438A4, rct_viewport*) != (rct_viewport*)-1) {
		RCT2_GLOBAL(0x009AF47C, uint16) = sampleRate;
		sint16 v11;
		sint16 v12;
		switch (RCT2_GLOBAL(RCT2_ADDRESS_CURRENT_ROTATION, uint32)) {
			case 0:
				v11 = y - x;
				v12 = ((y + x) / 2) - z;
				break;
			case 1:
				v11 = -x - y;
				v12 = ((y - x) / 2) - z;
				break;
			case 2:
				v11 = x - y;
				v12 = ((-y - x) / 2) - z;
				break;
			case 3:
				v11 = y + x;
				v12 = ((x - y) / 2) - z;
				break;
		}
		RCT2_GLOBAL(0x009AF5A0, sint16) = v11;
		RCT2_GLOBAL(0x009AF5A2, sint16) = v12;
		rct_viewport* viewport = RCT2_GLOBAL(0x00F438A4, rct_viewport*);
		sint16 view_width = RCT2_GLOBAL(0x00F438A4, rct_viewport*)->view_width;
		sint16 view_width2 = view_width * 2;
		sint16 view_x = RCT2_GLOBAL(0x00F438A4, rct_viewport*)->view_x - view_width2;
		sint16 view_y = RCT2_GLOBAL(0x00F438A4, rct_viewport*)->view_y - view_width;
		sint16 v16 = view_width2 + view_width2 + RCT2_GLOBAL(0x00F438A4, rct_viewport*)->view_width + view_x;
		sint16 v17 = view_width + view_width + RCT2_GLOBAL(0x00F438A4, rct_viewport*)->view_height + view_y;
		if (view_x >= RCT2_GLOBAL(0x009AF5A0, sint16) ||
			view_y >= RCT2_GLOBAL(0x009AF5A2, sint16) ||
			v16 < RCT2_GLOBAL(0x009AF5A0, sint16) ||
			v17 < RCT2_GLOBAL(0x009AF5A2, sint16)) {
				goto label58;
		}
		int x2 = RCT2_GLOBAL(0x00F438A4, rct_viewport*)->x + ((RCT2_GLOBAL(0x009AF5A0, sint16) - RCT2_GLOBAL(0x00F438A4, rct_viewport*)->view_x) >> RCT2_GLOBAL(0x00F438A4, rct_viewport*)->zoom);
		x2 <<= 16;
		uint16 screenwidth = RCT2_GLOBAL(RCT2_ADDRESS_SCREEN_WIDTH, uint16);
		if (screenwidth < 64) {
			screenwidth = 64;
		}
		int panx = ((x2 / screenwidth) - 0x8000) >> 4;

		int y2 = RCT2_GLOBAL(0x00F438A4, rct_viewport*)->y + ((RCT2_GLOBAL(0x009AF5A2, sint16) - RCT2_GLOBAL(0x00F438A4, rct_viewport*)->view_y) >> RCT2_GLOBAL(0x00F438A4, rct_viewport*)->zoom);
		y2 <<= 16;
		uint16 screenheight = RCT2_GLOBAL(RCT2_ADDRESS_SCREEN_HEIGHT, uint16);
		if (screenheight < 64) {
			screenheight = 64;
		}
		int pany = ((y2 / screenheight) - 0x8000) >> 4;

		uint8 vol1 = -1;
		uint8 vol2 = -1;
		int panx2 = panx;
		int pany2 = pany;
		if (pany2 < 0) {
			pany2 = -pany2;
		}
		if (pany2 > 6143) {
			pany2 = 6143;
		}
		pany2 -= 2048;
		if (pany2 > 0) {
			pany2 = -((pany2 / 4) - 1024) / 4;
			vol1 = (uint8)pany2;
			if (pany2 >= 256) {
				vol1 = -1;
			}
		}

		if (panx2 < 0) {
			panx2 = -panx2;
		}
		if (panx2 > 6143) {
			panx2 = 6143;
		}
		panx2 -= 2048;
		if (panx2 > 0) {
			panx2 = -((panx2 / 4) - 1024) / 4;
			vol2 = (uint8)panx2;
			if (panx2 >= 256) {
				vol2 = -1;
			}
		}
		if (vol1 >= vol2) {
			vol1 = vol2;
		}
		if (vol1 < RCT2_GLOBAL(RCT2_ADDRESS_VOLUME_ADJUST_ZOOM, uint8) * 3) {
			vol1 = 0;
		} else {
			vol1 = vol1 - (RCT2_GLOBAL(RCT2_ADDRESS_VOLUME_ADJUST_ZOOM, uint8) * 3);
		}
		int v32 = -(((uint8)(-vol1 - 1) * (uint8)(-vol1 - 1)) / 16) - 700;
		if (vol1 && v32 >= -4000) {
			if (panx > 10000) {
				panx = 10000;
			}
			if (panx < -10000) {
				panx = -10000;
			}
			if (!RCT2_GLOBAL(0x009AAC6D, uint8)) {
				panx = 0;
			}
			rct_ride_music* ride_music = &gRideMusicList[0];//&RCT2_GLOBAL(0x009AF46C, rct_ride_music);
			int channel = 0;
			uint32 a1;
			while (ride_music->rideid != rideIndex || ride_music->tuneid != *tuneId) {
				ride_music++;
				channel++;
				if (channel >= AUDIO_MAX_RIDE_MUSIC) {
					rct_ride_music_info* ride_music_info = ride_music_info_list[*tuneId];
					a1 = position + ride_music_info->offset;
					goto label51;
				}
			}
#ifdef USE_MIXER
			int playing = Mixer_Channel_IsPlaying(gRideMusicList[channel].sound_channel);
#else
			RCT2_GLOBAL(0x014241BC, uint32) = 1;
			int playing = sound_channel_is_playing(channel);
			RCT2_GLOBAL(0x014241BC, uint32) = 0;
#endif
			if (!playing) {
				*tuneId = 0xFF;
				return 0;
			}
#ifdef USE_MIXER
			a1 = Mixer_Channel_GetOffset(gRideMusicList[channel].sound_channel);
#else
			RCT2_GLOBAL(0x014241BC, uint32) = 1;
			a1 = sub_401B46(channel);
			RCT2_GLOBAL(0x014241BC, uint32) = 0;
#endif
		label51:
			if (a1 < ride_music_info_list[*tuneId]->length) {
				position = a1;
				rct_ride_music_params* ride_music_params = gRideMusicParamsListEnd;//RCT2_GLOBAL(0x009AF42C, rct_ride_music_params*);
				if (ride_music_params < &gRideMusicParamsList[AUDIO_MAX_RIDE_MUSIC]/*(rct_ride_music_params*)0x009AF46C*/) {
					ride_music_params->rideid = rideIndex;
					ride_music_params->tuneid = *tuneId;
					ride_music_params->offset = a1;
					ride_music_params->volume = v32;
					ride_music_params->pan = panx;
					ride_music_params->freq = RCT2_GLOBAL(0x009AF47C, uint16);
					gRideMusicParamsListEnd++;//RCT2_GLOBAL(0x009AF42C, rct_ride_music_params*)++;
				}
			} else {
				*tuneId = 0xFF;
				return 0;
			}
		} else {
		label58:
			;
			rct_ride_music_info* ride_music_info = ride_music_info_list[*tuneId];
			position += ride_music_info->offset;
			if (position < ride_music_info->length) {
				return position;
			} else {
				*tuneId = 0xFF;
				return 0;
			}
		}
	}
	return position;
}

#define INIT_MUSIC_INFO(pathid, offset, length, unknown) (rct_ride_music_info[]){length, offset, pathid, unknown}

//0x009AF1C8
rct_ride_music_info* ride_music_info_list[] = {
	INIT_MUSIC_INFO(PATH_ID_CSS4, 1378, 8139054, 0),
	INIT_MUSIC_INFO(PATH_ID_CSS5, 1378, 7796656, 0),
	INIT_MUSIC_INFO(PATH_ID_CSS6, 1378, 15787850, 0),
	INIT_MUSIC_INFO(PATH_ID_CSS7, 1378, 15331658, 0),
	INIT_MUSIC_INFO(PATH_ID_CSS8, 1378, 17503414, 0),
	INIT_MUSIC_INFO(PATH_ID_CSS9, 1378, 7005802, 0),
	INIT_MUSIC_INFO(PATH_ID_CSS10, 1378, 0, 0),
	INIT_MUSIC_INFO(PATH_ID_CSS11, 1378, 7023288, 0),
	INIT_MUSIC_INFO(PATH_ID_CSS12, 1378, 2767948, 0),
	INIT_MUSIC_INFO(PATH_ID_CSS13, 1378, 3373390, 0),
	INIT_MUSIC_INFO(PATH_ID_CSS14, 1378, 20783042, 0),
	INIT_MUSIC_INFO(PATH_ID_CSS15, 1378, 10009312, 0),
	INIT_MUSIC_INFO(PATH_ID_CSS16, 1378, 0, 0),
	INIT_MUSIC_INFO(PATH_ID_CSS3, 689, 1244886, 1),
	INIT_MUSIC_INFO(PATH_ID_CSS17, 2756, -1, 0),
	INIT_MUSIC_INFO(PATH_ID_CSS18, 2756, 8429568, 1),
	INIT_MUSIC_INFO(PATH_ID_CSS19, 2756, 10143784, 1),
	INIT_MUSIC_INFO(PATH_ID_CSS20, 2756, 12271656, 1),
	INIT_MUSIC_INFO(PATH_ID_CSS21, 2756, 9680968, 1),
	INIT_MUSIC_INFO(PATH_ID_CSS22, 2756, 10062056, 1),
	INIT_MUSIC_INFO(PATH_ID_CSS23, 2756, 11067432, 1),
	INIT_MUSIC_INFO(PATH_ID_CSS24, 2756, 12427456, 0),
	INIT_MUSIC_INFO(PATH_ID_CSS25, 2756, 15181512, 1),
	INIT_MUSIC_INFO(PATH_ID_CSS26, 2756, 10694816, 1),
	INIT_MUSIC_INFO(PATH_ID_CSS27, 2756, 10421232, 1),
	INIT_MUSIC_INFO(PATH_ID_CSS28, 2756, 13118376, 1),
	INIT_MUSIC_INFO(PATH_ID_CSS29, 2756, 15310892, 1),
	INIT_MUSIC_INFO(PATH_ID_CSS30, 2756, 10215464, 1),
	INIT_MUSIC_INFO(PATH_ID_CSS31, 2756, 11510316, 1),
	INIT_MUSIC_INFO(PATH_ID_CSS32, 2756, 11771944, 1),
	INIT_MUSIC_INFO(PATH_ID_CSS33, 2756, 10759724, 1),
	INIT_MUSIC_INFO(PATH_ID_CSS34, 2756, 14030716, 1),
	INIT_MUSIC_INFO(PATH_ID_CSS35, 2756, 11642576, 1),
	INIT_MUSIC_INFO(PATH_ID_CSS36, 2756, 8953764, 1),
	INIT_MUSIC_INFO(PATH_ID_CSS37, 2756, 13303852, 1),
	INIT_MUSIC_INFO(PATH_ID_CSS38, 2756, 10093888, 1),
	INIT_MUSIC_INFO(PATH_ID_CUSTOM1, 2756, 0, 1),
	INIT_MUSIC_INFO(PATH_ID_CUSTOM2, 2756, 0, 1),
	INIT_MUSIC_INFO(PATH_ID_CSS39, 2756, 7531564, 1),
	INIT_MUSIC_INFO(PATH_ID_CSS40, 1378, 5291306, 1),
	INIT_MUSIC_INFO(PATH_ID_CSS41, 2756, 27860700, 1),
	INIT_MUSIC_INFO(PATH_ID_CSS42, 2756, 6774090, 1),
	INIT_MUSIC_INFO(PATH_ID_CSS43, 2756, 15630412, 1),
	INIT_MUSIC_INFO(PATH_ID_CSS44, 2756, 8209704, 1),
	INIT_MUSIC_INFO(PATH_ID_CSS45, 2756, 10006740, 1),
	INIT_MUSIC_INFO(PATH_ID_CSS46, 2756, 6772776, 1),
};

/**
*  Play/update ride music based on structs updated in 0x006BC3AC
*  rct2: 0x006BC6D8
*/
void ride_music_update_final()
{
	rct_ride_music_params* edi;
	int ebx;
	if (!(RCT2_GLOBAL(RCT2_ADDRESS_SCREEN_FLAGS, uint8) & 2)) {
		if ((RCT2_GLOBAL(0x009AF284, uint32) & (1 << 0))) {
			if (!RCT2_GLOBAL(0x009AF59C, uint8) && RCT2_GLOBAL(0x009AF59D, uint8) & 1 && RCT2_GLOBAL(RCT2_ADDRESS_CONFIG_MUSIC, uint8) && !(RCT2_GLOBAL(RCT2_ADDRESS_SCREEN_FLAGS, uint8) & 1)) {
				// set to stop music if volume <= 1 ?
				while (1) {
					int v8 = 0;
					int v9 = 1;
					rct_ride_music_params* ride_music_params = &gRideMusicParamsList[0];//&RCT2_GLOBAL(0x009AF430, rct_ride_music_params);
					while (ride_music_params < gRideMusicParamsListEnd/*RCT2_GLOBAL(0x009AF42C, rct_ride_music_params*)*/) {
						if (ride_music_params->rideid != (uint8)-1) {
							rct_ride_music_info* ride_music_info = ride_music_info_list[ride_music_params->tuneid];
							if (RCT2_ADDRESS(0x009AA0B1, uint8*)[ride_music_info->pathid]) { // file_on_cdrom[]
								v8++;
								if (v9 >= ride_music_params->volume) {
									v9 = ride_music_params->volume;
									edi = ride_music_params;
								}
							}
						}
						ride_music_params++;
					}
					if (v8 <= 1) {
						break;
					}
					edi->rideid = -1;
				}
				while (1) {
					int v8 = 0;
					int v9 = 1;
					rct_ride_music_params* ride_music_params = &gRideMusicParamsList[0];//&RCT2_GLOBAL(0x009AF430, rct_ride_music_params);
					while (ride_music_params < gRideMusicParamsListEnd/*RCT2_GLOBAL(0x009AF42C, rct_ride_music_params*)*/) {
						if (ride_music_params->rideid != (uint8)-1) {
							v8++;
							if (v9 >= ride_music_params->volume) {
								v9 = ride_music_params->volume;
								edi = ride_music_params;
							}
						}
						ride_music_params++;
					}
					if (v8 <= 2) {
						break;
					}
					edi->rideid = -1;
				}

				// stop currently playing music that is not in music params list or not playing?
				rct_ride_music* ride_music = &gRideMusicList[0];//&RCT2_GLOBAL(0x009AF46C, rct_ride_music);
				int channel = 0;
				do {
					if (ride_music->rideid != (uint8)-1) {
						rct_ride_music_params* ride_music_params = &gRideMusicParamsList[0];//&RCT2_GLOBAL(0x009AF430, rct_ride_music_params);
						while (ride_music_params < gRideMusicParamsListEnd/*RCT2_GLOBAL(0x009AF42C, rct_ride_music_params*)*/) {
							if (ride_music_params->rideid == ride_music->rideid && ride_music_params->tuneid == ride_music->tuneid) {
#ifdef USE_MIXER
								int isplaying = Mixer_Channel_IsPlaying(gRideMusicList[channel].sound_channel);
#else
								RCT2_GLOBAL(0x014241BC, uint32) = 1;
								int isplaying = sound_channel_is_playing(channel);
								RCT2_GLOBAL(0x014241BC, uint32) = 0;
#endif
								if (isplaying) {
									goto label32;
								}
								break;
							}
							ride_music_params++;
						}
#ifdef USE_MIXER
						Mixer_Stop_Channel(gRideMusicList[channel].sound_channel);
#else
						RCT2_GLOBAL(0x014241BC, uint32) = 1;
						sound_channel_stop(channel);
						RCT2_GLOBAL(0x014241BC, uint32) = 0;
#endif
						ride_music->rideid = -1;
					}
				label32:
					ride_music++;
					channel++;
				} while(channel < AUDIO_MAX_RIDE_MUSIC);

				for (rct_ride_music_params* ride_music_params = &gRideMusicParamsList[0]/*&RCT2_GLOBAL(0x009AF430, rct_ride_music_params)*/; ride_music_params < gRideMusicParamsListEnd/*RCT2_GLOBAL(0x009AF42C, rct_ride_music_params*)*/; ride_music_params++) {
					if (ride_music_params->rideid != (uint8)-1) {
						rct_ride_music* ride_music = &gRideMusicList[0];//&RCT2_GLOBAL(0x009AF46C, rct_ride_music);
						int channel = 0;
						while (ride_music_params->rideid != ride_music->rideid || ride_music_params->tuneid != ride_music->tuneid) {
							if (ride_music->rideid == (uint8)-1) {
								ebx = channel;
							}
							ride_music++;
							channel++;
							if (channel >= AUDIO_MAX_RIDE_MUSIC) {
								rct_ride_music_info* ride_music_info = ride_music_info_list[ride_music_params->tuneid];
#ifdef USE_MIXER
								rct_ride_music* ride_music = &gRideMusicList[ebx];
								ride_music->sound_channel = Mixer_Play_Music(ride_music_info->pathid, MIXER_LOOP_NONE, true);
								if (ride_music->sound_channel) {
									ride_music->volume = ride_music_params->volume;
									ride_music->pan = ride_music_params->pan;
									ride_music->freq = ride_music_params->freq;
									ride_music->rideid = ride_music_params->rideid;
									ride_music->tuneid = ride_music_params->tuneid;
									Mixer_Channel_Volume(ride_music->sound_channel, DStoMixerVolume(ride_music->volume));
									Mixer_Channel_Pan(ride_music->sound_channel, DStoMixerPan(ride_music->pan));
									Mixer_Channel_Rate(ride_music->sound_channel, DStoMixerRate(ride_music->freq));
									int offset = ride_music_params->offset - 10000;
									if (offset < 0) {
										offset = 0;
									}
									Mixer_Channel_SetOffset(ride_music->sound_channel, offset);
								} else {
									//RCT2_GLOBAL(RCT2_ADDRESS_CONFIG_MUSIC, uint8) = 0;
								}
#else
								const char* filename = get_file_path(ride_music_info->pathid);
								RCT2_GLOBAL(0x014241BC, uint32) = 3;
								HANDLE hfile = osinterface_file_open(filename);
								RCT2_GLOBAL(0x014241BC, uint32) = 0;
								if (hfile != INVALID_HANDLE_VALUE) {
									RCT2_GLOBAL(0x014241BC, uint32) = 3;
									osinterface_file_read(hfile, &RCT2_GLOBAL(0x009AF47E, uint32), 4);
									RCT2_GLOBAL(0x014241BC, uint32) = 3;
									osinterface_file_close(hfile);
									RCT2_GLOBAL(0x014241BC, uint32) = 0;
								}
								if (hfile == INVALID_HANDLE_VALUE || RCT2_GLOBAL(0x009AF47E, uint32) != 0x78787878) {
									int offset = ride_music_params->offset - 10000;
									if (offset < 0) {
										offset = 0;
									}
									RCT2_GLOBAL(0x014241BC, uint32) = 1;
									int musicloaded = sound_channel_load_file2(ebx, filename, offset & 0xFFFFFFF0);
									RCT2_GLOBAL(0x014241BC, uint32) = 0;
									if (musicloaded) {
										RCT2_GLOBAL(0x014241BC, uint32) = 1;
										int musicplayed = sound_channel_play(ebx, 0, ride_music_params->volume, ride_music_params->pan, ride_music_params->freq);
										RCT2_GLOBAL(0x014241BC, uint32) = 0;
										if (musicplayed) {
											rct_ride_music_info* ride_music_info = &RCT2_GLOBAL(0x009AF1C8, rct_ride_music_info*)[ride_music_params->tuneid];
											if (ride_music_info->var_9) {
												RCT2_GLOBAL(0x014241BC, uint32) = 1;
												sub_401AF3(ebx, get_file_path(ride_music_info->pathid), 1, 0);
												RCT2_GLOBAL(0x014241BC, uint32) = 0;
											}
											rct_ride_music* ride_music = &gRideMusicList[ebx];//&RCT2_ADDRESS(0x009AF46C, rct_ride_music)[ebx];
											ride_music->volume = ride_music_params->volume;
											ride_music->pan = ride_music_params->pan;
											ride_music->freq = ride_music_params->freq;
											ride_music->rideid = ride_music_params->rideid;
											ride_music->tuneid = ride_music_params->tuneid;
										}
									} else {
										RCT2_GLOBAL(RCT2_ADDRESS_CONFIG_MUSIC, uint8) = 0;
									}
								}
#endif
								return;
							}
						}

						if (ride_music_params->volume != ride_music->volume) {
							ride_music->volume = ride_music_params->volume;
#ifdef USE_MIXER
							Mixer_Channel_Volume(ride_music->sound_channel, DStoMixerVolume(ride_music->volume));
#else
							RCT2_GLOBAL(0x014241BC, uint32) = 1;
							sound_channel_set_volume(channel, ride_music_params->volume);
							RCT2_GLOBAL(0x014241BC, uint32) = 0;
#endif
						}
						if (ride_music_params->pan != ride_music->pan) {
							ride_music->pan = ride_music_params->pan;
#ifdef USE_MIXER
							Mixer_Channel_Pan(ride_music->sound_channel, DStoMixerPan(ride_music->pan));
#else
							RCT2_GLOBAL(0x014241BC, uint32) = 1;
							sound_channel_set_pan(channel, ride_music_params->pan);
							RCT2_GLOBAL(0x014241BC, uint32) = 0;
#endif
						}
						if (ride_music_params->freq != ride_music->freq) {
							ride_music->freq = ride_music_params->freq;
#ifdef USE_MIXER
							Mixer_Channel_Rate(ride_music->sound_channel, DStoMixerRate(ride_music->freq));
#else
							RCT2_GLOBAL(0x014241BC, uint32) = 1;
							sound_channel_set_frequency(channel, ride_music_params->freq);
							RCT2_GLOBAL(0x014241BC, uint32) = 0;
#endif
						}

					}
				}
			}
		}
	}
}

#pragma endregion

/* rct2: 0x006B5559 */
void game_command_set_ride_setting(int *eax, int *ebx, int *ecx, int *edx, int *esi, int *edi, int *ebp)
{
	RCT2_GLOBAL(RCT2_ADDRESS_NEXT_EXPENDITURE_TYPE, uint8) = 4;
	
	uint8 ride_id = *edx & 0xFF;
	rct_ride* ride = GET_RIDE(ride_id);

	uint8 flags = *ebx & 0xFF;
	uint8 new_value = (*ebx >> 8) & 0xFF;

	uint8 setting = (*edx >> 8) & 0xFF;

	if (setting == 0){
		if (ride->lifecycle_flags & RIDE_LIFECYCLE_BROKEN_DOWN){
			RCT2_GLOBAL(0x141E9AC, uint16) = 1796;
			*ebx = MONEY32_UNDEFINED;
			return;
		}

		if (ride->status != RIDE_STATUS_CLOSED){
			RCT2_GLOBAL(0x141E9AC, uint16) = 1006;
			*ebx = MONEY32_UNDEFINED;
			return;
		}
	}

	if (ride->lifecycle_flags & RIDE_LIFECYCLE_SIX_FLAGS){
		if (setting == 0 || setting == 4 || setting == 8 || setting == 9)
		{ 
			RCT2_GLOBAL(0x141E9AC, uint16) = 1797;
			*ebx = MONEY32_UNDEFINED;
			return;
		}
	}

	if (setting == 9 &&
		ride->lifecycle_flags & RIDE_LIFECYCLE_CABLE_LIFT &&
		new_value > 1){
		RCT2_GLOBAL(0x141E9AC, uint16) = 3141;
		*ebx = MONEY32_UNDEFINED;
		return;
	}

	if (flags == 0){
		*ebx = 0;
		return;
	}

	switch (setting){
	case 0:
		sub_6B59C6(ride_id);
		ride_clear_for_construction(ride_id);
		ride_remove_peeps(ride_id);

		rct_ride_type* ride_entry = GET_RIDE_ENTRY(ride->subtype);
		const uint8* available_modes = RideAvailableModes;

		for (int i = 0; i < ride->type; i++) {
			while (*(available_modes++) != 255) {}
		}
		if (ride_entry->flags & RIDE_ENTRY_FLAG_17){
			available_modes += 2;
		}

		uint8 default_mode = available_modes[0];
		for (; *available_modes != 0xFF; available_modes++){
			if (*available_modes == new_value)
				break;
		}

		if (*available_modes == 0xFF) new_value = default_mode;

		if (available_modes[1] == 0xFF){
			if (ride_entry->flags & RIDE_ENTRY_FLAG_15)
				new_value = default_mode;
		}

		ride->mode = new_value;
		ride_update_max_vehicles(ride_id);
		break;
	case 1:
		ride->depart_flags = new_value;
		break;
	case 2:
		ride->min_waiting_time = new_value;
		ride->max_waiting_time = max(new_value, ride->max_waiting_time);
		break;
	case 3:
		ride->max_waiting_time = new_value;
		ride->min_waiting_time = min(new_value, ride->min_waiting_time);
		break;
	case 4:
		sub_6B59C6(ride_id);
		ride->time_limit = new_value;
		break;
	case 5:
		ride->inspection_interval = new_value;
		break;
	case 6:
		ride->lifecycle_flags &= ~RIDE_LIFECYCLE_MUSIC;
		if (new_value){
			ride->lifecycle_flags |= RIDE_LIFECYCLE_MUSIC;
		}
		break;
	case 7:
		if (new_value != ride->music){
			ride->music = new_value;
			ride->music_tune_id = 0xFF;
		}
		break;
	case 8:
		if (new_value != ride->lift_hill_speed){
			ride->lift_hill_speed = new_value;
			sub_6B59C6(ride_id);
		}
		break;
	case 9:
		if (new_value != ride->num_circuits){
			ride->num_circuits = new_value;
			sub_6B59C6(ride_id);
		}
		break;
	}

	window_invalidate_by_number(WC_RIDE, ride_id);
	*ebx = 0;
}

/**
 * 
 *  rct2: 0x006B4CC1
 */
int ride_mode_check_valid_station_numbers(rct_ride *ride)
{
	uint8 no_stations = 0;
	for (uint8 station_index = 0; station_index < 4; ++station_index){
		if (ride->station_starts[station_index] != 0xFFFF)no_stations++;
	}

	switch (ride->mode){
	case RIDE_MODE_REVERSE_INCLINE_LAUNCHED_SHUTTLE:
	case RIDE_MODE_POWERED_LAUNCH_PASSTROUGH:
	case RIDE_MODE_POWERED_LAUNCH:
	case RIDE_MODE_LIM_POWERED_LAUNCH:
		if (no_stations <= 1) return 1;
		RCT2_GLOBAL(0x141E9AC, uint16) = 1015;
		return 0;
	case RIDE_MODE_SHUTTLE:
		if (no_stations >= 2) return 1;
		RCT2_GLOBAL(0x141E9AC, uint16) = 1016;
		return 0;
	}

	if (ride->type == RIDE_TYPE_GO_KARTS || ride->type == RIDE_TYPE_MINI_GOLF){
		if (no_stations <= 1) return 1;
		RCT2_GLOBAL(0x141E9AC, uint16) = 1015;
		return 0;
	}

	return 1;
}

/* returns stationIndex of first station on success
 * -1 on failure.
 */
int ride_mode_check_station_present(rct_ride* ride){
	int stationIndex = -1;
	for (int i = 0; i < 4; i++) {
		if (ride->station_starts[i] != 0xFFFF) {
			stationIndex = i;
			break;
		}
	}

	if (stationIndex == -1) {
		RCT2_GLOBAL(RCT2_ADDRESS_GAME_COMMAND_ERROR_TEXT, uint16) = STR_NOT_YET_CONSTRUCTED;
		if (ride_type_has_flag(ride->type, RIDE_TYPE_FLAG_15))
			return -1;

		if (ride->type == RIDE_TYPE_MAZE)
			return -1;

		RCT2_GLOBAL(RCT2_ADDRESS_GAME_COMMAND_ERROR_TEXT, uint16) = STR_REQUIRES_A_STATION_PLATFORM;
		return -1;
	}

	return stationIndex;
}

/**
 * 
 *  rct2: 0x006B5872
 */
int ride_check_for_entrance_exit(int rideIndex)
{
	rct_ride* ride = GET_RIDE(rideIndex);

	if (ride_type_has_flag(ride->type, RIDE_TYPE_FLAG_IS_SHOP))
		return 1;

	int i;
	uint8 entrance = 0;
	uint8 exit = 0;
	for (i = 0; i < 4; i++) {
		if (ride->station_starts[i] == 0xFFFF)
			continue;

		if (ride->entrances[i] != 0xFFFF) {
			entrance = 1;
		}
		
		if (ride->exits[i] != 0xFFFF) {
			exit = 1;
		}
	
		// If station start and no entrance/exit
		// Sets same error message as no entrance
		if (ride->exits[i] == 0xFFFF && ride->entrances[i] == 0xFFFF){
			entrance = 0;
			break;
		}
	}

	if (entrance == 0){
		RCT2_GLOBAL(0x141E9AC, uint16) = 1146;
		return 0;
	}

	if (exit == 0){
		RCT2_GLOBAL(0x141E9AC, uint16) = 1147;
		return 0;
	}

	return 1;
}

/**
 * 
 *  rct2: 0x006B5952
 */
void sub_6B5952(int rideIndex)
{
	rct_ride *ride = GET_RIDE(rideIndex);

	for (int i = 0; i < 4; i++) {
		uint16 xy = ride->entrances[i];
		if (xy == 0xFFFF)
			continue;

		int x = xy & 0xFF;
		int y = xy >> 8;
		int z = ride->station_heights[i];

		rct_map_element *mapElement = map_get_first_element_at(x, y);
		do {
			if (map_element_get_type(mapElement) != MAP_ELEMENT_TYPE_ENTRANCE)
				continue;
			if (mapElement->base_height != z)
				continue;

			int direction = mapElement->type & MAP_ELEMENT_DIRECTION_MASK;
			sub_6A742F(rideIndex, i, x, y, mapElement, direction ^ 2);
		} while (map_element_is_last_for_tile(mapElement++));
	}
}

/**
 * 
 *  rct2: 0x006D3319
 */
int ride_check_block_brakes(rct_xy_element *input, rct_xy_element *output)
{
	int rideIndex, type;
	rct_xy_element trackElement, nextTrackElement;
	rct_map_element *loopTrackElement;
	rct_window *w;

	trackElement = *input;
	rideIndex = trackElement.element->properties.track.ride_index;
	w = window_find_by_class(WC_RIDE_CONSTRUCTION);
	if (w != NULL && _rideConstructionState != RIDE_CONSTRUCTION_STATE_0 && _currentRideIndex == rideIndex)
		sub_6C9627();

	loopTrackElement = NULL;
	while (1) {
		if (!track_get_next(&trackElement, &nextTrackElement, NULL, NULL)) {
			// Not sure why this is the case...
			RCT2_GLOBAL(RCT2_ADDRESS_GAME_COMMAND_ERROR_TEXT, uint16) = STR_BLOCK_BRAKES_CANNOT_BE_USED_DIRECTLY_AFTER_STATION;
			*output = trackElement;
			return 0;
		}

		if (nextTrackElement.element->properties.track.type == 216) {
			type = trackElement.element->properties.track.type;
			if (type == 1) {
				RCT2_GLOBAL(RCT2_ADDRESS_GAME_COMMAND_ERROR_TEXT, uint16) = STR_BLOCK_BRAKES_CANNOT_BE_USED_DIRECTLY_AFTER_STATION;
				*output = nextTrackElement;
				return 0;
			}
			if (type == 216) {
				RCT2_GLOBAL(RCT2_ADDRESS_GAME_COMMAND_ERROR_TEXT, uint16) = STR_BLOCK_BRAKES_CANNOT_BE_USED_DIRECTLY_AFTER_EACH_OTHER;
				*output = nextTrackElement;
				return 0;
			}
			if ((trackElement.element->type & 0x80) && type != 209 && type != 210) {
				RCT2_GLOBAL(RCT2_ADDRESS_GAME_COMMAND_ERROR_TEXT, uint16) = STR_BLOCK_BRAKES_CANNOT_BE_USED_DIRECTLY_AFTER_THE_TOP_OF_THIS_LIFT_HILL;
				*output = nextTrackElement;
				return 0;
			}
		}

		trackElement = nextTrackElement;
		if (loopTrackElement == NULL)
			loopTrackElement = trackElement.element;
		else if (loopTrackElement == trackElement.element)
			break;
	}

	return 1;
}

/**
 * 
 *  rct2: 0x006CB149
 */
int ride_check_track_suitability_a(rct_xy_element *input, rct_xy_element *output)
{
	int eax, ebx, ecx, edx, esi, edi, ebp, result;

	eax = input->x;
	ecx = input->y;
	esi = (int)input->element;
	result = RCT2_CALLFUNC_X(0x006CB149, &eax, &ebx, &ecx, &edx, &esi, &edi, &ebp);
	output->x = (uint16)eax;
	output->y = (uint16)ecx;
	output->element = (rct_map_element*)esi;

	return (result & 0x100) != 0;
}

/**
 * 
 *  rct2: 0x006CB1D3
 */
int ride_check_track_suitability_b(rct_xy_element *input, rct_xy_element *output)
{
	int eax, ebx, ecx, edx, esi, edi, ebp, result;

	eax = input->x;
	ecx = input->y;
	esi = (int)input->element;
	result = RCT2_CALLFUNC_X(0x006CB1D3, &eax, &ebx, &ecx, &edx, &esi, &edi, &ebp);
	output->x = (uint16)eax;
	output->y = (uint16)ecx;
	output->element = (rct_map_element*)esi;

	return (result & 0x100) != 0;
}

/**
 * 
 *  rct2: 0x006CB25D
 */
int ride_check_station_length(rct_xy_element *input, rct_xy_element *output)
{
	int eax, ebx, ecx, edx, esi, edi, ebp, result;

	// This function has a bug. If the station length is too short and it is
	// the last station of a ride it will return a pointer to the map_element
	// where the station piece should go. Instead it should pass the map_element
	// of the last good station piece. This can cause null pointer dereferences
	// and cause the map to move to the top left hand corner.
	eax = input->x;
	ecx = input->y;
	esi = (int)input->element;
	result = RCT2_CALLFUNC_X(0x006CB25D, &eax, &ebx, &ecx, &edx, &esi, &edi, &ebp);
	output->x = (uint16)eax;
	output->y = (uint16)ecx;
	output->element = (rct_map_element*)esi;

	return (result & 0x100) != 0;
}

/**
 * 
 *  rct2: 0x006CB2DA
 */
int ride_check_start_and_end_is_station(rct_xy_element *input, rct_xy_element *output)
{
	int eax, ebx, ecx, edx, esi, edi, ebp, result;

	eax = input->x;
	ecx = input->y;
	esi = (int)input->element;
	result = RCT2_CALLFUNC_X(0x006CB2DA, &eax, &ebx, &ecx, &edx, &esi, &edi, &ebp);
	output->x = (uint16)eax;
	output->y = (uint16)ecx;
	output->element = (rct_map_element*)esi;

	return (result & 0x100) != 0;
}

/**
 * 
 *  rct2: 0x006B4D26
 */
void sub_6B4D26(int rideIndex, rct_xy_element *startElement)
{
	RCT2_CALLPROC_X(0x006B4D26, startElement->x, 0, startElement->y, rideIndex, (int)startElement->element, 0, 0); return;

	rct_xy_element currentElement;
	rct_ride *ride;
	int trackType;

	ride = GET_RIDE(rideIndex);
	if (ride->type == RIDE_TYPE_BOAT_RIDE) {

	} else if (ride->type != RIDE_TYPE_MAZE) {

	}

	if (
		(
			ride->mode == RIDE_MODE_CONTINUOUS_CIRCUIT_BLOCK_SECTIONED ||
			ride->mode == RIDE_MODE_POWERED_LAUNCH_BLOCK_SECTIONED
		) &&
		!(ride->lifecycle_flags & RIDE_LIFECYCLE_ON_TRACK)
	) {
		// Set flag on track pieces where a train can start
		currentElement = *startElement;
		do {
			trackType = currentElement.element->properties.track.type;
			switch (trackType) {
			case 1:			// end of station
			case 123:		// cable lift hill
			case 9:			// 25deg up to flat
			case 63:		// 60deg up to flat
			case 147:		// diag 25deg up to flat
			case 155:		// diag 60deg up to flat
			case 216:		// block brakes
				currentElement.element->flags &= ~(1 << 5);
				break;
			}
		} while (track_get_next(&currentElement, &currentElement, NULL, NULL) && currentElement.element != startElement->element);
	}
}

/**
 * 
 *  rct2: 0x006DD84C
 */
int sub_6DD84C(rct_ride *ride, int rideIndex, rct_xy_element *element, int isApplying)
{
	return RCT2_CALLPROC_X(0x006DD84C, element->x, isApplying, element->y, rideIndex, (int)ride, (int)element->element, 0) & 0x100;
}

/**
 * 
 *  rct2: 0x006DF4D4
 */
int sub_6DF4D4(rct_ride *ride, rct_xy_element *element, int isApplying)
{
	return RCT2_CALLPROC_X(0x006DF4D4, element->x, isApplying, element->y, 0, (int)ride, (int)element->element, 0) & 0x100;
}

/**
 * 
 *  rct2: 0x006B51C0
 */
void loc_6B51C0(int rideIndex)
{
	int i, x, y, z;
	rct_ride *ride;
	rct_xy_element trackElement;
	rct_window *w;

	ride = GET_RIDE(rideIndex);

	if (RCT2_GLOBAL(0x0141F568, uint8) != RCT2_GLOBAL(0x013CA740, uint8))
		return;

	w = window_get_main();
	if (w == NULL)
		return;

	sint8 entranceOrExit = -1;
	for (i = 0; i < 4; i++) {
		if (ride->station_starts[i] == 0xFFFF)
			continue;

		if (ride->entrances[i] == 0xFFFF) {
			entranceOrExit = 0;
			break;
		}

		if (ride->exits[i] == 0xFFFF) {
			entranceOrExit = 1;
			break;
		}
	}

	if (entranceOrExit == -1)
		return;

	if (ride->type != RIDE_TYPE_MAZE) {
		x = (ride->station_starts[i] & 0xFF) * 32;
		y = (ride->station_starts[i] >> 8) * 32;
		z = ride->station_heights[i] * 8;
		window_scroll_to_location(w, x, y, z);

		sub_6CAF80(rideIndex, &trackElement);
		ride_find_track_gap(&trackElement, &trackElement);
		ride_modify(&trackElement);

		w = window_find_by_class(WC_RIDE_CONSTRUCTION);
		if (w != NULL)
			window_event_mouse_up_call(w, 29 + entranceOrExit);
	}
}

/**
 * 
 *  rct2: 0x006B528A
 */
void loc_6B528A(rct_xy_element *trackElement)
{
	rct_ride *ride;
	rct_window *w;

	ride = GET_RIDE(trackElement->element->properties.track.ride_index);

	if (RCT2_GLOBAL(0x0141F568, uint8) != RCT2_GLOBAL(0x013CA740, uint8))
		return;

	w = window_get_main();
	if (w == NULL)
		return;

	window_scroll_to_location(w, trackElement->x, trackElement->y, trackElement->element->base_height * 8);
	ride_modify(trackElement);
}

/**
 * 
 *  rct2: 0x006B4F6B
 */
rct_map_element *loc_6B4F6B(int rideIndex, int x, int y)
{
	rct_map_element *mapElement;

	mapElement = map_get_first_element_at(x / 32, y / 32);
	do {
		if (map_element_get_type(mapElement) != MAP_ELEMENT_TYPE_TRACK)
			continue;

		uint32 unk = mapElement->properties.track.type << 4;
		if (RCT2_GLOBAL(0x00F43484, uint32) & 0x80000) {
			if (!(RCT2_ADDRESS(0x0099CA64, uint8)[unk] & 0x10))
				continue;
		} else {
			if (!(RCT2_ADDRESS(0x0099BA64, uint8)[unk] & 0x10))
				continue;
		}

		if (mapElement->properties.track.ride_index == rideIndex)
			return mapElement;
	} while (!map_element_is_last_for_tile(mapElement++));
	
	return NULL;
}

int ride_is_valid_for_test(int rideIndex, int goingToBeOpen, int isApplying)
{
	int stationIndex;
	rct_ride *ride;
	rct_xy_element trackElement, problematicTrackElement;

	ride = GET_RIDE(rideIndex);

	window_close_by_class(WC_RIDE_CONSTRUCTION);

	stationIndex = ride_mode_check_station_present(ride);
	if (stationIndex == -1)return 0;

	if (!ride_mode_check_valid_station_numbers(ride))
		return 0;

	if (!ride_check_for_entrance_exit(rideIndex)) {
		loc_6B51C0(rideIndex);
		return 0;
	}

	if (goingToBeOpen && isApplying) {
		sub_6B5952(rideIndex);
		ride->lifecycle_flags |= RIDE_LIFECYCLE_EVER_BEEN_OPENED;
	}

	// z = ride->station_heights[i] * 8;
	trackElement.x = (ride->station_starts[stationIndex] & 0xFF) * 32;
	trackElement.y = (ride->station_starts[stationIndex] >> 8) * 32;
	trackElement.element = loc_6B4F6B(rideIndex, trackElement.x, trackElement.y);
	if (trackElement.element == NULL) {
		// Maze is strange, station start is 0... investigation required
		if (ride->type != RIDE_TYPE_MAZE)
			return 0;
	}

	if (
		ride->type == RIDE_TYPE_AIR_POWERED_VERTICAL_COASTER ||
		ride->mode == RIDE_MODE_CONTINUOUS_CIRCUIT ||
		ride->mode == RIDE_MODE_CONTINUOUS_CIRCUIT_BLOCK_SECTIONED ||
		ride->mode == RIDE_MODE_POWERED_LAUNCH_BLOCK_SECTIONED
		) {
		if (ride_find_track_gap(&trackElement, &problematicTrackElement) && (!gConfigGeneral.test_unfinished_tracks ||
			ride->mode == RIDE_MODE_CONTINUOUS_CIRCUIT_BLOCK_SECTIONED || ride->mode == RIDE_MODE_POWERED_LAUNCH_BLOCK_SECTIONED)) {
			RCT2_GLOBAL(RCT2_ADDRESS_GAME_COMMAND_ERROR_TEXT, uint16) = STR_TRACK_IS_NOT_A_COMPLETE_CIRCUIT;
			loc_6B528A(&problematicTrackElement);
			return 0;
		}
	}

	if (
		ride->mode == RIDE_MODE_CONTINUOUS_CIRCUIT_BLOCK_SECTIONED ||
		ride->mode == RIDE_MODE_POWERED_LAUNCH_BLOCK_SECTIONED
		) {
		if (!ride_check_block_brakes(&trackElement, &problematicTrackElement)) {
			loc_6B528A(&problematicTrackElement);
			return 0;
		}
	}

	if (ride->subtype != 255) {
		rct_ride_type *rideType = GET_RIDE_ENTRY(ride->subtype);
		if (rideType->flags & RIDE_ENTRY_FLAG_1) {
			RCT2_GLOBAL(RCT2_ADDRESS_GAME_COMMAND_ERROR_TEXT, uint16) = STR_TRACK_UNSUITABLE_FOR_TYPE_OF_TRAIN;
			if (ride_check_track_suitability_a(&trackElement, &problematicTrackElement)) {
				loc_6B528A(&problematicTrackElement);
				return 0;
			}
		}
		if (rideType->flags & RIDE_ENTRY_FLAG_2) {
			RCT2_GLOBAL(RCT2_ADDRESS_GAME_COMMAND_ERROR_TEXT, uint16) = STR_TRACK_UNSUITABLE_FOR_TYPE_OF_TRAIN;
			if (ride_check_track_suitability_b(&trackElement, &problematicTrackElement)) {
				loc_6B528A(&problematicTrackElement);
				return 0;
			}
		}
	}

	if (ride->mode == RIDE_MODE_STATION_TO_STATION) {
		if (!ride_find_track_gap(&trackElement, &problematicTrackElement)) {
			RCT2_GLOBAL(RCT2_ADDRESS_GAME_COMMAND_ERROR_TEXT, uint16) = STR_RIDE_MUST_START_AND_END_WITH_STATIONS;
			return 0;
		}

		RCT2_GLOBAL(RCT2_ADDRESS_GAME_COMMAND_ERROR_TEXT, uint16) = STR_STATION_NOT_LONG_ENOUGH;
		if (ride_check_station_length(&trackElement, &problematicTrackElement)) {

			// This is to prevent a bug in the check_station_length function
			// remove when check_station_length is reveresed and fixed. Prevents
			// null dereference. Does not prevent moving screen to top left corner.
			if (map_element_get_type(problematicTrackElement.element) != MAP_ELEMENT_TYPE_TRACK)
				loc_6B528A(&trackElement);
			else loc_6B528A(&problematicTrackElement);
			return 0;
		}

		RCT2_GLOBAL(RCT2_ADDRESS_GAME_COMMAND_ERROR_TEXT, uint16) = STR_RIDE_MUST_START_AND_END_WITH_STATIONS;
		if (ride_check_start_and_end_is_station(&trackElement, &problematicTrackElement)) {
			loc_6B528A(&problematicTrackElement);
			return 0;
		}
	}

	if (isApplying)
		sub_6B4D26(rideIndex, &trackElement);

	if (
		!ride_type_has_flag(ride->type, RIDE_TYPE_FLAG_13) &&
		!(ride->lifecycle_flags & RIDE_LIFECYCLE_ON_TRACK)
		) {
		if (sub_6DD84C(ride, rideIndex, &trackElement, isApplying))
			return 0;
	}

	if (
		(RCT2_GLOBAL(0x0097D4F2 + (ride->type * 8), uint32) & 0x400) &&
		(ride->lifecycle_flags & RIDE_LIFECYCLE_16) &&
		!(ride->lifecycle_flags & RIDE_LIFECYCLE_CABLE_LIFT)
		) {
		if (sub_6DF4D4(ride, &trackElement, isApplying))
			return 0;
	}

	return 1;
}
/**
 * 
 *  rct2: 0x006B4EEA
 */
int ride_is_valid_for_open(int rideIndex, int goingToBeOpen, int isApplying)
{
	int stationIndex;
	rct_ride *ride;
	rct_xy_element trackElement, problematicTrackElement;

	ride = GET_RIDE(rideIndex);

	window_close_by_class(WC_RIDE_CONSTRUCTION);

	stationIndex = ride_mode_check_station_present(ride);
	if (stationIndex == -1)return 0;

	if (!ride_mode_check_valid_station_numbers(ride))
		return 0;

	if (!ride_check_for_entrance_exit(rideIndex)) {
		loc_6B51C0(rideIndex);
		return 0;
	}

	if (goingToBeOpen && isApplying) {
		sub_6B5952(rideIndex);
		ride->lifecycle_flags |= RIDE_LIFECYCLE_EVER_BEEN_OPENED;
	}
	
	// z = ride->station_heights[i] * 8;
	trackElement.x = (ride->station_starts[stationIndex] & 0xFF) * 32;
	trackElement.y = (ride->station_starts[stationIndex] >> 8) * 32;
	trackElement.element = loc_6B4F6B(rideIndex, trackElement.x, trackElement.y);
	if (trackElement.element == NULL) {
		// Maze is strange, station start is 0... investigation required
		if (ride->type != RIDE_TYPE_MAZE)
			return 0;
	}

	if (
		ride->type == RIDE_TYPE_AIR_POWERED_VERTICAL_COASTER ||
		ride->mode == RIDE_MODE_RACE ||
		ride->mode == RIDE_MODE_CONTINUOUS_CIRCUIT ||
		ride->mode == RIDE_MODE_CONTINUOUS_CIRCUIT_BLOCK_SECTIONED ||
		ride->mode == RIDE_MODE_POWERED_LAUNCH_BLOCK_SECTIONED
	) {
		if (ride_find_track_gap(&trackElement, &problematicTrackElement)) {
			RCT2_GLOBAL(RCT2_ADDRESS_GAME_COMMAND_ERROR_TEXT, uint16) = STR_TRACK_IS_NOT_A_COMPLETE_CIRCUIT;
			loc_6B528A(&problematicTrackElement);
			return 0;
		}
	}

	if (
		ride->mode == RIDE_MODE_CONTINUOUS_CIRCUIT_BLOCK_SECTIONED ||
		ride->mode == RIDE_MODE_POWERED_LAUNCH_BLOCK_SECTIONED
	) {
		if (!ride_check_block_brakes(&trackElement, &problematicTrackElement)) {
			loc_6B528A(&problematicTrackElement);
			return 0;
		}
	}

	if (ride->subtype != 255) {
		rct_ride_type *rideType = GET_RIDE_ENTRY(ride->subtype);
		if (rideType->flags & RIDE_ENTRY_FLAG_1) {
			RCT2_GLOBAL(RCT2_ADDRESS_GAME_COMMAND_ERROR_TEXT, uint16) = STR_TRACK_UNSUITABLE_FOR_TYPE_OF_TRAIN;
			if (ride_check_track_suitability_a(&trackElement, &problematicTrackElement)) {
				loc_6B528A(&problematicTrackElement);
				return 0;
			}
		}
		if (rideType->flags & RIDE_ENTRY_FLAG_2) {
			RCT2_GLOBAL(RCT2_ADDRESS_GAME_COMMAND_ERROR_TEXT, uint16) = STR_TRACK_UNSUITABLE_FOR_TYPE_OF_TRAIN;
			if (ride_check_track_suitability_b(&trackElement, &problematicTrackElement)) {
				loc_6B528A(&problematicTrackElement);
				return 0;
			}
		}
	}

	if (ride->mode == RIDE_MODE_STATION_TO_STATION) {
		if (!ride_find_track_gap(&trackElement, &problematicTrackElement)) {
			RCT2_GLOBAL(RCT2_ADDRESS_GAME_COMMAND_ERROR_TEXT, uint16) = STR_RIDE_MUST_START_AND_END_WITH_STATIONS;
			return 0;
		}

		RCT2_GLOBAL(RCT2_ADDRESS_GAME_COMMAND_ERROR_TEXT, uint16) = STR_STATION_NOT_LONG_ENOUGH;
		if (ride_check_station_length(&trackElement, &problematicTrackElement)) {

			// This is to prevent a bug in the check_station_length function
			// remove when check_station_length is reveresed and fixed. Prevents
			// null dereference. Does not prevent moving screen to top left corner.
			if (map_element_get_type(problematicTrackElement.element) != MAP_ELEMENT_TYPE_TRACK)
				loc_6B528A(&trackElement);
			else loc_6B528A(&problematicTrackElement);
			return 0;
		}

		RCT2_GLOBAL(RCT2_ADDRESS_GAME_COMMAND_ERROR_TEXT, uint16) = STR_RIDE_MUST_START_AND_END_WITH_STATIONS;
		if (ride_check_start_and_end_is_station(&trackElement, &problematicTrackElement)) {
			loc_6B528A(&problematicTrackElement);
			return 0;
		}
	}

	if (isApplying)
		sub_6B4D26(rideIndex, &trackElement);

	if (
		!ride_type_has_flag(ride->type, RIDE_TYPE_FLAG_13) &&
		!(ride->lifecycle_flags & RIDE_LIFECYCLE_ON_TRACK)
	) {
		if (sub_6DD84C(ride, rideIndex, &trackElement, isApplying))
			return 0;
	}

	if (
		(RCT2_GLOBAL(0x0097D4F2 + (ride->type * 8), uint32) & 0x400) &&
		(ride->lifecycle_flags & RIDE_LIFECYCLE_16) &&
		!(ride->lifecycle_flags & RIDE_LIFECYCLE_CABLE_LIFT)
	) {
		if (sub_6DF4D4(ride, &trackElement, isApplying))
			return 0;
	}

	return 1;
}

void ride_set_status(int rideIndex, int status)
{
	game_do_command(0, GAME_COMMAND_FLAG_APPLY, 0, rideIndex | (status << 8), GAME_COMMAND_SET_RIDE_STATUS, 0, 0);
}

/**
 * 
 *  rct2: 0x006B4EA6
 */
void game_command_set_ride_status(int *eax, int *ebx, int *ecx, int *edx, int *esi, int *edi, int *ebp)
{
	int rideIndex, targetStatus;
	rct_ride *ride;

	rideIndex = *edx & 0xFF;
	targetStatus = (*edx >> 8) & 0xFF;

	RCT2_GLOBAL(RCT2_ADDRESS_NEXT_EXPENDITURE_TYPE, uint8) = 4;

	ride = GET_RIDE(rideIndex);
	RCT2_GLOBAL(0x00F43484, uint32) = RCT2_GLOBAL(RCT2_ADDRESS_RIDE_FLAGS + (ride->type * 8), uint32);

	switch (targetStatus) {
	case RIDE_STATUS_CLOSED:
		if (*ebx & GAME_COMMAND_FLAG_APPLY) {
			if (ride->status == targetStatus) {
				if (!(ride->lifecycle_flags & RIDE_LIFECYCLE_BROKEN_DOWN)) {
					ride->lifecycle_flags &= ~RIDE_LIFECYCLE_CRASHED;
					ride_clear_for_construction(rideIndex);
					ride_remove_peeps(rideIndex);
				}
			}
		
			ride->status = RIDE_STATUS_CLOSED;
			ride->lifecycle_flags &= ~RIDE_LIFECYCLE_PASS_STATION_NO_STOPPING;
			ride->race_winner = 0xFFFF;
			ride->window_invalidate_flags |= RIDE_INVALIDATE_RIDE_MAIN | RIDE_INVALIDATE_RIDE_LIST;
			window_invalidate_by_number(WC_RIDE, rideIndex);
		}
		*ebx = 0;
		return;
	case RIDE_STATUS_TESTING:
	case RIDE_STATUS_OPEN:
		if (ride->status == targetStatus) {
			*ebx = 0;
			return;
		}

		if (targetStatus == RIDE_STATUS_TESTING) {
			if (!ride_is_valid_for_test(rideIndex, targetStatus == RIDE_STATUS_OPEN, *ebx & GAME_COMMAND_FLAG_APPLY)) {
				*ebx = MONEY32_UNDEFINED;
				return;
			}
		}
		else if (!ride_is_valid_for_open(rideIndex, targetStatus == RIDE_STATUS_OPEN, *ebx & GAME_COMMAND_FLAG_APPLY)) {
			*ebx = MONEY32_UNDEFINED;
			return;
		}

		if (*ebx & GAME_COMMAND_FLAG_APPLY) {
			ride->race_winner = 0xFFFF;
			ride->status = targetStatus;
			ride_get_measurement(rideIndex, NULL);
			ride->window_invalidate_flags |= RIDE_INVALIDATE_RIDE_MAIN | RIDE_INVALIDATE_RIDE_LIST;
			window_invalidate_by_number(WC_RIDE, rideIndex);
		}
		*ebx = 0;
		return;
	}
}

void ride_set_name(int rideIndex, const char *name)
{
	RCT2_GLOBAL(RCT2_ADDRESS_GAME_COMMAND_ERROR_TITLE, uint16) = STR_CANT_RENAME_RIDE_ATTRACTION;
	game_do_command(1, (rideIndex << 8) | 1, 0, *((int*)(name +  0)), GAME_COMMAND_SET_RIDE_NAME, *((int*)(name +  8)), *((int*)(name +  4)));
	game_do_command(2, (rideIndex << 8) | 1, 0, *((int*)(name + 12)), GAME_COMMAND_SET_RIDE_NAME, *((int*)(name + 20)), *((int*)(name + 16)));
	game_do_command(0, (rideIndex << 8) | 1, 0, *((int*)(name + 24)), GAME_COMMAND_SET_RIDE_NAME, *((int*)(name + 32)), *((int*)(name + 28)));
}

/**
 * 
 *  rct2: 0x006B578B
 */
void game_command_set_ride_name(int *eax, int *ebx, int *ecx, int *edx, int *esi, int *edi, int *ebp)
{
	rct_window *w;
	rct_ride *ride;
	rct_string_id newUserStringId;
	char oldName[128];
	static char newName[128];

	int rideIndex = (*ebx >> 8) & 0xFF;
	int nameChunkIndex = *eax & 0xFFFF;

	RCT2_GLOBAL(RCT2_ADDRESS_NEXT_EXPENDITURE_TYPE, uint8) = RCT_EXPENDITURE_TYPE_RIDE_RUNNING_COSTS * 4;
	if (*ebx & GAME_COMMAND_FLAG_APPLY) {
		int nameChunkOffset = nameChunkIndex - 1;
		if (nameChunkOffset < 0)
			nameChunkOffset = 2;
		nameChunkOffset *= 12;
		RCT2_GLOBAL(newName + nameChunkOffset + 0, uint32) = *edx;
		RCT2_GLOBAL(newName + nameChunkOffset + 4, uint32) = *ebp;
		RCT2_GLOBAL(newName + nameChunkOffset + 8, uint32) = *edi;
	}

	if (nameChunkIndex != 0) {
		*ebx = 0;
		return;
	}

	ride = GET_RIDE(rideIndex);
	format_string(oldName, ride->name, &ride->name_arguments);
	if (strcmp(oldName, newName) == 0) {
		*ebx = 0;
		return;
	}

	if (newName[0] == 0) {
		RCT2_GLOBAL(RCT2_ADDRESS_GAME_COMMAND_ERROR_TEXT, uint16) = STR_INVALID_RIDE_ATTRACTION_NAME;
		*ebx = MONEY32_UNDEFINED;
		return;
	}

	newUserStringId = user_string_allocate(4, newName);
	if (newUserStringId == 0) {
		*ebx = MONEY32_UNDEFINED;
		return;
	}

	if (*ebx & GAME_COMMAND_FLAG_APPLY) {
		// Free the old ride name
		user_string_free(ride->name);

		ride->name = newUserStringId;

		gfx_invalidate_screen();

		// Force ride list window refresh
		w = window_find_by_class(WC_RIDE_LIST);
		if (w != NULL)
			w->no_list_items = 0;
	} else {
		user_string_free(newUserStringId);
	}

	*ebx = 0;
}

/**
 * 
 *  rct2: 0x006CB7FB
 */
int ride_get_refund_price(int ride_id)
{
	uint8 oldpaused = RCT2_GLOBAL(RCT2_ADDRESS_GAME_PAUSED, uint8);
	RCT2_GLOBAL(RCT2_ADDRESS_GAME_PAUSED, uint8) = 0;
	RCT2_GLOBAL(0x00F4413A, int) = 0;
	for(int x = 0; x < 8192; x += 32){
		for(int y = 0; y < 8192; y += 32){
			int tile_idx = ((y * 256) + x) / 32;
			rct_map_element* map_element = RCT2_ADDRESS(RCT2_ADDRESS_TILE_MAP_ELEMENT_POINTERS, rct_map_element*)[tile_idx];
			do{
				if((map_element->type & MAP_ELEMENT_TYPE_MASK) == MAP_ELEMENT_TYPE_TRACK && map_element->properties.track.ride_index == ride_id){
					int eax, ebx, ecx, edx, esi, edi, ebp;
					eax = x;
					ebx = ((map_element->type & MAP_ELEMENT_DIRECTION_MASK) << 8) | 0x01;
					ecx = y;
					edx = map_element->properties.track.type;
					edi = map_element->base_height * 8;
					if(map_element->properties.track.type == 101){
						edx = 2 << 8 | map_element->properties.track.ride_index;
						int oldeax = eax;
						int oldebx = ebx;
						int oldecx = ecx;
						int oldedx = edx;

						ebx = oldebx;
						ebx |= 0 << 0;
						RCT2_GLOBAL(0x00F4413A, int) += game_do_command_p(GAME_COMMAND_SET_MAZE_TRACK, &eax, &ebx, &ecx, &edx, &esi, &edi, &ebp);
						
						ebx = oldebx;
						ebx |= 1 << 8;
						ecx = oldecx;
						ecx += 16;
						edx = oldedx;
						RCT2_GLOBAL(0x00F4413A, int) += game_do_command_p(GAME_COMMAND_SET_MAZE_TRACK, &eax, &ebx, &ecx, &edx, &esi, &edi, &ebp);

						ebx = oldebx;
						ebx |= 2 << 8;
						eax = oldeax;
						eax += 16;
						ecx = oldecx;
						ecx += 16;
						edx = oldedx;
						RCT2_GLOBAL(0x00F4413A, int) += game_do_command_p(GAME_COMMAND_SET_MAZE_TRACK, &eax, &ebx, &ecx, &edx, &esi, &edi, &ebp);

						ebx = oldebx;
						ebx |= 3 << 8;
						eax = oldeax;
						eax += 16;
						ecx = oldecx;
						edx = oldedx;
						RCT2_GLOBAL(0x00F4413A, int) += game_do_command_p(GAME_COMMAND_SET_MAZE_TRACK, &eax, &ebx, &ecx, &edx, &esi, &edi, &ebp);
					}else{
						edx |= 0xFF << 8;
						edx &= ((map_element->properties.track.sequence & 0xF) << 8) | 0xFF;
						RCT2_GLOBAL(0x00F4413A, int) += game_do_command_p(GAME_COMMAND_REMOVE_TRACK, &eax, &ebx, &ecx, &edx, &esi, &edi, &ebp);
					}
					y -= 32;
					break;
				}
				map_element++;
			}while(!((map_element - 1)->flags & MAP_ELEMENT_FLAG_LAST_TILE));
		}
	}
	RCT2_GLOBAL(RCT2_ADDRESS_GAME_PAUSED, uint8) = oldpaused;
	return RCT2_GLOBAL(0x00F4413A, int);
}

/**
 * 
 *  rct2: 0x00696707
 */
static void ride_stop_peeps_queuing(int rideIndex)
{
	uint16 spriteIndex;
	rct_peep *peep;

	FOR_ALL_PEEPS(spriteIndex, peep) {
		if (peep->state != PEEP_STATE_QUEUING)
			continue;
		if (peep->current_ride != rideIndex)
			continue;

		remove_peep_from_queue(peep);
		peep_decrement_num_riders(peep);

		peep->state = PEEP_STATE_FALLING;

		peep_window_state_update(peep);
	}
}

/**
 * 
 *  rct2: 0x006B49D9
 */
void game_command_demolish_ride(int *eax, int *ebx, int *ecx, int *edx, int *esi, int *edi, int *ebp)
{
	uint8 ride_id = *(uint8*)edx;

	RCT2_GLOBAL(0x009DEA5E, uint16) = 0;
	RCT2_GLOBAL(0x009DEA60, uint16) = 0;
	RCT2_GLOBAL(0x009DEA62, uint16) = 0;
	rct_ride *ride = &g_ride_list[ride_id];
	int x = 0, y = 0, z = 0;
	if(ride->overall_view != (uint16)-1){
		x = ((ride->overall_view & 0xFF) * 32) + 16;
		y = ((ride->overall_view >> 8) * 32) + 16;
		z = map_element_height(x, y);
		RCT2_GLOBAL(0x009DEA5E, uint16) = x;
		RCT2_GLOBAL(0x009DEA60, uint16) = y;
		RCT2_GLOBAL(0x009DEA62, uint16) = z;
	}
	if(!(*ebx & 0x40) && RCT2_GLOBAL(RCT2_ADDRESS_GAME_PAUSED, uint8) && !gConfigCheat.build_in_pause_mode){
		RCT2_GLOBAL(RCT2_ADDRESS_GAME_COMMAND_ERROR_TEXT, uint16) = STR_CONSTRUCTION_NOT_POSSIBLE_WHILE_GAME_IS_PAUSED;
		*ebx = MONEY32_UNDEFINED;
		return;
	}else{
		if(*ebx & GAME_COMMAND_FLAG_APPLY){
			if(!(*ebx & 8)){
				window_close_by_number(WC_RIDE_CONSTRUCTION, ride_id);
			}
			window_close_by_number(WC_RIDE, ride_id);
			window_close_by_number(WC_DEMOLISH_RIDE_PROMPT, ride_id);
			window_close_by_class(WC_NEW_CAMPAIGN);
			if(RCT2_GLOBAL(0x01358103, uint8) && ride_id == RCT2_GLOBAL(0x01358117, uint8)){
				RCT2_GLOBAL(0x01358103, uint8) = 0;
			}
			if(RCT2_GLOBAL(0x01358107, uint8) && ride_id == RCT2_GLOBAL(0x0135811B, uint8)){
				RCT2_GLOBAL(0x01358107, uint8) = 0;
			}
			ride_clear_for_construction(ride_id);
			ride_remove_peeps(ride_id);
			ride_stop_peeps_queuing(ride_id);
			*ebx = ride_get_refund_price(ride_id);

			sub_6CB945(ride_id);
			news_item_disable_news(NEWS_ITEM_RIDE, ride_id);
			
			for(int i = 0; i < MAX_BANNERS; i++){
				rct_banner *banner = &gBanners[i];
				if(banner->type != BANNER_NULL && banner->flags & BANNER_FLAG_2 && banner->colour == ride_id){
					banner->flags &= 0xFB;
					banner->string_idx = 778;
				}
			}

			uint16 spriteIndex;
			rct_peep *peep;	
			FOR_ALL_GUESTS(spriteIndex, peep){
				uint8 ride_id_bit = ride_id & 0x3;
				uint8 ride_id_offset = ride_id / 8;
				peep->rides_been_on[ride_id_offset] &= ~(1 << ride_id_bit); // clear ride from potentially being in rides_been_on
				if(peep->state == PEEP_STATE_WATCHING){
					if(peep->current_ride == ride_id){
						peep->current_ride = MAX_RIDES;
						if(peep->time_to_stand >= 50){ // make peep stop watching the ride
							peep->time_to_stand = 50;
						}
					}
				}
				// remove any free voucher for this ride from peep
				if(peep->item_standard_flags & PEEP_ITEM_VOUCHER){
					if(peep->voucher_type == VOUCHER_TYPE_RIDE_FREE && peep->voucher_arguments == ride_id){
						peep->item_standard_flags &= ~(PEEP_ITEM_VOUCHER);
					}
				}
				// remove any photos of this ride from peep
				if(peep->item_standard_flags & PEEP_ITEM_PHOTO){
					if(peep->photo1_ride_ref == ride_id){
						peep->item_standard_flags &= ~PEEP_ITEM_PHOTO;
					}
				}
				if(peep->item_extra_flags && PEEP_ITEM_PHOTO2){
					if(peep->photo2_ride_ref == ride_id){
						peep->item_extra_flags &= ~PEEP_ITEM_PHOTO2;
					}
				}
				if(peep->item_extra_flags && PEEP_ITEM_PHOTO3){
					if(peep->photo3_ride_ref == ride_id){
						peep->item_extra_flags &= ~PEEP_ITEM_PHOTO3;
					}
				}
				if(peep->item_extra_flags && PEEP_ITEM_PHOTO4){
					if(peep->photo4_ride_ref == ride_id){
						peep->item_extra_flags &= ~PEEP_ITEM_PHOTO4;
					}
				}
				if(peep->guest_heading_to_ride_id == ride_id){
					peep->guest_heading_to_ride_id = MAX_RIDES;
				}
				if(peep->favourite_ride == ride_id){
					peep->favourite_ride = MAX_RIDES;
				}
				for (int i = 0; i < PEEP_MAX_THOUGHTS; i++) {
					if(peep->thoughts[i].item == ride_id){
						// Clear top thought, push others up
						memmove(&peep->thoughts[i], &peep->thoughts[i + 1], sizeof(rct_peep_thought)*(PEEP_MAX_THOUGHTS - i - 1));
						peep->thoughts[PEEP_MAX_THOUGHTS - 1].type = PEEP_THOUGHT_TYPE_NONE;
					}
				}
			}

			user_string_free(ride->name);
			ride->type = RIDE_TYPE_NULL;
			window_invalidate_by_class(WC_RIDE_LIST);
			RCT2_GLOBAL(RCT2_ADDRESS_CURRENT_PARK_VALUE, money32) = calculate_park_value();
			RCT2_GLOBAL(0x009DEA5E, uint16) = x;
			RCT2_GLOBAL(0x009DEA60, uint16) = y;
			RCT2_GLOBAL(0x009DEA62, uint16) = z;
			RCT2_GLOBAL(RCT2_ADDRESS_NEXT_EXPENDITURE_TYPE, uint8) = RCT_EXPENDITURE_TYPE_RIDE_CONSTRUCTION;
			return;
		}else{
			*ebx = 0;
			RCT2_GLOBAL(RCT2_ADDRESS_NEXT_EXPENDITURE_TYPE, uint8) = RCT_EXPENDITURE_TYPE_RIDE_CONSTRUCTION;
			return;
		}
	}
}

/**
 * 
 *  rct2: 0x006B2FC5
 */
void game_command_set_ride_appearance(int *eax, int *ebx, int *ecx, int *edx, int *esi, int *edi, int *ebp)
{
	if(*ebx & GAME_COMMAND_FLAG_APPLY){
		uint8 ride_id = *edx;
		uint8 type = *ebx >> 8;
		uint8 value = *edx >> 8;
		int index = *edi;
		rct_ride *ride = &g_ride_list[ride_id];
		switch(type){
			case 0:
				ride->track_colour_main[index] = value;
				gfx_invalidate_screen();
				break;
			case 1:
				ride->track_colour_additional[index] = value;
				gfx_invalidate_screen();
				break;
			case 2:
				*((uint8*)(&ride->vehicle_colours[index])) = value;
				ride_update_vehicle_colours(ride_id);
				break;
			case 3:
				*((uint8*)(&ride->vehicle_colours[index]) + 1) = value;
				ride_update_vehicle_colours(ride_id);
				break;
			case 4:
				ride->track_colour_supports[index] = value;
				gfx_invalidate_screen();
				break;
			case 5:
				ride->colour_scheme_type &= ~(RIDE_COLOUR_SCHEME_DIFFERENT_PER_TRAIN | RIDE_COLOUR_SCHEME_DIFFERENT_PER_CAR);
				ride->colour_scheme_type |= value;
				for(int i = 1; i < countof(ride->vehicle_colours); i++){
					ride->vehicle_colours[i] = ride->vehicle_colours[0];
					ride->vehicle_colours_extended[i] = ride->vehicle_colours_extended[0];
				}
				ride_update_vehicle_colours(ride_id);
				break;
			case 6:
				ride->entrance_style = value;
				RCT2_GLOBAL(0x01358840, uint8) = value;
				gfx_invalidate_screen();
				break;
			case 7:
				ride->vehicle_colours_extended[index] = value;
				ride_update_vehicle_colours(ride_id);
				break;
		}
		window_invalidate_by_number(WC_RIDE, ride_id);
	}
	*ebx = 0;
}

/**
 * 
 *  rct2: 0x006B53E9
 */
void game_command_set_ride_price(int *eax, int *ebx, int *ecx, int *edx, int *esi, int *edi, int *ebp)
{
	uint32 flags, shop_item;
	uint8 ride_number;
	money16 price;
	rct_ride *ride;
	rct_ride_type *ride_type;
	bool secondary_price;
	
	flags = *ebx;
	ride_number = (*edx & 0xFF);
	ride = GET_RIDE(ride_number);
	ride_type = gRideTypeList[ride->subtype];
	price = *edi;
	secondary_price = (*edx >> 8);

	//eax
	//ebx flags
	//ecx ecx
	//edx ride_number
	//ebp ride_type

	RCT2_GLOBAL(RCT2_ADDRESS_NEXT_EXPENDITURE_TYPE, uint8) = 0x14;
	if (flags & 0x1) {
		if (!secondary_price) {
			shop_item = 0x1F;
			if (ride->type != RIDE_TYPE_TOILETS) {
				shop_item = ride_type->shop_item;
				if (shop_item == 0xFF) {
					ride->price = price;
					window_invalidate_by_class(WC_RIDE);
					return;
				}
			}
			// Check same price in park flags
			if ((shop_item < 32 ? RCT2_GLOBAL(0x01358838, uint32) & (1 << shop_item) : RCT2_GLOBAL(0x0135934C, uint32) & (1 << (shop_item - 32))) == 0) {
				ride->price = price;
				window_invalidate_by_class(WC_RIDE);
				return;
			}
		}
		else {
			shop_item = ride_type->shop_item_secondary;
			if (shop_item == 0xFF) {
				shop_item = RCT2_GLOBAL(0x0097D7CB + (ride->type * 4), uint8);
				if ((ride->lifecycle_flags & RIDE_LIFECYCLE_ON_RIDE_PHOTO) == 0) {
					ride->price_secondary = price;
					window_invalidate_by_class(WC_RIDE);
					return;
				}
			}
			// Check same price in park flags
			if ((shop_item < 32 ? RCT2_GLOBAL(0x01358838, uint32) & (1 << shop_item) : RCT2_GLOBAL(0x0135934C, uint32) & (1 << (shop_item - 32))) == 0) {
				ride->price_secondary = price;
				window_invalidate_by_class(WC_RIDE);
				return;
			}
		}
		ride = GET_RIDE(0);
		ride_type = gRideTypeList[ride->subtype];
		uint8 count = 0;
		while (count < 0xFF) {
			if (ride->type != 0xFF) {
				if (ride->type != RIDE_TYPE_TOILETS || shop_item != 0x1F) {
					if (ride_type->shop_item == shop_item) {
						ride->price = price;
						window_invalidate_by_number(WC_RIDE, count);
					}
				}
				else {
					ride->price = price;
					window_invalidate_by_number(WC_RIDE, count);
				}
				// If the shop item is the same or an on-ride photo
				if (ride_type->shop_item_secondary == shop_item ||
					(ride_type->shop_item_secondary == 0xFF &&
					(shop_item == 0x3 || shop_item == 0x20 || shop_item == 0x21 || shop_item == 0x22))) {

					ride->price_secondary = price;
					window_invalidate_by_number(WC_RIDE, count);
				}
			}
			count++;
			ride++;
			ride_type = gRideTypeList[ride->subtype];
		}
	}
}

bool ride_type_has_flag(int rideType, int flag)
{
	return (RCT2_GLOBAL(RCT2_ADDRESS_RIDE_FLAGS + (rideType * 8), uint32) & flag) != 0;
}

/*
 * The next six functions are helpers to access ride data at the offset 10E &
 * 110. We believe it stores three distinct values in the following format:
 *
 * unknown1: bits 9-11
 * unknown2: bits 6-8
 * unknown3: low 5 bits
 */

int get_var_10E_unk_1(rct_ride* ride) {
	return (ride->var_10E >> 8) & 0x7;
}

int get_var_10E_unk_2(rct_ride* ride) {
	return (ride->var_10E >> 5) & 0x7;
}

int get_var_10E_unk_3(rct_ride* ride) {
	return ride->var_10E & 0x1F;
}

int get_var_110_unk_1(rct_ride* ride) {
	return (ride->var_110 >> 8) & 0x7;
}

int get_var_110_unk_2(rct_ride* ride) {
	return (ride->var_110 >> 5) & 0x7;
}

int get_var_110_unk_3(rct_ride* ride) {
	return ride->var_110 & 0x1F;
}

int get_var_112_unk_1(rct_ride* ride) {
	return (ride->var_112 >> 11) & 0x3F;
}

int get_var_112_unk_2(rct_ride* ride) {
	return (ride->var_112 >> 8) & 7;
}

int get_var_112_unk_3(rct_ride* ride) {
	return (ride->var_112 >> 5) & 7;
}

int get_var_112_unk_4(rct_ride* ride) {
	return ride->var_112 & 0x1F;
}

bool ride_has_spinning_tunnel(rct_ride *ride) {
	return ride->special_track_elements & RIDE_ELEMENT_TUNNEL_SPLASH_OR_RAPIDS;
}

bool ride_has_water_splash(rct_ride *ride) {
	return ride->special_track_elements & RIDE_ELEMENT_TUNNEL_SPLASH_OR_RAPIDS;
}

bool ride_has_rapids(rct_ride *ride) {
	return ride->special_track_elements & RIDE_ELEMENT_TUNNEL_SPLASH_OR_RAPIDS;
}

bool ride_has_log_reverser(rct_ride *ride) {
	return ride->special_track_elements & RIDE_ELEMENT_REVERSER_OR_WATERFALL;
}

bool ride_has_waterfall(rct_ride *ride) {
	return ride->special_track_elements & RIDE_ELEMENT_REVERSER_OR_WATERFALL;
}

bool ride_has_whirlpool(rct_ride *ride) {
	return ride->special_track_elements & RIDE_ELEMENT_WHIRLPOOL;
}

uint8 ride_get_helix_sections(rct_ride *ride) {
	// Helix sections stored in the low 5 bits.
	return ride->special_track_elements & 0x1F;
}

bool ride_is_powered_launched(rct_ride *ride)
{
	return
		ride->mode == RIDE_MODE_POWERED_LAUNCH_PASSTROUGH ||
		ride->mode == RIDE_MODE_POWERED_LAUNCH ||
		ride->mode == RIDE_MODE_POWERED_LAUNCH_BLOCK_SECTIONED;
}

bool ride_has_any_track_elements(int rideIndex)
{
	map_element_iterator it;

	map_element_iterator_begin(&it);
	while (map_element_iterator_next(&it)) {
		if (map_element_get_type(it.element) != MAP_ELEMENT_TYPE_TRACK)
			continue;
		if (it.element->properties.track.ride_index != rideIndex)
			continue;
		if (it.element->flags & MAP_ELEMENT_FLAG_GHOST)
			continue;

		return true;
	}

	return false;
}

void ride_all_has_any_track_elements(bool *rideIndexArray)
{
	map_element_iterator it;

	memset(rideIndexArray, 0, MAX_RIDES * sizeof(bool));

	map_element_iterator_begin(&it);
	while (map_element_iterator_next(&it)) {
		if (map_element_get_type(it.element) != MAP_ELEMENT_TYPE_TRACK)
			continue;
		if (it.element->flags & MAP_ELEMENT_FLAG_GHOST)
			continue;

		rideIndexArray[it.element->properties.track.ride_index] = true;
	}
}

/* rct2: 0x006847BA */
void set_vehicle_type_image_max_sizes(rct_ride_type_vehicle* vehicle_type, int num_images){
	char bitmap[200][200] = { 0 };

	rct_drawpixelinfo dpi = {
		.bits = (char*)bitmap,
		.x = -100,
		.y = -100,
		.width = 200,
		.height = 200,
		.pitch = 0,
		.zoom_level = 0
	};

	for (int i = 0; i < num_images; ++i){
		gfx_draw_sprite(&dpi, vehicle_type->base_image_id + i, 0, 0, 0);
	}
	int al = -1;
	for (int i = 99; i != 0; --i){
		for (int j = 0; j < 200; j++){
			if (bitmap[j][100 - i] != 0){
				al = i;
				break;
			}
		}

		if (al != -1)
			break;

		for (int j = 0; j < 200; j++){
			if (bitmap[j][100 + i] != 0){
				al = i;
				break;
			}
		}

		if (al != -1)
			break;
	}

	al++;
	int bl = -1;

	for (int i = 99; i != 0; --i){
		for (int j = 0; j < 200; j++){
			if (bitmap[100 - i][j] != 0){
				bl = i;
				break;
			}
		}

		if (bl != -1)
			break;
	}
	bl++;

	int bh = -1;

	for (int i = 99; i != 0; --i){
		for (int j = 0; j < 200; j++){
			if (bitmap[100 + i][j] != 0){
				bh = i;
				break;
			}
		}

		if (bh != -1)
			break;
	}
	bh++;

	// Moved from object paint

	if (vehicle_type->var_12 & 0x2000){
		bl += 16;
	}

	vehicle_type->var_0E = al;
	vehicle_type->var_0F = bl;
	vehicle_type->var_10 = bh;
}

/**
 *
 * rct2: 0x006CA28C
 */
money32 ride_get_entrance_or_exit_price(int rideIndex, int x, int y, int direction, int dh, int di)
{
	int eax, ebx, ecx, edx, esi, edi, ebp;
	eax = x;
	ebx = direction << 8;
	ecx = y;
	edx = rideIndex | (dh << 8);
	edi = di;
	RCT2_CALLFUNC_X(0x006CA28C, &eax, &ebx, &ecx, &edx, &esi, &edi, &ebp);
	return ebx;

}

/**
 * 
 * rct2: 0x006CCF70
 */
void ride_get_entrance_or_exit_position_from_screen_position(int x, int y, int *outX, int *outY, int *outDirection)
{
	int eax, ebx, ecx, edx, esi, edi, ebp;
	eax = x;
	ebx = y;
	RCT2_CALLFUNC_X(0x006CCF70, &eax, &ebx, &ecx, &edx, &esi, &edi, &ebp);
	
	if (outX != NULL) *outX = eax & 0xFFFF;
	if (outY != NULL) *outY = ecx & 0xFFFF;
	if (outDirection != NULL) *outDirection = ebx & 0xFF;
}

bool ride_select_backwards_from_front()
{
	track_begin_end trackBeginEnd;

	sub_6C9627();
	RCT2_GLOBAL(0x00F441D2, uint8) = _currentRideIndex;
	if (sub_6C63D6(_currentTrackBeginX, _currentTrackBeginY, _currentTrackBeginZ, _currentTrackPieceDirection, &trackBeginEnd)) {
		_rideConstructionState = RIDE_CONSTRUCTION_STATE_SELECTED;
		_currentTrackBeginX = trackBeginEnd.begin_x;
		_currentTrackBeginY = trackBeginEnd.begin_y;
		_currentTrackBeginZ = trackBeginEnd.begin_z;
		_currentTrackPieceDirection = trackBeginEnd.begin_direction;
		_currentTrackPieceType = trackBeginEnd.begin_element->properties.track.type;
		_currentTrackSelectionFlags = 0;
		_rideConstructionArrowPulseTime = 0;
		return true;
	} else {
		return false;
	}
}

bool ride_select_forwards_from_back()
{
	rct_map_element *mapElement;
	int x, y, z, direction;

	sub_6C9627();
	RCT2_GLOBAL(0x00F441D2, uint8) = _currentRideIndex;

	x = _currentTrackBeginX;
	y = _currentTrackBeginY;
	z = _currentTrackBeginZ;
	direction = _currentTrackPieceDirection ^ 2;
	mapElement = sub_6C6096(&x, &y, &z, &direction, NULL);
	if (mapElement != NULL) {
		_rideConstructionState = RIDE_CONSTRUCTION_STATE_SELECTED;
		_currentTrackBeginX = x;
		_currentTrackBeginY = y;
		_currentTrackBeginZ = z;
		_currentTrackPieceDirection = (mapElement->type & MAP_ELEMENT_DIRECTION_MASK);
		_currentTrackPieceType = mapElement->properties.track.type;
		_currentTrackSelectionFlags = 0;
		_rideConstructionArrowPulseTime = 0;
		return true;
	} else {
		return false;
	}
}

money32 ride_remove_track_piece(int x, int y, int z, int direction, int type)
{
	RCT2_GLOBAL(RCT2_ADDRESS_GAME_COMMAND_ERROR_TITLE, rct_string_id) = STR_RIDE_CONSTRUCTION_CANT_REMOVE_THIS;
	return game_do_command(x, (GAME_COMMAND_FLAG_APPLY) | ((direction & 3) << 8), y, type, GAME_COMMAND_REMOVE_TRACK, z, 0);
}

/**
 *
 * rct2: 0x006B58EF
 */
bool ride_are_all_possible_entrances_and_exits_built(rct_ride *ride)
{
	if (ride_type_has_flag(ride->type, RIDE_TYPE_FLAG_IS_SHOP))
		return true;
	
	for (int i = 0; i < 4; i++) {
		if (ride->station_starts[i] == 0xFFFF) continue;
		if (ride->entrances[i] == 0xFFFF) {
			RCT2_GLOBAL(RCT2_ADDRESS_GAME_COMMAND_ERROR_TEXT, rct_string_id) = STR_ENTRANCE_NOT_YET_BUILT;
			return false;
		}
		if (ride->exits[i] == 0xFFFF) {
			RCT2_GLOBAL(RCT2_ADDRESS_GAME_COMMAND_ERROR_TEXT, rct_string_id) = STR_EXIT_NOT_YET_BUILT;
			return false;
		}
	}
	return true;
}

/**
 *
 * rct2: 0x006B59C6
 */
static void sub_6B59C6(int rideIndex)
{
	rct_ride *ride = GET_RIDE(rideIndex);

	ride_measurement_clear(ride);
	ride->excitement = 0xFFFF;
	ride->lifecycle_flags &= ~RIDE_LIFECYCLE_TESTED;
	ride->lifecycle_flags &= ~RIDE_LIFECYCLE_TEST_IN_PROGRESS;
	if (ride->lifecycle_flags & RIDE_LIFECYCLE_ON_TRACK) {
		for (int i = 0; i < ride->num_vehicles; i++) {
			uint16 spriteIndex = ride->vehicles[i];
			if (spriteIndex != SPRITE_INDEX_NULL) {
				rct_vehicle *vehicle = &(g_sprite_list[spriteIndex].vehicle);
				vehicle->var_48 &= ~(1 << 5);
			}
		}
	}
	window_invalidate_by_number(WC_RIDE, rideIndex);
}

/**
 *
 * rct2: 0x006B7481
 */
void ride_fix_breakdown(int rideIndex, int reliabilityIncreaseFactor)
{
	rct_ride *ride = GET_RIDE(rideIndex);

	ride->lifecycle_flags &= ~RIDE_LIFECYCLE_BREAKDOWN_PENDING;
	ride->lifecycle_flags &= ~RIDE_LIFECYCLE_BROKEN_DOWN;
	ride->lifecycle_flags &= ~RIDE_LIFECYCLE_DUE_INSPECTION;
	ride->window_invalidate_flags |= RIDE_INVALIDATE_RIDE_CUSTOMER;

	if (ride->lifecycle_flags & RIDE_LIFECYCLE_ON_TRACK) {
		rct_vehicle *vehicle;
		uint16 spriteIndex;

		for (int i = 0; i < ride->num_vehicles; i++) {
			spriteIndex = ride->vehicles[i];
			while (spriteIndex != SPRITE_INDEX_NULL) {
				vehicle = &(g_sprite_list[spriteIndex].vehicle);
				vehicle->var_48 &= ~(1 << 7);
				vehicle->var_48 &= ~(1 << 8);
				vehicle->var_48 &= ~(1 << 9);
				spriteIndex = vehicle->next_vehicle_on_train;
			}
		}
	}

	uint8 unreliability = 100 - ((ride->reliability >> 8) & 0xFF);
	ride->reliability += reliabilityIncreaseFactor * (unreliability / 2);
}

/**
<<<<<<< HEAD
* Compare 2 rides on value
*/
int ride_value_compare(const void *a, const void *b)
{
	rct_ride *rideA, *rideB;

	rideA = GET_RIDE(*((uint8*)a));
	rideB = GET_RIDE(*((uint8*)b));
	return rideB->value - rideA->value;
}

/**
* Compare 2 rides on name
*/
int ride_name_compare(const void *a, const void *b)
{
	char rideAName[256], rideBName[256];
	rct_ride *rideA, *rideB;

	rideA = GET_RIDE(*((uint8*)a));
	rideB = GET_RIDE(*((uint8*)b));

	format_string(rideAName, rideA->name, &rideA->name_arguments);
	format_string(rideBName, rideB->name, &rideB->name_arguments);

	return _strcmpi(rideAName, rideBName);
}

void ride_load_list_of_rides()
{
	rct_ride *ride;
	int i, numApplicableRides;

	// Get all applicable rides
	numApplicableRides = 0;

	//Set number
	FOR_ALL_RIDES(i, ride) {
		if (!ride_type_has_flag(ride->type, RIDE_TYPE_FLAG_IS_SHOP | RIDE_TYPE_FLAG_SELLS_FOOD | RIDE_TYPE_FLAG_SELLS_DRINKS | RIDE_TYPE_FLAG_IS_BATHROOM))
			ride_list_of_rides[numApplicableRides++] = i;
	}

	// Take top 40 most reliable rides
	if (numApplicableRides > 40) {
		qsort(ride_list_of_rides, countof(ride_list_of_rides), sizeof(uint8), ride_value_compare);
		numApplicableRides = 40;
	}

	// Sort rides by name
	qsort(ride_list_of_rides, numApplicableRides, sizeof(uint8), ride_name_compare);

	ride_list_of_rides[numApplicableRides] = 255;
}

void ride_load_list_of_shop_items()
{

	int i, numItems;
	rct_ride *ride;

	uint64 items = 0;
	FOR_ALL_RIDES(i, ride) {
		rct_ride_type *rideType = gRideTypeList[ride->subtype];
		uint8 itemType = rideType->shop_item;
		if (itemType != 255)
			items |= 1LL << itemType;
	}

	// Remove certain items?
	items &= 0x0011FF78036BA3E0;

	// Convert items to an array list
	numItems = 0;
	for (i = 0; i < 64; i++)
		if (items & (1LL << i))
			ride_list_of_shop_items[numItems++] = i;

	ride_list_of_shop_items[numItems] = 255;
=======
 *
 * rct2: 0x006DE102
 */
static void ride_update_vehicle_colours(int rideIndex)
{
	rct_ride *ride;
	rct_vehicle *vehicle;
	rct_vehicle_colour colours;
	uint16 spriteIndex;
	uint8 coloursExtended;

	ride = GET_RIDE(rideIndex);
	if (ride->type == RIDE_TYPE_SPACE_RINGS || ride_type_has_flag(ride->type, RIDE_TYPE_FLAG_16)) {
		gfx_invalidate_screen();
	}

	for (int i = 0; i < 32; i++) {
		int carIndex = 0;
		spriteIndex = ride->vehicles[i];
		while (spriteIndex != SPRITE_INDEX_NULL) {
			vehicle = &(g_sprite_list[spriteIndex].vehicle);
			switch (ride->colour_scheme_type & 3) {
			case RIDE_COLOUR_SCHEME_ALL_SAME:
				colours = ride->vehicle_colours[0];
				coloursExtended = ride->vehicle_colours_extended[0];
				break;
			case RIDE_COLOUR_SCHEME_DIFFERENT_PER_TRAIN:
				colours = ride->vehicle_colours[i];
				coloursExtended = ride->vehicle_colours_extended[i];
				break;
			case RIDE_COLOUR_SCHEME_DIFFERENT_PER_CAR:
				colours = ride->vehicle_colours[carIndex];
				coloursExtended = ride->vehicle_colours_extended[carIndex];
				break;
			}

			vehicle->colours = colours;
			vehicle->colours_extended = coloursExtended;
			invalidate_sprite((rct_sprite*)vehicle);
			spriteIndex = vehicle->next_vehicle_on_train;
			carIndex++;
		}
	}
}

/**
 * 
 * rct2: 0x006DE4CD
 * trainLayout: Originally fixed to 0x00F64E38. This no longer postfixes with 255.
 */
void ride_entry_get_train_layout(int rideEntryIndex, int numCarsPerTrain, uint8 *trainLayout)
{
	rct_ride_type *rideEntry = GET_RIDE_ENTRY(rideEntryIndex);
	
	for (int i = 0; i < numCarsPerTrain; i++) {
		uint8 vehicleType = rideEntry->default_vehicle;
		if (i == 0 && rideEntry->front_vehicle != 255) {
			vehicleType = rideEntry->front_vehicle;
		} else if (i == 1 && rideEntry->second_vehicle != 255) {
			vehicleType = rideEntry->second_vehicle;
		} else if (i == 2 && rideEntry->third_vehicle != 255) {
			vehicleType = rideEntry->third_vehicle;
		} else if (i == numCarsPerTrain - 1 && rideEntry->rear_vehicle != 255) {
			vehicleType = rideEntry->rear_vehicle;
		}
		trainLayout[i] = vehicleType;
	}
}

int ride_get_smallest_station_length(rct_ride *ride)
{
	uint32 result = -1;
	for (int i = 0; i < 4; i++) {
		if (ride->station_starts[i] != 0xFFFF) {
			result = min(result, (uint32)(ride->station_length[i] & 0x0F));
		}
	}
	return (int)result;
}

static int sub_6CB3AA(rct_ride *ride)
{
	int eax, ebx, ecx, edx, esi, edi, ebp;

	edi = (int)ride;
	RCT2_CALLFUNC_X(0x006CB3AA, &eax, &ebx, &ecx, &edx, &esi, &edi, &ebp);
	return eax;
}

/**
 *
 *  rct2: 0x006DD57D
 */
void ride_update_max_vehicles(int rideIndex)
{
	rct_ride *ride;
	rct_ride_type *rideEntry;
	rct_ride_type_vehicle *vehicleEntry;
	uint8 trainLayout[16], numCarsPerTrain, numVehicles;
	int trainLength, maxNumTrains;

	ride = GET_RIDE(rideIndex);
	if (ride->subtype == 0xFF)
		return;

	rideEntry = GET_RIDE_ENTRY(ride->subtype);
	if (rideEntry->cars_per_flat_ride == 0xFF) {
		ride->num_cars_per_train = max(rideEntry->min_cars_in_train, ride->num_cars_per_train);
		ride->min_max_cars_per_train = rideEntry->max_cars_in_train | (rideEntry->min_cars_in_train << 4);

		// Calculate maximum train length based on smallest station length
		int stationLength = ride_get_smallest_station_length(ride);
		if (stationLength == -1)
			return;

		stationLength = (stationLength * 0x44180) - 0x16B2A;
		int maxFriction = RCT2_GLOBAL(0x0097D21B + (ride->type * 8), uint8) << 8;
		int maxCarsPerTrain = 1;
		for (int numCars = rideEntry->max_cars_in_train; numCars > 0; numCars--) {
			ride_entry_get_train_layout(ride->subtype, numCars, trainLayout);
			trainLength = 0;
			int totalFriction = 0;
			for (int i = 0; i < numCars; i++) {
				vehicleEntry = &rideEntry->vehicles[trainLayout[i]];
				trainLength += vehicleEntry->var_04;
				totalFriction += vehicleEntry->var_08;
			}

			if (trainLength <= stationLength && totalFriction <= maxFriction) {
				maxCarsPerTrain = numCars;
				break;
			}
		}
		maxCarsPerTrain = max(maxCarsPerTrain, rideEntry->min_cars_in_train);
		ride->min_max_cars_per_train = maxCarsPerTrain | (rideEntry->min_cars_in_train << 4);

		switch (ride->mode) {
		case RIDE_MODE_CONTINUOUS_CIRCUIT_BLOCK_SECTIONED:
		case RIDE_MODE_POWERED_LAUNCH_BLOCK_SECTIONED:
			maxNumTrains = clamp(1, ride->num_stations + ride->num_block_brakes - 1, 31);
			break;
		case RIDE_MODE_REVERSE_INCLINE_LAUNCHED_SHUTTLE:
		case RIDE_MODE_POWERED_LAUNCH_PASSTROUGH:
		case RIDE_MODE_SHUTTLE:
		case RIDE_MODE_LIM_POWERED_LAUNCH:
		case RIDE_MODE_POWERED_LAUNCH:
			maxNumTrains = 1;
			break;
		default:
			// Calculate maximum number of trains
			ride_entry_get_train_layout(ride->subtype, maxCarsPerTrain, trainLayout);
			trainLength = 0;
			for (int i = 0; i < maxCarsPerTrain; i++) {
				vehicleEntry = &rideEntry->vehicles[trainLayout[i]];
				trainLength += vehicleEntry->var_04;
			}

			int totalLength = trainLength / 2;
			if (maxCarsPerTrain != 1)
				totalLength /= 2;

			maxNumTrains = 0;
			do {
				maxNumTrains++;
				totalLength += trainLength;
			} while (totalLength <= stationLength);

			if (
				(ride->mode != RIDE_MODE_STATION_TO_STATION && ride->mode != RIDE_MODE_CONTINUOUS_CIRCUIT) ||
				!(RCT2_GLOBAL(0x0097D4F2 + (ride->type * 8), uint16) & 0x40)
			) {
				maxNumTrains = min(maxNumTrains, 31);
			} else {
				ride_entry_get_train_layout(ride->subtype, maxCarsPerTrain, trainLayout);
				vehicleEntry = &rideEntry->vehicles[trainLayout[0]];
				int unk = vehicleEntry->var_5C;

				int totalSpacing = 0;
				for (int i = 0; i < maxCarsPerTrain; i++) {
					vehicleEntry = &rideEntry->vehicles[trainLayout[i]];
					totalSpacing += vehicleEntry->var_04;
				}

				totalSpacing >>= 13;
				int unk2 = sub_6CB3AA(ride) / 4;
				if (unk > 10) {
					unk2 = (unk2 * 3) / 4;
				}
				if (unk > 25) {
					unk2 = (unk2 * 3) / 4;
				}
				if (unk > 40) {
					unk2 = (unk2 * 3) / 4;
				}

				maxNumTrains = 0;
				int unk3 = 0;
				do {
					maxNumTrains++;
					unk3 += totalSpacing;
				} while (maxNumTrains < 31 && unk3 < unk2);
			}
			break;
		}
		ride->max_trains = maxNumTrains;

		numCarsPerTrain = min(ride->var_0CB, maxCarsPerTrain);
		numVehicles = min(ride->var_0CA, maxNumTrains);
	} else {
	ride->max_trains = rideEntry->cars_per_flat_ride;
	ride->min_max_cars_per_train = rideEntry->max_cars_in_train | (rideEntry->min_cars_in_train << 4);
	numCarsPerTrain = rideEntry->max_cars_in_train;
	numVehicles = min(ride->var_0CA, rideEntry->cars_per_flat_ride);
	}

	// Refresh new current num vehicles / num cars per vehicle
	if (numVehicles != ride->num_vehicles || numCarsPerTrain != ride->num_cars_per_train) {
		ride->num_cars_per_train = numCarsPerTrain;
		ride->num_vehicles = numVehicles;
		window_invalidate_by_number(WC_RIDE, rideIndex);
	}
}

static void sub_6DE52C(rct_ride *ride)
{
	RCT2_CALLPROC_X(0x006DE52C, 0, 0, 0, 0, (int)ride, 0, 0);
}

void ride_set_ride_entry(int rideIndex, int rideEntry)
{
	RCT2_GLOBAL(RCT2_ADDRESS_GAME_COMMAND_ERROR_TITLE, rct_string_id) = STR_RIDE_SET_VEHICLE_TYPE_FAIL;
	game_do_command(
		0,
		GAME_COMMAND_FLAG_APPLY | (RIDE_SET_VEHICLES_COMMAND_TYPE_RIDE_ENTRY << 8),
		0,
		(rideEntry << 8) | rideIndex,
		GAME_COMMAND_SET_RIDE_VEHICLES,
		0,
		0
	);
}

void ride_set_num_vehicles(int rideIndex, int numVehicles)
{
	RCT2_GLOBAL(RCT2_ADDRESS_GAME_COMMAND_ERROR_TITLE, rct_string_id) = STR_RIDE_SET_VEHICLE_SET_NUM_TRAINS_FAIL;
	game_do_command(
		0,
		GAME_COMMAND_FLAG_APPLY | (RIDE_SET_VEHICLES_COMMAND_TYPE_NUM_TRAINS << 8),
		0,
		(numVehicles << 8) | rideIndex,
		GAME_COMMAND_SET_RIDE_VEHICLES,
		0,
		0
	);
}

void ride_set_num_cars_per_vehicle(int rideIndex, int numCarsPerVehicle)
{
	RCT2_GLOBAL(RCT2_ADDRESS_GAME_COMMAND_ERROR_TITLE, rct_string_id) = STR_RIDE_SET_VEHICLE_SET_NUM_CARS_PER_TRAIN_FAIL;
	game_do_command(
		0,
		GAME_COMMAND_FLAG_APPLY | (RIDE_SET_VEHICLES_COMMAND_TYPE_NUM_CARS_PER_TRAIN << 8),
		0,
		(numCarsPerVehicle << 8) | rideIndex,
		GAME_COMMAND_SET_RIDE_VEHICLES,
		0,
		0
	);
}

/**
 *
 *  rct2: 0x006B52D4
 */
void game_command_set_ride_vehicles(int *eax, int *ebx, int *ecx, int *edx, int *esi, int *edi, int *ebp)
{
	rct_ride *ride;
	rct_ride_type *rideEntry;
	rct_window *w;
	int rideIndex, commandType, value;

	commandType = (*ebx >> 8) & 0xFF;
	rideIndex = *edx & 0xFF;
	value = (*edx >> 8) & 0xFF;

	ride = GET_RIDE(rideIndex);

	RCT2_GLOBAL(RCT2_ADDRESS_NEXT_EXPENDITURE_TYPE, uint8) = RCT_EXPENDITURE_TYPE_PARK_ENTRANCE_TICKETS;

	if (ride->lifecycle_flags & RIDE_LIFECYCLE_BROKEN_DOWN) {
		RCT2_GLOBAL(RCT2_ADDRESS_GAME_COMMAND_ERROR_TEXT, rct_string_id) = STR_HAS_BROKEN_DOWN_AND_REQUIRES_FIXING;
		*ebx = MONEY32_UNDEFINED;
		return;
	}

	if (ride->status != RIDE_STATUS_CLOSED) {
		RCT2_GLOBAL(RCT2_ADDRESS_GAME_COMMAND_ERROR_TEXT, rct_string_id) = STR_MUST_BE_CLOSED_FIRST;
		*ebx = MONEY32_UNDEFINED;
		return;
	}

	if (!(*ebx & GAME_COMMAND_FLAG_APPLY)) {
		*ebx = 0;
		return;
	}

	sub_6B59C6(rideIndex);
	ride_clear_for_construction(rideIndex);
	ride_remove_peeps(rideIndex);
	ride->var_1CA = 100;
	if (ride->type != RIDE_TYPE_ENTERPRISE) {
		gfx_invalidate_screen();
	}

	switch (commandType) {
	case RIDE_SET_VEHICLES_COMMAND_TYPE_NUM_TRAINS:
		ride->var_0CA = value;
		if (ride->type != RIDE_TYPE_SPACE_RINGS) {
			gfx_invalidate_screen();
		}
		break;
	case RIDE_SET_VEHICLES_COMMAND_TYPE_NUM_CARS_PER_TRAIN:
		rideEntry = GET_RIDE_ENTRY(ride->subtype);
		value = clamp(rideEntry->min_cars_in_train, value, rideEntry->max_cars_in_train);
		ride->var_0CB = value;
		break;
	case RIDE_SET_VEHICLES_COMMAND_TYPE_RIDE_ENTRY:
		ride->subtype = value;
		sub_6DE52C(ride);
		break;
	}

	ride->num_circuits = 1;
	ride_update_max_vehicles(rideIndex);

	w = window_find_by_number(WC_RIDE, rideIndex);
	if (w != NULL) {
		if (w->page == 4) {
			w->var_48C = 0;
		}
		window_invalidate(w);
	}
	*ebx = 0;
}

/**
 *
 *  rct2: 0x006CB945
 */
void sub_6CB945(int rideIndex)
{
	RCT2_CALLPROC_X(0x006CB945, 0, 0, 0, rideIndex, 0, 0, 0);
>>>>>>> f729ed02
}<|MERGE_RESOLUTION|>--- conflicted
+++ resolved
@@ -5010,86 +5010,6 @@
 }
 
 /**
-<<<<<<< HEAD
-* Compare 2 rides on value
-*/
-int ride_value_compare(const void *a, const void *b)
-{
-	rct_ride *rideA, *rideB;
-
-	rideA = GET_RIDE(*((uint8*)a));
-	rideB = GET_RIDE(*((uint8*)b));
-	return rideB->value - rideA->value;
-}
-
-/**
-* Compare 2 rides on name
-*/
-int ride_name_compare(const void *a, const void *b)
-{
-	char rideAName[256], rideBName[256];
-	rct_ride *rideA, *rideB;
-
-	rideA = GET_RIDE(*((uint8*)a));
-	rideB = GET_RIDE(*((uint8*)b));
-
-	format_string(rideAName, rideA->name, &rideA->name_arguments);
-	format_string(rideBName, rideB->name, &rideB->name_arguments);
-
-	return _strcmpi(rideAName, rideBName);
-}
-
-void ride_load_list_of_rides()
-{
-	rct_ride *ride;
-	int i, numApplicableRides;
-
-	// Get all applicable rides
-	numApplicableRides = 0;
-
-	//Set number
-	FOR_ALL_RIDES(i, ride) {
-		if (!ride_type_has_flag(ride->type, RIDE_TYPE_FLAG_IS_SHOP | RIDE_TYPE_FLAG_SELLS_FOOD | RIDE_TYPE_FLAG_SELLS_DRINKS | RIDE_TYPE_FLAG_IS_BATHROOM))
-			ride_list_of_rides[numApplicableRides++] = i;
-	}
-
-	// Take top 40 most reliable rides
-	if (numApplicableRides > 40) {
-		qsort(ride_list_of_rides, countof(ride_list_of_rides), sizeof(uint8), ride_value_compare);
-		numApplicableRides = 40;
-	}
-
-	// Sort rides by name
-	qsort(ride_list_of_rides, numApplicableRides, sizeof(uint8), ride_name_compare);
-
-	ride_list_of_rides[numApplicableRides] = 255;
-}
-
-void ride_load_list_of_shop_items()
-{
-
-	int i, numItems;
-	rct_ride *ride;
-
-	uint64 items = 0;
-	FOR_ALL_RIDES(i, ride) {
-		rct_ride_type *rideType = gRideTypeList[ride->subtype];
-		uint8 itemType = rideType->shop_item;
-		if (itemType != 255)
-			items |= 1LL << itemType;
-	}
-
-	// Remove certain items?
-	items &= 0x0011FF78036BA3E0;
-
-	// Convert items to an array list
-	numItems = 0;
-	for (i = 0; i < 64; i++)
-		if (items & (1LL << i))
-			ride_list_of_shop_items[numItems++] = i;
-
-	ride_list_of_shop_items[numItems] = 255;
-=======
  *
  * rct2: 0x006DE102
  */
@@ -5442,5 +5362,85 @@
 void sub_6CB945(int rideIndex)
 {
 	RCT2_CALLPROC_X(0x006CB945, 0, 0, 0, rideIndex, 0, 0, 0);
->>>>>>> f729ed02
+}
+
+/**
+* Compare 2 rides on value
+*/
+int ride_value_compare(const void *a, const void *b)
+{
+	rct_ride *rideA, *rideB;
+
+	rideA = GET_RIDE(*((uint8*)a));
+	rideB = GET_RIDE(*((uint8*)b));
+	return rideB->value - rideA->value;
+}
+
+/**
+* Compare 2 rides on name
+*/
+int ride_name_compare(const void *a, const void *b)
+{
+	char rideAName[256], rideBName[256];
+	rct_ride *rideA, *rideB;
+
+	rideA = GET_RIDE(*((uint8*)a));
+	rideB = GET_RIDE(*((uint8*)b));
+
+	format_string(rideAName, rideA->name, &rideA->name_arguments);
+	format_string(rideBName, rideB->name, &rideB->name_arguments);
+
+	return _strcmpi(rideAName, rideBName);
+}
+
+void ride_load_list_of_rides()
+{
+	rct_ride *ride;
+	int i, numApplicableRides;
+
+	// Get all applicable rides
+	numApplicableRides = 0;
+
+	//Set number
+	FOR_ALL_RIDES(i, ride) {
+		if (!ride_type_has_flag(ride->type, RIDE_TYPE_FLAG_IS_SHOP | RIDE_TYPE_FLAG_SELLS_FOOD | RIDE_TYPE_FLAG_SELLS_DRINKS | RIDE_TYPE_FLAG_IS_BATHROOM))
+			ride_list_of_rides[numApplicableRides++] = i;
+	}
+
+	// Take top 40 most reliable rides
+	if (numApplicableRides > 40) {
+		qsort(ride_list_of_rides, countof(ride_list_of_rides), sizeof(uint8), ride_value_compare);
+		numApplicableRides = 40;
+	}
+
+	// Sort rides by name
+	qsort(ride_list_of_rides, numApplicableRides, sizeof(uint8), ride_name_compare);
+
+	ride_list_of_rides[numApplicableRides] = 255;
+}
+
+void ride_load_list_of_shop_items()
+{
+
+	int i, numItems;
+	rct_ride *ride;
+
+	uint64 items = 0;
+	FOR_ALL_RIDES(i, ride) {
+		rct_ride_type *rideType = gRideTypeList[ride->subtype];
+		uint8 itemType = rideType->shop_item;
+		if (itemType != 255)
+			items |= 1LL << itemType;
+	}
+
+	// Remove certain items?
+	items &= 0x0011FF78036BA3E0;
+
+	// Convert items to an array list
+	numItems = 0;
+	for (i = 0; i < 64; i++)
+		if (items & (1LL << i))
+			ride_list_of_shop_items[numItems++] = i;
+
+	ride_list_of_shop_items[numItems] = 255;
 }