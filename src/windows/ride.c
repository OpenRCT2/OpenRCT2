/*****************************************************************************
 * Copyright (c) 2014 Ted John
 * OpenRCT2, an open source clone of Roller Coaster Tycoon 2.
 *
 * This file is part of OpenRCT2.
 *
 * OpenRCT2 is free software: you can redistribute it and/or modify
 * it under the terms of the GNU General Public License as published by
 * the Free Software Foundation, either version 3 of the License, or
 * (at your option) any later version.

 * This program is distributed in the hope that it will be useful,
 * but WITHOUT ANY WARRANTY; without even the implied warranty of
 * MERCHANTABILITY or FITNESS FOR A PARTICULAR PURPOSE.  See the
 * GNU General Public License for more details.

 * You should have received a copy of the GNU General Public License
 * along with this program.  If not, see <http://www.gnu.org/licenses/>.
 *****************************************************************************/

#include "../addresses.h"
#include "../audio/audio.h"
#include "../cheats.h"
#include "../config.h"
#include "../game.h"
#include "../input.h"
#include "../interface/themes.h"
#include "../interface/viewport.h"
#include "../interface/widget.h"
#include "../interface/window.h"
#include "../localisation/localisation.h"
#include "../peep/staff.h"
#include "../ride/ride.h"
#include "../ride/ride_data.h"
#include "../ride/track.h"
#include "../sprites.h"
#include "../windows/error.h"
#include "../world/map.h"
#include "../world/sprite.h"
#include "dropdown.h"
#include "../rct1.h"

#define var_496(w)	RCT2_GLOBAL((int)w + 0x496, uint16)

enum {
	WINDOW_RIDE_PAGE_MAIN,
	WINDOW_RIDE_PAGE_VEHICLE,
	WINDOW_RIDE_PAGE_OPERATING,
	WINDOW_RIDE_PAGE_MAINTENANCE,
	WINDOW_RIDE_PAGE_COLOUR,
	WINDOW_RIDE_PAGE_MUSIC,
	WINDOW_RIDE_PAGE_MEASUREMENTS,
	WINDOW_RIDE_PAGE_GRAPHS,
	WINDOW_RIDE_PAGE_INCOME,
	WINDOW_RIDE_PAGE_CUSTOMER,
	WINDOW_RIDE_PAGE_COUNT
};

#pragma region Widgets

enum {
	WIDX_BACKGROUND,
	WIDX_TITLE,
	WIDX_CLOSE,
	WIDX_PAGE_BACKGROUND,
	WIDX_TAB_1,
	WIDX_TAB_2,
	WIDX_TAB_3,
	WIDX_TAB_4,
	WIDX_TAB_5,
	WIDX_TAB_6,
	WIDX_TAB_7,
	WIDX_TAB_8,
	WIDX_TAB_9,
	WIDX_TAB_10,

	WIDX_VIEWPORT = 14,
	WIDX_VIEW,
	WIDX_VIEW_DROPDOWN,
	WIDX_STATUS,
	WIDX_OPEN,
	WIDX_CONSTRUCTION,
	WIDX_RENAME,
	WIDX_LOCATE,
	WIDX_DEMOLISH,
	WIDX_CLOSE_LIGHT,
	WIDX_TEST_LIGHT,
	WIDX_OPEN_LIGHT,

	WIDX_VEHICLE_TYPE = 14,
	WIDX_VEHICLE_TYPE_DROPDOWN,
	WIDX_VEHICLE_TRAINS_PREVIEW,
	WIDX_VEHICLE_TRAINS,
	WIDX_VEHICLE_TRAINS_DROPDOWN,
	WIDX_VEHICLE_CARS_PER_TRAIN,
	WIDX_VEHICLE_CARS_PER_TRAIN_DROPDOWN,

	WIDX_MODE_TWEAK = 14,
	WIDX_MODE_TWEAK_INCREASE,
	WIDX_MODE_TWEAK_DECREASE,
	WIDX_LIFT_HILL_SPEED,
	WIDX_LIFT_HILL_SPEED_INCREASE,
	WIDX_LIFT_HILL_SPEED_DECREASE,
	WIDX_LOAD_CHECKBOX,
	WIDX_LEAVE_WHEN_ANOTHER_ARRIVES_CHECKBOX,
	WIDX_MINIMUM_LENGTH_CHECKBOX,
	WIDX_MINIMUM_LENGTH,
	WIDX_MINIMUM_LENGTH_INCREASE,
	WIDX_MINIMUM_LENGTH_DECREASE,
	WIDX_MAXIMUM_LENGTH_CHECKBOX,
	WIDX_MAXIMUM_LENGTH,
	WIDX_MAXIMUM_LENGTH_INCREASE,
	WIDX_MAXIMUM_LENGTH_DECREASE,
	WIDX_SYNCHRONISE_WITH_ADJACENT_STATIONS_CHECKBOX,
	WIDX_MODE_TWEAK_LABEL,
	WIDX_LIFT_HILL_SPEED_LABEL,
	WIDX_MODE,
	WIDX_MODE_DROPDOWN,
	WIDX_LOAD,
	WIDX_LOAD_DROPDOWN,
	WIDX_OPERATE_NUMBER_OF_CIRCUITS_LABEL,
	WIDX_OPERATE_NUMBER_OF_CIRCUITS,
	WIDX_OPERATE_NUMBER_OF_CIRCUITS_INCREASE,
	WIDX_OPERATE_NUMBER_OF_CIRCUITS_DECREASE,

	WIDX_INSPECTION_INTERVAL = 14,
	WIDX_INSPECTION_INTERVAL_DROPDOWN,
	WIDX_LOCATE_MECHANIC,
	WIDX_FORCE_BREAKDOWN,

	WIDX_TRACK_PREVIEW = 14,
	WIDX_TRACK_COLOUR_SCHEME,
	WIDX_TRACK_COLOUR_SCHEME_DROPDOWN,
	WIDX_TRACK_MAIN_COLOUR,
	WIDX_TRACK_ADDITIONAL_COLOUR,
	WIDX_TRACK_SUPPORT_COLOUR,
	WIDX_MAZE_STYLE,
	WIDX_MAZE_STYLE_DROPDOWN,
	WIDX_PAINT_INDIVIDUAL_AREA,
	WIDX_ENTRANCE_PREVIEW,
	WIDX_ENTRANCE_STYLE,
	WIDX_ENTRANCE_STYLE_DROPDOWN,
	WIDX_VEHICLE_PREVIEW,
	WIDX_VEHICLE_COLOUR_SCHEME,
	WIDX_VEHICLE_COLOUR_SCHEME_DROPDOWN,
	WIDX_VEHICLE_COLOUR_INDEX,
	WIDX_VEHICLE_COLOUR_INDEX_DROPDOWN,
	WIDX_VEHICLE_MAIN_COLOUR,
	WIDX_VEHICLE_ADDITIONAL_COLOUR_1,
	WIDX_VEHICLE_ADDITIONAL_COLOUR_2,

	WIDX_PLAY_MUSIC = 14,
	WIDX_MUSIC,
	WIDX_MUSIC_DROPDOWN,

	WIDX_SAVE_TRACK_DESIGN = 14,
	WIDX_SELECT_NEARBY_SCENERY,
	WIDX_RESET_SELECTION,
	WIDX_SAVE_DESIGN,
	WIDX_CANCEL_DESIGN,

	WIDX_GRAPH = 14,
	WIDX_GRAPH_VELOCITY,
	WIDX_GRAPH_ALTITUDE,
	WIDX_GRAPH_VERTICAL,
	WIDX_GRAPH_LATERAL,

	WIDX_PRIMARY_PRICE_LABEL = 14,
	WIDX_PRIMARY_PRICE,
	WIDX_PRIMARY_PRICE_INCREASE,
	WIDX_PRIMARY_PRICE_DECREASE,
	WIDX_PRIMARY_PRICE_SAME_THROUGHOUT_PARK,
	WIDX_SECONDARY_PRICE_LABEL,
	WIDX_SECONDARY_PRICE,
	WIDX_SECONDARY_PRICE_INCREASE,
	WIDX_SECONDARY_PRICE_DECREASE,
	WIDX_SECONDARY_PRICE_SAME_THROUGHOUT_PARK,

	WIDX_SHOW_GUESTS_THOUGHTS = 14,
	WIDX_SHOW_GUESTS_ON_RIDE,
	WIDX_SHOW_GUESTS_QUEUING
};

#define RCT1_LIGHT_OFFSET 4

// 0x009ADC34
static rct_widget window_ride_main_widgets[] = {
	{ WWT_FRAME,			0,	0,		315,	0,		206,	0x0FFFFFFFF,					STR_NONE									},
	{ WWT_CAPTION,			0,	1,		314,	1,		14,		0x3DD,							STR_WINDOW_TITLE_TIP						},
	{ WWT_CLOSEBOX,			0,	303,	313,	2,		13,		STR_CLOSE_X,					STR_CLOSE_WINDOW_TIP						},
	{ WWT_RESIZE,			1,	0,		315,	43,		179,	0x0FFFFFFFF,					STR_NONE									},
	{ WWT_TAB,				1,	3,		33,		17,		43,		0x2000144E,						STR_VIEW_OF_RIDE_ATTRACTION_TIP				},
	{ WWT_TAB,				1,	34,		64,		17,		46,		0x2000144E,						STR_VEHICLE_DETAILS_AND_OPTIONS_TIP			},
	{ WWT_TAB,				1,	65,		95,		17,		43,		0x2000144E,						STR_OPERATING_OPTIONS_TIP					},
	{ WWT_TAB,				1,	96,		126,	17,		43,		0x2000144E,						STR_MAINTENANCE_OPTIONS_TIP					},
	{ WWT_TAB,				1,	127,	157,	17,		43,		0x2000144E,						STR_COLOUR_SCHEME_OPTIONS_TIP				},
	{ WWT_TAB,				1,	158,	188,	17,		43,		0x2000144E,						STR_SOUND_AND_MUSIC_OPTIONS_TIP				},
	{ WWT_TAB,				1,	189,	219,	17,		43,		0x2000144E,						STR_MEASUREMENTS_AND_TEST_DATA_TIP			},
	{ WWT_TAB,				1,	220,	250,	17,		43,		0x2000144E,						STR_GRAPHS_TIP								},
	{ WWT_TAB,				1,	251,	281,	17,		43,		0x2000144E,						STR_INCOME_AND_COSTS_TIP					},
	{ WWT_TAB,				1,	282,	312,	17,		43,		0x2000144E,						STR_CUSTOMER_INFORMATION_TIP				},

	{ WWT_VIEWPORT,			1,	3,		290,	60,		166,	0x0FFFFFFFE,					STR_NONE									},
	{ WWT_DROPDOWN,			1,	35,		256,	46,		57,		0x0FFFFFFFF,					STR_VIEW_SELECTION							},
	{ WWT_DROPDOWN_BUTTON,	1,	245,	255,	47,		56,		876,							STR_VIEW_SELECTION							},
	{ WWT_12,				1,	3,		290,	167,	177,	0x0FFFFFFFF,					STR_NONE									},
	{ WWT_FLATBTN,			1,	291,	314,	46,		69,		0x0FFFFFFFF,					STR_OPEN_CLOSE_OR_TEST_RIDE					},
	{ WWT_FLATBTN,			1,	291,	314,	70,		93,		SPR_CONSTRUCTION,				STR_CONSTRUCTION							},
	{ WWT_FLATBTN,			1,	291,	314,	94,		117,	SPR_RENAME,						STR_NAME_RIDE_TIP							},
	{ WWT_FLATBTN,			1,	291,	314,	118,	141,	SPR_LOCATE,						STR_LOCATE_SUBJECT_TIP						},
	{ WWT_FLATBTN,			1,	291,	314,	142,	165,	SPR_DEMOLISH,					STR_DEMOLISH_RIDE_TIP						},
	{ WWT_IMGBTN,			1,	296,	309,	48,		61,		SPR_G2_RCT1_CLOSE_BUTTON_0,		5293										},
	{ WWT_IMGBTN,			1,	296,	309,	62,		75,		SPR_G2_RCT1_TEST_BUTTON_0,		5294										},
	{ WWT_IMGBTN,			1,	296,	309,	76,		89,		SPR_G2_RCT1_OPEN_BUTTON_0,		5295										},
	{ WIDGETS_END },
};

// 0x009ADDA8
static rct_widget window_ride_vehicle_widgets[] = {
	{ WWT_FRAME,			0,	0,		315,	0,		206,	0x0FFFFFFFF,								STR_NONE										},
	{ WWT_CAPTION,			0,	1,		314,	1,		14,		0x3DD,										STR_WINDOW_TITLE_TIP							},
	{ WWT_CLOSEBOX,			0,	303,	313,	2,		13,		STR_CLOSE_X,								STR_CLOSE_WINDOW_TIP							},
	{ WWT_RESIZE,			1,	0,		315,	43,		179,	0x0FFFFFFFF,								STR_NONE										},
	{ WWT_TAB,				1,	3,		33,		17,		43,		0x2000144E,									STR_VIEW_OF_RIDE_ATTRACTION_TIP					},
	{ WWT_TAB,				1,	34,		64,		17,		46,		0x2000144E,									STR_VEHICLE_DETAILS_AND_OPTIONS_TIP				},
	{ WWT_TAB,				1,	65,		95,		17,		43,		0x2000144E,									STR_OPERATING_OPTIONS_TIP						},
	{ WWT_TAB,				1,	96,		126,	17,		43,		0x2000144E,									STR_MAINTENANCE_OPTIONS_TIP						},
	{ WWT_TAB,				1,	127,	157,	17,		43,		0x2000144E,									STR_COLOUR_SCHEME_OPTIONS_TIP					},
	{ WWT_TAB,				1,	158,	188,	17,		43,		0x2000144E,									STR_SOUND_AND_MUSIC_OPTIONS_TIP					},
	{ WWT_TAB,				1,	189,	219,	17,		43,		0x2000144E,									STR_MEASUREMENTS_AND_TEST_DATA_TIP				},
	{ WWT_TAB,				1,	220,	250,	17,		43,		0x2000144E,									STR_GRAPHS_TIP									},
	{ WWT_TAB,				1,	251,	281,	17,		43,		0x2000144E,									STR_INCOME_AND_COSTS_TIP						},
	{ WWT_TAB,				1,	282,	312,	17,		43,		0x2000144E,									STR_CUSTOMER_INFORMATION_TIP					},

	{ WWT_DROPDOWN,			1,	7,		308,	50,		61,		0xFFFFFFFF,									STR_NONE										},
	{ WWT_DROPDOWN_BUTTON,	1,	297,	307,	51,		60,		876,										STR_NONE										},
	{ WWT_SCROLL,			1,	7,		308,	141,	183,	0,											STR_NONE										},
	{ WWT_DROPDOWN,			1,	7,		151,	190,	201,	1021,										STR_NONE										},
	{ WWT_DROPDOWN_BUTTON,	1,	140,	150,	191,	200,	876,										STR_NONE										},
	{ WWT_DROPDOWN,			1,	164,	308,	190,	201,	1022,										STR_NONE										},
	{ WWT_DROPDOWN_BUTTON,	1,	297,	307,	191,	200,	876,										STR_NONE										},
	{ WIDGETS_END },
};

// 0x009ADEFC
static rct_widget window_ride_operating_widgets[] = {
	{ WWT_FRAME,			0,	0,		315,	0,		206,	0x0FFFFFFFF,								STR_NONE										},
	{ WWT_CAPTION,			0,	1,		314,	1,		14,		0x3DD,										STR_WINDOW_TITLE_TIP							},
	{ WWT_CLOSEBOX,			0,	303,	313,	2,		13,		STR_CLOSE_X,								STR_CLOSE_WINDOW_TIP							},
	{ WWT_RESIZE,			1,	0,		315,	43,		179,	0x0FFFFFFFF,								STR_NONE										},
	{ WWT_TAB,				1,	3,		33,		17,		43,		0x2000144E,									STR_VIEW_OF_RIDE_ATTRACTION_TIP					},
	{ WWT_TAB,				1,	34,		64,		17,		46,		0x2000144E,									STR_VEHICLE_DETAILS_AND_OPTIONS_TIP				},
	{ WWT_TAB,				1,	65,		95,		17,		43,		0x2000144E,									STR_OPERATING_OPTIONS_TIP						},
	{ WWT_TAB,				1,	96,		126,	17,		43,		0x2000144E,									STR_MAINTENANCE_OPTIONS_TIP						},
	{ WWT_TAB,				1,	127,	157,	17,		43,		0x2000144E,									STR_COLOUR_SCHEME_OPTIONS_TIP					},
	{ WWT_TAB,				1,	158,	188,	17,		43,		0x2000144E,									STR_SOUND_AND_MUSIC_OPTIONS_TIP					},
	{ WWT_TAB,				1,	189,	219,	17,		43,		0x2000144E,									STR_MEASUREMENTS_AND_TEST_DATA_TIP				},
	{ WWT_TAB,				1,	220,	250,	17,		43,		0x2000144E,									STR_GRAPHS_TIP									},
	{ WWT_TAB,				1,	251,	281,	17,		43,		0x2000144E,									STR_INCOME_AND_COSTS_TIP						},
	{ WWT_TAB,				1,	282,	312,	17,		43,		0x2000144E,									STR_CUSTOMER_INFORMATION_TIP					},

	{ WWT_SPINNER,			1,	157,	308,	61,		72,		874,										STR_NONE										},
	{ WWT_DROPDOWN_BUTTON,	1,	297,	307,	62,		66,		STR_NUMERIC_UP,								STR_NONE										},
	{ WWT_DROPDOWN_BUTTON,	1,	297,	307,	67,		71,		STR_NUMERIC_DOWN,							STR_NONE										},
	{ WWT_SPINNER,			1,	157,	308,	75,		86,		3096,										STR_NONE										},
	{ WWT_DROPDOWN_BUTTON,	1,	297,	307,	76,		80,		STR_NUMERIC_UP,								STR_SELECT_LIFT_HILL_CHAIN_SPEED_TIP			},
	{ WWT_DROPDOWN_BUTTON,	1,	297,	307,	81,		85,		STR_NUMERIC_DOWN,							STR_SELECT_LIFT_HILL_CHAIN_SPEED_TIP			},
	{ WWT_CHECKBOX,			1,	7,		86,		109,	120,	STR_WAIT_FOR,								STR_WAIT_FOR_PASSENGERS_BEFORE_DEPARTING_TIP	},
	{ WWT_CHECKBOX,			1,	7,		308,	124,	135,	0xFFFFFFFF,									STR_NONE										},
	{ WWT_CHECKBOX,			1,	7,		156,	139,	150,	STR_MINIMUM_WAITING_TIME,					STR_MINIMUM_LENGTH_BEFORE_DEPARTING_TIP			},
	{ WWT_SPINNER,			1,	157,	308,	139,	150,	870,										STR_NONE										},
	{ WWT_DROPDOWN_BUTTON,	1,	297,	307,	140,	144,	STR_NUMERIC_UP,								STR_NONE										},
	{ WWT_DROPDOWN_BUTTON,	1,	297,	307,	145,	149,	STR_NUMERIC_DOWN,							STR_NONE										},
	{ WWT_CHECKBOX,			1,	7,		156,	154,	165,	STR_MAXIMUM_WAITING_TIME,					STR_MAXIMUM_LENGTH_BEFORE_DEPARTING_TIP			},
	{ WWT_SPINNER,			1,	157,	308,	154,	165,	872,										STR_NONE										},
	{ WWT_DROPDOWN_BUTTON,	1,	297,	307,	155,	159,	STR_NUMERIC_UP,								STR_NONE										},
	{ WWT_DROPDOWN_BUTTON,	1,	297,	307,	160,	164,	STR_NUMERIC_DOWN,							STR_NONE										},
	{ WWT_CHECKBOX,			1,	7,		308,	169,	180,	STR_SYNCHRONISE_WITH_ADJACENT_STATIONS,		STR_SYNCHRONISE_WITH_ADJACENT_STATIONS_TIP		},
	{ WWT_24,				1,	7,		149,	61,		72,		0xFFFFFFFF,									STR_NONE										},
	{ WWT_24,				1,	7,		149,	75,		86,		3095,										STR_NONE										},
	{ WWT_DROPDOWN,			1,	7,		308,	47,		58,		0xFFFFFFFF,									STR_SELECT_OPERATING_MODE						},
	{ WWT_DROPDOWN_BUTTON,	1,	297,	307,	48,		57,		876,										STR_SELECT_OPERATING_MODE						},
	{ WWT_DROPDOWN,			1,	87,		308,	109,	120,	0xFFFFFFFF,									STR_NONE										},
	{ WWT_DROPDOWN_BUTTON,	1,	297,	307,	110,	119,	876,										STR_NONE										},
	{ WWT_24,				1,	7,		149,	89,		100,	STR_NUMBER_OF_CIRCUITS,						STR_NUMBER_OF_CIRCUITS_TIP						},
	{ WWT_SPINNER,			1,	157,	308,	89,		100,	1957,										STR_NONE										},
	{ WWT_DROPDOWN_BUTTON,	1,	297,	307,	90,		94,		STR_NUMERIC_UP,								STR_SELECT_LIFT_HILL_CHAIN_SPEED_TIP			},
	{ WWT_DROPDOWN_BUTTON,	1,	297,	307,	95,		99,		STR_NUMERIC_DOWN,							STR_SELECT_LIFT_HILL_CHAIN_SPEED_TIP			},
	{ WIDGETS_END },
};

// 0x009AE190
static rct_widget window_ride_maintenance_widgets[] = {
	{ WWT_FRAME,			0,	0,		315,	0,		206,	0x0FFFFFFFF,					STR_NONE													},
	{ WWT_CAPTION,			0,	1,		314,	1,		14,		0x3DD,							STR_WINDOW_TITLE_TIP										},
	{ WWT_CLOSEBOX,			0,	303,	313,	2,		13,		STR_CLOSE_X,					STR_CLOSE_WINDOW_TIP										},
	{ WWT_RESIZE,			1,	0,		315,	43,		179,	0x0FFFFFFFF,					STR_NONE													},
	{ WWT_TAB,				1,	3,		33,		17,		43,		0x2000144E,						STR_VIEW_OF_RIDE_ATTRACTION_TIP								},
	{ WWT_TAB,				1,	34,		64,		17,		46,		0x2000144E,						STR_VEHICLE_DETAILS_AND_OPTIONS_TIP							},
	{ WWT_TAB,				1,	65,		95,		17,		43,		0x2000144E,						STR_OPERATING_OPTIONS_TIP									},
	{ WWT_TAB,				1,	96,		126,	17,		43,		0x2000144E,						STR_MAINTENANCE_OPTIONS_TIP									},
	{ WWT_TAB,				1,	127,	157,	17,		43,		0x2000144E,						STR_COLOUR_SCHEME_OPTIONS_TIP								},
	{ WWT_TAB,				1,	158,	188,	17,		43,		0x2000144E,						STR_SOUND_AND_MUSIC_OPTIONS_TIP								},
	{ WWT_TAB,				1,	189,	219,	17,		43,		0x2000144E,						STR_MEASUREMENTS_AND_TEST_DATA_TIP							},
	{ WWT_TAB,				1,	220,	250,	17,		43,		0x2000144E,						STR_GRAPHS_TIP												},
	{ WWT_TAB,				1,	251,	281,	17,		43,		0x2000144E,						STR_INCOME_AND_COSTS_TIP									},
	{ WWT_TAB,				1,	282,	312,	17,		43,		0x2000144E,						STR_CUSTOMER_INFORMATION_TIP								},

	{ WWT_DROPDOWN,			1,	107,	308,	71,		82,		0,								STR_SELECT_HOW_OFTEN_A_MECHANIC_SHOULD_CHECK_THIS_RIDE		},
	{ WWT_DROPDOWN_BUTTON,	1,	297,	307,	72,		81,		876,							STR_SELECT_HOW_OFTEN_A_MECHANIC_SHOULD_CHECK_THIS_RIDE		},
	{ WWT_FLATBTN,			1,	289,	312,	108,	131,	0xFFFFFFFF,						STR_LOCATE_NEAREST_AVAILABLE_MECHANIC_TIP					},
	{ WWT_FLATBTN,			1,	265,	288,	108,	131,	SPR_NO_ENTRY,					5292														},
	{ WIDGETS_END },
};

// 0x009AE2A4
static rct_widget window_ride_colour_widgets[] = {
	{ WWT_FRAME,			0,	0,		315,	0,		206,	0x0FFFFFFFF,					STR_NONE													},
	{ WWT_CAPTION,			0,	1,		314,	1,		14,		0x3DD,							STR_WINDOW_TITLE_TIP										},
	{ WWT_CLOSEBOX,			0,	303,	313,	2,		13,		STR_CLOSE_X,					STR_CLOSE_WINDOW_TIP										},
	{ WWT_RESIZE,			1,	0,		315,	43,		179,	0x0FFFFFFFF,					STR_NONE													},
	{ WWT_TAB,				1,	3,		33,		17,		43,		0x2000144E,						STR_VIEW_OF_RIDE_ATTRACTION_TIP								},
	{ WWT_TAB,				1,	34,		64,		17,		46,		0x2000144E,						STR_VEHICLE_DETAILS_AND_OPTIONS_TIP							},
	{ WWT_TAB,				1,	65,		95,		17,		43,		0x2000144E,						STR_OPERATING_OPTIONS_TIP									},
	{ WWT_TAB,				1,	96,		126,	17,		43,		0x2000144E,						STR_MAINTENANCE_OPTIONS_TIP									},
	{ WWT_TAB,				1,	127,	157,	17,		43,		0x2000144E,						STR_COLOUR_SCHEME_OPTIONS_TIP								},
	{ WWT_TAB,				1,	158,	188,	17,		43,		0x2000144E,						STR_SOUND_AND_MUSIC_OPTIONS_TIP								},
	{ WWT_TAB,				1,	189,	219,	17,		43,		0x2000144E,						STR_MEASUREMENTS_AND_TEST_DATA_TIP							},
	{ WWT_TAB,				1,	220,	250,	17,		43,		0x2000144E,						STR_GRAPHS_TIP												},
	{ WWT_TAB,				1,	251,	281,	17,		43,		0x2000144E,						STR_INCOME_AND_COSTS_TIP									},
	{ WWT_TAB,				1,	282,	312,	17,		43,		0x2000144E,						STR_CUSTOMER_INFORMATION_TIP								},

	{ WWT_SPINNER,			1,	3,		70,		47,		93,		0xFFFFFFFF,						STR_NONE													},
	{ WWT_DROPDOWN,			1,	74,		312,	49,		60,		872,							STR_NONE													},
	{ WWT_DROPDOWN_BUTTON,	1,	301,	311,	50,		59,		876,							STR_COLOUR_SCHEME_TO_CHANGE_TIP								},
	{ WWT_COLORBTN,			1,	79,		90,		74,		85,		0xFFFFFFFF,						STR_SELECT_MAIN_COLOUR_TIP									},
	{ WWT_COLORBTN,			1,	99,		110,	74,		85,		0xFFFFFFFF,						STR_SELECT_ADDITIONAL_COLOUR_1_TIP							},
	{ WWT_COLORBTN,			1,	119,	130,	74,		85,		0xFFFFFFFF,						STR_SELECT_SUPPORT_STRUCTURE_COLOUR_TIP						},
	{ WWT_DROPDOWN,			1,	74,		312,	49,		60,		0xFFFFFFFF,						STR_NONE													},
	{ WWT_DROPDOWN_BUTTON,	1,	301,	311,	50,		59,		876,							STR_NONE													},
	{ WWT_FLATBTN,			1,	289,	312,	68,		91,		5173,							STR_PAINT_INDIVIDUAL_AREA_TIP								},
	{ WWT_SPINNER,			1,	245,	312,	101,	147,	0xFFFFFFFF,						STR_NONE													},
	{ WWT_DROPDOWN,			1,	3,		241,	103,	114,	0,								STR_NONE													},
	{ WWT_DROPDOWN_BUTTON,	1,	230,	240,	104,	113,	876,							STR_SELECT_STYLE_OF_ENTRANCE_EXIT_STATION_TIP				},
	{ WWT_SCROLL,			1,	3,		70,		157,	203,	0,								STR_NONE													},
	{ WWT_DROPDOWN,			1,	74,		312,	157,	168,	868,							STR_NONE													},
	{ WWT_DROPDOWN_BUTTON,	1,	301,	311,	158,	167,	876,							STR_SELECT_VEHICLE_COLOUR_SCHEME_TIP						},
	{ WWT_DROPDOWN,			1,	74,		312,	173,	184,	0xFFFFFFFF,						STR_NONE													},
	{ WWT_DROPDOWN_BUTTON,	1,	301,	311,	174,	183,	876,							STR_SELECT_VEHICLE_TO_MODIFY_TIP							},
	{ WWT_COLORBTN,			1,	79,		90,		190,	201,	0xFFFFFFFF,						STR_SELECT_MAIN_COLOUR_TIP									},
	{ WWT_COLORBTN,			1,	99,		110,	190,	201,	0xFFFFFFFF,						STR_SELECT_ADDITIONAL_COLOUR_1_TIP							},
	{ WWT_COLORBTN,			1,	119,	130,	190,	201,	0xFFFFFFFF,						STR_SELECT_ADDITIONAL_COLOUR_2_TIP							},
	{ WIDGETS_END },
};

// 0x009AE4C8
static rct_widget window_ride_music_widgets[] = {
	{ WWT_FRAME,			0,	0,		315,	0,		206,	0x0FFFFFFFF,					STR_NONE									},
	{ WWT_CAPTION,			0,	1,		314,	1,		14,		0x3DD,							STR_WINDOW_TITLE_TIP						},
	{ WWT_CLOSEBOX,			0,	303,	313,	2,		13,		STR_CLOSE_X,					STR_CLOSE_WINDOW_TIP						},
	{ WWT_RESIZE,			1,	0,		315,	43,		179,	0x0FFFFFFFF,					STR_NONE									},
	{ WWT_TAB,				1,	3,		33,		17,		43,		0x2000144E,						STR_VIEW_OF_RIDE_ATTRACTION_TIP				},
	{ WWT_TAB,				1,	34,		64,		17,		46,		0x2000144E,						STR_VEHICLE_DETAILS_AND_OPTIONS_TIP			},
	{ WWT_TAB,				1,	65,		95,		17,		43,		0x2000144E,						STR_OPERATING_OPTIONS_TIP					},
	{ WWT_TAB,				1,	96,		126,	17,		43,		0x2000144E,						STR_MAINTENANCE_OPTIONS_TIP					},
	{ WWT_TAB,				1,	127,	157,	17,		43,		0x2000144E,						STR_COLOUR_SCHEME_OPTIONS_TIP				},
	{ WWT_TAB,				1,	158,	188,	17,		43,		0x2000144E,						STR_SOUND_AND_MUSIC_OPTIONS_TIP				},
	{ WWT_TAB,				1,	189,	219,	17,		43,		0x2000144E,						STR_MEASUREMENTS_AND_TEST_DATA_TIP			},
	{ WWT_TAB,				1,	220,	250,	17,		43,		0x2000144E,						STR_GRAPHS_TIP								},
	{ WWT_TAB,				1,	251,	281,	17,		43,		0x2000144E,						STR_INCOME_AND_COSTS_TIP					},
	{ WWT_TAB,				1,	282,	312,	17,		43,		0x2000144E,						STR_CUSTOMER_INFORMATION_TIP				},

	{ WWT_CHECKBOX,			1,	7,		308,	47,		58,		STR_PLAY_MUSIC,					STR_SELECT_MUSIC_TIP						},
	{ WWT_DROPDOWN,			1,	7,		308,	62,		73,		0,								STR_NONE									},
	{ WWT_DROPDOWN_BUTTON,	1,	297,	307,	63,		72,		876,							STR_SELECT_MUSIC_STYLE_TIP					},
	{ WIDGETS_END },
};

// 0x009AE5DC
static rct_widget window_ride_measurements_widgets[] = {
	{ WWT_FRAME,			0,	0,		315,	0,		206,	0x0FFFFFFFF,					STR_NONE									},
	{ WWT_CAPTION,			0,	1,		314,	1,		14,		0x3DD,							STR_WINDOW_TITLE_TIP						},
	{ WWT_CLOSEBOX,			0,	303,	313,	2,		13,		STR_CLOSE_X,					STR_CLOSE_WINDOW_TIP						},
	{ WWT_RESIZE,			1,	0,		315,	43,		179,	0x0FFFFFFFF,					STR_NONE									},
	{ WWT_TAB,				1,	3,		33,		17,		43,		0x2000144E,						STR_VIEW_OF_RIDE_ATTRACTION_TIP				},
	{ WWT_TAB,				1,	34,		64,		17,		46,		0x2000144E,						STR_VEHICLE_DETAILS_AND_OPTIONS_TIP			},
	{ WWT_TAB,				1,	65,		95,		17,		43,		0x2000144E,						STR_OPERATING_OPTIONS_TIP					},
	{ WWT_TAB,				1,	96,		126,	17,		43,		0x2000144E,						STR_MAINTENANCE_OPTIONS_TIP					},
	{ WWT_TAB,				1,	127,	157,	17,		43,		0x2000144E,						STR_COLOUR_SCHEME_OPTIONS_TIP				},
	{ WWT_TAB,				1,	158,	188,	17,		43,		0x2000144E,						STR_SOUND_AND_MUSIC_OPTIONS_TIP				},
	{ WWT_TAB,				1,	189,	219,	17,		43,		0x2000144E,						STR_MEASUREMENTS_AND_TEST_DATA_TIP			},
	{ WWT_TAB,				1,	220,	250,	17,		43,		0x2000144E,						STR_GRAPHS_TIP								},
	{ WWT_TAB,				1,	251,	281,	17,		43,		0x2000144E,						STR_INCOME_AND_COSTS_TIP					},
	{ WWT_TAB,				1,	282,	312,	17,		43,		0x2000144E,						STR_CUSTOMER_INFORMATION_TIP				},

	{ WWT_FLATBTN,			1,	288,	311,	164,	187,	5183,							STR_SAVE_TRACK_DESIGN						},
	{ WWT_DROPDOWN_BUTTON,	1,	4,		157,	128,	139,	STR_SELECT_NEARBY_SCENERY,		STR_NONE									},
	{ WWT_DROPDOWN_BUTTON,	1,	158,	311,	128,	139,	STR_RESET_SELECTION,			STR_NONE									},
	{ WWT_DROPDOWN_BUTTON,	1,	4,		157,	178,	189,	STR_DESIGN_SAVE,				STR_NONE									},
	{ WWT_DROPDOWN_BUTTON,	1,	158,	311,	178,	189,	STR_DESIGN_CANCEL,				STR_NONE									},
	{ WIDGETS_END },
};

// 0x009AE710
static rct_widget window_ride_graphs_widgets[] = {
	{ WWT_FRAME,			0,	0,		315,	0,		206,	0x0FFFFFFFF,					STR_NONE													},
	{ WWT_CAPTION,			0,	1,		314,	1,		14,		0x3DD,							STR_WINDOW_TITLE_TIP										},
	{ WWT_CLOSEBOX,			0,	303,	313,	2,		13,		STR_CLOSE_X,					STR_CLOSE_WINDOW_TIP										},
	{ WWT_RESIZE,			1,	0,		315,	43,		179,	0x0FFFFFFFF,					STR_NONE													},
	{ WWT_TAB,				1,	3,		33,		17,		43,		0x2000144E,						STR_VIEW_OF_RIDE_ATTRACTION_TIP								},
	{ WWT_TAB,				1,	34,		64,		17,		46,		0x2000144E,						STR_VEHICLE_DETAILS_AND_OPTIONS_TIP							},
	{ WWT_TAB,				1,	65,		95,		17,		43,		0x2000144E,						STR_OPERATING_OPTIONS_TIP									},
	{ WWT_TAB,				1,	96,		126,	17,		43,		0x2000144E,						STR_MAINTENANCE_OPTIONS_TIP									},
	{ WWT_TAB,				1,	127,	157,	17,		43,		0x2000144E,						STR_COLOUR_SCHEME_OPTIONS_TIP								},
	{ WWT_TAB,				1,	158,	188,	17,		43,		0x2000144E,						STR_SOUND_AND_MUSIC_OPTIONS_TIP								},
	{ WWT_TAB,				1,	189,	219,	17,		43,		0x2000144E,						STR_MEASUREMENTS_AND_TEST_DATA_TIP							},
	{ WWT_TAB,				1,	220,	250,	17,		43,		0x2000144E,						STR_GRAPHS_TIP												},
	{ WWT_TAB,				1,	251,	281,	17,		43,		0x2000144E,						STR_INCOME_AND_COSTS_TIP									},
	{ WWT_TAB,				1,	282,	312,	17,		43,		0x2000144E,						STR_CUSTOMER_INFORMATION_TIP								},

	{ WWT_SCROLL,			1,	3,		308,	46,		157,	1,								STR_LOGGING_DATA_FROM_TIP									},
	{ WWT_DROPDOWN_BUTTON,	1,	3,		75,		163,	176,	1415,							STR_SHOW_GRAPH_OF_VELOCITY_AGAINST_TIME_TIP					},
	{ WWT_DROPDOWN_BUTTON,	1,	76,		148,	163,	176,	1416,							STR_SHOW_GRAPH_OF_ALTITUDE_AGAINST_TIME_TIP					},
	{ WWT_DROPDOWN_BUTTON,	1,	149,	221,	163,	176,	1417,							STR_SHOW_GRAPH_OF_VERTICAL_ACCELERATION_AGAINST_TIME_TIP	},
	{ WWT_DROPDOWN_BUTTON,	1,	222,	294,	163,	176,	1418,							STR_SHOW_GRAPH_OF_LATERAL_ACCELERATION_AGAINST_TIME_TIP 	},
	{ WIDGETS_END },
};

// 0x009AE844
static rct_widget window_ride_income_widgets[] = {
	{ WWT_FRAME,			0,	0,		315,	0,		206,	0x0FFFFFFFF,					STR_NONE													},
	{ WWT_CAPTION,			0,	1,		314,	1,		14,		0x3DD,							STR_WINDOW_TITLE_TIP										},
	{ WWT_CLOSEBOX,			0,	303,	313,	2,		13,		STR_CLOSE_X,					STR_CLOSE_WINDOW_TIP										},
	{ WWT_RESIZE,			1,	0,		315,	43,		179,	0x0FFFFFFFF,					STR_NONE													},
	{ WWT_TAB,				1,	3,		33,		17,		43,		0x2000144E,						STR_VIEW_OF_RIDE_ATTRACTION_TIP								},
	{ WWT_TAB,				1,	34,		64,		17,		46,		0x2000144E,						STR_VEHICLE_DETAILS_AND_OPTIONS_TIP							},
	{ WWT_TAB,				1,	65,		95,		17,		43,		0x2000144E,						STR_OPERATING_OPTIONS_TIP									},
	{ WWT_TAB,				1,	96,		126,	17,		43,		0x2000144E,						STR_MAINTENANCE_OPTIONS_TIP									},
	{ WWT_TAB,				1,	127,	157,	17,		43,		0x2000144E,						STR_COLOUR_SCHEME_OPTIONS_TIP								},
	{ WWT_TAB,				1,	158,	188,	17,		43,		0x2000144E,						STR_SOUND_AND_MUSIC_OPTIONS_TIP								},
	{ WWT_TAB,				1,	189,	219,	17,		43,		0x2000144E,						STR_MEASUREMENTS_AND_TEST_DATA_TIP							},
	{ WWT_TAB,				1,	220,	250,	17,		43,		0x2000144E,						STR_GRAPHS_TIP												},
	{ WWT_TAB,				1,	251,	281,	17,		43,		0x2000144E,						STR_INCOME_AND_COSTS_TIP									},
	{ WWT_TAB,				1,	282,	312,	17,		43,		0x2000144E,						STR_CUSTOMER_INFORMATION_TIP								},

	{ WWT_24,				1,	5,		144,	50,		61,		0xFFFFFFFF,						STR_NONE													},
	{ WWT_SPINNER,			1,	147,	308,	50,		61,		1429,							STR_NONE													},
	{ WWT_DROPDOWN_BUTTON,	1,	297,	307,	51,		55,		STR_NUMERIC_UP,					STR_NONE													},
	{ WWT_DROPDOWN_BUTTON,	1,	297,	307,	56,		60,		STR_NUMERIC_DOWN,				STR_NONE													},
	{ WWT_CHECKBOX,			1,	5,		310,	61,		72,		STR_SAME_PRICE_THROUGHOUT_PARK,	STR_SAME_PRICE_THROUGHOUT_PARK_TIP							},
	{ WWT_24,				1,	5,		144,	89,		100,	0xFFFFFFFF,						STR_NONE													},
	{ WWT_SPINNER,			1,	147,	308,	89,		100,	1799,							STR_NONE													},
	{ WWT_DROPDOWN_BUTTON,	1,	297,	307,	90,		94,		STR_NUMERIC_UP,					STR_NONE													},
	{ WWT_DROPDOWN_BUTTON,	1,	297,	307,	95,		99,		STR_NUMERIC_DOWN,				STR_NONE													},
	{ WWT_CHECKBOX,			1,	5,		310,	100,	111,	STR_SAME_PRICE_THROUGHOUT_PARK,	STR_SAME_PRICE_THROUGHOUT_PARK_TIP							},
	{ WIDGETS_END },
};

// 0x009AE9C8
static rct_widget window_ride_customer_widgets[] = {
	{ WWT_FRAME,			0,	0,		315,	0,		206,	0x0FFFFFFFF,					STR_NONE													},
	{ WWT_CAPTION,			0,	1,		314,	1,		14,		0x3DD,							STR_WINDOW_TITLE_TIP										},
	{ WWT_CLOSEBOX,			0,	303,	313,	2,		13,		STR_CLOSE_X,					STR_CLOSE_WINDOW_TIP										},
	{ WWT_RESIZE,			1,	0,		315,	43,		179,	0x0FFFFFFFF,					STR_NONE													},
	{ WWT_TAB,				1,	3,		33,		17,		43,		0x2000144E,						STR_VIEW_OF_RIDE_ATTRACTION_TIP								},
	{ WWT_TAB,				1,	34,		64,		17,		46,		0x2000144E,						STR_VEHICLE_DETAILS_AND_OPTIONS_TIP							},
	{ WWT_TAB,				1,	65,		95,		17,		43,		0x2000144E,						STR_OPERATING_OPTIONS_TIP									},
	{ WWT_TAB,				1,	96,		126,	17,		43,		0x2000144E,						STR_MAINTENANCE_OPTIONS_TIP									},
	{ WWT_TAB,				1,	127,	157,	17,		43,		0x2000144E,						STR_COLOUR_SCHEME_OPTIONS_TIP								},
	{ WWT_TAB,				1,	158,	188,	17,		43,		0x2000144E,						STR_SOUND_AND_MUSIC_OPTIONS_TIP								},
	{ WWT_TAB,				1,	189,	219,	17,		43,		0x2000144E,						STR_MEASUREMENTS_AND_TEST_DATA_TIP							},
	{ WWT_TAB,				1,	220,	250,	17,		43,		0x2000144E,						STR_GRAPHS_TIP												},
	{ WWT_TAB,				1,	251,	281,	17,		43,		0x2000144E,						STR_INCOME_AND_COSTS_TIP									},
	{ WWT_TAB,				1,	282,	312,	17,		43,		0x2000144E,						STR_CUSTOMER_INFORMATION_TIP								},

	{ WWT_FLATBTN,			1,	289,	312,	54,		77,		SPR_SHOW_GUESTS_THOUGHTS_ABOUT_THIS_RIDE_ATTRACTION,	STR_SHOW_GUESTS_THOUGHTS_ABOUT_THIS_RIDE_ATTRACTION_TIP	},
	{ WWT_FLATBTN,			1,	289,	312,	78,		101,	SPR_SHOW_GUESTS_ON_THIS_RIDE_ATTRACTION,				STR_SHOW_GUESTS_ON_THIS_RIDE_ATTRACTION_TIP				},
	{ WWT_FLATBTN,			1,	289,	312,	102,	125,	SPR_SHOW_GUESTS_QUEUING_FOR_THIS_RIDE_ATTRACTION,		STR_SHOW_GUESTS_QUEUING_FOR_THIS_RIDE_ATTRACTION_TIP	},
	{ WIDGETS_END },
};

static rct_widget *window_ride_page_widgets[] = {
	window_ride_main_widgets,
	window_ride_vehicle_widgets,
	window_ride_operating_widgets,
	window_ride_maintenance_widgets,
	window_ride_colour_widgets,
	window_ride_music_widgets,
	window_ride_measurements_widgets,
	window_ride_graphs_widgets,
	window_ride_income_widgets,
	window_ride_customer_widgets
};

const uint64 window_ride_page_enabled_widgets[] = {
	0x0000000003FDBFF4,
	0x00000000001EFFF4,
	0x0000019E777DBFF4,
	0x000000000003FFF4,
	0x00000003F37F3FF4,
	0x000000000001FFF4,
	0x000000000007FFF4,
	0x000000000007BFF4,
	0x0000000000E73FF4,
	0x000000000001FFF4
};

const uint64 window_ride_page_hold_down_widgets[] = {
	0x0000000000000000,
	0x0000000000000000,
	0x00000000330D8000,
	0x0000000000000000,
	0x0000000000000000,
	0x0000000000000000,
	0x0000000000000000,
	0x0000000000000000,
	0x0000000000630000,
	0x0000000000000000
};

#pragma endregion

#pragma region Events

static void window_ride_init_viewport(rct_window *w);

static void window_ride_main_mouseup(rct_window *w, int widgetIndex);
static void window_ride_main_resize(rct_window *w);
static void window_ride_main_mousedown(int widgetIndex, rct_window *w, rct_widget *widget);
static void window_ride_main_dropdown(rct_window *w, int widgetIndex, int dropdownIndex);
static void window_ride_main_update(rct_window *w);
static void window_ride_main_textinput(rct_window *w, int widgetIndex, char *text);
static void window_ride_main_unknown_14(rct_window *w);
static void window_ride_main_invalidate(rct_window *w);
static void window_ride_main_paint(rct_window *w, rct_drawpixelinfo *dpi);

static void window_ride_vehicle_mouseup(rct_window *w, int widgetIndex);
static void window_ride_vehicle_resize(rct_window *w);
static void window_ride_vehicle_mousedown(int widgetIndex, rct_window *w, rct_widget *widget);
static void window_ride_vehicle_dropdown(rct_window *w, int widgetIndex, int dropdownIndex);
static void window_ride_vehicle_update(rct_window *w);
static void window_ride_vehicle_invalidate(rct_window *w);
static void window_ride_vehicle_paint(rct_window *w, rct_drawpixelinfo *dpi);
static void window_ride_vehicle_scrollpaint(rct_window *w, rct_drawpixelinfo *dpi, int scrollIndex);

static void window_ride_operating_mouseup(rct_window *w, int widgetIndex);
static void window_ride_operating_resize(rct_window *w);
static void window_ride_operating_mousedown(int widgetIndex, rct_window *w, rct_widget *widget);
static void window_ride_operating_dropdown(rct_window *w, int widgetIndex, int dropdownIndex);
static void window_ride_operating_update(rct_window *w);
static void window_ride_operating_invalidate(rct_window *w);
static void window_ride_operating_paint(rct_window *w, rct_drawpixelinfo *dpi);

static void window_ride_maintenance_mouseup(rct_window *w, int widgetIndex);
static void window_ride_maintenance_resize(rct_window *w);
static void window_ride_maintenance_mousedown(int widgetIndex, rct_window *w, rct_widget *widget);
static void window_ride_maintenance_dropdown(rct_window *w, int widgetIndex, int dropdownIndex);
static void window_ride_maintenance_update(rct_window *w);
static void window_ride_maintenance_invalidate(rct_window *w);
static void window_ride_maintenance_paint(rct_window *w, rct_drawpixelinfo *dpi);

static void window_ride_colour_close(rct_window *w);
static void window_ride_colour_mouseup(rct_window *w, int widgetIndex);
static void window_ride_colour_resize(rct_window *w);
static void window_ride_colour_mousedown(int widgetIndex, rct_window *w, rct_widget *widget);
static void window_ride_colour_dropdown(rct_window *w, int widgetIndex, int dropdownIndex);
static void window_ride_colour_update(rct_window *w);
static void window_ride_colour_tooldown(rct_window *w, int widgetIndex, int x, int y);
static void window_ride_colour_tooldrag(rct_window *w, int widgetIndex, int x, int y);
static void window_ride_colour_invalidate(rct_window *w);
static void window_ride_colour_paint(rct_window *w, rct_drawpixelinfo *dpi);
static void window_ride_colour_scrollpaint(rct_window *w, rct_drawpixelinfo *dpi, int scrollIndex);

static void window_ride_music_mouseup(rct_window *w, int widgetIndex);
static void window_ride_music_resize(rct_window *w);
static void window_ride_music_mousedown(int widgetIndex, rct_window *w, rct_widget *widget);
static void window_ride_music_dropdown(rct_window *w, int widgetIndex, int dropdownIndex);
static void window_ride_music_update(rct_window *w);
static void window_ride_music_invalidate(rct_window *w);
static void window_ride_music_paint(rct_window *w, rct_drawpixelinfo *dpi);

static void window_ride_measurements_close(rct_window *w);
static void window_ride_measurements_mouseup(rct_window *w, int widgetIndex);
static void window_ride_measurements_resize(rct_window *w);
static void window_ride_measurements_mousedown(int widgetIndex, rct_window *w, rct_widget *widget);
static void window_ride_measurements_dropdown(rct_window *w, int widgetIndex, int dropdownIndex);
static void window_ride_measurements_update(rct_window *w);
static void window_ride_measurements_tooldown(rct_window *w, int widgetIndex, int x, int y);
static void window_ride_measurements_toolabort(rct_window *w, int widgetIndex);
static void window_ride_measurements_invalidate(rct_window *w);
static void window_ride_measurements_paint(rct_window *w, rct_drawpixelinfo *dpi);

static void window_ride_graphs_mouseup(rct_window *w, int widgetIndex);
static void window_ride_graphs_resize(rct_window *w);
static void window_ride_graphs_mousedown(int widgetIndex, rct_window *w, rct_widget *widget);
static void window_ride_graphs_update(rct_window *w);
static void window_ride_graphs_scrollgetheight(rct_window *w, int scrollIndex, int *width, int *height);
static void window_ride_graphs_15(rct_window *w, int scrollIndex, int scrollAreaType);
static void window_ride_graphs_tooltip(rct_window* w, int widgetIndex, rct_string_id *stringId);
static void window_ride_graphs_invalidate(rct_window *w);
static void window_ride_graphs_paint(rct_window *w, rct_drawpixelinfo *dpi);
static void window_ride_graphs_scrollpaint(rct_window *w, rct_drawpixelinfo *dpi, int scrollIndex);

static void window_ride_income_mouseup(rct_window *w, int widgetIndex);
static void window_ride_income_resize(rct_window *w);
static void window_ride_income_mousedown(int widgetIndex, rct_window *w, rct_widget *widget);
static void window_ride_income_update(rct_window *w);
static void window_ride_income_invalidate(rct_window *w);
static void window_ride_income_paint(rct_window *w, rct_drawpixelinfo *dpi);

static void window_ride_customer_mouseup(rct_window *w, int widgetIndex);
static void window_ride_customer_resize(rct_window *w);
static void window_ride_customer_update(rct_window *w);
static void window_ride_customer_invalidate(rct_window *w);
static void window_ride_customer_paint(rct_window *w, rct_drawpixelinfo *dpi);

static void window_ride_set_colours();

// 0x0098DFD4
static rct_window_event_list window_ride_main_events = {
	NULL,
	window_ride_main_mouseup,
	window_ride_main_resize,
	window_ride_main_mousedown,
	window_ride_main_dropdown,
	NULL,
	window_ride_main_update,
	NULL,
	NULL,
	NULL,
	NULL,
	NULL,
	NULL,
	NULL,
	NULL,
	NULL,
	NULL,
	NULL,
	NULL,
	window_ride_main_textinput,
	window_ride_main_unknown_14,
	NULL,
	NULL,
	NULL,
	NULL,
	window_ride_main_invalidate,
	window_ride_main_paint,
	NULL
};

// 0x0098E204
static rct_window_event_list window_ride_vehicle_events = {
	NULL,
	window_ride_vehicle_mouseup,
	window_ride_vehicle_resize,
	window_ride_vehicle_mousedown,
	window_ride_vehicle_dropdown,
	NULL,
	window_ride_vehicle_update,
	NULL,
	NULL,
	NULL,
	NULL,
	NULL,
	NULL,
	NULL,
	NULL,
	NULL,
	NULL,
	NULL,
	NULL,
	NULL,
	NULL,
	NULL,
	NULL,
	NULL,
	NULL,
	window_ride_vehicle_invalidate,
	window_ride_vehicle_paint,
	window_ride_vehicle_scrollpaint
};

// 0x0098E0B4
static rct_window_event_list window_ride_operating_events = {
	NULL,
	window_ride_operating_mouseup,
	window_ride_operating_resize,
	window_ride_operating_mousedown,
	window_ride_operating_dropdown,
	NULL,
	window_ride_operating_update,
	NULL,
	NULL,
	NULL,
	NULL,
	NULL,
	NULL,
	NULL,
	NULL,
	NULL,
	NULL,
	NULL,
	NULL,
	NULL,
	NULL,
	NULL,
	NULL,
	NULL,
	NULL,
	window_ride_operating_invalidate,
	window_ride_operating_paint,
	NULL
};

// 0x0098E124
static rct_window_event_list window_ride_maintenance_events = {
	NULL,
	window_ride_maintenance_mouseup,
	window_ride_maintenance_resize,
	window_ride_maintenance_mousedown,
	window_ride_maintenance_dropdown,
	NULL,
	window_ride_maintenance_update,
	NULL,
	NULL,
	NULL,
	NULL,
	NULL,
	NULL,
	NULL,
	NULL,
	NULL,
	NULL,
	NULL,
	NULL,
	NULL,
	NULL,
	NULL,
	NULL,
	NULL,
	NULL,
	window_ride_maintenance_invalidate,
	window_ride_maintenance_paint,
	NULL
};

// 0x0098E044
static rct_window_event_list window_ride_colour_events = {
	window_ride_colour_close,
	window_ride_colour_mouseup,
	window_ride_colour_resize,
	window_ride_colour_mousedown,
	window_ride_colour_dropdown,
	NULL,
	window_ride_colour_update,
	NULL,
	NULL,
	NULL,
	window_ride_colour_tooldown,
	window_ride_colour_tooldrag,
	NULL,
	NULL,
	NULL,
	NULL,
	NULL,
	NULL,
	NULL,
	NULL,
	NULL,
	NULL,
	NULL,
	NULL,
	NULL,
	window_ride_colour_invalidate,
	window_ride_colour_paint,
	window_ride_colour_scrollpaint
};

// 0x0098E194
static rct_window_event_list window_ride_music_events = {
	NULL,
	window_ride_music_mouseup,
	window_ride_music_resize,
	window_ride_music_mousedown,
	window_ride_music_dropdown,
	NULL,
	window_ride_music_update,
	NULL,
	NULL,
	NULL,
	NULL,
	NULL,
	NULL,
	NULL,
	NULL,
	NULL,
	NULL,
	NULL,
	NULL,
	NULL,
	NULL,
	NULL,
	NULL,
	NULL,
	NULL,
	window_ride_music_invalidate,
	window_ride_music_paint,
	NULL
};

// 0x0098DE14
static rct_window_event_list window_ride_measurements_events = {
	window_ride_measurements_close,
	window_ride_measurements_mouseup,
	window_ride_measurements_resize,
	window_ride_measurements_mousedown,
	window_ride_measurements_dropdown,
	NULL,
	window_ride_measurements_update,
	NULL,
	NULL,
	NULL,
	window_ride_measurements_tooldown,
	NULL,
	NULL,
	window_ride_measurements_toolabort,
	NULL,
	NULL,
	NULL,
	NULL,
	NULL,
	NULL,
	NULL,
	NULL,
	NULL,
	NULL,
	NULL,
	window_ride_measurements_invalidate,
	window_ride_measurements_paint,
	NULL
};

// 0x0098DF64
static rct_window_event_list window_ride_graphs_events = {
	NULL,
	window_ride_graphs_mouseup,
	window_ride_graphs_resize,
	window_ride_graphs_mousedown,
	NULL,
	NULL,
	window_ride_graphs_update,
	NULL,
	NULL,
	NULL,
	NULL,
	NULL,
	NULL,
	NULL,
	NULL,
	window_ride_graphs_scrollgetheight,
	NULL,
	NULL,
	NULL,
	NULL,
	NULL,
	window_ride_graphs_15,
	window_ride_graphs_tooltip,
	NULL,
	NULL,
	window_ride_graphs_invalidate,
	window_ride_graphs_paint,
	window_ride_graphs_scrollpaint
};

// 0x0098DEF4
static rct_window_event_list window_ride_income_events = {
	NULL,
	window_ride_income_mouseup,
	window_ride_income_resize,
	window_ride_income_mousedown,
	NULL,
	NULL,
	window_ride_income_update,
	NULL,
	NULL,
	NULL,
	NULL,
	NULL,
	NULL,
	NULL,
	NULL,
	NULL,
	NULL,
	NULL,
	NULL,
	NULL,
	NULL,
	NULL,
	NULL,
	NULL,
	NULL,
	window_ride_income_invalidate,
	window_ride_income_paint,
	NULL
};

// 0x0098DE84
static rct_window_event_list window_ride_customer_events = {
	NULL,
	window_ride_customer_mouseup,
	window_ride_customer_resize,
	NULL,
	NULL,
	NULL,
	window_ride_customer_update,
	NULL,
	NULL,
	NULL,
	NULL,
	NULL,
	NULL,
	NULL,
	NULL,
	NULL,
	NULL,
	NULL,
	NULL,
	NULL,
	NULL,
	NULL,
	NULL,
	NULL,
	NULL,
	window_ride_customer_invalidate,
	window_ride_customer_paint,
	NULL
};

static rct_window_event_list *window_ride_page_events[] = {
	&window_ride_main_events,
	&window_ride_vehicle_events,
	&window_ride_operating_events,
	&window_ride_maintenance_events,
	&window_ride_colour_events,
	&window_ride_music_events,
	&window_ride_measurements_events,
	&window_ride_graphs_events,
	&window_ride_income_events,
	&window_ride_customer_events
};

#pragma endregion

const int window_ride_tab_animation_divisor[] = { 0, 0, 2, 2, 4, 2, 8, 8, 2, 0 };
const int window_ride_tab_animation_frames[] = { 0, 0, 4, 16, 8, 16, 8, 8, 8, 0 };

static void window_ride_draw_tab_image(rct_drawpixelinfo *dpi, rct_window *w, int page, int spriteIndex)
{
	int widgetIndex = WIDX_TAB_1 + page;

	if (!(w->disabled_widgets & (1LL << widgetIndex))) {
		if (w->page == page) {
			int frame = w->frame_no / window_ride_tab_animation_divisor[w->page];
			spriteIndex += (frame % window_ride_tab_animation_frames[w->page]);
		}

		gfx_draw_sprite(dpi, spriteIndex, w->x + w->widgets[widgetIndex].left, w->y + w->widgets[widgetIndex].top, 0);
	}
}

/**
 *
 *  rct2: 0x006B2E88
 */
static void window_ride_draw_tab_main(rct_drawpixelinfo *dpi, rct_window *w)
{
	int widgetIndex = WIDX_TAB_1 + WINDOW_RIDE_PAGE_MAIN;

	if (!(w->disabled_widgets & (1LL << widgetIndex))) {
		int spriteIndex;
		int rideType = GET_RIDE(w->number)->type;

		switch (gRideClassifications[rideType]) {
		case RIDE_CLASS_RIDE:
			spriteIndex = 5442;
			if (w->page == WINDOW_RIDE_PAGE_MAIN)
				spriteIndex += (w->frame_no / 4) % 16;
			break;
		case RIDE_CLASS_SHOP_OR_STALL:
			spriteIndex = 5351;
			if (w->page == WINDOW_RIDE_PAGE_MAIN)
				spriteIndex += (w->frame_no / 4) % 16;
			break;
		case RIDE_CLASS_KIOSK_OR_FACILITY:
			spriteIndex = 5367;
			if (w->page == WINDOW_RIDE_PAGE_MAIN)
				spriteIndex += (w->frame_no / 4) % 8;
			break;
		}

		gfx_draw_sprite(dpi, spriteIndex, w->x + w->widgets[widgetIndex].left, w->y + w->widgets[widgetIndex].top, 0);
	}
}

/**
 *
 *  rct2: 0x006B2B68
 */
static void window_ride_draw_tab_vehicle(rct_drawpixelinfo *dpi, rct_window *w)
{
	rct_ride *ride;
	rct_widget *widget;
	int widgetIndex, spriteIndex, x, y, width, height;
	rct_ride_type *rideEntry;
	vehicle_colour vehicleColour;

	widgetIndex = WIDX_TAB_1 + WINDOW_RIDE_PAGE_VEHICLE;
	widget = &w->widgets[widgetIndex];

	if (!(w->disabled_widgets & (1LL << widgetIndex))) {
		x = widget->left + 1;
		y = widget->top + 1;
		width = widget->right - x;
		height = widget->bottom - 3 - y;
		if (w->page == WINDOW_RIDE_PAGE_VEHICLE)
			height += 4;

		x += w->x;
		y += w->y;

		dpi = clip_drawpixelinfo(dpi, x, width, y, height);
		if (dpi == NULL)
			return;

		x = (widget->right - widget->left) / 2;
		y = (widget->bottom - widget->top) - 12;

		ride = GET_RIDE(w->number);

		uint8 trainLayout[16];
		ride_entry_get_train_layout(ride->subtype, ride->num_cars_per_train, trainLayout);

		rideEntry = ride_get_entry(ride);
		if (rideEntry->flags & RIDE_ENTRY_FLAG_0) {
			dpi->zoom_level = 1;
			dpi->width *= 2;
			dpi->height *= 2;
			x *= 2;
			y *= 2;
			dpi->x *= 2;
			dpi->y *= 2;
		}

		rct_ride_type_vehicle* rideVehicleEntry = &rideEntry->vehicles[trainLayout[rideEntry->tab_vehicle]];
		height += rideVehicleEntry->tab_height;

		vehicleColour = ride_get_vehicle_colour(ride, 0);

		spriteIndex = 32;
		if (w->page == WINDOW_RIDE_PAGE_VEHICLE)
			spriteIndex += w->frame_no;
		spriteIndex /= (rideVehicleEntry->flags_a & VEHICLE_ENTRY_FLAG_A_11) ? 4 : 2;
		spriteIndex &= rideVehicleEntry->rotation_frame_mask;
		spriteIndex *= rideVehicleEntry->var_16;
		spriteIndex += rideVehicleEntry->base_image_id;
		spriteIndex |= (vehicleColour.additional_1 << 24) | (vehicleColour.main << 19);
		spriteIndex |= 0x80000000;

		gfx_draw_sprite(dpi, spriteIndex, x, y, vehicleColour.additional_2);
		rct2_free(dpi);
	}
}

/**
 *
 *  rct2: 0x006B2F42
 */
static void window_ride_draw_tab_customer(rct_drawpixelinfo *dpi, rct_window *w)
{
	int spriteIndex;
	int widgetIndex = WIDX_TAB_1 + WINDOW_RIDE_PAGE_CUSTOMER;
	rct_widget *widget = &w->widgets[widgetIndex];

	if (!(w->disabled_widgets & (1LL << widgetIndex))) {
		spriteIndex = 0;
		if (w->page == WINDOW_RIDE_PAGE_CUSTOMER)
			spriteIndex = w->var_492 & ~3;

		spriteIndex += RCT2_GLOBAL(RCT2_GLOBAL(0x00982708, uint32), uint32);
		spriteIndex += 1;
		spriteIndex |= 0xA9E00000;

		gfx_draw_sprite(dpi, spriteIndex, w->x + (widget->left + widget->right) / 2, w->y + widget->bottom - 6, 0);
	}
}

/**
 *
 *  rct2: 0x006B2B35
 */
static void window_ride_draw_tab_images(rct_drawpixelinfo *dpi, rct_window *w)
{
	window_ride_draw_tab_vehicle(dpi, w);
	window_ride_draw_tab_image(dpi, w, WINDOW_RIDE_PAGE_OPERATING, 5201);
	window_ride_draw_tab_image(dpi, w, WINDOW_RIDE_PAGE_MAINTENANCE, 5205);
	window_ride_draw_tab_image(dpi, w, WINDOW_RIDE_PAGE_INCOME, 5253);
	window_ride_draw_tab_main(dpi, w);
	window_ride_draw_tab_image(dpi, w, WINDOW_RIDE_PAGE_MEASUREMENTS, 5229);
	window_ride_draw_tab_image(dpi, w, WINDOW_RIDE_PAGE_COLOUR, 5221);
	window_ride_draw_tab_image(dpi, w, WINDOW_RIDE_PAGE_GRAPHS, 5237);
	window_ride_draw_tab_customer(dpi, w);
	window_ride_draw_tab_image(dpi, w, WINDOW_RIDE_PAGE_MUSIC, 5335);
}

/**
*
* rct2: 0x006AEB9F
*/
void window_ride_disable_tabs(rct_window *w)
{
	uint32 disabled_tabs = 0;
	rct_ride *ride = GET_RIDE(w->number & 0xFF);

	uint8 ride_type = ride->type; // ecx

	if ((RCT2_GLOBAL(0x97CF40 + ride_type * 8, uint32) & 0x200) == 0)
		disabled_tabs |= (1 << WIDX_TAB_8); // 0x800

	if (ride_type == RIDE_TYPE_MINI_GOLF)
		disabled_tabs |= (1 << WIDX_TAB_2 | 1 << WIDX_TAB_3 | 1 << WIDX_TAB_4); // 0xE0

	if ((RCT2_GLOBAL(0x97CF40 + ride_type * 8, uint32) & 0x2000) != 0)
		disabled_tabs |= (1 << WIDX_TAB_2); // 0x20

	if (
		!(RCT2_GLOBAL(0x97CF40 + ride_type * 8, uint32) & 0x4000007) &&
		!(RideData4[ride->type].flags & RIDE_TYPE_FLAG4_HAS_ENTRANCE_EXIT)
	) {
		disabled_tabs |= (1 << WIDX_TAB_5); // 0x100
	}

	if ((RCT2_GLOBAL(0x97CF40 + ride_type * 8, uint32) & 0x20000) != 0)
		disabled_tabs |= (1 << WIDX_TAB_3 | 1 << WIDX_TAB_4 | 1 << WIDX_TAB_7); // 0x4C0

	if (!(RideData4[ride->type].flags & RIDE_TYPE_FLAG4_ALLOW_MUSIC)) {
		disabled_tabs |= (1 << WIDX_TAB_6); // 0x200
	}

	if (ride_type == RIDE_TYPE_CASH_MACHINE ||
		ride_type == RIDE_TYPE_FIRST_AID ||
		(RCT2_GLOBAL(RCT2_ADDRESS_PARK_FLAGS, uint32) & PARK_FLAGS_NO_MONEY) != 0)
		disabled_tabs |= (1 << WIDX_TAB_9); // 0x1000

	if ((RCT2_GLOBAL(RCT2_ADDRESS_SCREEN_FLAGS, uint32) & SCREEN_FLAGS_TRACK_DESIGNER) != 0)
		disabled_tabs |= (1 << WIDX_TAB_4 | 1 << WIDX_TAB_6 | 1 << WIDX_TAB_9 | 1 << WIDX_TAB_10); // 0x3280

	rct_ride_type *type = GET_RIDE_ENTRY(ride->subtype);

	if ((type->flags & RIDE_ENTRY_FLAG_19) != 0)
		disabled_tabs |= (1 << WIDX_TAB_5); // 0x100

	w->disabled_widgets = disabled_tabs;
}

/**
 *
 *  rct2: 0x006AEAB4
 */
rct_window *window_ride_open(int rideIndex)
{
	rct_window *w;
	rct_ride *ride;
	uint8 *rideEntryIndexPtr;
	int numSubTypes, quadIndex, bitIndex;

	w = window_create_auto_pos(316, 180, window_ride_page_events[0], WC_RIDE, WF_10 | WF_RESIZABLE);
	w->widgets = window_ride_page_widgets[0];
	w->enabled_widgets = window_ride_page_enabled_widgets[0];
	w->number = rideIndex;

	w->page = 0;
	w->var_48C = 0;
	w->frame_no = 0;
	w->list_information_type = 0;
	w->var_492 = 0;
	w->var_494 = 0;
	window_ride_disable_tabs(w);
	w->min_width = 316;
	w->min_height = 180;
	w->max_width = 500;
	w->max_height = 450;

	ride = GET_RIDE(rideIndex);
	numSubTypes = 0;
	rideEntryIndexPtr = get_ride_entry_indices_for_ride_type(ride->type);
	for (; *rideEntryIndexPtr != 0xFF; rideEntryIndexPtr++) {
		quadIndex = *rideEntryIndexPtr >> 5;
		bitIndex = *rideEntryIndexPtr & 0x1F;
		if (!(RCT2_ADDRESS(0x01357424, uint32)[quadIndex] & (1 << bitIndex)))
			continue;

		numSubTypes++;
	}
	var_496(w) = numSubTypes;
	return w;
}

/**
 *
 *  rct2: 0x006ACC28
 */
rct_window *window_ride_main_open(int rideIndex)
{
	rct_window *w;

	w = window_bring_to_front_by_number(WC_RIDE, rideIndex);
	if (w == NULL) {
		w = window_ride_open(rideIndex);
		w->ride.var_482 = -1;
	}

	if (RCT2_GLOBAL(RCT2_ADDRESS_INPUT_FLAGS, uint32) & INPUT_FLAG_TOOL_ACTIVE) {
		if (w->classification == RCT2_GLOBAL(RCT2_ADDRESS_TOOL_WINDOWCLASS, rct_windowclass) &&
			w->number == RCT2_GLOBAL(RCT2_ADDRESS_TOOL_WINDOWNUMBER, rct_windownumber)
		) {
			tool_cancel();
		}
	}

	w->page = WINDOW_RIDE_PAGE_MAIN;
	w->width = 316;
	w->height = 180;
	window_invalidate(w);
	w->widgets = window_ride_page_widgets[WINDOW_RIDE_PAGE_MAIN];
	w->enabled_widgets = window_ride_page_enabled_widgets[WINDOW_RIDE_PAGE_MAIN];
	w->hold_down_widgets = window_ride_page_hold_down_widgets[WINDOW_RIDE_PAGE_MAIN];
	w->event_handlers = window_ride_page_events[WINDOW_RIDE_PAGE_MAIN];
	w->pressed_widgets = 0;
	window_ride_disable_tabs(w);
	window_init_scroll_widgets(w);
	w->ride.view = 0;
	window_ride_init_viewport(w);

	return w;
}

/**
 *
 *  rct2: 0x006ACCCE
 */
rct_window *window_ride_open_station(int rideIndex, int stationIndex)
{
	int i;
	rct_ride *ride;
	rct_window *w;

	ride = GET_RIDE(rideIndex);

	if (ride_type_has_flag(ride->type, RIDE_TYPE_FLAG_13))
		return window_ride_main_open(rideIndex);

	w = window_bring_to_front_by_number(WC_RIDE, rideIndex);
	if (w == NULL) {
		w = window_ride_open(rideIndex);
		w->ride.var_482 = -1;
	}

	if (
		RCT2_GLOBAL(RCT2_ADDRESS_INPUT_FLAGS, uint8) & INPUT_FLAG_TOOL_ACTIVE &&
		RCT2_GLOBAL(RCT2_ADDRESS_TOOL_WINDOWCLASS, rct_windowclass) == w->classification &&
		RCT2_GLOBAL(RCT2_ADDRESS_TOOL_WINDOWNUMBER, rct_windownumber) == w->number
	) {
		tool_cancel();
	}

	w->page = WINDOW_RIDE_PAGE_MAIN;
	w->width = 316;
	w->height = 180;
	window_invalidate(w);

	w->widgets = window_ride_page_widgets[w->page];
	w->enabled_widgets = window_ride_page_enabled_widgets[w->page];
	w->hold_down_widgets = window_ride_page_hold_down_widgets[w->page];
	w->event_handlers = window_ride_page_events[w->page];
	w->pressed_widgets = 0;
	window_ride_disable_tabs(w);
	window_init_scroll_widgets(w);

	// View
	for (i = stationIndex; i >= 0; i--) {
		if (ride->station_starts[i] == 0xFFFF)
			stationIndex--;
	}

	w->ride.view = 1 + ride->num_vehicles + stationIndex;
	window_ride_init_viewport(w);

	return w;
}

rct_window *window_ride_open_track(rct_map_element *mapElement)
{
	int rideIndex = mapElement->properties.track.ride_index;
	if (
		(map_element_get_type(mapElement) == MAP_ELEMENT_TYPE_ENTRANCE) ||
		(RCT2_ADDRESS(0x0099BA64, uint8)[mapElement->properties.track.type * 16] & 0x10)
	) {
		// Open ride window in station view
		return window_ride_open_station(rideIndex, map_get_station(mapElement));
	} else {
		// Open ride window in overview mode.
		return window_ride_main_open(rideIndex);
	}
}

/**
 *
 *  rct2: 0x006ACAC2
 */
rct_window *window_ride_open_vehicle(rct_vehicle *vehicle)
{
	int i, rideIndex, view, numPeepsLeft, openedPeepWindow;
	uint16 headVehicleSpriteIndex, peepSpriteIndex;
	rct_ride *ride;
	rct_vehicle *headVehicle;
	rct_window *w, *w2;

	headVehicle = vehicle_get_head(vehicle);
	headVehicleSpriteIndex = headVehicle->sprite_index;
	rideIndex = headVehicle->ride;
	ride = GET_RIDE(rideIndex);

	// Get view index
	view = 1;
	for (i = 0; i < 32; i++) {
		if (ride->vehicles[i] == headVehicleSpriteIndex)
			break;

		view++;
	}


	w = window_find_by_number(WC_RIDE, rideIndex);
	if (w != NULL) {
		window_invalidate(w);

		if (
			RCT2_GLOBAL(RCT2_ADDRESS_INPUT_FLAGS, uint8) & INPUT_FLAG_TOOL_ACTIVE &&
			RCT2_GLOBAL(RCT2_ADDRESS_TOOL_WINDOWCLASS, rct_windowclass) == w->classification &&
			RCT2_GLOBAL(RCT2_ADDRESS_TOOL_WINDOWNUMBER, rct_windownumber) == w->number
		) {
			tool_cancel();
		}

		openedPeepWindow = 0;
		if (w->ride.view == view) {
			numPeepsLeft = vehicle->num_peeps;
			for (i = 0; i < 32 && numPeepsLeft > 0; i++) {
				peepSpriteIndex = vehicle->peep[i];
				if (peepSpriteIndex == SPRITE_INDEX_NULL)
					continue;

				numPeepsLeft--;
				w2 = window_find_by_number(WC_PEEP, peepSpriteIndex);
				if (w2 == NULL) {
					rct_peep *peep = &(g_sprite_list[peepSpriteIndex].peep);
					window_guest_open(peep);
					openedPeepWindow = 1;

					break;
				}
			}
		}

		w = openedPeepWindow ?
			window_find_by_number(WC_RIDE, rideIndex) :
			window_bring_to_front_by_number(WC_RIDE, rideIndex);
	}

	if (w == NULL) {
		w = window_ride_open(rideIndex);
		w->ride.var_482 = -1;
	}

	w->page = WINDOW_RIDE_PAGE_MAIN;
	w->width = 316;
	w->height = 180;
	window_invalidate(w);

	w->widgets = window_ride_page_widgets[w->page];
	w->enabled_widgets = window_ride_page_enabled_widgets[w->page];
	w->hold_down_widgets = window_ride_page_hold_down_widgets[w->page];
	w->event_handlers = window_ride_page_events[w->page];
	w->pressed_widgets = 0;
	window_ride_disable_tabs(w);
	window_init_scroll_widgets(w);

	w->ride.view = view;
	window_ride_init_viewport(w);
	window_invalidate(w);

	return w;
}

/**
 *
 *  rct2: 0x006AF1D2
 */
static void window_ride_set_page(rct_window *w, int page)
{
	int listen;

	if (RCT2_GLOBAL(RCT2_ADDRESS_INPUT_FLAGS, uint32) & INPUT_FLAG_TOOL_ACTIVE)
		if (w->classification == RCT2_GLOBAL(RCT2_ADDRESS_TOOL_WINDOWCLASS, rct_windowclass) && w->number == RCT2_GLOBAL(RCT2_ADDRESS_TOOL_WINDOWNUMBER, rct_windownumber))
			tool_cancel();

	// Set listen only to viewport
	listen = 0;
	if (page == WINDOW_RIDE_PAGE_MAIN && w->page == WINDOW_RIDE_PAGE_MAIN && w->viewport != NULL && !(w->viewport->flags & VIEWPORT_FLAG_SOUND_ON))
		listen++;

	w->page = page;
	w->frame_no = 0;
	w->var_492 = 0;

	if (page == WINDOW_RIDE_PAGE_VEHICLE) {
		ride_update_max_vehicles(w->number);
	}

	if (w->viewport != NULL) {
		w->viewport->width = 0;
		w->viewport = NULL;
	}

	w->enabled_widgets = window_ride_page_enabled_widgets[page];
	w->hold_down_widgets = window_ride_page_hold_down_widgets[page];
	w->event_handlers = window_ride_page_events[page];
	w->pressed_widgets = 0;
	w->widgets = window_ride_page_widgets[page];
	window_ride_disable_tabs(w);
	window_invalidate(w);

	window_event_resize_call(w);
	window_event_invalidate_call(w);
	window_init_scroll_widgets(w);
	window_invalidate(w);

	if (listen != 0 && w->viewport != NULL)
		w->viewport->flags |= VIEWPORT_FLAG_SOUND_ON;
}

static void window_ride_set_pressed_tab(rct_window *w)
{
	int i;
	for (i = 0; i < WINDOW_RIDE_PAGE_COUNT; i++)
		w->pressed_widgets &= ~(1 << (WIDX_TAB_1 + i));
	w->pressed_widgets |= 1LL << (WIDX_TAB_1 + w->page);
}

static void window_ride_anchor_border_widgets(rct_window *w)
{
	w->widgets[WIDX_BACKGROUND].right = w->width - 1;
	w->widgets[WIDX_BACKGROUND].bottom = w->height - 1;
	w->widgets[WIDX_PAGE_BACKGROUND].right = w->width - 1;
	w->widgets[WIDX_PAGE_BACKGROUND].bottom = w->height - 1;
	w->widgets[WIDX_TITLE].right = w->width - 2;
	w->widgets[WIDX_CLOSE].left = w->width - 13;
	w->widgets[WIDX_CLOSE].right = w->width - 3;
}

#pragma region Main

/**
 *
 *  rct2: 0x006AF994
 */
static void window_ride_init_viewport(rct_window *w)
{
	if (w->page != WINDOW_RIDE_PAGE_MAIN) return;

	rct_ride* ride = GET_RIDE(w->number);
	int eax = w->viewport_focus_coordinates.var_480 - 1;

	union{
		sprite_focus sprite;
		coordinate_focus coordinate;
	} focus;

	focus.sprite.sprite_id = -1;
	focus.coordinate.zoom = 0;
	focus.coordinate.rotation = get_current_rotation();


	if (eax >= 0 && eax < ride->num_vehicles && ride->lifecycle_flags & RIDE_LIFECYCLE_ON_TRACK){
		focus.sprite.sprite_id = ride->vehicles[eax];

		rct_ride_type* ride_entry = ride_get_entry(ride);
		if (ride_entry->tab_vehicle != 0){
			rct_vehicle* vehicle = GET_VEHICLE(focus.sprite.sprite_id);
			focus.sprite.sprite_id = vehicle->next_vehicle_on_train;
		}
		focus.sprite.type |= 0xC0;
	}
	else if (eax >= ride->num_vehicles && eax < (ride->num_vehicles + ride->num_stations)){
		int stationIndex = -1;
		int count = eax - ride->num_vehicles;
		do {
			stationIndex++;
			if (ride->station_starts[stationIndex] != 0xFFFF)
				count--;
		} while (count >= 0);

		eax = ride->station_starts[stationIndex];

		focus.coordinate.x = (eax & 0xFF) << 5;
		focus.coordinate.y = (eax & 0xFF00) >> 3;
		focus.coordinate.z = ride->station_heights[stationIndex] << 3;
		focus.sprite.type |= 0x40;
	}
	else{
		if (eax > 0){
			w->viewport_focus_coordinates.var_480 = 0;
		}
		focus.coordinate.x = (ride->overall_view & 0xFF) << 5;
		focus.coordinate.y = (ride->overall_view & 0xFF00) >> 3;
		focus.coordinate.x += 16;
		focus.coordinate.y += 16;
		focus.coordinate.z = map_element_height(focus.coordinate.x, focus.coordinate.y) & 0xFFFF;
		focus.sprite.type |= 0x40;
		focus.coordinate.zoom = 1;
		if (ride_type_has_flag(ride->type, RIDE_TYPE_FLAG_15))
			focus.coordinate.zoom = 0;
	}
	focus.coordinate.var_480 = w->viewport_focus_coordinates.var_480;

	uint16 viewport_flags = 0;

	if (w->viewport != 0){
		if (focus.coordinate.x == w->viewport_focus_coordinates.x &&
			focus.coordinate.y == w->viewport_focus_coordinates.y &&
			focus.coordinate.z == w->viewport_focus_coordinates.z &&
			focus.coordinate.rotation == w->viewport_focus_coordinates.rotation &&
			focus.coordinate.zoom == w->viewport_focus_coordinates.zoom )
			return;
		viewport_flags = w->viewport->flags;
		w->viewport->width = 0;
		w->viewport = 0;

		viewport_update_pointers();
	}
	else{
		if (RCT2_GLOBAL(RCT2_ADDRESS_CONFIG_FLAGS, uint8) & 0x1)
			viewport_flags |= VIEWPORT_FLAG_GRIDLINES;
	}

	window_event_invalidate_call(w);

	w->viewport_focus_coordinates.x = focus.coordinate.x;
	w->viewport_focus_coordinates.y = focus.coordinate.y;
	w->viewport_focus_coordinates.z = focus.coordinate.z;
	w->viewport_focus_coordinates.rotation = focus.coordinate.rotation;
	w->viewport_focus_coordinates.zoom = focus.coordinate.zoom;

	//rct2: 0x006aec9c only used here so brought it into the function
	if (!w->viewport && ride->overall_view != 0xFFFF){
		rct_widget* view_widget = &w->widgets[WIDX_VIEWPORT];

		int x = view_widget->left + 1 + w->x;
		int y = view_widget->top + 1 + w->y;
		int width = view_widget->right - view_widget->left - 1;
		int height = view_widget->bottom - view_widget->top - 1;
		viewport_create(
			w,
			x,
			y,
			width,
			height,
			focus.coordinate.zoom,
			focus.coordinate.x,
			focus.coordinate.y & VIEWPORT_FOCUS_Y_MASK,
			focus.coordinate.z,
			focus.sprite.type & VIEWPORT_FOCUS_TYPE_MASK,
			focus.sprite.sprite_id);

		w->flags |= WF_NO_SCROLLING;
		window_invalidate(w);
	}
	if (w->viewport){
		w->viewport->flags = viewport_flags;
		window_invalidate(w);
	}
}

/**
 *
 *  rct2: 0x006B4971
 */
void window_ride_construct(rct_window *w)
{
	// Window may be closed by close by class so
	// make backup before calling.
	uint8 rideIndex = (uint8)w->number;
	window_close_by_class(WC_RIDE_CONSTRUCTION);
	ride_construct(rideIndex);
}

/**
 *
 *  rct2: 0x006AF315
 */
static void window_ride_rename(rct_window *w)
{
	rct_ride *ride;

	ride = GET_RIDE(w->number);
	RCT2_GLOBAL(0x013CE962, uint32) = ride->name_arguments;
	window_text_input_open(w, WIDX_RENAME, STR_RIDE_ATTRACTION_NAME, STR_ENTER_NEW_NAME_FOR_THIS_RIDE_ATTRACTION, ride->name, ride->name_arguments, 32);
}

/**
 *
 *  rct2: 0x006AF17E
 */
static void window_ride_main_mouseup(rct_window *w, int widgetIndex)
{
	rct_ride *ride;
	int status;

	switch (widgetIndex) {
	case WIDX_CLOSE:
		window_close(w);
		break;
	case WIDX_TAB_1:
	case WIDX_TAB_2:
	case WIDX_TAB_3:
	case WIDX_TAB_4:
	case WIDX_TAB_5:
	case WIDX_TAB_6:
	case WIDX_TAB_7:
	case WIDX_TAB_8:
	case WIDX_TAB_9:
	case WIDX_TAB_10:
		window_ride_set_page(w, widgetIndex - WIDX_TAB_1);
		break;
	case WIDX_CONSTRUCTION:
		window_ride_construct(w);
		break;
	case WIDX_RENAME:
		window_ride_rename(w);
		break;
	case WIDX_LOCATE:
		window_scroll_to_viewport(w);
		break;
	case WIDX_DEMOLISH:
		window_ride_demolish_prompt_open(w->number);
		break;
	case WIDX_CLOSE_LIGHT:
	case WIDX_TEST_LIGHT:
	case WIDX_OPEN_LIGHT:

		ride = GET_RIDE(w->number);

		switch (widgetIndex - WIDX_CLOSE_LIGHT) {
		case 0:
			status = RIDE_STATUS_CLOSED;
			RCT2_GLOBAL(RCT2_ADDRESS_GAME_COMMAND_ERROR_TITLE, rct_string_id) = STR_CANT_CLOSE;
			break;
		case 1:
			status = RIDE_STATUS_TESTING;
			RCT2_GLOBAL(RCT2_ADDRESS_GAME_COMMAND_ERROR_TITLE, rct_string_id) = STR_CANT_TEST;
			break;
		case 2:
			status = RIDE_STATUS_OPEN;
			RCT2_GLOBAL(RCT2_ADDRESS_GAME_COMMAND_ERROR_TITLE, rct_string_id) = STR_CANT_OPEN;
			break;
		}

		RCT2_GLOBAL(0x013CE952 + 6, uint16) = ride->name;
		RCT2_GLOBAL(0x013CE952 + 8, uint32) = ride->name_arguments;
		ride_set_status(w->number, status);
		break;
	}
}

/**
 *
 *  rct2: 0x006AF4A2
 */
static void window_ride_main_resize(rct_window *w)
{
	rct_viewport *viewport;
	int width, height;

	w->flags |= WF_RESIZABLE;
	int minHeight = 180;
	if (theme_get_preset()->features.rct1_ride_lights)
		minHeight = 200 + RCT1_LIGHT_OFFSET - (ride_type_has_flag(GET_RIDE(w->number)->type, RIDE_TYPE_FLAG_NO_TEST_MODE) ? 14 : 0);
	window_set_resize(w, 316, minHeight, 500, 450);

	viewport = w->viewport;
	if (viewport != NULL) {
		width = w->width - 30;
		height = w->height - 75;
		if (viewport->width != width || viewport->height != height) {
			viewport->width = width;
			viewport->height = height;
			viewport->view_width = width << viewport->zoom;
			viewport->view_height = height << viewport->zoom;
		}
	}

	window_ride_init_viewport(w);
}

/**
 *
 *  rct2: 0x006AF825
 */
static void window_ride_show_view_dropdown(rct_window *w, rct_widget *widget)
{
	rct_widget *dropdownWidget;
	rct_ride *ride;
	int numItems, currentItem, i, j, name;

	dropdownWidget = widget - 1;
	ride = GET_RIDE(w->number);

	numItems = 1;
	if (!ride_type_has_flag(ride->type, RIDE_TYPE_FLAG_13)) {
		numItems += ride->num_stations;
		numItems += ride->num_vehicles;
	}

	window_dropdown_show_text_custom_width(
		w->x + dropdownWidget->left,
		w->y + dropdownWidget->top,
		dropdownWidget->bottom - dropdownWidget->top + 1,
		w->colours[1],
		0,
		numItems,
		widget->right - dropdownWidget->left
	);

	// First item
	gDropdownItemsFormat[0] = 1142;
	gDropdownItemsArgs[0] = STR_OVERALL_VIEW;
	currentItem = 1;

	// Vehicles
	name = RideNameConvention[ride->type].vehicle_name + 6;
	for (i = 1; i <= ride->num_vehicles; i++) {
		gDropdownItemsFormat[currentItem] = 1142;
		gDropdownItemsArgs[currentItem] = name | (currentItem << 16);
		currentItem++;
	}

	// Stations
	name = RideNameConvention[ride->type].station_name + 6;
	for (i = 1; i <= ride->num_stations; i++) {
		gDropdownItemsFormat[currentItem] = 1142;
		gDropdownItemsArgs[currentItem] = name | (i << 16);
		currentItem++;
	}

	// Set highlighted item
	if (!(ride->lifecycle_flags & RIDE_LIFECYCLE_ON_TRACK)) {
		j = 2;
		for (i = 0; i < ride->num_vehicles; i++) {
			gDropdownItemsDisabled |= j;
			j <<= 1;
		}
	}

	// Set checked item
	dropdown_set_checked(w->ride.view, true);
}

/**
 *
 *  rct2: 0x006AF64C
 */
static void window_ride_show_open_dropdown(rct_window *w, rct_widget *widget)
{
	rct_ride *ride;
	int numItems, highlightedIndex, checkedIndex;

	ride = GET_RIDE(w->number);

	numItems = 0;
	gDropdownItemsFormat[numItems] = 1142;
	gDropdownItemsArgs[numItems] = STR_CLOSE_RIDE;
	numItems++;

	if (!ride_type_has_flag(ride->type, RIDE_TYPE_FLAG_NO_TEST_MODE)) {
		gDropdownItemsFormat[numItems] = 1142;
		gDropdownItemsArgs[numItems] = STR_TEST_RIDE;
		numItems++;
	}

	gDropdownItemsFormat[numItems] = 1142;
	gDropdownItemsArgs[numItems] = STR_OPEN_RIDE;
	numItems++;

	window_dropdown_show_text(
		w->x + widget->left,
		w->y + widget->top,
		widget->bottom - widget->top + 1,
		w->colours[1],
		0,
		numItems
	);

	checkedIndex = ride->status;
	switch (ride->status) {
	case RIDE_STATUS_CLOSED:
		highlightedIndex = 0;
		if ((ride->lifecycle_flags & RIDE_LIFECYCLE_CRASHED) || (ride->lifecycle_flags & RIDE_LIFECYCLE_11))
			break;

		highlightedIndex = 2;
		if (ride_type_has_flag(ride->type, RIDE_TYPE_FLAG_NO_TEST_MODE))
			break;
		if (ride->lifecycle_flags & RIDE_LIFECYCLE_TESTED)
			break;

		highlightedIndex = 1;
		break;
	case RIDE_STATUS_TESTING:
		highlightedIndex = 2;
		if (ride->lifecycle_flags & RIDE_LIFECYCLE_TESTED)
			break;

		highlightedIndex = 0;
		break;
	case RIDE_STATUS_OPEN:
		highlightedIndex = 0;
		break;
	}

	if (checkedIndex != RIDE_STATUS_CLOSED)
		checkedIndex = 3 - checkedIndex;

	if (ride_type_has_flag(ride->type, RIDE_TYPE_FLAG_NO_TEST_MODE)) {
		if (checkedIndex != 0)
			checkedIndex--;
		if (highlightedIndex != 0)
			highlightedIndex--;
	}

	dropdown_set_checked(checkedIndex, true);
	gDropdownHighlightedIndex = highlightedIndex;
}

/**
 *
 *  rct2: 0x006AF1BD
 */
static void window_ride_main_mousedown(int widgetIndex, rct_window *w, rct_widget *widget)
{
	switch (widgetIndex) {
	case WIDX_VIEW_DROPDOWN:
		window_ride_show_view_dropdown(w, widget);
		break;
	case WIDX_OPEN:
		window_ride_show_open_dropdown(w, widget);
		break;
	}
}

/**
 *
 *  rct2: 0x006AF300
 */
static void window_ride_main_dropdown(rct_window *w, int widgetIndex, int dropdownIndex)
{
	rct_ride *ride;
	int status;

	switch (widgetIndex) {
	case WIDX_VIEW_DROPDOWN:
		if (dropdownIndex == -1) {
			dropdownIndex = w->ride.view;
			ride = GET_RIDE(w->number);
			dropdownIndex++;
			if (dropdownIndex != 0 && dropdownIndex <= ride->num_vehicles && !(ride->lifecycle_flags & RIDE_LIFECYCLE_ON_TRACK))
				dropdownIndex = ride->num_vehicles + 1;

			if (dropdownIndex >= gDropdownNumItems)
				dropdownIndex = 0;
		}

		w->ride.view = dropdownIndex;
		window_ride_init_viewport(w);
		window_invalidate(w);
		break;
	case WIDX_OPEN:
		if (dropdownIndex == -1)
			dropdownIndex = gDropdownHighlightedIndex;

		ride = GET_RIDE(w->number);
		if (ride_type_has_flag(ride->type, RIDE_TYPE_FLAG_NO_TEST_MODE) && dropdownIndex != 0)
			dropdownIndex++;

		switch (dropdownIndex) {
		case 0:
			status = RIDE_STATUS_CLOSED;
			RCT2_GLOBAL(RCT2_ADDRESS_GAME_COMMAND_ERROR_TITLE, rct_string_id) = STR_CANT_CLOSE;
			break;
		case 1:
			status = RIDE_STATUS_TESTING;
			RCT2_GLOBAL(RCT2_ADDRESS_GAME_COMMAND_ERROR_TITLE, rct_string_id) = STR_CANT_TEST;
			break;
		case 2:
			status = RIDE_STATUS_OPEN;
			RCT2_GLOBAL(RCT2_ADDRESS_GAME_COMMAND_ERROR_TITLE, rct_string_id) = STR_CANT_OPEN;
			break;
		}

		RCT2_GLOBAL(0x013CE952 + 6, uint16) = ride->name;
		RCT2_GLOBAL(0x013CE952 + 8, uint32) = ride->name_arguments;
		ride_set_status(w->number, status);
		break;
	}
}

/**
 *
 *  rct2: 0x006AF40F
 */
static void window_ride_main_update(rct_window *w)
{
	rct_ride *ride;
	int vehicleIndex;
	uint16 vehicleSpriteIndex;
	rct_vehicle *vehicle;

	// Update tab animation
	w->frame_no++;
	window_event_invalidate_call(w);
	widget_invalidate(w, WIDX_TAB_1);

	// Update status
	ride = GET_RIDE(w->number);
	if (!(ride->window_invalidate_flags & RIDE_INVALIDATE_RIDE_MAIN)) {
		if (w->ride.view == 0)
			return;

		if (w->ride.view <= ride->num_vehicles) {
			vehicleIndex = w->ride.view - 1;
			vehicleSpriteIndex = ride->vehicles[vehicleIndex];
			if (vehicleSpriteIndex == 0xFFFF)
				return;

			vehicle = &(g_sprite_list[vehicleSpriteIndex].vehicle);
			if (
				vehicle->status != 4 &&
				vehicle->status != 22 &&
				vehicle->status != 10 &&
				vehicle->status != 7
			) {
				return;
			}
		}
	}

	ride->window_invalidate_flags &= ~RIDE_INVALIDATE_RIDE_MAIN;
	widget_invalidate(w, WIDX_STATUS);
}

/**
 *
 *  rct2: 0x006AF2F9
 */
static void window_ride_main_textinput(rct_window *w, int widgetIndex, char *text)
{
	if (widgetIndex != WIDX_RENAME || text == NULL)
		return;

	ride_set_name(w->number, text);
}

/**
 *
 *  rct2: 0x006AF55A
 */
static void window_ride_main_unknown_14(rct_window *w)
{
	window_ride_init_viewport(w);
}

/**
 *
 *  rct2: 0x006AECF6
 */
static void window_ride_main_invalidate(rct_window *w)
{
	rct_widget *widgets;
	int i, height;

	colour_scheme_update(w);

	widgets = window_ride_page_widgets[w->page];
	if (w->widgets != widgets) {
		w->widgets = widgets;
		window_init_scroll_widgets(w);
	}

	window_ride_set_pressed_tab(w);

	rct_ride *ride = GET_RIDE(w->number);
	w->disabled_widgets &= ~((1 << 22) | (1 << 19));
	if (ride->lifecycle_flags & (RIDE_LIFECYCLE_INDESTRUCTIBLE | RIDE_LIFECYCLE_INDESTRUCTIBLE_TRACK))
		w->disabled_widgets |= (1 << 22);

	RCT2_GLOBAL(0x013CE952 + 0, uint16) = ride->name;
	RCT2_GLOBAL(0x013CE952 + 2, uint32) = ride->name_arguments;
	window_ride_main_widgets[WIDX_OPEN].image = SPR_CLOSED + ride->status;

	window_ride_main_widgets[WIDX_CLOSE_LIGHT].image = SPR_G2_RCT1_CLOSE_BUTTON_0 + (ride->status == RIDE_STATUS_CLOSED) * 2 + widget_is_pressed(w, WIDX_CLOSE_LIGHT);
	window_ride_main_widgets[WIDX_TEST_LIGHT].image = SPR_G2_RCT1_TEST_BUTTON_0 + (ride->status == RIDE_STATUS_TESTING) * 2 + widget_is_pressed(w, WIDX_TEST_LIGHT);
	window_ride_main_widgets[WIDX_OPEN_LIGHT].image = SPR_G2_RCT1_OPEN_BUTTON_0 + (ride->status == RIDE_STATUS_OPEN) * 2 + widget_is_pressed(w, WIDX_OPEN_LIGHT);

	window_ride_anchor_border_widgets(w);

	// Anchor main page specific widgets
	window_ride_main_widgets[WIDX_VIEWPORT].right = w->width - 26;
	window_ride_main_widgets[WIDX_VIEWPORT].bottom = w->height - 14;
	window_ride_main_widgets[WIDX_STATUS].right = w->width - 26;
	window_ride_main_widgets[WIDX_STATUS].top = w->height - 13;
	window_ride_main_widgets[WIDX_STATUS].bottom = w->height - 3;
	window_ride_main_widgets[WIDX_VIEW].right = w->width - 60;
	window_ride_main_widgets[WIDX_VIEW_DROPDOWN].right = w->width - 61;
	window_ride_main_widgets[WIDX_VIEW_DROPDOWN].left = w->width - 71;

	window_align_tabs(w, WIDX_TAB_1, WIDX_TAB_10);

	if (theme_get_preset()->features.rct1_ride_lights) {
		window_ride_main_widgets[WIDX_OPEN].type = WWT_EMPTY;
		window_ride_main_widgets[WIDX_CLOSE_LIGHT].type = WWT_IMGBTN;
		window_ride_main_widgets[WIDX_TEST_LIGHT].type = (ride_type_has_flag(ride->type, RIDE_TYPE_FLAG_NO_TEST_MODE) ? WWT_EMPTY : WWT_IMGBTN);
		window_ride_main_widgets[WIDX_OPEN_LIGHT].type = WWT_IMGBTN;

		height = 62;
		if (window_ride_main_widgets[WIDX_TEST_LIGHT].type != WWT_EMPTY) {
			window_ride_main_widgets[WIDX_TEST_LIGHT].top = height;
			window_ride_main_widgets[WIDX_TEST_LIGHT].bottom = height + 13;
			height += 14;
		}
		window_ride_main_widgets[WIDX_OPEN_LIGHT].top = height;
		window_ride_main_widgets[WIDX_OPEN_LIGHT].bottom = height + 13;
		height += 14 - 24 + RCT1_LIGHT_OFFSET;

		w->min_height = 200 + RCT1_LIGHT_OFFSET - (ride_type_has_flag(ride->type, RIDE_TYPE_FLAG_NO_TEST_MODE) ? 14 : 0);
		if (w->height < w->min_height)
			window_event_resize_call(w);
	}
	else {
		window_ride_main_widgets[WIDX_OPEN].type = WWT_FLATBTN;
		window_ride_main_widgets[WIDX_CLOSE_LIGHT].type = WWT_EMPTY;
		window_ride_main_widgets[WIDX_TEST_LIGHT].type = WWT_EMPTY;
		window_ride_main_widgets[WIDX_OPEN_LIGHT].type = WWT_EMPTY;
		height = 46;
	}
	for (i = WIDX_CLOSE_LIGHT; i <= WIDX_OPEN_LIGHT; i++) {
		window_ride_main_widgets[i].left = w->width - 20;
		window_ride_main_widgets[i].right = w->width - 7;
	}
	for (i = WIDX_OPEN; i <= WIDX_DEMOLISH; i++, height += 24) {
		window_ride_main_widgets[i].left = w->width - 25;
		window_ride_main_widgets[i].right = w->width - 2;
		window_ride_main_widgets[i].top = height;
		window_ride_main_widgets[i].bottom = height + 23;
	}
}

/**
 *
 *  rct2: 0x006AF10A
 */
static rct_string_id window_ride_get_status_overall_view(rct_window *w, void *arguments)
{
	int formatSecondary, argument;
	rct_string_id stringId;

	ride_get_status(w->number, &formatSecondary, &argument);
	RCT2_GLOBAL((int)arguments + 0, uint16) = formatSecondary;
	RCT2_GLOBAL((int)arguments + 2, uint32) = argument;
	stringId = STR_LOSS;
	if (formatSecondary != STR_BROKEN_DOWN && formatSecondary != STR_CRASHED)
		stringId = STR_BLACK_STRING;

	return stringId;
}

/**
 *
 *  rct2: 0x006AEFEF
 */
static rct_string_id window_ride_get_status_vehicle(rct_window *w, void *arguments)
{
	rct_ride *ride;
	rct_vehicle *vehicle;
	int vehicleIndex;
	uint16 vehicleSpriteIndex;
	rct_string_id stringId;

	ride = GET_RIDE(w->number);

	vehicleIndex = w->ride.view - 1;
	vehicleSpriteIndex = ride->vehicles[vehicleIndex];
	if (vehicleSpriteIndex == 0xFFFF)
		return 0;

	vehicle = &(g_sprite_list[vehicleSpriteIndex].vehicle);
	if (vehicle->status != VEHICLE_STATUS_CRASHING && vehicle->status != VEHICLE_STATUS_CRASHED) {
		int trackType = vehicle->track_type >> 2;
		if (trackType == 216 ||
			trackType == TRACK_ELEM_CABLE_LIFT_HILL ||
			trackType == TRACK_ELEM_25_DEG_UP_TO_FLAT ||
			trackType == TRACK_ELEM_60_DEG_UP_TO_FLAT ||
			trackType == TRACK_ELEM_DIAG_25_DEG_UP_TO_FLAT ||
			trackType == TRACK_ELEM_DIAG_60_DEG_UP_TO_FLAT) {
			if ((RCT2_ADDRESS(0x01357644, uint32)[ride->type] & 0x40) && vehicle->velocity == 0) {
				RCT2_GLOBAL((int)arguments + 0, uint16) = STR_STOPPED_BY_BLOCK_BRAKES;
				return 1191;
			}
		}
	}

	stringId = STR_MOVING_TO_END_OF + vehicle->status;

	// Get speed in mph
	RCT2_GLOBAL((int)arguments + 2, uint16) = (abs(vehicle->velocity) * 9) >> 18;

	if (ride->type == RIDE_TYPE_MINI_GOLF)
		return 0;

	if ((RideData4[ride->type].flags & RIDE_TYPE_FLAG4_SINGLE_SESSION) && stringId <= 1104)
		stringId += 23;

	RCT2_GLOBAL((int)arguments + 4, uint16) = RideNameConvention[ride->type].station_name;
	RCT2_GLOBAL((int)arguments + 6, uint16) = vehicle->current_station + 1;
	if (ride->num_stations > 1)
		RCT2_GLOBAL((int)arguments + 4, uint16) += 6;

	RCT2_GLOBAL((int)arguments + 0, uint16) = stringId;
	return stringId != 1106 && stringId != 1107 ? 1191 : 1192;
}

/**
 *
 *  rct2: 0x006AEF65
 */
static rct_string_id window_ride_get_status_station(rct_window *w, void *arguments)
{
	rct_ride *ride;
	int stationIndex, count, queueLength;
	rct_string_id stringId;

	ride = GET_RIDE(w->number);

	count = w->ride.view - ride->num_vehicles - 1;
	stationIndex = -1;
	do {
		stationIndex++;
		if (ride->station_starts[stationIndex] != 0xFFFF)
			count--;
	} while (count >= 0);

	stringId = 0;

	// Entrance / exit
	if (ride->status == RIDE_STATUS_CLOSED) {
		if (ride->entrances[stationIndex] == 0xFFFF)
			stringId = STR_NO_ENTRANCE;
		else if (ride->exits[stationIndex] == 0xFFFF)
			stringId = STR_NO_EXIT;
	} else {
		if (ride->entrances[stationIndex] == 0xFFFF)
			stringId = STR_EXIT_ONLY;
	}

	// Queue length
	if (stringId == 0) {
		queueLength = ride->queue_length[stationIndex];
		RCT2_GLOBAL((int)arguments + 2, uint16) = queueLength;
		stringId = STR_QUEUE_EMPTY;
		if (queueLength == 1)
			stringId++;
		else if (queueLength > 1)
			stringId += 2;
	}

	RCT2_GLOBAL((int)arguments + 0, uint16) = stringId;
	return 1191;
}

/**
 *
 *  rct2: 0x006AEE73
 */
static rct_string_id window_ride_get_status(rct_window *w, void *arguments)
{
	rct_ride *ride = GET_RIDE(w->number);

	if (w->ride.view == 0)
		return window_ride_get_status_overall_view(w, arguments);
	if (w->ride.view <= ride->num_vehicles)
		return window_ride_get_status_vehicle(w, arguments);
	if (ride->lifecycle_flags & RIDE_LIFECYCLE_BROKEN_DOWN)
		return window_ride_get_status_overall_view(w, arguments);
	return window_ride_get_status_station(w, arguments);
}

/**
 *
 *  rct2: 0x006AEE73
 */
static void window_ride_main_paint(rct_window *w, rct_drawpixelinfo *dpi)
{
	rct_ride *ride;
	rct_widget *widget;
	rct_string_id stringId;

	window_draw_widgets(w, dpi);
	window_ride_draw_tab_images(dpi, w);

	// Viewport and ear icon
	if (w->viewport != NULL) {
		window_draw_viewport(dpi, w);
		if (w->viewport->flags & VIEWPORT_FLAG_SOUND_ON)
			gfx_draw_sprite(dpi, SPR_HEARING_VIEWPORT, w->x + 2, w->y + 2, 0);
	}

	// View dropdown
	ride = GET_RIDE(w->number);
	stringId = STR_OVERALL_VIEW;
	if (w->ride.view != 0) {
		stringId = RideNameConvention[ride->type].vehicle_name + 6;
		if (w->ride.view > ride->num_vehicles) {
			RCT2_GLOBAL(0x013CE952 + 2, uint16) = w->ride.view - ride->num_vehicles;
			stringId = RideNameConvention[ride->type].station_name + 6;
		} else {
			RCT2_GLOBAL(0x013CE952 + 2, uint16) = w->ride.view;
		}
	}
	RCT2_GLOBAL(RCT2_ADDRESS_COMMON_FORMAT_ARGS, uint16) = stringId;

	widget = &window_ride_main_widgets[WIDX_VIEW];
	gfx_draw_string_centred(
		dpi,
		1193,
		w->x + (widget->left + widget->right - 11) / 2,
		w->y + widget->top,
		0,
		(void*)0x013CE952
	);

	// Status
	widget = &window_ride_main_widgets[WIDX_STATUS];
	gfx_draw_string_centred_clipped(
		dpi,
		window_ride_get_status(w, (void*)0x013CE952),
		(void*)0x013CE952,
		0,
		w->x + (widget->left + widget->right) / 2,
		w->y + widget->top,
		widget->right - widget->left
	);
}

#pragma endregion

#pragma region Vehicle

/**
 *
 *  rct2: 0x006B272D
 */
static void window_ride_vehicle_mouseup(rct_window *w, int widgetIndex)
{
	rct_ride *ride;

	ride = GET_RIDE(w->number);

	switch (widgetIndex) {
	case WIDX_CLOSE:
		window_close(w);
		break;
	case WIDX_TAB_1:
	case WIDX_TAB_2:
	case WIDX_TAB_3:
	case WIDX_TAB_4:
	case WIDX_TAB_5:
	case WIDX_TAB_6:
	case WIDX_TAB_7:
	case WIDX_TAB_8:
	case WIDX_TAB_9:
	case WIDX_TAB_10:
		window_ride_set_page(w, widgetIndex - WIDX_TAB_1);
		break;
	}
}

/**
 *
 *  rct2: 0x006B2ABB
 */
static void window_ride_vehicle_resize(rct_window *w)
{
	window_set_resize(w, 316, 208, 316, 208);
}

/**
 *
 *  rct2: 0x006B2748
 */
static void window_ride_vehicle_mousedown(int widgetIndex, rct_window *w, rct_widget *widget)
{
	rct_widget *dropdownWidget = widget - 1;
	rct_ride *ride;
	rct_ride_type *rideEntry, *currentRideEntry;
	rct_string_id stringId;
	int i, minCars, maxCars, cars, numItems, quadIndex, bitIndex, rideEntryIndex, selectedIndex, rideTypeIterator, rideTypeIteratorMax;
	uint8 *rideEntryIndexPtr;
	bool selectionShouldBeExpanded;

	ride = GET_RIDE(w->number);
	rideEntry = ride_get_entry(ride);

	if(gCheatsShowVehiclesFromOtherTrackTypes && !(ride_type_has_flag(ride->type, RIDE_TYPE_FLAG_FLAT_RIDE) || ride->type==RIDE_TYPE_MAZE || ride->type==RIDE_TYPE_MINI_GOLF)) {
		selectionShouldBeExpanded=true;
		rideTypeIterator=0;
		rideTypeIteratorMax=90;
	}
	else {
		selectionShouldBeExpanded=false;
		rideTypeIterator=ride->type;
		rideTypeIteratorMax=ride->type;
	}

	switch (widgetIndex) {
	case WIDX_VEHICLE_TYPE_DROPDOWN:
		selectedIndex = -1;
		numItems = 0;

		// Dropdowns with more items start acting weird, so cap it to 63.
		for (; rideTypeIterator<=rideTypeIteratorMax && numItems<=63; rideTypeIterator++) {

			if(selectionShouldBeExpanded && ride_type_has_flag(rideTypeIterator, RIDE_TYPE_FLAG_FLAT_RIDE))
				continue;
			if(selectionShouldBeExpanded && (rideTypeIterator==RIDE_TYPE_MAZE || rideTypeIterator==RIDE_TYPE_MINI_GOLF))
				continue;

			rideEntryIndexPtr = get_ride_entry_indices_for_ride_type(rideTypeIterator);

			for (uint8 *currentRideEntryIndex = rideEntryIndexPtr; *currentRideEntryIndex != 0xFF; currentRideEntryIndex++) {
				rideEntryIndex = *currentRideEntryIndex;
				currentRideEntry = GET_RIDE_ENTRY(rideEntryIndex);
				// Skip if vehicle has the same track type, but not same subtype, unless subtype switching is enabled
				if ((currentRideEntry->flags & (RIDE_ENTRY_FLAG_SEPARATE_RIDE | RIDE_ENTRY_FLAG_SEPARATE_RIDE_NAME)) && !(gConfigInterface.select_by_track_type || selectionShouldBeExpanded))
					continue;

				quadIndex = rideEntryIndex >> 5;
				bitIndex = rideEntryIndex & 0x1F;
				// Skip if vehicle type is not invented yet
				if (!(RCT2_ADDRESS(0x01357424, uint32)[quadIndex] & (1 << bitIndex)))
					continue;

				if (ride->subtype == rideEntryIndex)
					selectedIndex = numItems;

				gDropdownItemsFormat[numItems] = 1142;
				gDropdownItemsArgs[numItems] = (rideEntryIndex << 16) | currentRideEntry->name;

				numItems++;
			}
		}

		window_dropdown_show_text_custom_width(
			w->x + dropdownWidget->left,
			w->y + dropdownWidget->top,
			dropdownWidget->bottom - dropdownWidget->top + 1,
			w->colours[1],
			DROPDOWN_FLAG_STAY_OPEN,
			numItems,
			widget->right - dropdownWidget->left
		);

		dropdown_set_checked(selectedIndex, true);
		break;
	case WIDX_VEHICLE_TRAINS_DROPDOWN:
		window_dropdown_show_text_custom_width(
			w->x + dropdownWidget->left,
			w->y + dropdownWidget->top,
			dropdownWidget->bottom - dropdownWidget->top + 1,
			w->colours[1],
			DROPDOWN_FLAG_STAY_OPEN,
			ride->max_trains,
			widget->right - dropdownWidget->left
		);

		stringId = RideNameConvention[ride->type].vehicle_name + 4;
		for (i = 0; i < 32; i++) {
			gDropdownItemsFormat[i] = 1142;
			gDropdownItemsArgs[i] = ((i + 1) << 16) | (i == 0 ? stringId : stringId + 1);
		}

		dropdown_set_checked(ride->num_vehicles - 1, true);
		break;
	case WIDX_VEHICLE_CARS_PER_TRAIN_DROPDOWN:
		minCars = (ride->min_max_cars_per_train >> 4);
		maxCars = (ride->min_max_cars_per_train & 0x0F);

		window_dropdown_show_text_custom_width(
			w->x + dropdownWidget->left,
			w->y + dropdownWidget->top,
			dropdownWidget->bottom - dropdownWidget->top + 1,
			w->colours[1],
			DROPDOWN_FLAG_STAY_OPEN,
			maxCars - minCars + 1,
			widget->right - dropdownWidget->left
		);

		for (i = 0; i < 12; i++) {
			cars = minCars + i;

			gDropdownItemsFormat[i] = 1142;
			gDropdownItemsArgs[i] = 1024;
			if (cars - rideEntry->zero_cars > 1)
				gDropdownItemsArgs[i]++;
			gDropdownItemsArgs[i] |= (cars - rideEntry->zero_cars) << 16;
		}

		dropdown_set_checked(ride->num_cars_per_train - minCars, true);
		break;
	}
}

/**
 *
 *  rct2: 0x006B2767
 */
static void window_ride_vehicle_dropdown(rct_window *w, int widgetIndex, int dropdownIndex)
{
	rct_ride *ride;
	rct_ride_type *rideEntry;

	if (dropdownIndex == -1)
		return;

	ride = GET_RIDE(w->number);
	rideEntry = ride_get_entry(ride);

	switch (widgetIndex) {
	case WIDX_VEHICLE_TYPE_DROPDOWN:
		dropdownIndex = (gDropdownItemsArgs[dropdownIndex] >> 16) & 0xFFFF;
		ride_set_ride_entry(w->number, dropdownIndex);
		break;
	case WIDX_VEHICLE_TRAINS_DROPDOWN:
		ride_set_num_vehicles(w->number, dropdownIndex + 1);
		break;
	case WIDX_VEHICLE_CARS_PER_TRAIN_DROPDOWN:
		ride_set_num_cars_per_vehicle(w->number, rideEntry->min_cars_in_train + dropdownIndex);
		break;
	}
}

/**
 *
 *  rct2: 0x006B2AA1
 */
static void window_ride_vehicle_update(rct_window *w)
{
	w->frame_no++;
	window_event_invalidate_call(w);
	widget_invalidate(w, WIDX_TAB_2);
}

/**
 *
 *  rct2: 0x006B222C
 */
static void window_ride_vehicle_invalidate(rct_window *w)
{
	rct_widget *widgets;
	rct_ride *ride;
	rct_ride_type *rideEntry;
	rct_string_id stringId;
	int carsPerTrain;

	colour_scheme_update(w);

	widgets = window_ride_page_widgets[w->page];
	if (w->widgets != widgets) {
		w->widgets = widgets;
		window_init_scroll_widgets(w);
	}

	window_ride_set_pressed_tab(w);

	ride = GET_RIDE(w->number);
	rideEntry = ride_get_entry(ride);

	RCT2_GLOBAL(0x013CE952 + 0, uint16) = ride->name;
	RCT2_GLOBAL(0x013CE952 + 2, uint32) = ride->name_arguments;

	// Widget setup
	carsPerTrain = ride->num_cars_per_train - rideEntry->zero_cars;

	// Vehicle type
	window_ride_vehicle_widgets[WIDX_VEHICLE_TYPE].image = rideEntry->name;
	// Always show a dropdown button when changing subtypes is allowed
	if ((var_496(w) <= 1 || (rideEntry->flags & RIDE_ENTRY_FLAG_SEPARATE_RIDE)) && !(gConfigInterface.select_by_track_type || gCheatsShowVehiclesFromOtherTrackTypes)) {
		window_ride_vehicle_widgets[WIDX_VEHICLE_TYPE].type = WWT_14;
		window_ride_vehicle_widgets[WIDX_VEHICLE_TYPE_DROPDOWN].type = WWT_EMPTY;
		w->enabled_widgets &= ~(1 << WIDX_VEHICLE_TYPE);
	} else {
		window_ride_vehicle_widgets[WIDX_VEHICLE_TYPE].type = WWT_DROPDOWN;
		window_ride_vehicle_widgets[WIDX_VEHICLE_TYPE_DROPDOWN].type = WWT_DROPDOWN_BUTTON;
		w->enabled_widgets |= (1 << WIDX_VEHICLE_TYPE);
	}

	// Trains
	if (rideEntry->cars_per_flat_ride > 1) {
		window_ride_vehicle_widgets[WIDX_VEHICLE_TRAINS].type = WWT_DROPDOWN;
		window_ride_vehicle_widgets[WIDX_VEHICLE_TRAINS_DROPDOWN].type = WWT_DROPDOWN_BUTTON;
	} else {
		window_ride_vehicle_widgets[WIDX_VEHICLE_TRAINS].type = WWT_EMPTY;
		window_ride_vehicle_widgets[WIDX_VEHICLE_TRAINS_DROPDOWN].type = WWT_EMPTY;
	}

	// Cars per train
	if (rideEntry->zero_cars + 1 < rideEntry->max_cars_in_train) {
		window_ride_vehicle_widgets[WIDX_VEHICLE_CARS_PER_TRAIN].image = carsPerTrain > 1 ? 1023 : 1022;
		window_ride_vehicle_widgets[WIDX_VEHICLE_CARS_PER_TRAIN].type = WWT_DROPDOWN;
		window_ride_vehicle_widgets[WIDX_VEHICLE_CARS_PER_TRAIN_DROPDOWN].type = WWT_DROPDOWN_BUTTON;
	} else {
		window_ride_vehicle_widgets[WIDX_VEHICLE_CARS_PER_TRAIN].type = WWT_EMPTY;
		window_ride_vehicle_widgets[WIDX_VEHICLE_CARS_PER_TRAIN_DROPDOWN].type = WWT_EMPTY;
	}

	RCT2_GLOBAL(0x013CE952 + 6, uint16) = carsPerTrain;
	stringId = RideNameConvention[ride->type].vehicle_name + 4;
	if (ride->num_vehicles > 1)
		stringId++;
	RCT2_GLOBAL(0x013CE952 + 8, uint16) = stringId;
	RCT2_GLOBAL(0x013CE952 + 10, uint16) = ride->num_vehicles;

	window_ride_anchor_border_widgets(w);
	window_align_tabs(w, WIDX_TAB_1, WIDX_TAB_10);
}

/**
 *
 *  rct2: 0x006B23DC
 */
static void window_ride_vehicle_paint(rct_window *w, rct_drawpixelinfo *dpi)
{
	rct_ride *ride;
	rct_ride_type *rideEntry;
	rct_string_id stringId;
	int x, y;
	sint16 factor;

	window_draw_widgets(w, dpi);
	window_ride_draw_tab_images(dpi, w);

	ride = GET_RIDE(w->number);
	rideEntry = ride_get_entry(ride);

	x = w->x + 8;
	y = w->y + 64;

	// Description
	y += gfx_draw_string_left_wrapped(dpi, &rideEntry->description, x, y, 300, 1191, 0);
	y += 5;

	// Capacity
	stringId = rideEntry->description + 1;
	gfx_draw_string_left(dpi, 3142, &stringId, 0, x, y);
	y += 15;

	if ((!(rideEntry->flags & RIDE_ENTRY_FLAG_SEPARATE_RIDE) || rideTypeShouldLoseSeparateFlag(rideEntry)) && var_496(w) > 1) {
		// Excitement Factor
		factor = rideEntry->excitement_multipler;
		if (factor > 0) {
			gfx_draw_string_left(dpi, 3125, &factor, 0, x, y);
			y += 10;
		}

		// Intensity Factor
		factor = rideEntry->intensity_multipler;
		if (factor > 0) {
			gfx_draw_string_left(dpi, 3126, &factor, 0, x, y);
			y += 10;
		}

		// Nausea Factor
		factor = rideEntry->nausea_multipler;
		if (factor > 0) {
			gfx_draw_string_left(dpi, 3127, &factor, 0, x, y);
			y += 10;
		}
	}
}

typedef struct {
	short x;
	short y;
	int sprite_index;
	int tertiary_colour;
} rct_vehichle_paintinfo;

rct_vehichle_paintinfo _sprites_to_draw[144];

/**
 *
 *  rct2: 0x006B2502
 */
static void window_ride_vehicle_scrollpaint(rct_window *w, rct_drawpixelinfo *dpi, int scrollIndex)
{
	rct_ride *ride;
	rct_ride_type *rideEntry;
	rct_widget *widget;
	int x, y, startX, startY, i, j, vehicleColourIndex, spriteIndex;
	rct_vehichle_paintinfo *nextSpriteToDraw, *current, tmp;
	vehicle_colour vehicleColour;

	ride = GET_RIDE(w->number);
	rideEntry = ride_get_entry(ride);

	// Background
	gfx_fill_rect(dpi, dpi->x, dpi->y, dpi->x + dpi->width, dpi->y + dpi->height, 12);

	uint8 trainLayout[16];
	ride_entry_get_train_layout(ride->subtype, ride->num_cars_per_train, trainLayout);

	widget = &window_ride_vehicle_widgets[WIDX_VEHICLE_TRAINS_PREVIEW];
	startX = max(2, ((widget->right - widget->left) - ((ride->num_vehicles - 1) * 36)) / 2 - 25);
	startY = widget->bottom - widget->top - 4;

	rct_ride_type_vehicle* rideVehicleEntry = &rideEntry->vehicles[trainLayout[0]];
	startY += rideVehicleEntry->tab_height;

	// For each train
	for (i = 0; i < ride->num_vehicles; i++) {
		nextSpriteToDraw = _sprites_to_draw;
		x = startX;
		y = startY;

		// For each car in train
		for (j = 0; j < ride->num_cars_per_train; j++) {
			rct_ride_type_vehicle* rideVehicleEntry = &rideEntry->vehicles[trainLayout[j]];
			x += rideVehicleEntry->spacing / 17432;
			y -= (rideVehicleEntry->spacing / 2) / 17432;

			// Get colour of vehicle
			switch (ride->colour_scheme_type & 3) {
			case VEHICLE_COLOUR_SCHEME_SAME:
				vehicleColourIndex = 0;
				break;
			case VEHICLE_COLOUR_SCHEME_PER_TRAIN:
				vehicleColourIndex = i;
				break;
			case VEHICLE_COLOUR_SCHEME_PER_VEHICLE:
				vehicleColourIndex = j;
				break;
			}
			vehicleColour = ride_get_vehicle_colour(ride, vehicleColourIndex);

			spriteIndex = 16;
			if (rideVehicleEntry->flags_a & VEHICLE_ENTRY_FLAG_A_11)
				spriteIndex /= 2;

			spriteIndex &= rideVehicleEntry->rotation_frame_mask;
			spriteIndex *= rideVehicleEntry->var_16;
			spriteIndex += rideVehicleEntry->base_image_id;
			spriteIndex |= (vehicleColour.additional_1 << 24) | (vehicleColour.main << 19);
			spriteIndex |= 0x80000000;

			nextSpriteToDraw->x = x;
			nextSpriteToDraw->y = y;
			nextSpriteToDraw->sprite_index = spriteIndex;
			nextSpriteToDraw->tertiary_colour = vehicleColour.additional_2;
			nextSpriteToDraw++;

			x += rideVehicleEntry->spacing / 17432;
			y -= (rideVehicleEntry->spacing / 2) / 17432;
		}

		if (ride->type == RIDE_TYPE_REVERSER_ROLLER_COASTER) {
			tmp = *(nextSpriteToDraw - 1);
			*(nextSpriteToDraw - 1) = *(nextSpriteToDraw - 2);
			*(nextSpriteToDraw - 2) = tmp;
		}

		current = nextSpriteToDraw;
		while (--current >= _sprites_to_draw)
			gfx_draw_sprite(dpi, current->sprite_index, current->x, current->y, current->tertiary_colour);

		startX += 36;
	}
}

#pragma endregion

#pragma region Operating

static void set_operating_setting(int rideNumber, uint8 setting, uint8 value)
{
	RCT2_GLOBAL(RCT2_ADDRESS_GAME_COMMAND_ERROR_TITLE, uint16) = STR_CANT_CHANGE_OPERATING_MODE;
	game_do_command(0, (value << 8) | 1, 0, (setting << 8) | rideNumber, GAME_COMMAND_SET_RIDE_SETTING, 0, 0);
}

static void window_ride_mode_tweak_set(rct_window *w, uint8 value)
{
	rct_ride *ride = GET_RIDE(w->number);

	RCT2_GLOBAL(RCT2_ADDRESS_GAME_COMMAND_ERROR_TITLE, uint16) = 1362;
	if (ride->mode == RIDE_MODE_STATION_TO_STATION)
		RCT2_GLOBAL(RCT2_ADDRESS_GAME_COMMAND_ERROR_TITLE, uint16) = 1361;
	if (ride->mode == RIDE_MODE_RACE)
		RCT2_GLOBAL(RCT2_ADDRESS_GAME_COMMAND_ERROR_TITLE, uint16) = 1738;
	if (ride_type_has_flag(ride->type, RIDE_TYPE_FLAG_13))
		RCT2_GLOBAL(RCT2_ADDRESS_GAME_COMMAND_ERROR_TITLE, uint16) = 1746;
	if (ride->mode == RIDE_MODE_BUMPERCAR)
		RCT2_GLOBAL(RCT2_ADDRESS_GAME_COMMAND_ERROR_TITLE, uint16) = 1751;
	if (ride->mode == RIDE_MODE_SWING)
		RCT2_GLOBAL(RCT2_ADDRESS_GAME_COMMAND_ERROR_TITLE, uint16) = 1768;
	if (ride->mode == RIDE_MODE_ROTATION)
		RCT2_GLOBAL(RCT2_ADDRESS_GAME_COMMAND_ERROR_TITLE, uint16) = 1868;
	if (
		ride->mode == RIDE_MODE_ROTATION ||
		ride->mode == RIDE_MODE_FORWARD_ROTATION ||
		ride->mode == RIDE_MODE_BACKWARD_ROTATION
	)
		RCT2_GLOBAL(RCT2_ADDRESS_GAME_COMMAND_ERROR_TITLE, uint16) = 1868;

	game_do_command(0, (value << 8) | 1, 0, (4 << 8) | w->number, GAME_COMMAND_SET_RIDE_SETTING, 0, 0);
}

/**
 *
 *  rct2: 0x006B11D5
 */
static void window_ride_mode_tweak_increase(rct_window *w)
{
	rct_ride *ride = GET_RIDE(w->number);
	uint8 value = ride->operation_option;
	//fast_lift_hill is the cheat that allows maxing out many limits on the Operating tab.
	uint8 max_value = gConfigCheat.fast_lift_hill ? 255 : RCT2_GLOBAL(RCT2_ADDRESS_RIDE_FLAGS + (ride->type * 8) + 5, uint8);

	//Allow 64 people in mazes under non-cheat settings. The old maximum of 16 was too little for even moderately big mazes.
	if(ride->mode == RIDE_MODE_MAZE && !gConfigCheat.fast_lift_hill)
		max_value = 64;

	if (value < max_value)
		value += ride->mode == RIDE_MODE_BUMPERCAR ? 10 : 1;

	window_ride_mode_tweak_set(w, value);
}

/**
 *
 *  rct2: 0x006B120A
 */
static void window_ride_mode_tweak_decrease(rct_window *w)
{
	rct_ride *ride = GET_RIDE(w->number);
	uint8 value = ride->operation_option;
	//fast_lift_hill is the cheat that allows maxing many limits on the Operating tab.
	uint8 min_value = gConfigCheat.fast_lift_hill ? 0 : RCT2_GLOBAL(RCT2_ADDRESS_RIDE_FLAGS + (ride->type * 8) + 4, uint8);

	if (value > min_value)
		value -= ride->mode == RIDE_MODE_BUMPERCAR ? 10 : 1;

	window_ride_mode_tweak_set(w, value);
}

/**
 *
 *  rct2: 0x006B1631
 */
static void window_ride_mode_dropdown(rct_window *w, rct_widget *widget)
{
	rct_ride_type *rideEntry;
	rct_widget *dropdownWidget;
	rct_ride *ride;
	const uint8 *availableModes, *mode;
	int i, numAvailableModes;

	dropdownWidget = widget - 1;
	ride = GET_RIDE(w->number);
	rideEntry = ride_get_entry(ride);

	// Seek to available modes for this ride
	availableModes = ride_seek_available_modes(ride);

	// Count number of available modes
	mode = availableModes;
	numAvailableModes = -1;
	do {
		numAvailableModes++;
	} while (*(mode++) != 255);

	// Hide the last operating mode if the vehicle is not intended for it.
	if (rideEntry->flags & RIDE_ENTRY_DISABLE_LAST_OPERATING_MODE && !gCheatsShowAllOperatingModes)
		numAvailableModes--;

	// If the vehicle is not intended for them, hide those two modes (these are usually (or perhaps always) both continuous circuit modes).
	if ((rideEntry->flags & RIDE_ENTRY_DISABLE_FIRST_TWO_OPERATING_MODES) && !gCheatsShowAllOperatingModes) {
		availableModes += 2;
		numAvailableModes -= 2;
	}

	// Create dropdown list
	for (i = 0; i < numAvailableModes; i++) {
		gDropdownItemsFormat[i] = 1142;
		gDropdownItemsArgs[i] = STR_RIDE_MODE_START + availableModes[i];
	}
	window_dropdown_show_text_custom_width(
		w->x + dropdownWidget->left,
		w->y + dropdownWidget->top,
		dropdownWidget->bottom - dropdownWidget->top + 1,
		w->colours[1],
		DROPDOWN_FLAG_STAY_OPEN,
		numAvailableModes,
		widget->right - dropdownWidget->left
	);

	// Set checked item
	for (i = 0; i < numAvailableModes; i++) {
		if (ride->mode == availableModes[i]) {
			dropdown_set_checked(i, true);
		}
	}
}

/**
 *
 *  rct2: 0x006B15C0
 */
static void window_ride_load_dropdown(rct_window *w, rct_widget *widget)
{
	rct_widget *dropdownWidget;
	int i;

	dropdownWidget = widget - 1;
	rct_ride *ride = GET_RIDE(w->number);

	for (i = 0; i < 5; i++) {
		gDropdownItemsFormat[i] = 1142;
		gDropdownItemsArgs[i] = STR_QUARTER_LOAD + i;
	}
	window_dropdown_show_text_custom_width(
		w->x + dropdownWidget->left,
		w->y + dropdownWidget->top,
		dropdownWidget->bottom - dropdownWidget->top + 1,
		w->colours[1],
		DROPDOWN_FLAG_STAY_OPEN,
		5,
		widget->right - dropdownWidget->left
	);

	dropdown_set_checked(ride->depart_flags & RIDE_DEPART_WAIT_FOR_LOAD_MASK, true);
}

/**
 *
 *  rct2: 0x006B10A7
 */
static void window_ride_operating_mouseup(rct_window *w, int widgetIndex)
{
	rct_ride *ride;

	ride = GET_RIDE(w->number);

	switch (widgetIndex) {
	case WIDX_CLOSE:
		window_close(w);
		break;
	case WIDX_TAB_1:
	case WIDX_TAB_2:
	case WIDX_TAB_3:
	case WIDX_TAB_4:
	case WIDX_TAB_5:
	case WIDX_TAB_6:
	case WIDX_TAB_7:
	case WIDX_TAB_8:
	case WIDX_TAB_9:
	case WIDX_TAB_10:
		window_ride_set_page(w, widgetIndex - WIDX_TAB_1);
		break;
	case WIDX_LOAD_CHECKBOX:
		set_operating_setting(w->number, 1, ride->depart_flags ^ RIDE_DEPART_WAIT_FOR_LOAD);
		break;
	case WIDX_LEAVE_WHEN_ANOTHER_ARRIVES_CHECKBOX:
		set_operating_setting(w->number, 1, ride->depart_flags ^ RIDE_DEPART_LEAVE_WHEN_ANOTHER_ARRIVES);
		break;
	case WIDX_MINIMUM_LENGTH_CHECKBOX:
		set_operating_setting(w->number, 1, ride->depart_flags ^ RIDE_DEPART_WAIT_FOR_MINIMUM_LENGTH);
		break;
	case WIDX_MAXIMUM_LENGTH_CHECKBOX:
		set_operating_setting(w->number, 1, ride->depart_flags ^ RIDE_DEPART_WAIT_FOR_MAXIMUM_LENGTH);
		break;
	case WIDX_SYNCHRONISE_WITH_ADJACENT_STATIONS_CHECKBOX:
		set_operating_setting(w->number, 1, ride->depart_flags ^ RIDE_DEPART_SYNCHRONISE_WITH_ADJACENT_STATIONS);
		break;
	}
}

/**
 *
 *  rct2: 0x006B1715
 */
static void window_ride_operating_resize(rct_window *w)
{
	window_set_resize(w, 316, 186, 316, 186);
}

/**
 *
 *  rct2: 0x006B10F4
 */
static void window_ride_operating_mousedown(int widgetIndex, rct_window *w, rct_widget *widget)
{
	rct_ride *ride = GET_RIDE(w->number);
	uint8 parameter_check;

	switch (widgetIndex) {
	case WIDX_MODE_TWEAK_INCREASE:
		window_ride_mode_tweak_increase(w);
		break;
	case WIDX_MODE_TWEAK_DECREASE:
		window_ride_mode_tweak_decrease(w);
		break;
	case WIDX_LIFT_HILL_SPEED_INCREASE:
<<<<<<< HEAD

		if(gConfigCheat.fast_lift_hill)
			max_lift_hill_speed = 255;
		else
			max_lift_hill_speed = RideLiftData[ride->type].maximum_speed;

		set_operating_setting(w->number, 8, min(ride->lift_hill_speed + 1, max_lift_hill_speed));
		break;
	case WIDX_LIFT_HILL_SPEED_DECREASE:
		set_operating_setting(w->number, 8, max(RideLiftData[ride->type].minimum_speed, ride->lift_hill_speed - 1));
=======
		parameter_check = gConfigCheat.fast_lift_hill ? 255 : RCT2_GLOBAL(0x0097D7CA + (ride->type * 4), uint8);
		set_operating_setting(w->number, 8, min(ride->lift_hill_speed + 1, parameter_check));
		break;
	case WIDX_LIFT_HILL_SPEED_DECREASE:
		parameter_check = gConfigCheat.fast_lift_hill ? 0 : RCT2_GLOBAL(0x0097D7C9 + (ride->type * 4), uint8);
		set_operating_setting(w->number, 8, max(ride->lift_hill_speed - 1, parameter_check));
>>>>>>> 13ce4b6a
		break;
	case WIDX_MINIMUM_LENGTH_INCREASE:
		set_operating_setting(w->number, 2, min(ride->min_waiting_time + 1, 250));
		break;
	case WIDX_MINIMUM_LENGTH_DECREASE:
		set_operating_setting(w->number, 2, max(0, ride->min_waiting_time - 1));
		break;
	case WIDX_MAXIMUM_LENGTH_INCREASE:
		set_operating_setting(w->number, 3, min(ride->max_waiting_time + 1, 250));
		break;
	case WIDX_MAXIMUM_LENGTH_DECREASE:
		set_operating_setting(w->number, 3, max(0, ride->max_waiting_time - 1));
		break;
	case WIDX_MODE_DROPDOWN:
		window_ride_mode_dropdown(w, widget);
		break;
	case WIDX_LOAD_DROPDOWN:
		window_ride_load_dropdown(w, widget);
		break;
	case WIDX_OPERATE_NUMBER_OF_CIRCUITS_INCREASE:
		parameter_check = gConfigCheat.fast_lift_hill ? 255 : 20;
		set_operating_setting(w->number, 9, min(ride->num_circuits + 1, parameter_check));
		break;
	case WIDX_OPERATE_NUMBER_OF_CIRCUITS_DECREASE:
		set_operating_setting(w->number, 9, max(ride->num_circuits - 1, 1));
		break;
	}
}

/**
 *
 *  rct2: 0x006B1165
 */
static void window_ride_operating_dropdown(rct_window *w, int widgetIndex, int dropdownIndex)
{
	rct_ride *ride;
	const uint8 *availableModes;

	if (dropdownIndex == -1)
		return;

	ride = GET_RIDE(w->number);

	switch (widgetIndex) {
	case WIDX_MODE_DROPDOWN:
		// Seek to available modes for this ride
		availableModes = ride_seek_available_modes(ride);

		set_operating_setting(w->number, 0, availableModes[dropdownIndex]);
		break;
	case WIDX_LOAD_DROPDOWN:
		set_operating_setting(w->number, 1, (ride->depart_flags & ~RIDE_DEPART_WAIT_FOR_LOAD_MASK) | dropdownIndex);
		break;
	}
}

/**
 *
 *  rct2: 0x006B178E
 */
static void window_ride_operating_update(rct_window *w)
{
	rct_ride *ride;

	w->frame_no++;
	window_event_invalidate_call(w);
	widget_invalidate(w, WIDX_TAB_3);

	ride = GET_RIDE(w->number);
	if (ride->window_invalidate_flags & RIDE_INVALIDATE_RIDE_OPERATING) {
		ride->window_invalidate_flags &= ~RIDE_INVALIDATE_RIDE_OPERATING;
		window_invalidate(w);
	}
}

/**
 *
 *  rct2: 0x006B0B30
 */
static void window_ride_operating_invalidate(rct_window *w)
{
	rct_widget *widgets;
	rct_ride *ride;
	rct_ride_type *rideEntry;
	rct_string_id format, caption, tooltip;

	colour_scheme_update(w);

	widgets = window_ride_page_widgets[w->page];
	if (w->widgets != widgets) {
		w->widgets = widgets;
		window_init_scroll_widgets(w);
	}

	window_ride_set_pressed_tab(w);

	ride = GET_RIDE(w->number);
	rideEntry = ride_get_entry(ride);

	RCT2_GLOBAL(0x013CE952 + 0, uint16) = ride->name;
	RCT2_GLOBAL(0x013CE952 + 2, uint32) = ride->name_arguments;

	// Widget setup
	w->pressed_widgets &= ~0x44700000;

	// Lift hill speed
	if ((rideEntry->enabledTrackPiecesA & RCT2_ADDRESS(0x01357444, uint32)[ride->type]) & 8) {
		window_ride_operating_widgets[WIDX_LIFT_HILL_SPEED_LABEL].type = WWT_24;
		window_ride_operating_widgets[WIDX_LIFT_HILL_SPEED].type = WWT_SPINNER;
		window_ride_operating_widgets[WIDX_LIFT_HILL_SPEED_INCREASE].type = WWT_DROPDOWN_BUTTON;
		window_ride_operating_widgets[WIDX_LIFT_HILL_SPEED_DECREASE].type = WWT_DROPDOWN_BUTTON;
		RCT2_GLOBAL(0x013CE966, uint16) = ride->lift_hill_speed;
	} else {
		window_ride_operating_widgets[WIDX_LIFT_HILL_SPEED_LABEL].type = WWT_EMPTY;
		window_ride_operating_widgets[WIDX_LIFT_HILL_SPEED].type = WWT_EMPTY;
		window_ride_operating_widgets[WIDX_LIFT_HILL_SPEED_INCREASE].type = WWT_EMPTY;
		window_ride_operating_widgets[WIDX_LIFT_HILL_SPEED_DECREASE].type = WWT_EMPTY;
	}

	// Number of circuits
	if (ride_can_have_multiple_circuits(ride)) {
		window_ride_operating_widgets[WIDX_OPERATE_NUMBER_OF_CIRCUITS_LABEL].type = WWT_24;
		window_ride_operating_widgets[WIDX_OPERATE_NUMBER_OF_CIRCUITS].type = WWT_SPINNER;
		window_ride_operating_widgets[WIDX_OPERATE_NUMBER_OF_CIRCUITS_INCREASE].type = WWT_DROPDOWN_BUTTON;
		window_ride_operating_widgets[WIDX_OPERATE_NUMBER_OF_CIRCUITS_DECREASE].type = WWT_DROPDOWN_BUTTON;
		RCT2_GLOBAL(0x013CE968, uint16) = ride->num_circuits;
	} else {
		window_ride_operating_widgets[WIDX_OPERATE_NUMBER_OF_CIRCUITS_LABEL].type = WWT_EMPTY;
		window_ride_operating_widgets[WIDX_OPERATE_NUMBER_OF_CIRCUITS].type = WWT_EMPTY;
		window_ride_operating_widgets[WIDX_OPERATE_NUMBER_OF_CIRCUITS_INCREASE].type = WWT_EMPTY;
		window_ride_operating_widgets[WIDX_OPERATE_NUMBER_OF_CIRCUITS_DECREASE].type = WWT_EMPTY;
	}

	// Leave if another vehicle arrives at station
	if (
		ride_type_has_flag(ride->type, RIDE_TYPE_FLAG_HAS_LEAVE_WHEN_ANOTHER_VEHICLE_ARRIVES_AT_STATION) &&
		ride->num_vehicles > 1 &&
		ride->mode != RIDE_MODE_CONTINUOUS_CIRCUIT_BLOCK_SECTIONED &&
		ride->mode != RIDE_MODE_POWERED_LAUNCH_BLOCK_SECTIONED
	) {
		window_ride_operating_widgets[WIDX_LEAVE_WHEN_ANOTHER_ARRIVES_CHECKBOX].type = WWT_CHECKBOX;
		window_ride_operating_widgets[WIDX_LEAVE_WHEN_ANOTHER_ARRIVES_CHECKBOX].tooltip = STR_LEAVE_IF_ANOTHER_VEHICLE_ARRIVES_TIP;
		window_ride_operating_widgets[WIDX_LEAVE_WHEN_ANOTHER_ARRIVES_CHECKBOX].image = RideNameConvention[ride->type].vehicle_name == 1236 ?
			STR_LEAVE_IF_ANOTHER_BOAT_ARRIVES :
			STR_LEAVE_IF_ANOTHER_TRAIN_ARRIVES;
	} else {
		window_ride_operating_widgets[WIDX_LEAVE_WHEN_ANOTHER_ARRIVES_CHECKBOX].type = WWT_EMPTY;
	}

	// Synchronise with adjacent stations
	if (ride_type_has_flag(ride->type, RIDE_TYPE_FLAG_CAN_SYNCHRONISE_ADJACENT_STATIONS)) {
		window_ride_operating_widgets[WIDX_SYNCHRONISE_WITH_ADJACENT_STATIONS_CHECKBOX].type = WWT_CHECKBOX;
		window_ride_operating_widgets[WIDX_SYNCHRONISE_WITH_ADJACENT_STATIONS_CHECKBOX].image = STR_SYNCHRONISE_WITH_ADJACENT_STATIONS;
		window_ride_operating_widgets[WIDX_SYNCHRONISE_WITH_ADJACENT_STATIONS_CHECKBOX].tooltip = STR_SYNCHRONISE_WITH_ADJACENT_STATIONS_TIP;
	} else {
		window_ride_operating_widgets[WIDX_SYNCHRONISE_WITH_ADJACENT_STATIONS_CHECKBOX].type = WWT_EMPTY;
	}

	// Mode
	window_ride_operating_widgets[WIDX_MODE].image = STR_RIDE_MODE_START + ride->mode;

	// Waiting
	window_ride_operating_widgets[WIDX_LOAD].image = STR_QUARTER_LOAD + (ride->depart_flags & RIDE_DEPART_WAIT_FOR_LOAD_MASK);
	if (ride_type_has_flag(ride->type, RIDE_TYPE_FLAG_HAS_LOAD_OPTIONS)) {
		window_ride_operating_widgets[WIDX_LOAD_CHECKBOX].type = WWT_CHECKBOX;
		window_ride_operating_widgets[WIDX_LOAD].type = WWT_DROPDOWN;
		window_ride_operating_widgets[WIDX_LOAD_DROPDOWN].type = WWT_DROPDOWN_BUTTON;

		window_ride_operating_widgets[WIDX_MINIMUM_LENGTH_CHECKBOX].type = WWT_CHECKBOX;
		window_ride_operating_widgets[WIDX_MINIMUM_LENGTH].type = WWT_SPINNER;
		window_ride_operating_widgets[WIDX_MINIMUM_LENGTH_INCREASE].type = WWT_DROPDOWN_BUTTON;
		window_ride_operating_widgets[WIDX_MINIMUM_LENGTH_DECREASE].type = WWT_DROPDOWN_BUTTON;

		window_ride_operating_widgets[WIDX_MAXIMUM_LENGTH_CHECKBOX].type = WWT_CHECKBOX;
		window_ride_operating_widgets[WIDX_MAXIMUM_LENGTH].type = WWT_SPINNER;
		window_ride_operating_widgets[WIDX_MAXIMUM_LENGTH_INCREASE].type = WWT_DROPDOWN_BUTTON;
		window_ride_operating_widgets[WIDX_MAXIMUM_LENGTH_DECREASE].type = WWT_DROPDOWN_BUTTON;

		RCT2_GLOBAL(0x013CE952 + 10, uint16) = 1217;
		RCT2_GLOBAL(0x013CE95E, uint16) = ride->min_waiting_time;
		RCT2_GLOBAL(0x013CE960, uint16) = 1217;
		RCT2_GLOBAL(0x013CE962, uint16) = ride->max_waiting_time;

		if (ride->depart_flags & RIDE_DEPART_WAIT_FOR_LOAD)
			w->pressed_widgets |= (1 << WIDX_LOAD_CHECKBOX);
	} else {
		window_ride_operating_widgets[WIDX_LOAD_CHECKBOX].type = WWT_EMPTY;
		window_ride_operating_widgets[WIDX_LOAD].type = WWT_EMPTY;
		window_ride_operating_widgets[WIDX_LOAD_DROPDOWN].type = WWT_EMPTY;

		window_ride_operating_widgets[WIDX_MINIMUM_LENGTH_CHECKBOX].type = WWT_EMPTY;
		window_ride_operating_widgets[WIDX_MINIMUM_LENGTH].type = WWT_EMPTY;
		window_ride_operating_widgets[WIDX_MINIMUM_LENGTH_INCREASE].type = WWT_EMPTY;
		window_ride_operating_widgets[WIDX_MINIMUM_LENGTH_DECREASE].type = WWT_EMPTY;

		window_ride_operating_widgets[WIDX_MAXIMUM_LENGTH_CHECKBOX].type = WWT_EMPTY;
		window_ride_operating_widgets[WIDX_MAXIMUM_LENGTH].type = WWT_EMPTY;
		window_ride_operating_widgets[WIDX_MAXIMUM_LENGTH_INCREASE].type = WWT_EMPTY;
		window_ride_operating_widgets[WIDX_MAXIMUM_LENGTH_DECREASE].type = WWT_EMPTY;
	}

	if (ride->depart_flags & RIDE_DEPART_LEAVE_WHEN_ANOTHER_ARRIVES)
		w->pressed_widgets |= (1 << WIDX_LEAVE_WHEN_ANOTHER_ARRIVES_CHECKBOX);
	if (ride->depart_flags & RIDE_DEPART_SYNCHRONISE_WITH_ADJACENT_STATIONS)
		w->pressed_widgets |= (1 << WIDX_SYNCHRONISE_WITH_ADJACENT_STATIONS_CHECKBOX);
	if (ride->depart_flags & RIDE_DEPART_WAIT_FOR_MINIMUM_LENGTH)
		w->pressed_widgets |= (1 << WIDX_MINIMUM_LENGTH_CHECKBOX);
	if (ride->depart_flags & RIDE_DEPART_WAIT_FOR_MAXIMUM_LENGTH)
		w->pressed_widgets |= (1 << WIDX_MAXIMUM_LENGTH_CHECKBOX);

	// Mode specific functionality
	RCT2_GLOBAL(0x013CE964, uint16) = ride->operation_option;
	switch (ride->mode) {
	case RIDE_MODE_POWERED_LAUNCH_PASSTROUGH:
	case RIDE_MODE_POWERED_LAUNCH:
	case RIDE_MODE_UPWARD_LAUNCH:
	case RIDE_MODE_POWERED_LAUNCH_BLOCK_SECTIONED:
		RCT2_GLOBAL(0x013CE964, uint16) = (ride->launch_speed * 9) / 4;
		format = 1331;
		caption = STR_LAUNCH_SPEED;
		tooltip = STR_LAUNCH_SPEED_TIP;
		break;
	case RIDE_MODE_STATION_TO_STATION:
		RCT2_GLOBAL(0x013CE964, uint16) = (ride->speed * 9) / 4;
		format = 1331;
		caption = STR_SPEED;
		tooltip = STR_SPEED_TIP;
		break;
	case RIDE_MODE_RACE:
		RCT2_GLOBAL(0x013CE964, uint16) = ride->num_laps;
		format = 1736;
		caption = STR_NUMBER_OF_LAPS;
		tooltip = STR_NUMBER_OF_LAPS_TIP;
		break;
	case RIDE_MODE_BUMPERCAR:
		format = 1749;
		caption = STR_TIME_LIMIT;
		tooltip = STR_TIME_LIMIT_TIP;
		break;
	case RIDE_MODE_SWING:
		format = 1771;
		caption = STR_NUMBER_OF_SWINGS;
		tooltip = STR_NUMBER_OF_SWINGS_TIP;
		break;
	case RIDE_MODE_ROTATION:
	case RIDE_MODE_FORWARD_ROTATION:
	case RIDE_MODE_BACKWARD_ROTATION:
		format = 1871;
		caption = STR_NUMBER_OF_ROTATIONS;
		tooltip = STR_NUMBER_OF_ROTATIONS_TIP;
		break;
	default:
		format = 1736;
		caption = STR_MAX_PEOPLE_ON_RIDE;
		tooltip = STR_MAX_PEOPLE_ON_RIDE_TIP;
		if (!ride_type_has_flag(ride->type, RIDE_TYPE_FLAG_13))
			format = 0;
		break;
	}

	if (format != 0) {
		if (ride->type == RIDE_TYPE_TWIST)
			RCT2_GLOBAL(0x013CE964, uint16) *= 3;

		window_ride_operating_widgets[WIDX_MODE_TWEAK_LABEL].type = WWT_24;
		window_ride_operating_widgets[WIDX_MODE_TWEAK_LABEL].image = caption;
		window_ride_operating_widgets[WIDX_MODE_TWEAK_LABEL].tooltip = tooltip;
		window_ride_operating_widgets[WIDX_MODE_TWEAK].type = WWT_SPINNER;
		window_ride_operating_widgets[WIDX_MODE_TWEAK].image = format;
		window_ride_operating_widgets[WIDX_MODE_TWEAK_INCREASE].type = WWT_DROPDOWN_BUTTON;
		window_ride_operating_widgets[WIDX_MODE_TWEAK_DECREASE].type = WWT_DROPDOWN_BUTTON;
		w->pressed_widgets &= ~(1 << WIDX_LEAVE_WHEN_ANOTHER_ARRIVES_CHECKBOX);
	} else {
		window_ride_operating_widgets[WIDX_MODE_TWEAK_LABEL].type = WWT_EMPTY;
		window_ride_operating_widgets[WIDX_MODE_TWEAK].type = WWT_EMPTY;
		window_ride_operating_widgets[WIDX_MODE_TWEAK_INCREASE].type = WWT_EMPTY;
		window_ride_operating_widgets[WIDX_MODE_TWEAK_DECREASE].type = WWT_EMPTY;
	}

	window_ride_anchor_border_widgets(w);
	window_align_tabs(w, WIDX_TAB_1, WIDX_TAB_10);
}

/**
 *
 *  rct2: 0x006B1001
 */
static void window_ride_operating_paint(rct_window *w, rct_drawpixelinfo *dpi)
{
	rct_ride *ride;
	uint16 blockSections;

	window_draw_widgets(w, dpi);
	window_ride_draw_tab_images(dpi, w);

	ride = GET_RIDE(w->number);

	// Horizontal rule between mode settings and depart settings
	gfx_fill_rect_inset(
		dpi,
		w->x + window_ride_operating_widgets[WIDX_PAGE_BACKGROUND].left + 4,
		w->y + 103,
		w->x + window_ride_operating_widgets[WIDX_PAGE_BACKGROUND].right - 5,
		w->y + 104,
		w->colours[1],
		0x20
	);

	// Number of block sections
	if (ride->mode == RIDE_MODE_CONTINUOUS_CIRCUIT_BLOCK_SECTIONED || ride->mode == RIDE_MODE_POWERED_LAUNCH_BLOCK_SECTIONED) {
		blockSections = ride->num_block_brakes + ride->num_stations;
		gfx_draw_string_left(dpi, STR_BLOCK_SECTIONS, &blockSections, 0, w->x + 21, ride->mode == 36 ? w->y + 76 : w->y + 61);
	}
}

#pragma endregion

#pragma region Maintenance

/**
 *
 *  rct2: 0x006B1AE4
 */
static void window_ride_locate_mechanic(rct_window *w)
{
	rct_ride *ride;
	rct_peep *mechanic;

	ride = GET_RIDE(w->number);

	// First check if there is a mechanic assigned
	mechanic = ride_get_assigned_mechanic(ride);

	// Otherwise find the closest mechanic
	if (mechanic == NULL)
		mechanic = ride_find_closest_mechanic(ride, 1);

	if (mechanic == NULL)
		window_error_open(STR_UNABLE_TO_LOCATE_MECHANIC, STR_NONE);
	else
		window_staff_open(mechanic);
}

/**
 *
 *  rct2: 0x006B7D08
 */
static void window_ride_maintenance_draw_bar(rct_window *w, rct_drawpixelinfo *dpi, int x, int y, int value, int unk)
{
	gfx_fill_rect_inset(dpi, x, y, x + 149, y + 8, w->colours[1], 0x30);
	if (unk & (1 << 31)) {
		unk &= ~(1 << 31);
		if (RCT2_GLOBAL(RCT2_ADDRESS_GAME_PAUSED, uint8) == 0 && (RCT2_GLOBAL(RCT2_ADDRESS_CURRENT_TICKS, uint32) & 8))
			return;
	}

	value = ((186 * ((value * 2) & 0xFF)) >> 8) & 0xFF;
	if (value > 2) {
		gfx_fill_rect_inset(dpi, x + 2, y + 1, x + value + 1, y + 7, unk, 0);
	}
}

/**
 *
 *  rct2: 0x006B1AAD
 */
static void window_ride_maintenance_mouseup(rct_window *w, int widgetIndex)
{
	switch (widgetIndex) {
	case WIDX_CLOSE:
		window_close(w);
		break;
	case WIDX_TAB_1:
	case WIDX_TAB_2:
	case WIDX_TAB_3:
	case WIDX_TAB_4:
	case WIDX_TAB_5:
	case WIDX_TAB_6:
	case WIDX_TAB_7:
	case WIDX_TAB_8:
	case WIDX_TAB_9:
	case WIDX_TAB_10:
		window_ride_set_page(w, widgetIndex - WIDX_TAB_1);
		break;
	case WIDX_LOCATE_MECHANIC:
		window_ride_locate_mechanic(w);
		break;
	}
}

/**
 *
 *  rct2: 0x006B1D70
 */
static void window_ride_maintenance_resize(rct_window *w)
{
	window_set_resize(w, 316, 135, 316, 135);
}

/**
 *
 *  rct2: 0x006B1ACE
 */
static void window_ride_maintenance_mousedown(int widgetIndex, rct_window *w, rct_widget *widget)
{
	rct_ride *ride;
	rct_ride_type *ride_type;
	rct_widget *dropdownWidget;
	int i, j, num_items;
	uint8 breakdownReason;

	dropdownWidget = widget;

	ride = GET_RIDE(w->number);
	ride_type = gRideTypeList[ride->subtype];

	switch (widgetIndex) {
	case WIDX_INSPECTION_INTERVAL_DROPDOWN:
		dropdownWidget--;
		for (i = 0; i < 7; i++) {
			gDropdownItemsFormat[i] = 1142;
			gDropdownItemsArgs[i] = STR_EVERY_10_MINUTES + i;
		}
		window_dropdown_show_text_custom_width(
			w->x + dropdownWidget->left,
			w->y + dropdownWidget->top,
			dropdownWidget->bottom - dropdownWidget->top + 1,
			w->colours[1],
			DROPDOWN_FLAG_STAY_OPEN,
			7,
			widget->right - dropdownWidget->left
		);

		dropdown_set_checked(ride->inspection_interval, true);
		break;

	case WIDX_FORCE_BREAKDOWN:
		num_items = 1;
		for (j = 0; j < 3; j++) {
			if (ride_type->ride_type[j] != 0xFF)
				break;
		}
		gDropdownItemsFormat[0] = 1142;
		gDropdownItemsArgs[0] = STR_DEBUG_FIX_RIDE;
		for (i = 0; i < 8; i++) {
			if (RideAvailableBreakdowns[ride_type->ride_type[j]] & (uint8)(1 << i)) {
				if (i == BREAKDOWN_BRAKES_FAILURE && (ride->mode == RIDE_MODE_CONTINUOUS_CIRCUIT_BLOCK_SECTIONED || ride->mode == RIDE_MODE_POWERED_LAUNCH_BLOCK_SECTIONED)) {
					if (ride->num_vehicles != 1)
						continue;
				}
				gDropdownItemsFormat[num_items] = 1142;
				gDropdownItemsArgs[num_items] = STR_SAFETY_CUT_OUT + i;
				num_items++;
			}
		}
		if (num_items == 1) {
			window_error_open(STR_DEBUG_NO_BREAKDOWNS_AVAILABLE, STR_NONE);
		}
		else {
			window_dropdown_show_text(
				w->x + dropdownWidget->left,
				w->y + dropdownWidget->top,
				dropdownWidget->bottom - dropdownWidget->top + 1,
				w->colours[1],
				DROPDOWN_FLAG_STAY_OPEN,
				num_items
				);

			num_items = 1;
			breakdownReason = ride->breakdown_reason_pending;
			if (breakdownReason != BREAKDOWN_NONE && (ride->lifecycle_flags & RIDE_LIFECYCLE_BREAKDOWN_PENDING)) {
				for (i = 0; i < 8; i++) {
					if (RideAvailableBreakdowns[ride_type->ride_type[j]] & (uint8)(1 << i)) {
						if (i == BREAKDOWN_BRAKES_FAILURE && (ride->mode == RIDE_MODE_CONTINUOUS_CIRCUIT_BLOCK_SECTIONED || ride->mode == RIDE_MODE_POWERED_LAUNCH_BLOCK_SECTIONED)) {
							if (ride->num_vehicles != 1)
								continue;
						}
						if (i == breakdownReason) {
							dropdown_set_checked(num_items, true);
							break;
						}
						gDropdownItemsFormat[num_items] = 1142;
						gDropdownItemsArgs[num_items] = STR_SAFETY_CUT_OUT + i;
						num_items++;
					}
				}
			}

			if ((ride->lifecycle_flags & RIDE_LIFECYCLE_BREAKDOWN_PENDING) == 0) {
				gDropdownItemsDisabled = (1 << 0);
			}
		}
		break;
	}

}

/**
 *
 *  rct2: 0x006B1AD9
 */
static void window_ride_maintenance_dropdown(rct_window *w, int widgetIndex, int dropdownIndex)
{
	rct_ride *ride;
	rct_ride_type *ride_type;
	rct_vehicle *vehicle;
	int i, j, num_items;

	if (dropdownIndex == -1)
		return;

	ride = GET_RIDE(w->number);
	ride_type = gRideTypeList[ride->subtype];

	switch (widgetIndex) {
	case WIDX_INSPECTION_INTERVAL_DROPDOWN:
		RCT2_GLOBAL(RCT2_ADDRESS_GAME_COMMAND_ERROR_TITLE, uint16) = STR_CANT_CHANGE_OPERATING_MODE;
		game_do_command(0, (dropdownIndex << 8) | 1, 0, (5 << 8) | w->number, GAME_COMMAND_SET_RIDE_SETTING, 0, 0);
		break;

	case WIDX_FORCE_BREAKDOWN:
		if (dropdownIndex == 0) {
			switch (ride->breakdown_reason_pending) {
			case BREAKDOWN_SAFETY_CUT_OUT:
				if (!(ride->lifecycle_flags & RIDE_LIFECYCLE_ON_TRACK))
					break;
				for (int i = 0; i < ride->num_vehicles; ++i) {
					uint16 spriteId = ride->vehicles[i];
					do {
						vehicle = GET_VEHICLE(spriteId);
						vehicle->update_flags &= ~(
							VEHICLE_UPDATE_FLAG_BROKEN_CAR |
							VEHICLE_UPDATE_FLAG_7 |
							VEHICLE_UPDATE_FLAG_BROKEN_TRAIN
							);
					} while ((spriteId = vehicle->next_vehicle_on_train) != 0xFFFF);
				}
				break;
			case BREAKDOWN_RESTRAINTS_STUCK_CLOSED:
			case BREAKDOWN_RESTRAINTS_STUCK_OPEN:
			case BREAKDOWN_DOORS_STUCK_CLOSED:
			case BREAKDOWN_DOORS_STUCK_OPEN:
				vehicle = &(g_sprite_list[ride->vehicles[ride->broken_vehicle]].vehicle);
				vehicle->update_flags &= ~VEHICLE_UPDATE_FLAG_BROKEN_CAR;
				break;
			case BREAKDOWN_VEHICLE_MALFUNCTION:
				vehicle = &(g_sprite_list[ride->vehicles[ride->broken_vehicle]].vehicle);
				vehicle->update_flags &= ~VEHICLE_UPDATE_FLAG_BROKEN_TRAIN;
				break;
			}
			ride->lifecycle_flags &= ~(RIDE_LIFECYCLE_BREAKDOWN_PENDING | RIDE_LIFECYCLE_BROKEN_DOWN);
			window_invalidate_by_number(WC_RIDE, w->number);
			break;
		}
		if (ride->lifecycle_flags & (RIDE_LIFECYCLE_BREAKDOWN_PENDING | RIDE_LIFECYCLE_BROKEN_DOWN | RIDE_LIFECYCLE_CRASHED)) {
			window_error_open(5291, 5287);
		}
		else if (ride->status == RIDE_STATUS_CLOSED) {
			window_error_open(5291, 5288);
		}
		else {
			num_items = 1;
			for (j = 0; j < 3; j++) {
				if (ride_type->ride_type[j] != 0xFF)
					break;
			}
			for (i = 0; i < 8; i++) {
				if (RideAvailableBreakdowns[ride_type->ride_type[j]] & (uint8)(1 << i)) {
					if (i == BREAKDOWN_BRAKES_FAILURE && (ride->mode == RIDE_MODE_CONTINUOUS_CIRCUIT_BLOCK_SECTIONED || ride->mode == RIDE_MODE_POWERED_LAUNCH_BLOCK_SECTIONED)) {
						if (ride->num_vehicles != 1)
							continue;
					}
					if (num_items == dropdownIndex)
						break;
					num_items++;
				}
			}
			ride_prepare_breakdown(w->number, i);
		}
		break;
	}

}

/**
 *
 *  rct2: 0x006B1D37
 */
static void window_ride_maintenance_update(rct_window *w)
{
	rct_ride *ride;

	w->frame_no++;
	window_event_invalidate_call(w);
	widget_invalidate(w, WIDX_TAB_4);

	ride = GET_RIDE(w->number);
	if (ride->window_invalidate_flags & RIDE_INVALIDATE_RIDE_MAINTENANCE) {
		ride->window_invalidate_flags &= ~RIDE_INVALIDATE_RIDE_MAINTENANCE;
		window_invalidate(w);
	}
}

/**
 *
 *  rct2: 0x006B17C8
 */
static void window_ride_maintenance_invalidate(rct_window *w)
{
	rct_widget *widgets;

	colour_scheme_update(w);

	widgets = window_ride_page_widgets[w->page];
	if (w->widgets != widgets) {
		w->widgets = widgets;
		window_init_scroll_widgets(w);
	}

	window_ride_set_pressed_tab(w);

	rct_ride *ride = GET_RIDE(w->number);
	RCT2_GLOBAL(0x013CE952 + 0, uint16) = ride->name;
	RCT2_GLOBAL(0x013CE952 + 2, uint32) = ride->name_arguments;

	window_ride_maintenance_widgets[WIDX_INSPECTION_INTERVAL].image = STR_EVERY_10_MINUTES + ride->inspection_interval;

	window_ride_anchor_border_widgets(w);
	window_align_tabs(w, WIDX_TAB_1, WIDX_TAB_10);

	if (gConfigGeneral.debugging_tools) {
		window_ride_maintenance_widgets[WIDX_FORCE_BREAKDOWN].type = WWT_FLATBTN;
	}
	else {
		window_ride_maintenance_widgets[WIDX_FORCE_BREAKDOWN].type = WWT_EMPTY;

	}
}

/**
 *
 *  rct2: 0x006B1877
 */
static void window_ride_maintenance_paint(rct_window *w, rct_drawpixelinfo *dpi)
{
	rct_ride *ride;
	rct_widget *widget;
	rct_peep *mechanicSprite;
	int x, y;
	uint16 reliability, downTime, lastInspection;
	rct_string_id stringId, breakdownMessage;

	window_draw_widgets(w, dpi);
	window_ride_draw_tab_images(dpi, w);

	ride = GET_RIDE(w->number);

	// Locate mechanic button image
	widget = &window_ride_maintenance_widgets[WIDX_LOCATE_MECHANIC];
	x = w->x + widget->left;
	y = w->y + widget->top;
	gfx_draw_sprite(dpi, (RCT2_GLOBAL(RCT2_ADDRESS_MECHANIC_COLOUR, uint8) << 24) | 0xA0000000 | 5196, x, y, 0);

	// Inspection label
	widget = &window_ride_maintenance_widgets[WIDX_INSPECTION_INTERVAL];
	x = w->x + 4;
	y = w->y + widget->top + 1;
	gfx_draw_string_left(dpi, STR_INSPECTION, NULL, 0, x, y);

	// Reliability
	widget = &window_ride_maintenance_widgets[WIDX_PAGE_BACKGROUND];
	x = w->x + widget->left + 4;
	y = w->y + widget->top + 4;

	reliability = ride->reliability >> 8;
	gfx_draw_string_left(dpi, STR_RELIABILITY_LABEL_1757, &reliability, 0, x, y);
	window_ride_maintenance_draw_bar(w, dpi, x + 103, y, max(10, reliability), 14);
	y += 11;

	downTime = ride->downtime;
	gfx_draw_string_left(dpi, STR_DOWN_TIME_LABEL_1889, &downTime, 0, x, y);
	window_ride_maintenance_draw_bar(w, dpi, x + 103, y, downTime, 28);
	y += 26;

	// Last inspection
	lastInspection = ride->last_inspection;

	// Use singular form for 1 minute of time or less
	if (lastInspection <= 1)
		stringId = STR_TIME_SINCE_LAST_INSPECTION_MINUTE;
	else if (lastInspection <= 240)
		stringId = STR_TIME_SINCE_LAST_INSPECTION_MINUTES;
	else
		stringId = STR_TIME_SINCE_LAST_INSPECTION_MORE_THAN_4_HOURS;

	gfx_draw_string_left(dpi, stringId, &lastInspection, 0, x, y);
	y += 12;

	// Last / current breakdown
	if (ride->breakdown_reason == BREAKDOWN_NONE)
		return;

	stringId = (ride->lifecycle_flags & RIDE_LIFECYCLE_BROKEN_DOWN) ?
		STR_CURRENT_BREAKDOWN :
		STR_LAST_BREAKDOWN;
	breakdownMessage = STR_SAFETY_CUT_OUT + ride->breakdown_reason;
	gfx_draw_string_left(dpi, stringId, &breakdownMessage, 0, x, y);
	y += 10;

	// Mechanic status
	if (ride->lifecycle_flags & RIDE_LIFECYCLE_BROKEN_DOWN) {
		switch (ride->mechanic_status) {
		case RIDE_MECHANIC_STATUS_CALLING:
			stringId = STR_CALLING_MECHANIC;
			break;
		case RIDE_MECHANIC_STATUS_HEADING:
			stringId = STR_MEHCANIC_IS_HEADING_FOR_THE_RIDE;
			break;
		case RIDE_MECHANIC_STATUS_FIXING:
		case 4:
			stringId = STR_MEHCANIC_IS_FIXING_THE_RIDE;
			break;
		default:
			stringId = 0;
			break;
		}

		if (stringId != 0) {
			if (stringId == STR_CALLING_MECHANIC) {
				gfx_draw_string_left_wrapped(dpi, NULL, x + 4, y, 280, stringId, 0);
			} else {
				mechanicSprite = &(g_sprite_list[ride->mechanic].peep);
				if (peep_is_mechanic(mechanicSprite)) {
					RCT2_GLOBAL(0x013CE952 + 0, uint16) = mechanicSprite->name_string_idx;
					RCT2_GLOBAL(0x013CE952 + 2, uint32) = mechanicSprite->id;
					gfx_draw_string_left_wrapped(dpi, (void*)0x013CE952, x + 4, y, 280, stringId, 0);
				}
			}
		}
	}
}

#pragma endregion

#pragma region Colour

const uint8 window_ride_entrance_style_list[] = {
	RIDE_ENTRANCE_STYLE_PLAIN,
	RIDE_ENTRANCE_STYLE_CANVAS_TENT,
	RIDE_ENTRANCE_STYLE_WOODEN,
	RIDE_ENTRANCE_STYLE_CASTLE_BROWN,
	RIDE_ENTRANCE_STYLE_CASTLE_GREY,
	RIDE_ENTRANCE_STYLE_LOG_CABIN,
	RIDE_ENTRANCE_STYLE_JUNGLE,
	RIDE_ENTRANCE_STYLE_CLASSICAL_ROMAN,
	RIDE_ENTRANCE_STYLE_ABSTRACT,
	RIDE_ENTRANCE_STYLE_SNOW_ICE,
	RIDE_ENTRANCE_STYLE_PAGODA,
	RIDE_ENTRANCE_STYLE_SPACE,
	RIDE_ENTRANCE_STYLE_NONE
};

static uint32 window_ride_get_colour_button_image(int colour)
{
	return 0x60000000 | (colour << 19) | 5059;
}

static int window_ride_has_track_colour(rct_ride *ride, int trackColour)
{
	uint16 colourUse = RideEntranceDefinitions[ride->entrance_style].colour_use_flags;

	switch (trackColour) {
	case 0: return ((colourUse & 1) && !ride_type_has_flag(ride->type, RIDE_TYPE_FLAG_IS_SHOP)) || ride_type_has_flag(ride->type, RIDE_TYPE_FLAG_HAS_TRACK_COLOUR_MAIN);
	case 1: return ((colourUse & 2) && !ride_type_has_flag(ride->type, RIDE_TYPE_FLAG_IS_SHOP)) || ride_type_has_flag(ride->type, RIDE_TYPE_FLAG_HAS_TRACK_COLOUR_ADDITIONAL);
	case 2: return ride_type_has_flag(ride->type, RIDE_TYPE_FLAG_HAS_TRACK_COLOUR_SUPPORTS);
	default: return 0;
	}
}

static void window_ride_set_track_colour_scheme(rct_window *w, int x, int y)
{
	rct_map_element *mapElement;
	uint8 newColourScheme;
	int interactionType, z, direction;

	newColourScheme = (uint8)(*((uint16*)&w->var_494));

	rct_xy16 mapCoord = { 0 };
	get_map_coordinates_from_pos(x, y, VIEWPORT_INTERACTION_MASK_RIDE, &mapCoord.x, &mapCoord.y, &interactionType, &mapElement, NULL);
	x = mapCoord.x;
	y = mapCoord.y;

	if (interactionType != VIEWPORT_INTERACTION_ITEM_RIDE)
		return;
	if (mapElement->properties.track.ride_index != w->number)
		return;
	if ((mapElement->properties.track.colour & 3) == newColourScheme)
		return;

	z = mapElement->base_height * 8;
	direction = mapElement->type & MAP_ELEMENT_DIRECTION_MASK;
	sub_6C683D(&x, &y, &z, direction, mapElement->properties.track.type, newColourScheme, NULL, 4);
}

/**
 *
 *  rct2: 0x006B04FA
 */
static void window_ride_colour_close(rct_window *w)
{
	if (!(RCT2_GLOBAL(RCT2_ADDRESS_INPUT_FLAGS, uint32) & INPUT_FLAG_TOOL_ACTIVE))
		return;

	if (RCT2_GLOBAL(RCT2_ADDRESS_TOOL_WINDOWCLASS, rct_windowclass) != w->classification)
		return;

	if (RCT2_GLOBAL(RCT2_ADDRESS_TOOL_WINDOWNUMBER, rct_windownumber) != w->number)
		return;

	tool_cancel();
}

/**
 *
 *  rct2: 0x006B02A1
 */
static void window_ride_colour_mouseup(rct_window *w, int widgetIndex)
{
	switch (widgetIndex) {
	case WIDX_CLOSE:
		window_close(w);
		break;
	case WIDX_TAB_1:
	case WIDX_TAB_2:
	case WIDX_TAB_3:
	case WIDX_TAB_4:
	case WIDX_TAB_5:
	case WIDX_TAB_6:
	case WIDX_TAB_7:
	case WIDX_TAB_8:
	case WIDX_TAB_9:
	case WIDX_TAB_10:
		window_ride_set_page(w, widgetIndex - WIDX_TAB_1);
		break;
	case WIDX_PAINT_INDIVIDUAL_AREA:
		tool_set(w, WIDX_PAINT_INDIVIDUAL_AREA, 23);
		break;
	}
}

/**
 *
 *  rct2: 0x006B0AB6
 */
static void window_ride_colour_resize(rct_window *w)
{
	window_set_resize(w, 316, 207, 316, 207);
}

/**
 *
 *  rct2: 0x006B02C6
 */
static void window_ride_colour_mousedown(int widgetIndex, rct_window *w, rct_widget *widget)
{
	rct_ride *ride;
	uint16 colourSchemeIndex;
	vehicle_colour vehicleColour;
	rct_widget *dropdownWidget;
	rct_ride_type *rideEntry;
	int i, numItems;
	rct_string_id stringId;

	ride = GET_RIDE(w->number);
	rideEntry = ride_get_entry(ride);
	colourSchemeIndex = *((uint16*)&w->var_494);
	dropdownWidget = widget - 1;

	switch (widgetIndex) {
	case WIDX_TRACK_COLOUR_SCHEME_DROPDOWN:
		for (i = 0; i < 4; i++) {
			gDropdownItemsFormat[i] = 1142;
			gDropdownItemsArgs[i] = STR_MAIN_COLOUR_SCHEME + i;
		}

		window_dropdown_show_text_custom_width(
			w->x + dropdownWidget->left,
			w->y + dropdownWidget->top,
			dropdownWidget->bottom - dropdownWidget->top + 1,
			w->colours[1],
			DROPDOWN_FLAG_STAY_OPEN,
			4,
			widget->right - dropdownWidget->left
		);

		dropdown_set_checked(colourSchemeIndex, true);
		break;
	case WIDX_TRACK_MAIN_COLOUR:
		window_dropdown_show_colour(w, widget, w->colours[1], ride->track_colour_main[colourSchemeIndex]);
		break;
	case WIDX_TRACK_ADDITIONAL_COLOUR:
		window_dropdown_show_colour(w, widget, w->colours[1], ride->track_colour_additional[colourSchemeIndex]);
		break;
	case WIDX_TRACK_SUPPORT_COLOUR:
		window_dropdown_show_colour(w, widget, w->colours[1], ride->track_colour_supports[colourSchemeIndex]);
		break;
	case WIDX_MAZE_STYLE_DROPDOWN:
		for (i = 0; i < 4; i++) {
			gDropdownItemsFormat[i] = 1142;
			gDropdownItemsArgs[i] = STR_BRICK_WALLS + i;
		}

		window_dropdown_show_text_custom_width(
			w->x + dropdownWidget->left,
			w->y + dropdownWidget->top,
			dropdownWidget->bottom - dropdownWidget->top + 1,
			w->colours[1],
			DROPDOWN_FLAG_STAY_OPEN,
			4,
			widget->right - dropdownWidget->left
		);

		dropdown_set_checked(ride->track_colour_supports[colourSchemeIndex], true);
		break;
	case WIDX_ENTRANCE_STYLE_DROPDOWN:
		gDropdownItemsChecked = 0;
		for (i = 0; i < countof(window_ride_entrance_style_list); i++) {
			gDropdownItemsFormat[i] = 1142;
			gDropdownItemsArgs[i] = RideEntranceDefinitions[window_ride_entrance_style_list[i]].string_id;

			if (ride->entrance_style == window_ride_entrance_style_list[i]) {
				dropdown_set_checked(i, true);
			}
		}
		uint64 checked = gDropdownItemsChecked;

		window_dropdown_show_text_custom_width(
			w->x + dropdownWidget->left,
			w->y + dropdownWidget->top,
			dropdownWidget->bottom - dropdownWidget->top + 1,
			w->colours[1],
			DROPDOWN_FLAG_STAY_OPEN,
			countof(window_ride_entrance_style_list),
			widget->right - dropdownWidget->left
		);

		gDropdownItemsChecked = checked;
		break;
	case WIDX_VEHICLE_COLOUR_SCHEME_DROPDOWN:
		for (i = 0; i < 3; i++) {
			gDropdownItemsFormat[i] = 1142;
			gDropdownItemsArgs[i] = (RideNameConvention[ride->type].vehicle_name << 16) | (STR_ALL_VEHICLES_IN_SAME_COLOURS + i);
		}

		window_dropdown_show_text_custom_width(
			w->x + dropdownWidget->left,
			w->y + dropdownWidget->top,
			dropdownWidget->bottom - dropdownWidget->top + 1,
			w->colours[1],
			DROPDOWN_FLAG_STAY_OPEN,
			rideEntry->max_cars_in_train > 1 ? 3 : 2,
			widget->right - dropdownWidget->left
		);

		dropdown_set_checked(ride->colour_scheme_type & 3, true);
		break;
	case WIDX_VEHICLE_COLOUR_INDEX_DROPDOWN:
		numItems = ride->num_vehicles;
		if ((ride->colour_scheme_type & 3) != VEHICLE_COLOUR_SCHEME_PER_TRAIN)
			numItems = ride->num_cars_per_train;

		stringId = (ride->colour_scheme_type & 3) == VEHICLE_COLOUR_SCHEME_PER_TRAIN ? 1135 : 1133;
		for (i = 0; i < 32; i++) {
			gDropdownItemsFormat[i] = 1142;
			gDropdownItemsArgs[i] = ((sint64)(i + 1) << 32) | ((RideNameConvention[ride->type].vehicle_name + 2) << 16) | stringId;
		}

		window_dropdown_show_text_custom_width(
			w->x + dropdownWidget->left,
			w->y + dropdownWidget->top,
			dropdownWidget->bottom - dropdownWidget->top + 1,
			w->colours[1],
			DROPDOWN_FLAG_STAY_OPEN,
			numItems,
			widget->right - dropdownWidget->left
		);

		dropdown_set_checked(w->var_48C, true);
		break;
	case WIDX_VEHICLE_MAIN_COLOUR:
		vehicleColour = ride_get_vehicle_colour(ride, w->var_48C);
		window_dropdown_show_colour(w, widget, w->colours[1], vehicleColour.main);
		break;
	case WIDX_VEHICLE_ADDITIONAL_COLOUR_1:
		vehicleColour = ride_get_vehicle_colour(ride, w->var_48C);
		window_dropdown_show_colour(w, widget, w->colours[1], vehicleColour.additional_1);
		break;
	case WIDX_VEHICLE_ADDITIONAL_COLOUR_2:
		vehicleColour = ride_get_vehicle_colour(ride, w->var_48C);
		window_dropdown_show_colour(w, widget, w->colours[1], vehicleColour.additional_2);
		break;
	}
}

/**
 *
 *  rct2: 0x006B0331
 */
static void window_ride_colour_dropdown(rct_window *w, int widgetIndex, int dropdownIndex)
{
	if (dropdownIndex == -1)
		return;

	switch (widgetIndex) {
	case WIDX_TRACK_COLOUR_SCHEME_DROPDOWN:
		*((uint16*)&w->var_494) = dropdownIndex;
		window_invalidate(w);
		break;
	case WIDX_TRACK_MAIN_COLOUR:
		game_do_command(0, (0 << 8) | 1, 0, (dropdownIndex << 8) | w->number, GAME_COMMAND_SET_RIDE_APPEARANCE, *((uint16*)&w->var_494), 0);
		break;
	case WIDX_TRACK_ADDITIONAL_COLOUR:
		game_do_command(0, (1 << 8) | 1, 0, (dropdownIndex << 8) | w->number, GAME_COMMAND_SET_RIDE_APPEARANCE, *((uint16*)&w->var_494), 0);
		break;
	case WIDX_TRACK_SUPPORT_COLOUR:
		game_do_command(0, (4 << 8) | 1, 0, (dropdownIndex << 8) | w->number, GAME_COMMAND_SET_RIDE_APPEARANCE, *((uint16*)&w->var_494), 0);
		break;
	case WIDX_MAZE_STYLE_DROPDOWN:
		game_do_command(0, (4 << 8) | 1, 0, (dropdownIndex << 8) | w->number, GAME_COMMAND_SET_RIDE_APPEARANCE, *((uint16*)&w->var_494), 0);
		break;
	case WIDX_ENTRANCE_STYLE_DROPDOWN:
		game_do_command(0, (6 << 8) | 1, 0, (window_ride_entrance_style_list[dropdownIndex] << 8) | w->number, GAME_COMMAND_SET_RIDE_APPEARANCE, 0, 0);
		break;
	case WIDX_VEHICLE_COLOUR_SCHEME_DROPDOWN:
		game_do_command(0, (5 << 8) | 1, 0, (dropdownIndex << 8) | w->number, GAME_COMMAND_SET_RIDE_APPEARANCE, 0, 0);
		w->var_48C = 0;
		break;
	case WIDX_VEHICLE_COLOUR_INDEX_DROPDOWN:
		w->var_48C = dropdownIndex;
		window_invalidate(w);
		break;
	case WIDX_VEHICLE_MAIN_COLOUR:
		game_do_command(0, (2 << 8) | 1, 0, (dropdownIndex << 8) | w->number, GAME_COMMAND_SET_RIDE_APPEARANCE, w->var_48C, 0);
		break;
	case WIDX_VEHICLE_ADDITIONAL_COLOUR_1:
		game_do_command(0, (3 << 8) | 1, 0, (dropdownIndex << 8) | w->number, GAME_COMMAND_SET_RIDE_APPEARANCE, w->var_48C, 0);
		break;
	case WIDX_VEHICLE_ADDITIONAL_COLOUR_2:
		game_do_command(0, (7 << 8) | 1, 0, (dropdownIndex << 8) | w->number, GAME_COMMAND_SET_RIDE_APPEARANCE, w->var_48C, 0);
		break;
	}
}

/**
 *
 *  rct2: 0x006B0A8F
 */
static void window_ride_colour_update(rct_window *w)
{
	w->frame_no++;
	window_event_invalidate_call(w);
	widget_invalidate(w, WIDX_TAB_5);
	widget_invalidate(w, WIDX_VEHICLE_PREVIEW);
}

/**
 *
 *  rct2: 0x006B04EC
 */
static void window_ride_colour_tooldown(rct_window *w, int widgetIndex, int x, int y)
{
	if (widgetIndex == WIDX_PAINT_INDIVIDUAL_AREA)
		window_ride_set_track_colour_scheme(w, x, y);
}

/**
 *
 *  rct2: 0x006B04F3
 */
static void window_ride_colour_tooldrag(rct_window *w, int widgetIndex, int x, int y)
{
	if (widgetIndex == WIDX_PAINT_INDIVIDUAL_AREA)
		window_ride_set_track_colour_scheme(w, x, y);
}

/**
 *
 *  rct2: 0x006AFB36
 */
static void window_ride_colour_invalidate(rct_window *w)
{
	rct_widget *widgets;
	rct_ride_type *rideEntry;
	rct_ride *ride;
	track_colour trackColour;
	vehicle_colour vehicleColour;
	int vehicleColourSchemeType;

	colour_scheme_update(w);

	widgets = window_ride_page_widgets[w->page];
	if (w->widgets != widgets) {
		w->widgets = widgets;
		window_init_scroll_widgets(w);
	}

	window_ride_set_pressed_tab(w);

	ride = GET_RIDE(w->number);
	rideEntry = ride_get_entry(ride);

	RCT2_GLOBAL(0x013CE952 + 0, uint16) = ride->name;
	RCT2_GLOBAL(0x013CE952 + 2, uint32) = ride->name_arguments;

	// Track colours
	int colourScheme = *((uint16*)&w->var_494);
	trackColour = ride_get_track_colour(ride, colourScheme);

	// Maze style
	if (ride->type == RIDE_TYPE_MAZE) {
		window_ride_colour_widgets[WIDX_MAZE_STYLE].type = WWT_DROPDOWN;
		window_ride_colour_widgets[WIDX_MAZE_STYLE_DROPDOWN].type = WWT_DROPDOWN_BUTTON;
		window_ride_colour_widgets[WIDX_MAZE_STYLE].image = STR_BRICK_WALLS + trackColour.supports;
	} else {
		window_ride_colour_widgets[WIDX_MAZE_STYLE].type = WWT_EMPTY;
		window_ride_colour_widgets[WIDX_MAZE_STYLE_DROPDOWN].type = WWT_EMPTY;
	}

	// Track, multiple colour schemes
	if (ride_type_has_flag(ride->type, RIDE_TYPE_FLAG_SUPPORTS_MULTIPLE_TRACK_COLOUR)) {
		window_ride_colour_widgets[WIDX_TRACK_COLOUR_SCHEME].type = WWT_DROPDOWN;
		window_ride_colour_widgets[WIDX_TRACK_COLOUR_SCHEME_DROPDOWN].type = WWT_DROPDOWN_BUTTON;
		window_ride_colour_widgets[WIDX_PAINT_INDIVIDUAL_AREA].type = WWT_FLATBTN;
	} else {
		window_ride_colour_widgets[WIDX_TRACK_COLOUR_SCHEME].type = WWT_EMPTY;
		window_ride_colour_widgets[WIDX_TRACK_COLOUR_SCHEME_DROPDOWN].type = WWT_EMPTY;
		window_ride_colour_widgets[WIDX_PAINT_INDIVIDUAL_AREA].type = WWT_EMPTY;
	}

	// Track main colour
	if (window_ride_has_track_colour(ride, 0)) {
		window_ride_colour_widgets[WIDX_TRACK_MAIN_COLOUR].type = WWT_COLORBTN;
		window_ride_colour_widgets[WIDX_TRACK_MAIN_COLOUR].image = window_ride_get_colour_button_image(trackColour.main);
	} else {
		window_ride_colour_widgets[WIDX_TRACK_MAIN_COLOUR].type = WWT_EMPTY;
	}

	// Track additional colour
	if (window_ride_has_track_colour(ride, 1)) {
		window_ride_colour_widgets[WIDX_TRACK_ADDITIONAL_COLOUR].type = WWT_COLORBTN;
		window_ride_colour_widgets[WIDX_TRACK_ADDITIONAL_COLOUR].image = window_ride_get_colour_button_image(trackColour.additional);
	} else {
		window_ride_colour_widgets[WIDX_TRACK_ADDITIONAL_COLOUR].type = WWT_EMPTY;
	}

	// Track supports colour
	if (window_ride_has_track_colour(ride, 2) && ride->type != RIDE_TYPE_MAZE) {
		window_ride_colour_widgets[WIDX_TRACK_SUPPORT_COLOUR].type = WWT_COLORBTN;
		window_ride_colour_widgets[WIDX_TRACK_SUPPORT_COLOUR].image = window_ride_get_colour_button_image(trackColour.supports);
	} else {
		window_ride_colour_widgets[WIDX_TRACK_SUPPORT_COLOUR].type = WWT_EMPTY;
	}

	// Track preview
	if (ride_type_has_flag(ride->type, RIDE_TYPE_FLAG_HAS_TRACK_COLOUR_MAIN | RIDE_TYPE_FLAG_HAS_TRACK_COLOUR_ADDITIONAL | RIDE_TYPE_FLAG_HAS_TRACK_COLOUR_SUPPORTS))
		window_ride_colour_widgets[WIDX_TRACK_PREVIEW].type = WWT_SPINNER;
	else
		window_ride_colour_widgets[WIDX_TRACK_PREVIEW].type = WWT_EMPTY;

	// Entrance style
	if (RideData4[ride->type].flags & RIDE_TYPE_FLAG4_HAS_ENTRANCE_EXIT) {
		window_ride_colour_widgets[WIDX_ENTRANCE_PREVIEW].type = WWT_SPINNER;
		window_ride_colour_widgets[WIDX_ENTRANCE_STYLE].type = WWT_DROPDOWN;
		window_ride_colour_widgets[WIDX_ENTRANCE_STYLE_DROPDOWN].type = WWT_DROPDOWN_BUTTON;

		window_ride_colour_widgets[WIDX_ENTRANCE_STYLE].image = RideEntranceDefinitions[ride->entrance_style].string_id;
	} else {
		window_ride_colour_widgets[WIDX_ENTRANCE_PREVIEW].type = WWT_EMPTY;
		window_ride_colour_widgets[WIDX_ENTRANCE_STYLE].type = WWT_EMPTY;
		window_ride_colour_widgets[WIDX_ENTRANCE_STYLE_DROPDOWN].type = WWT_EMPTY;
	}

	// Vehicle colours
	if (!ride_type_has_flag(ride->type, RIDE_TYPE_FLAG_13) && ride_type_has_flag(ride->type, RIDE_TYPE_FLAG_26)) {
		vehicleColourSchemeType = ride->colour_scheme_type & 3;
		if (vehicleColourSchemeType == 0)
			w->var_48C = 0;

		vehicleColour = ride_get_vehicle_colour(ride, w->var_48C);

		window_ride_colour_widgets[WIDX_VEHICLE_PREVIEW].type = WWT_SCROLL;
		window_ride_colour_widgets[WIDX_VEHICLE_MAIN_COLOUR].type = WWT_COLORBTN;
		window_ride_colour_widgets[WIDX_VEHICLE_MAIN_COLOUR].image = window_ride_get_colour_button_image(vehicleColour.main);

		uint8 trainLayout[16];
		ride_entry_get_train_layout(ride->subtype, ride->num_cars_per_train, trainLayout);

		uint32 colourFlags = 0;
		for (int i = 0; i < ride->num_cars_per_train; i++) {
			uint8 vehicleTypeIndex = trainLayout[i];

			colourFlags |= rideEntry->vehicles[vehicleTypeIndex].flags_b;
			colourFlags = ror32(colourFlags, 16);
			colourFlags |= rideEntry->vehicles[vehicleTypeIndex].flags_a;
			colourFlags = ror32(colourFlags, 16);
		}

		// Additional colours
		if (colourFlags & 1) {
			window_ride_colour_widgets[WIDX_VEHICLE_ADDITIONAL_COLOUR_1].type = WWT_COLORBTN;
			window_ride_colour_widgets[WIDX_VEHICLE_ADDITIONAL_COLOUR_1].image = window_ride_get_colour_button_image(vehicleColour.additional_1);
			if (colourFlags & 0x2000000) {
				window_ride_colour_widgets[WIDX_VEHICLE_ADDITIONAL_COLOUR_2].type = WWT_COLORBTN;
				window_ride_colour_widgets[WIDX_VEHICLE_ADDITIONAL_COLOUR_2].image = window_ride_get_colour_button_image(vehicleColour.additional_2);
			} else {
				window_ride_colour_widgets[WIDX_VEHICLE_ADDITIONAL_COLOUR_2].type = WWT_EMPTY;
			}
		} else {
			window_ride_colour_widgets[WIDX_VEHICLE_ADDITIONAL_COLOUR_1].type = WWT_EMPTY;
			window_ride_colour_widgets[WIDX_VEHICLE_ADDITIONAL_COLOUR_2].type = WWT_EMPTY;
		}

		// Vehicle colour scheme type
		if (!ride_type_has_flag(ride->type, RIDE_TYPE_FLAG_16) && (ride->num_cars_per_train | ride->num_vehicles) > 1) {
			window_ride_colour_widgets[WIDX_VEHICLE_COLOUR_SCHEME].type = WWT_DROPDOWN;
			window_ride_colour_widgets[WIDX_VEHICLE_COLOUR_SCHEME_DROPDOWN].type = WWT_DROPDOWN_BUTTON;
		} else {
			window_ride_colour_widgets[WIDX_VEHICLE_COLOUR_SCHEME].type = WWT_EMPTY;
			window_ride_colour_widgets[WIDX_VEHICLE_COLOUR_SCHEME_DROPDOWN].type = WWT_EMPTY;
		}
		RCT2_GLOBAL(0x013CE952 +  6, uint16) = STR_ALL_VEHICLES_IN_SAME_COLOURS + vehicleColourSchemeType;
		RCT2_GLOBAL(0x013CE952 +  8, uint16) = RideNameConvention[ride->type].vehicle_name;
		RCT2_GLOBAL(0x013CE952 + 10, uint16) = RideNameConvention[ride->type].vehicle_name + 2;
		RCT2_GLOBAL(0x013CE952 + 12, uint16) = w->var_48C + 1;
		// Vehicle index
		if (vehicleColourSchemeType != 0) {
			window_ride_colour_widgets[WIDX_VEHICLE_COLOUR_INDEX].type = WWT_DROPDOWN;
			window_ride_colour_widgets[WIDX_VEHICLE_COLOUR_INDEX_DROPDOWN].type = WWT_DROPDOWN_BUTTON;
			window_ride_colour_widgets[WIDX_VEHICLE_COLOUR_INDEX].image = vehicleColourSchemeType == 1 ? 1134 : 1132;
		} else {
			window_ride_colour_widgets[WIDX_VEHICLE_COLOUR_INDEX].type = WWT_EMPTY;
			window_ride_colour_widgets[WIDX_VEHICLE_COLOUR_INDEX_DROPDOWN].type = WWT_EMPTY;
		}
	} else {
		window_ride_colour_widgets[WIDX_VEHICLE_PREVIEW].type = WWT_EMPTY;
		window_ride_colour_widgets[WIDX_VEHICLE_COLOUR_SCHEME].type = WWT_EMPTY;
		window_ride_colour_widgets[WIDX_VEHICLE_COLOUR_SCHEME_DROPDOWN].type = WWT_EMPTY;
		window_ride_colour_widgets[WIDX_VEHICLE_COLOUR_INDEX].type = WWT_EMPTY;
		window_ride_colour_widgets[WIDX_VEHICLE_COLOUR_INDEX_DROPDOWN].type = WWT_EMPTY;
		window_ride_colour_widgets[WIDX_VEHICLE_MAIN_COLOUR].type = WWT_EMPTY;
		window_ride_colour_widgets[WIDX_VEHICLE_ADDITIONAL_COLOUR_1].type = WWT_EMPTY;
		window_ride_colour_widgets[WIDX_VEHICLE_ADDITIONAL_COLOUR_2].type = WWT_EMPTY;
	}

	RCT2_GLOBAL(0x013CE960, uint16) = STR_MAIN_COLOUR_SCHEME + colourScheme;

	window_ride_anchor_border_widgets(w);
	window_align_tabs(w, WIDX_TAB_1, WIDX_TAB_10);
}

/**
 *
 *  rct2: 0x006AFF3E
 */
static void window_ride_colour_paint(rct_window *w, rct_drawpixelinfo *dpi)
{
	rct_drawpixelinfo *clippedDpi;
	rct_widget *widget;
	rct_ride *ride;
	rct_ride_type *rideEntry;
	int x, y, spriteIndex, terniaryColour;
	track_colour trackColour;

	ride = GET_RIDE(w->number);
	rideEntry = ride_get_entry(ride);

	window_draw_widgets(w, dpi);
	window_ride_draw_tab_images(dpi, w);

	// Track / shop item preview
	widget = &window_ride_colour_widgets[WIDX_TRACK_PREVIEW];
	if (widget->type != WWT_EMPTY)
		gfx_fill_rect(dpi, w->x + widget->left + 1, w->y + widget->top + 1, w->x + widget->right - 1, w->y + widget->bottom - 1, 12);

	trackColour = ride_get_track_colour(ride, *((uint16*)&w->var_494));

	//
	if (rideEntry->shop_item == 0xFF) {
		x = w->x + widget->left;
		y = w->y + widget->top;

		// Track
		if (ride->type == RIDE_TYPE_MAZE) {
			spriteIndex = 21990 + trackColour.supports;
			gfx_draw_sprite(dpi, spriteIndex, x, y, 0);
		} else {
			spriteIndex = 14222 + (ride->type * 2);
			spriteIndex |= (trackColour.additional << 24) | (trackColour.main << 19);
			spriteIndex |= 0xA0000000;
			gfx_draw_sprite(dpi, spriteIndex, x, y, 0);

			// Supports
			spriteIndex = 14222 + (ride->type * 2) + 1;
			spriteIndex |= trackColour.supports << 19;
			spriteIndex |= 0x20000000;
			gfx_draw_sprite(dpi, spriteIndex, x, y, 0);
		}
	} else {
		x = w->x + (widget->left + widget->right) / 2 - 8;
		y = w->y + (widget->bottom + widget->top) / 2 - 6;

		uint8 shopItem = rideEntry->shop_item_secondary == 255 ? rideEntry->shop_item : rideEntry->shop_item_secondary;
		spriteIndex = 5061 + shopItem;
		spriteIndex |= ride->track_colour_main[0] << 19;
		spriteIndex |= 0x20000000;

		gfx_draw_sprite(dpi, spriteIndex, x, y, 0);
	}

	// Entrance preview
	trackColour = ride_get_track_colour(ride, 0);
	widget = &w->widgets[WIDX_ENTRANCE_PREVIEW];
	if (widget->type != WWT_EMPTY) {
		clippedDpi = clip_drawpixelinfo(
			dpi, w->x + widget->left + 1, widget->right - widget->left, w->y + widget->top + 1, widget->bottom - widget->top
		);
		if (clippedDpi != NULL) {
			gfx_clear(clippedDpi, 0x0C0C0C0C);

			if (ride->entrance_style != RIDE_ENTRANCE_STYLE_NONE) {
				const rct_ride_entrance_definition *entranceStyle = &RideEntranceDefinitions[ride->entrance_style];

				terniaryColour = 0;
				if (entranceStyle->flags & 0x40000000) {
					terniaryColour = 0x40000000 | ((trackColour.main + 112) << 19);
				}

				spriteIndex = (trackColour.additional << 24) | (trackColour.main << 19);
				spriteIndex |= 0xA0000000;
				spriteIndex += RideEntranceDefinitions[ride->entrance_style].sprite_index;

				// Back
				gfx_draw_sprite(clippedDpi, spriteIndex, 34, 20, terniaryColour);

				// Front
				gfx_draw_sprite(clippedDpi, spriteIndex + 4, 34, 20, terniaryColour);

				// ?
				if (terniaryColour != 0)
					gfx_draw_sprite(clippedDpi, ((spriteIndex + 20) & 0x7FFFF) + terniaryColour, 34, 20, terniaryColour);
			}

			rct2_free(clippedDpi);
		}
	}
}

/**
 *
 *  rct2: 0x006B0192
 */
static void window_ride_colour_scrollpaint(rct_window *w, rct_drawpixelinfo *dpi, int scrollIndex)
{
	rct_ride *ride;
	rct_ride_type *rideEntry;
	rct_widget *vehiclePreviewWidget;
	int trainCarIndex, x, y, spriteIndex;
	vehicle_colour vehicleColour;

	ride = GET_RIDE(w->number);
	rideEntry = ride_get_entry(ride);
	vehiclePreviewWidget = &window_ride_colour_widgets[WIDX_VEHICLE_PREVIEW];
	vehicleColour = ride_get_vehicle_colour(ride, w->var_48C);

	// Background colour
	gfx_fill_rect(dpi, dpi->x, dpi->y, dpi->x + dpi->width - 1, dpi->y + dpi->height - 1, 12);

	// ?
	x = (vehiclePreviewWidget->right - vehiclePreviewWidget->left) / 2;
	y = vehiclePreviewWidget->bottom - vehiclePreviewWidget->top - 15;

	uint8 trainLayout[16];
	ride_entry_get_train_layout(ride->subtype, ride->num_cars_per_train, trainLayout);

	// ?
	trainCarIndex = (ride->colour_scheme_type & 3) == RIDE_COLOUR_SCHEME_DIFFERENT_PER_CAR ?
		w->var_48C : rideEntry->tab_vehicle;

	rct_ride_type_vehicle* rideVehicleEntry = &rideEntry->vehicles[trainLayout[trainCarIndex]];

	y += rideVehicleEntry->tab_height;

	// Draw the coloured spinning vehicle
	spriteIndex = rideVehicleEntry->flags_a & VEHICLE_ENTRY_FLAG_A_11 ? w->frame_no / 4 : w->frame_no / 2;
	spriteIndex &= rideVehicleEntry->rotation_frame_mask;
	spriteIndex *= rideVehicleEntry->var_16;
	spriteIndex += rideVehicleEntry->base_image_id;
	spriteIndex |= (vehicleColour.additional_1 << 24) | (vehicleColour.main << 19);
	spriteIndex |= 0x80000000;
	gfx_draw_sprite(dpi, spriteIndex, x, y, vehicleColour.additional_2);
}

#pragma endregion

#pragma region Music

const uint8 MusicStyleOrder[] = {
	MUSIC_STYLE_GENTLE,
	MUSIC_STYLE_SUMMER,
	MUSIC_STYLE_WATER,
	MUSIC_STYLE_RAGTIME,
	MUSIC_STYLE_TECHNO,
	MUSIC_STYLE_MECHANICAL,
	MUSIC_STYLE_MODERN,
	MUSIC_STYLE_WILD_WEST,
	MUSIC_STYLE_PIRATES,
	MUSIC_STYLE_ROCK,
	MUSIC_STYLE_ROCK_STYLE_2,
	MUSIC_STYLE_ROCK_STYLE_3,
	MUSIC_STYLE_FANTASY,
	MUSIC_STYLE_HORROR,
	MUSIC_STYLE_TOYLAND,
	MUSIC_STYLE_CANDY_STYLE,
	MUSIC_STYLE_ROMAN_FANFARE,
	MUSIC_STYLE_ORIENTAL,
	MUSIC_STYLE_MARTIAN,
	MUSIC_STYLE_SPACE,
	MUSIC_STYLE_JUNGLE_DRUMS,
	MUSIC_STYLE_JURASSIC,
	MUSIC_STYLE_EGYPTIAN,
	MUSIC_STYLE_DODGEMS_BEAT,
	MUSIC_STYLE_SNOW,
	MUSIC_STYLE_ICE,
	MUSIC_STYLE_MEDIEVAL,
	MUSIC_STYLE_URBAN,
	MUSIC_STYLE_ORGAN
};

static uint8 window_ride_current_music_style_order[42];

/**
 *
 *  rct2: 0x006B215D
 */
static void window_ride_toggle_music(rct_window *w)
{
	rct_ride *ride = GET_RIDE(w->number);

	int activateMusic = (ride->lifecycle_flags & RIDE_LIFECYCLE_MUSIC) ? 0 : 1;

	RCT2_GLOBAL(RCT2_ADDRESS_GAME_COMMAND_ERROR_TITLE, uint16) = STR_CANT_CHANGE_OPERATING_MODE;
	game_do_command(0, (activateMusic << 8) | 1, 0, (6 << 8) | w->number, GAME_COMMAND_SET_RIDE_SETTING, 0, 0);
}

/**
 *
 *  rct2: 0x006B1ED7
 */
static void window_ride_music_mouseup(rct_window *w, int widgetIndex)
{
	switch (widgetIndex) {
	case WIDX_CLOSE:
		window_close(w);
		break;
	case WIDX_TAB_1:
	case WIDX_TAB_2:
	case WIDX_TAB_3:
	case WIDX_TAB_4:
	case WIDX_TAB_5:
	case WIDX_TAB_6:
	case WIDX_TAB_7:
	case WIDX_TAB_8:
	case WIDX_TAB_9:
	case WIDX_TAB_10:
		window_ride_set_page(w, widgetIndex - WIDX_TAB_1);
		break;
	case WIDX_PLAY_MUSIC:
		window_ride_toggle_music(w);
		break;
	}
}

/**
 *
 *  rct2: 0x006AF4A2
 */
static void window_ride_music_resize(rct_window *w)
{
	w->flags |= WF_RESIZABLE;
	window_set_resize(w, 316, 81, 316, 81);
}

/**
 *
 *  rct2: 0x006B1EFC
 */
static void window_ride_music_mousedown(int widgetIndex, rct_window *w, rct_widget *widget)
{
	rct_widget *dropdownWidget;
	int i;

	if (widgetIndex != WIDX_MUSIC_DROPDOWN)
		return;

	dropdownWidget = widget - 1;
	rct_ride *ride = GET_RIDE(w->number);

	int numItems = 0;
	if (ride->type == RIDE_TYPE_MERRY_GO_ROUND) {
		window_ride_current_music_style_order[numItems++] = MUSIC_STYLE_FAIRGROUND_ORGAN;
	} else {
		for (i = 0; i < countof(MusicStyleOrder); i++)
			window_ride_current_music_style_order[numItems++] = MusicStyleOrder[i];

		if (gRideMusicInfoList[36]->length != 0)
			window_ride_current_music_style_order[numItems++] = MUSIC_STYLE_CUSTOM_MUSIC_1;
		if (gRideMusicInfoList[37]->length != 0)
			window_ride_current_music_style_order[numItems++] = MUSIC_STYLE_CUSTOM_MUSIC_2;
	}

	for (i = 0; i < numItems; i++) {
		gDropdownItemsFormat[i] = 1142;
		gDropdownItemsArgs[i] = STR_MUSIC_STYLE_START + window_ride_current_music_style_order[i];
	}

	window_dropdown_show_text_custom_width(
		w->x + dropdownWidget->left,
		w->y + dropdownWidget->top,
		dropdownWidget->bottom - dropdownWidget->top + 1,
		w->colours[1],
		DROPDOWN_FLAG_STAY_OPEN,
		numItems,
		widget->right - dropdownWidget->left
	);

	for (i = 0; i < numItems; i++) {
		if (window_ride_current_music_style_order[i] == ride->music) {
			dropdown_set_checked(i, true);
		}
	}
}

/**
 *
 *  rct2: 0x006B1F03
 */
static void window_ride_music_dropdown(rct_window *w, int widgetIndex, int dropdownIndex)
{
	rct_ride *ride;
	uint8 musicStyle;

	if (widgetIndex != WIDX_MUSIC_DROPDOWN || dropdownIndex == -1)
		return;

	ride = GET_RIDE(w->number);
	musicStyle = window_ride_current_music_style_order[dropdownIndex];
	RCT2_GLOBAL(RCT2_ADDRESS_GAME_COMMAND_ERROR_TITLE, uint16) = STR_CANT_CHANGE_OPERATING_MODE;
	game_do_command(0, (musicStyle << 8) | 1, 0, (7 << 8) | w->number, GAME_COMMAND_SET_RIDE_SETTING, 0, 0);
}

/**
 *
 *  rct2: 0x006B2198
 */
static void window_ride_music_update(rct_window *w)
{
	w->frame_no++;
	window_event_invalidate_call(w);
	widget_invalidate(w, WIDX_TAB_6);
}

/**
 *
 *  rct2: 0x006B1DEA
 */
static void window_ride_music_invalidate(rct_window *w)
{
	rct_widget *widgets;
	int isMusicActivated;

	colour_scheme_update(w);

	widgets = window_ride_page_widgets[w->page];
	if (w->widgets != widgets) {
		w->widgets = widgets;
		window_init_scroll_widgets(w);
	}

	window_ride_set_pressed_tab(w);

	rct_ride *ride = GET_RIDE(w->number);
	RCT2_GLOBAL(0x013CE952 + 0, uint16) = ride->name;
	RCT2_GLOBAL(0x013CE952 + 2, uint32) = ride->name_arguments;

	// Set selected music
	window_ride_music_widgets[WIDX_MUSIC].image = STR_MUSIC_STYLE_START + ride->music;

	// Set music activated
	isMusicActivated = ride->lifecycle_flags & (RIDE_LIFECYCLE_MUSIC);
	if (isMusicActivated) {
		w->pressed_widgets |= (1 << WIDX_PLAY_MUSIC);
		w->disabled_widgets &= ~(1 << WIDX_MUSIC);
		w->disabled_widgets &= ~(1 << WIDX_MUSIC_DROPDOWN);
	} else {
		w->pressed_widgets &= ~(1 << WIDX_PLAY_MUSIC);
		w->disabled_widgets |= (1 << WIDX_MUSIC);
		w->disabled_widgets |= (1 << WIDX_MUSIC_DROPDOWN);
	}

	window_ride_anchor_border_widgets(w);
	window_align_tabs(w, WIDX_TAB_1, WIDX_TAB_10);
}

/**
 *
 *  rct2: 0x006B1ECC
 */
static void window_ride_music_paint(rct_window *w, rct_drawpixelinfo *dpi)
{
	window_draw_widgets(w, dpi);
	window_ride_draw_tab_images(dpi, w);
}

#pragma endregion

#pragma region Measurements

/**
 *
 *  rct2: 0x006D2804
  when al == 0*/
static void cancel_scenery_selection(){
	RCT2_GLOBAL(RCT2_ADDRESS_GAME_PAUSED, uint8) &= ~(1 << 2);
	RCT2_GLOBAL(0x9DEA6F, uint8) &= ~(1 << 0);
	audio_unpause_sounds();

	rct_window* main_w = window_get_main();

	if (main_w){
		main_w->viewport->flags &= ~(VIEWPORT_FLAG_HIDE_VERTICAL | VIEWPORT_FLAG_HIDE_BASE);
	}

	gfx_invalidate_screen();
	tool_cancel();
}

/**
 *
 *  rct2: 0x006D27A3
 */
static void setup_scenery_selection(rct_window* w){
	rct_ride* ride = GET_RIDE(w->number);

	if (RCT2_GLOBAL(0x009DEA6F, uint8) & 1){
		cancel_scenery_selection();
	}

	while (tool_set(w, 0, 12));

	RCT2_GLOBAL(0x00F64DE8, uint8) = (uint8)w->number;
	RCT2_GLOBAL(0x009DA193, uint8) = 0xFF;

	gTrackSavedMapElements[0] = (rct_map_element*)-1;
	RCT2_GLOBAL(RCT2_ADDRESS_GAME_PAUSED, uint8) |= (1 << 2);
	RCT2_GLOBAL(0x009DEA6F, uint8) |= 1;

	audio_pause_sounds();

	rct_window* w_main = window_get_main();

	if (w_main){
		w_main->viewport->flags |= (VIEWPORT_FLAG_HIDE_VERTICAL | VIEWPORT_FLAG_HIDE_BASE);
	}

	gfx_invalidate_screen();
}

/**
 *
 *  rct2: 0x006D3026
 */
static void window_ride_measurements_design_reset()
{
	track_save_reset_scenery();
}

/**
 *
 *  rct2: 0x006D303D
 */
static void window_ride_measurements_design_select_nearby_scenery()
{
	track_save_select_nearby_scenery(RCT2_GLOBAL(0x00F64DE8, uint8));
}

/**
 *
 *  rct2: 0x006AD4DA
 */
static void window_ride_measurements_design_cancel()
{
	if (RCT2_GLOBAL(0x009DEA6F, uint8) & 1)
		cancel_scenery_selection();
}

/**
 *
 *  rct2: 0x006AD4CD
 */
static void window_ride_measurements_design_save(rct_window *w)
{
	if (save_track_design((uint8)w->number) == 0) return;

	window_ride_measurements_design_cancel();
}

/**
 *
 *  rct2: 0x006AD4DA
 */
static void window_ride_measurements_close(rct_window *w)
{
	window_ride_measurements_design_cancel();
}

/**
 *
 *  rct2: 0x006AD478
 */
static void window_ride_measurements_mouseup(rct_window *w, int widgetIndex)
{
	switch (widgetIndex) {
	case WIDX_CLOSE:
		window_close(w);
		break;
	case WIDX_TAB_1:
	case WIDX_TAB_2:
	case WIDX_TAB_3:
	case WIDX_TAB_4:
	case WIDX_TAB_5:
	case WIDX_TAB_6:
	case WIDX_TAB_7:
	case WIDX_TAB_8:
	case WIDX_TAB_9:
	case WIDX_TAB_10:
		window_ride_set_page(w, widgetIndex - WIDX_TAB_1);
		break;
	case WIDX_SELECT_NEARBY_SCENERY:
		window_ride_measurements_design_select_nearby_scenery();
		break;
	case WIDX_RESET_SELECTION:
		window_ride_measurements_design_reset();
		break;
	case WIDX_SAVE_DESIGN:
		window_ride_measurements_design_save(w);
		break;
	case WIDX_CANCEL_DESIGN:
		window_ride_measurements_design_cancel();
		break;
	}
}

/**
 *
 *  rct2: 0x006AD564
 */
static void window_ride_measurements_resize(rct_window *w)
{
	window_set_resize(w, 316, 202, 316, 202);
}

/**
 *
 *  rct2: 0x006AD4AB
 */
static void window_ride_measurements_mousedown(int widgetIndex, rct_window *w, rct_widget *widget)
{
	if (widgetIndex != WIDX_SAVE_TRACK_DESIGN)
		return;

	rct_ride *ride = GET_RIDE(w->number);

	gDropdownItemsFormat[0] = STR_SAVE_TRACK_DESIGN_ITEM;
	gDropdownItemsFormat[1] = STR_SAVE_TRACK_DESIGN_WITH_SCENERY_ITEM;

	window_dropdown_show_text(
		w->x + widget->left,
		w->y + widget->top,
		widget->bottom - widget->top + 1,
		w->colours[1],
		0,
		2
	);
	gDropdownHighlightedIndex = 0;
	if (RCT2_GLOBAL(RCT2_ADDRESS_SCREEN_FLAGS, uint8) & SCREEN_FLAGS_TRACK_DESIGNER)
		gDropdownItemsDisabled |= 2;
}

/**
 *
 *  rct2: 0x006AD4B2
 */
static void window_ride_measurements_dropdown(rct_window *w, int widgetIndex, int dropdownIndex)
{
	if (widgetIndex != WIDX_SAVE_TRACK_DESIGN)
		return;

	if (dropdownIndex == -1)
		dropdownIndex = gDropdownHighlightedIndex;

	if (dropdownIndex == 0)
		save_track_design((uint8)w->number);
	else
		setup_scenery_selection(w);
}

/**
 *
 *  rct2: 0x006AD5DD
 */
static void window_ride_measurements_update(rct_window *w)
{
	w->frame_no++;
	window_event_invalidate_call(w);
	widget_invalidate(w, WIDX_TAB_7);
}

/**
 *
 *  rct2: 0x006D2AE7
 */
static void window_ride_measurements_tooldown(rct_window *w, int widgetIndex, int x, int y)
{
	rct_map_element *mapElement;
	sint16 mapX, mapY;
	int interactionType;

	get_map_coordinates_from_pos(x, y, 0xFCCF, &mapX, &mapY, &interactionType, &mapElement, NULL);
	switch (interactionType) {
	case VIEWPORT_INTERACTION_ITEM_SCENERY:
	case VIEWPORT_INTERACTION_ITEM_LARGE_SCENERY:
	case VIEWPORT_INTERACTION_ITEM_WALL:
	case VIEWPORT_INTERACTION_ITEM_FOOTPATH:
		track_save_toggle_map_element(interactionType, mapX, mapY, mapElement);
		break;
	}
}

/**
 *
 *  rct2: 0x006AD4DA
 */
static void window_ride_measurements_toolabort(rct_window *w, int widgetIndex)
{
	window_ride_measurements_design_cancel();
}

/**
 *
 *  rct2: 0x006ACDBC
 */
static void window_ride_measurements_invalidate(rct_window *w)
{
	rct_widget *widgets;

	colour_scheme_update(w);

	widgets = window_ride_page_widgets[w->page];
	if (w->widgets != widgets) {
		w->widgets = widgets;
		window_init_scroll_widgets(w);
	}

	window_ride_set_pressed_tab(w);

	rct_ride *ride = GET_RIDE(w->number);
	RCT2_GLOBAL(0x013CE952 + 0, uint16) = ride->name;
	RCT2_GLOBAL(0x013CE952 + 2, uint32) = ride->name_arguments;

	window_ride_measurements_widgets[WIDX_SAVE_TRACK_DESIGN].tooltip = STR_SAVE_TRACK_DESIGN_NOT_POSSIBLE;
	window_ride_measurements_widgets[WIDX_SAVE_TRACK_DESIGN].type = WWT_EMPTY;
	if ((RCT2_GLOBAL(0x009DEA6F, uint8) & 1) && RCT2_GLOBAL(0x00F64DE8, uint8) == w->number) {
		window_ride_measurements_widgets[WIDX_SELECT_NEARBY_SCENERY].type = WWT_DROPDOWN_BUTTON;
		window_ride_measurements_widgets[WIDX_RESET_SELECTION].type = WWT_DROPDOWN_BUTTON;
		window_ride_measurements_widgets[WIDX_SAVE_DESIGN].type = WWT_DROPDOWN_BUTTON;
		window_ride_measurements_widgets[WIDX_CANCEL_DESIGN].type = WWT_DROPDOWN_BUTTON;
	} else {
		window_ride_measurements_widgets[WIDX_SELECT_NEARBY_SCENERY].type = WWT_EMPTY;
		window_ride_measurements_widgets[WIDX_RESET_SELECTION].type = WWT_EMPTY;
		window_ride_measurements_widgets[WIDX_SAVE_DESIGN].type = WWT_EMPTY;
		window_ride_measurements_widgets[WIDX_CANCEL_DESIGN].type = WWT_EMPTY;

		if (ride_type_has_flag(ride->type, RIDE_TYPE_FLAG_HAS_TRACK)) {
			window_ride_measurements_widgets[WIDX_SAVE_TRACK_DESIGN].type = WWT_FLATBTN;
			w->disabled_widgets |= (1 << WIDX_SAVE_TRACK_DESIGN);
			if (ride->lifecycle_flags & RIDE_LIFECYCLE_TESTED) {
				if (ride->excitement != -1) {
					w->disabled_widgets &= ~(1 << WIDX_SAVE_TRACK_DESIGN);
					window_ride_measurements_widgets[WIDX_SAVE_TRACK_DESIGN].tooltip = STR_SAVE_TRACK_DESIGN;
				}
			}
		}
	}

	window_ride_anchor_border_widgets(w);
	window_align_tabs(w, WIDX_TAB_1, WIDX_TAB_10);
}

/**
 *
 *  rct2: 0x006ACF07
 */
static void window_ride_measurements_paint(rct_window *w, rct_drawpixelinfo *dpi)
{
	rct_widget *widget;
	rct_ride *ride;
	rct_string_id stringId;
	int x, y, i, numTimes, numLengths;
	sint16 holes, maxSpeed, averageSpeed, drops, highestDropHeight, inversions, time;
	sint32 maxPositiveVerticalGs, maxNegativeVerticalGs, maxLateralGs, totalAirTime, length;

	window_draw_widgets(w, dpi);
	window_ride_draw_tab_images(dpi, w);

	if (window_ride_measurements_widgets[WIDX_SAVE_DESIGN].type == WWT_DROPDOWN_BUTTON) {
		widget = &window_ride_measurements_widgets[WIDX_PAGE_BACKGROUND];

		x = w->x + (widget->right - widget->left) / 2;
		y = w->y + widget->top + 40;
		gfx_draw_string_centred_wrapped(dpi, NULL, x, y, w->width - 8, STR_CLICK_ITEMS_OF_SCENERY_TO_SELECT, 0);

		x = w->x + 4;
		y = w->y + window_ride_measurements_widgets[WIDX_SELECT_NEARBY_SCENERY].bottom + 17;
		gfx_fill_rect_inset(dpi, x, y, w->x + 312, y + 1, w->colours[1], 0x20);
	} else {
		ride = GET_RIDE(w->number);

		x = w->x + window_ride_measurements_widgets[WIDX_PAGE_BACKGROUND].left + 4;
		y = w->y + window_ride_measurements_widgets[WIDX_PAGE_BACKGROUND].top + 4;

		if (ride->lifecycle_flags & RIDE_LIFECYCLE_TESTED) {
			// Excitement
			RCT2_GLOBAL(0x013CE952 + 0, uint32) = ride->excitement;
			RCT2_GLOBAL(0x013CE952 + 4, uint16) = STR_RATING_LOW + min(ride->excitement >> 8, 5);
			stringId = ride->excitement == -1 ? STR_EXCITEMENT_RATING_NOT_YET_AVAILABLE : STR_EXCITEMENT_RATING;
			gfx_draw_string_left(dpi, stringId, (void*)0x013CE952, 0, x, y);
			y += 10;

			// Intensity
			RCT2_GLOBAL(0x013CE952 + 0, uint32) = ride->intensity;
			RCT2_GLOBAL(0x013CE952 + 4, uint16) = STR_RATING_LOW + min(ride->intensity >> 8, 5);

			stringId = STR_INTENSITY_RATING;
			if (ride->excitement == -1)
				stringId = STR_INTENSITY_RATING_NOT_YET_AVAILABLE;
			else if (ride->intensity >= RIDE_RATING(10,00))
				stringId = STR_INTENSITY_RATING_RED;

			gfx_draw_string_left(dpi, stringId, (void*)0x013CE952, 0, x, y);
			y += 10;

			// Nausea
			RCT2_GLOBAL(0x013CE952 + 0, uint32) = ride->nausea;
			RCT2_GLOBAL(0x013CE952 + 4, uint16) = STR_RATING_LOW + min(ride->nausea >> 8, 5);
			stringId = ride->excitement == -1 ? STR_NAUSEA_RATING_NOT_YET_AVAILABLE : STR_NAUSEA_RATING;
			gfx_draw_string_left(dpi, stringId, (void*)0x013CE952, 0, x, y);
			y += 20;

			// Horizontal rule
			gfx_fill_rect_inset(dpi, x, y - 6, x + 303, y - 5, w->colours[1], 0x20);

			if (!(ride->lifecycle_flags & RIDE_LIFECYCLE_NO_RAW_STATS)) {
				if (ride->type == RIDE_TYPE_MINI_GOLF) {
					// Holes
					holes = ride->holes & 0x1F;
					gfx_draw_string_left(dpi, STR_HOLES, &holes, 0, x, y);
					y += 10;
				} else {
					// Max speed
					maxSpeed = (ride->max_speed * 9) >> 18;
					gfx_draw_string_left(dpi, STR_MAX_SPEED, &maxSpeed, 0, x, y);
					y += 10;

					// Average speed
					averageSpeed = (ride->average_speed * 9) >> 18;
					gfx_draw_string_left(dpi, STR_AVERAGE_SPEED, &averageSpeed, 0, x, y);
					y += 10;

					// Ride time
					numTimes = 0;
					for (i = 0; i < ride->num_stations; i++) {
						time = ride->time[numTimes];
						if (time != 0) {
							RCT2_GLOBAL(0x013CE952 + 0 + (numTimes * 4), uint16) = 1343;
							RCT2_GLOBAL(0x013CE952 + 2 + (numTimes * 4), uint16) = time;
							numTimes++;
						}
					}
					if (numTimes == 0) {
						RCT2_GLOBAL(0x013CE952 + 0, uint16) = 1343;
						RCT2_GLOBAL(0x013CE952 + 2, uint16) = 0;
						numTimes++;
					}
					RCT2_GLOBAL(0x013CE94E + (numTimes * 4), uint16) = 1342;
					RCT2_GLOBAL(0x013CE952 + 0 + (numTimes * 4), uint16) = 0;
					RCT2_GLOBAL(0x013CE952 + 2 + (numTimes * 4), uint16) = 0;
					RCT2_GLOBAL(0x013CE952 + 4 + (numTimes * 4), uint16) = 0;
					RCT2_GLOBAL(0x013CE952 + 6 + (numTimes * 4), uint16) = 0;
					gfx_draw_string_left_clipped(dpi, STR_RIDE_TIME, (void*)0x013CE952, 0, x, y, 308);
					y += 10;
				}

				// Ride length
				numLengths = 0;
				for (i = 0; i < ride->num_stations; i++) {
					length = ride->length[numLengths];
					if (length != 0) {
						length >>= 16;
						RCT2_GLOBAL(0x013CE952 + 0 + (numLengths * 4), uint16) = 1346;
						RCT2_GLOBAL(0x013CE952 + 2 + (numLengths * 4), uint16) = (length & 0xFFFF);
						numLengths++;
					}
				}
				if (numLengths == 0) {
					RCT2_GLOBAL(0x013CE952 + 0, uint16) = 1346;
					RCT2_GLOBAL(0x013CE952 + 2, uint16) = 0;
					numLengths++;
				}
				RCT2_GLOBAL(0x013CE94E + (numLengths * 4), uint16) = 1345;
				RCT2_GLOBAL(0x013CE952 + 0 + (numLengths * 4), uint16) = 0;
				RCT2_GLOBAL(0x013CE952 + 2 + (numLengths * 4), uint16) = 0;
				RCT2_GLOBAL(0x013CE952 + 4 + (numLengths * 4), uint16) = 0;
				RCT2_GLOBAL(0x013CE952 + 6 + (numLengths * 4), uint16) = 0;
				gfx_draw_string_left_clipped(dpi, STR_RIDE_LENGTH, (void*)0x013CE952, 0, x, y, 308);
				y += 10;

				if (ride_type_has_flag(ride->type, RIDE_TYPE_FLAG_HAS_G_FORCES)) {
					// Max. positive vertical G's
					maxPositiveVerticalGs = ride->max_positive_vertical_g;
					stringId = maxPositiveVerticalGs >= FIXED_2DP(5,00) ?
						STR_MAX_POSITIVE_VERTICAL_G_RED : STR_MAX_POSITIVE_VERTICAL_G;
					gfx_draw_string_left(dpi, stringId, &maxPositiveVerticalGs, 0, x, y);
					y += 10;

					// Max. negative vertical G's
					maxNegativeVerticalGs = ride->max_negative_vertical_g;
					stringId = maxNegativeVerticalGs <= -FIXED_2DP(2,00) ?
						STR_MAX_NEGATIVE_VERTICAL_G_RED : STR_MAX_NEGATIVE_VERTICAL_G;
					gfx_draw_string_left(dpi, stringId, &maxNegativeVerticalGs, 0, x, y);
					y += 10;

					// Max lateral G's
					maxLateralGs = ride->max_lateral_g;
					stringId = maxLateralGs >= FIXED_2DP(2,80) ?
						STR_MAX_LATERAL_G_RED : STR_MAX_LATERAL_G;
					gfx_draw_string_left(dpi, stringId, &maxLateralGs, 0, x, y);
					y += 10;

					// Total 'air' time
					totalAirTime = ride->total_air_time * 3;
					gfx_draw_string_left(dpi, STR_TOTAL_AIR_TIME, &totalAirTime, 0, x, y);
					y += 10;
				}

				if (ride_type_has_flag(ride->type, RIDE_TYPE_FLAG_HAS_DROPS)) {
					// Drops
					drops = ride->drops & 0x3F;
					gfx_draw_string_left(dpi, STR_DROPS, &drops, 0, x, y);
					y += 10;

					// Highest drop height
					highestDropHeight = (ride->highest_drop_height * 3) / 4;
					gfx_draw_string_left(dpi, STR_HIGHEST_DROP_HEIGHT, &highestDropHeight, 0, x, y);
					y += 10;
				}

				if (ride->type != RIDE_TYPE_MINI_GOLF) {
					// Inversions
					inversions = ride->inversions & 0x1F;
					if (inversions != 0) {
						gfx_draw_string_left(dpi, STR_INVERSIONS, &inversions, 0, x, y);
						y += 10;
					}
				}
			}
		} else {
			gfx_draw_string_left(dpi, STR_NO_TEST_RESULTS_YET, NULL, 0, x, y);
		}
	}
}

#pragma endregion

#pragma region Graphs

enum {
	GRAPH_VELOCITY,
	GRAPH_ALTITUDE,
	GRAPH_VERTICAL,
	GRAPH_LATERAL
};

/**
 *
 *  rct2: 0x006AE8A6
 */
static void window_ride_set_graph(rct_window *w, int type)
{
	if ((w->list_information_type & 0xFF) == type) {
		w->list_information_type ^= 0x8000;
	} else {
		w->list_information_type &= 0xFF00;
		w->list_information_type |= type;
	}
	window_invalidate(w);
}

/**
 *
 *  rct2: 0x006AE85D
 */
static void window_ride_graphs_mouseup(rct_window *w, int widgetIndex)
{
	switch (widgetIndex) {
	case WIDX_CLOSE:
		window_close(w);
		break;
	case WIDX_TAB_1:
	case WIDX_TAB_2:
	case WIDX_TAB_3:
	case WIDX_TAB_4:
	case WIDX_TAB_5:
	case WIDX_TAB_6:
	case WIDX_TAB_7:
	case WIDX_TAB_8:
	case WIDX_TAB_9:
	case WIDX_TAB_10:
		window_ride_set_page(w, widgetIndex - WIDX_TAB_1);
		break;
	}
}

/**
 *
 *  rct2: 0x006AE8DA
 */
static void window_ride_graphs_resize(rct_window *w)
{
	window_set_resize(w, 316, 180, 500, 450);
}

/**
 *
 *  rct2: 0x006AE878
 */
static void window_ride_graphs_mousedown(int widgetIndex, rct_window *w, rct_widget *widget)
{
	switch (widgetIndex) {
	case WIDX_GRAPH_VELOCITY:
		window_ride_set_graph(w, GRAPH_VELOCITY);
		break;
	case WIDX_GRAPH_ALTITUDE:
		window_ride_set_graph(w, GRAPH_ALTITUDE);
		break;
	case WIDX_GRAPH_VERTICAL:
		window_ride_set_graph(w, GRAPH_VERTICAL);
		break;
	case WIDX_GRAPH_LATERAL:
		window_ride_set_graph(w, GRAPH_LATERAL);
		break;
	}
}

/**
 *
 *  rct2: 0x006AE95D
 */
static void window_ride_graphs_update(rct_window *w)
{
	rct_widget *widget;
	rct_ride_measurement *measurement;
	int x;

	w->frame_no++;
	window_event_invalidate_call(w);
	widget_invalidate(w, WIDX_TAB_8);
	window_event_invalidate_call(w);
	widget_invalidate(w, WIDX_GRAPH);

	widget = &window_ride_graphs_widgets[WIDX_GRAPH];
	x = w->scrolls[0].h_left;
	if (!(w->list_information_type & 0x8000)) {
		measurement = ride_get_measurement(w->number, NULL);
		x = measurement == NULL ?
			0 :
			measurement->current_item - (((widget->right - widget->left) / 4) * 3);
	}

	w->scrolls[0].h_left = clamp(0, x, w->scrolls[0].h_right - ((widget->right - widget->left) - 2));
	widget_scroll_update_thumbs(w, WIDX_GRAPH);
}

/**
 *
 *  rct2: 0x006AEA75
 */
static void window_ride_graphs_scrollgetheight(rct_window *w, int scrollIndex, int *width, int *height)
{
	rct_ride_measurement *measurement;

	window_event_invalidate_call(w);

	// Set minimum size
	*width = window_ride_graphs_widgets[WIDX_GRAPH].right - window_ride_graphs_widgets[WIDX_GRAPH].left - 2;

	// Get measurement size
	measurement = ride_get_measurement(w->number, NULL);
	if (measurement != NULL)
		*width = max(*width, measurement->num_items);
}

/**
 *
 *  rct2: 0x006AE953
 */
static void window_ride_graphs_15(rct_window *w, int scrollIndex, int scrollAreaType)
{
	w->list_information_type |= 0x8000;
}

/**
 *
 *  rct2: 0x006AEA05
 */
static void window_ride_graphs_tooltip(rct_window* w, int widgetIndex, rct_string_id *stringId)
{
	rct_ride *ride;
	rct_ride_measurement *measurement;
	rct_string_id message;

	if (widgetIndex == WIDX_GRAPH) {
		RCT2_GLOBAL(RCT2_ADDRESS_COMMON_FORMAT_ARGS, uint16) = 3158;
		measurement = ride_get_measurement(w->number, &message);
		if (measurement != NULL && (measurement->flags & RIDE_MEASUREMENT_FLAG_RUNNING)) {
			RCT2_GLOBAL(0x013CE952 + 4, uint16) = measurement->vehicle_index + 1;
			ride = GET_RIDE(w->number);
			RCT2_GLOBAL(0x013CE952 + 2, uint16) = RideNameConvention[ride->type].vehicle_name + 6;
		} else {
			*stringId = message;
		}
	} else {
		*stringId = STR_NONE;
	}
}

/**
 *
 *  rct2: 0x006AE372
 */
static void window_ride_graphs_invalidate(rct_window *w)
{
	rct_widget *widgets;
	rct_ride *ride;
	int x, y;

	colour_scheme_update(w);

	widgets = window_ride_page_widgets[w->page];
	if (w->widgets != widgets) {
		w->widgets = widgets;
		window_init_scroll_widgets(w);
	}

	window_ride_set_pressed_tab(w);

	ride = GET_RIDE(w->number);

	RCT2_GLOBAL(0x013CE952 + 0, uint16) = ride->name;
	RCT2_GLOBAL(0x013CE952 + 2, uint32) = ride->name_arguments;

	// Set pressed graph button type
	w->pressed_widgets &= ~(1 << WIDX_GRAPH_VELOCITY);
	w->pressed_widgets &= ~(1 << WIDX_GRAPH_ALTITUDE);
	w->pressed_widgets &= ~(1 << WIDX_GRAPH_VERTICAL);
	w->pressed_widgets &= ~(1 << WIDX_GRAPH_LATERAL);
	w->pressed_widgets |= (1LL << (WIDX_GRAPH_VELOCITY + (w->list_information_type & 0xFF)));

	// Hide graph buttons that are not applicable
	if (ride_type_has_flag(ride->type, RIDE_TYPE_FLAG_HAS_G_FORCES)) {
		window_ride_graphs_widgets[WIDX_GRAPH_VERTICAL].type = WWT_DROPDOWN_BUTTON;
		window_ride_graphs_widgets[WIDX_GRAPH_LATERAL].type = WWT_DROPDOWN_BUTTON;
	} else {
		window_ride_graphs_widgets[WIDX_GRAPH_VERTICAL].type = WWT_EMPTY;
		window_ride_graphs_widgets[WIDX_GRAPH_LATERAL].type = WWT_EMPTY;
	}

	// Anchor graph widget
	x = w->width - 4;
	y = w->height - 18;

	window_ride_graphs_widgets[WIDX_GRAPH].right = x;
	window_ride_graphs_widgets[WIDX_GRAPH].bottom = y;
	y += 3;
	window_ride_graphs_widgets[WIDX_GRAPH_VELOCITY].top = y;
	window_ride_graphs_widgets[WIDX_GRAPH_ALTITUDE].top = y;
	window_ride_graphs_widgets[WIDX_GRAPH_VERTICAL].top = y;
	window_ride_graphs_widgets[WIDX_GRAPH_LATERAL].top = y;
	y += 11;
	window_ride_graphs_widgets[WIDX_GRAPH_VELOCITY].bottom = y;
	window_ride_graphs_widgets[WIDX_GRAPH_ALTITUDE].bottom = y;
	window_ride_graphs_widgets[WIDX_GRAPH_VERTICAL].bottom = y;
	window_ride_graphs_widgets[WIDX_GRAPH_LATERAL].bottom = y;

	window_ride_anchor_border_widgets(w);
	window_align_tabs(w, WIDX_TAB_1, WIDX_TAB_10);
}

/**
 *
 *  rct2: 0x006AE4BC
 */
static void window_ride_graphs_paint(rct_window *w, rct_drawpixelinfo *dpi)
{
	window_draw_widgets(w, dpi);
	window_ride_draw_tab_images(dpi, w);
}

/**
 *
 *  rct2: 0x006AE4C7
 */
static void window_ride_graphs_scrollpaint(rct_window *w, rct_drawpixelinfo *dpi, int scrollIndex)
{
	rct_ride_measurement *measurement;
	rct_widget *widget;
	int x, y, width, time, listType, colour, top, bottom, tmp;
	rct_string_id stringId;

	gfx_clear(dpi, RCT2_GLOBAL(0x0141FC9D, uint8) * 0x01010101);

	widget = &window_ride_graphs_widgets[WIDX_GRAPH];
	listType = w->list_information_type & 0xFF;
	measurement = ride_get_measurement(w->number, &stringId);
	if (measurement == NULL) {
		// No measurement message
		x = (widget->right - widget->left) / 2;
		y = (widget->bottom - widget->top) / 2 - 5;
		width = widget->right - widget->left - 2;
		gfx_draw_string_centred_wrapped(dpi, (void*)0x013CE952, x, y, width, stringId, 0);
		return;
	}

	// Vertical grid lines
	time = 0;
	for (x = 0; x < dpi->x + dpi->width; x += 80) {
		if (x + 80 >= dpi->x) {
			gfx_fill_rect(dpi, x +  0, dpi->y, x +  0, dpi->y + dpi->height - 1, RCT2_GLOBAL(0x0141FCA0, uint8));
			gfx_fill_rect(dpi, x + 16, dpi->y, x + 16, dpi->y + dpi->height - 1, RCT2_GLOBAL(0x0141FC9F, uint8));
			gfx_fill_rect(dpi, x + 32, dpi->y, x + 32, dpi->y + dpi->height - 1, RCT2_GLOBAL(0x0141FC9F, uint8));
			gfx_fill_rect(dpi, x + 48, dpi->y, x + 48, dpi->y + dpi->height - 1, RCT2_GLOBAL(0x0141FC9F, uint8));
			gfx_fill_rect(dpi, x + 64, dpi->y, x + 64, dpi->y + dpi->height - 1, RCT2_GLOBAL(0x0141FC9F, uint8));
		}
		time += 5;
	}

	// Horizontal grid lines
	y = widget->bottom - widget->top - 13;
	short yUnit = RCT2_GLOBAL(0x0098DD9A + (listType * 8), uint16);
	short ax = RCT2_GLOBAL(0x0098DD9E + (listType * 8), uint16);
	short yUnitInterval = RCT2_GLOBAL(0x0098DD9C + (listType * 8), uint16);
	short yInterval = RCT2_GLOBAL(0x0098DD98 + (listType * 8), uint16);

	// Scale modifier
	if (ax == 1420) {
		short unk = RCT2_GLOBAL(0x01359208, uint16);
		yUnit -= RCT2_GLOBAL(0x01359208, uint16);
		unk *= 2;
		yUnit -= unk;
	}

	for (y = widget->bottom - widget->top - 13; y >= 8; y -= yInterval, yUnit += yUnitInterval) {
		// Minor / major line
		colour = yUnit == 0 ?
			RCT2_GLOBAL(0x0141FCA0, uint8) :
			RCT2_GLOBAL(0x0141FC9F, uint8);

		gfx_fill_rect(dpi, dpi->x, y, dpi->x + dpi->width - 1, y, colour);

		sint16 scaled_yUnit = yUnit;
		// Scale modifier
		if (ax == 1420)
			scaled_yUnit /= 2;

		gfx_draw_string_left(dpi, ax, &scaled_yUnit, 0, w->scrolls[0].h_left + 1, y - 4);
	}

	// Time marks
	x = 0;
	time = 0;
	for (x = 0; x < dpi->x + dpi->width; x += 80) {
		if (x + 80 >= dpi->x)
			gfx_draw_string_left(dpi, 1414, &time, 0, x + 2, 1);
		time += 5;
	}

	// Plot
	x = dpi->x;
	for (width = 0; width < dpi->width; width++, x++) {
		if (x < 0 || x >= measurement->num_items - 1)
			continue;

		switch (listType) {
		case GRAPH_VELOCITY:
			top = measurement->velocity[x] / 2;
			bottom = measurement->velocity[x + 1] / 2;
			break;
		case GRAPH_ALTITUDE:
			top = measurement->altitude[x];
			bottom = measurement->altitude[x + 1];
			break;
		case GRAPH_VERTICAL:
			top = measurement->vertical[x] + 39;
			bottom = measurement->vertical[x + 1] + 39;
			break;
		case GRAPH_LATERAL:
			top = measurement->lateral[x] + 52;
			bottom = measurement->lateral[x + 1] + 52;
			break;
		default:
			log_error("Wrong graph type %d", listType);
			top = bottom = 0;
		}

		top = widget->bottom - widget->top - top - 13;
		bottom = widget->bottom - widget->top - bottom - 13;
		if (top > bottom) {
			tmp = top;
			top = bottom;
			bottom = tmp;
		}
		gfx_fill_rect(dpi, x, top, x, bottom, x > measurement->current_item ? 17 : 21);
	}
}

#pragma endregion

#pragma region Income

/**
 *
 *  rct2: 0x006ADEFD
 */
static void window_ride_income_toggle_primary_price(rct_window *w)
{
	rct_ride *ride;
	rct_ride_type *ride_type;
	uint32 newFlags, shop_item;
	money16 price;

	ride = GET_RIDE(w->number);
	ride_type = gRideTypeList[ride->subtype];

	if (ride->type == RIDE_TYPE_TOILETS) {
		shop_item = 0x1F;
	}
	else {
		shop_item = ride_type->shop_item;
		if (shop_item == 0xFFFF)
			return;
	}
	if (shop_item == 0x3 || shop_item == 0x20 || shop_item == 0x21 || shop_item == 0x22) {
		newFlags = RCT2_GLOBAL(0x01358838, uint32);
		newFlags ^= (1 << 0x3);
		game_do_command(0, 1, 0, (0x2 << 8), GAME_COMMAND_SET_PARK_OPEN, newFlags, shop_item);

		newFlags = RCT2_GLOBAL(0x0135934C, uint32);
		newFlags ^= (1 << 0x0) | (1 << 0x1) | (1 << 0x2);
		game_do_command(0, 1, 0, (0x3 << 8), GAME_COMMAND_SET_PARK_OPEN, newFlags, shop_item);
	}
	else {
		if (shop_item < 32) {
			newFlags = RCT2_GLOBAL(0x01358838, uint32);
			newFlags ^= (1u << shop_item);
			game_do_command(0, 1, 0, (0x2 << 8), GAME_COMMAND_SET_PARK_OPEN, newFlags, shop_item);
		}
		else {
			newFlags = RCT2_GLOBAL(0x0135934C, uint32);
			newFlags ^= (1u << (shop_item - 32));
			game_do_command(0, 1, 0, (0x3 << 8), GAME_COMMAND_SET_PARK_OPEN, newFlags, shop_item);
		}
	}
	price = ride->price;
	game_do_command(0, 1, 0, w->number, GAME_COMMAND_SET_RIDE_PRICE, price, 0);
}

/**
 *
 *  rct2: 0x006AE06E
 */
static void window_ride_income_toggle_secondary_price(rct_window *w)
{
	rct_ride *ride;
	rct_ride_type *ride_type;
	uint32 newFlags, shop_item;
	money16 price;

	ride = GET_RIDE(w->number);
	ride_type = gRideTypeList[ride->subtype];

	shop_item = ride_type->shop_item_secondary;
	if (shop_item == 0xFF)
		shop_item = RCT2_GLOBAL(0x0097D7CB + (ride->type * 4), uint8);

	if (shop_item == 0x3 || shop_item == 0x20 || shop_item == 0x21 || shop_item == 0x22) {
		newFlags = RCT2_GLOBAL(0x01358838, uint32);
		newFlags ^= (1 << 0x3);
		game_do_command(0, 1, 0, (0x2 << 8), GAME_COMMAND_SET_PARK_OPEN, newFlags, shop_item);

		newFlags = RCT2_GLOBAL(0x0135934C, uint32);
		newFlags ^= (1 << 0x0) | (1 << 0x1) | (1 << 0x2);
		game_do_command(0, 1, 0, (0x3 << 8), GAME_COMMAND_SET_PARK_OPEN, newFlags, shop_item);
	}
	else {
		if (shop_item < 32) {
			newFlags = RCT2_GLOBAL(0x01358838, uint32);
			newFlags ^= (1u << shop_item);
			game_do_command(0, 1, 0, (0x2 << 8), GAME_COMMAND_SET_PARK_OPEN, newFlags, shop_item);
		}
		else {
			newFlags = RCT2_GLOBAL(0x0135934C, uint32);
			newFlags ^= (1u << (shop_item - 32));
			game_do_command(0, 1, 0, (0x3 << 8), GAME_COMMAND_SET_PARK_OPEN, newFlags, shop_item);
		}
	}
	price = ride->price_secondary;
	game_do_command(0, 1, 0, (1 << 8) | w->number, GAME_COMMAND_SET_RIDE_PRICE, price, 0);
}

/**
 *
 *  rct2: 0x006AE1E4
 */
static void window_ride_income_increase_primary_price(rct_window *w)
{
	rct_ride *ride;
	rct_ride_type *ride_type;

	ride = GET_RIDE(w->number);
	ride_type = gRideTypeList[ride->subtype];

	if ((RCT2_GLOBAL(RCT2_ADDRESS_PARK_FLAGS, uint32) & PARK_FLAGS_PARK_FREE_ENTRY) == 0) {
		if (ride->type != RIDE_TYPE_TOILETS && ride_type->shop_item == 0xFF) {
			if (!gConfigCheat.unlock_all_prices)
				return;
		}
	}
	money16 price = ride->price;
	if (price < MONEY(20, 00))
		price++;

	game_do_command(0, 1, 0, w->number, GAME_COMMAND_SET_RIDE_PRICE, price, 0);
}

/**
 *
 *  rct2: 0x006AE237
 */
static void window_ride_income_decrease_primary_price(rct_window *w)
{
	rct_ride *ride;
	rct_ride_type *ride_type;

	ride = GET_RIDE(w->number);
	ride_type = gRideTypeList[ride->subtype];

	if ((RCT2_GLOBAL(RCT2_ADDRESS_PARK_FLAGS, uint32) & PARK_FLAGS_PARK_FREE_ENTRY) == 0) {
		if (ride->type != RIDE_TYPE_TOILETS && ride_type->shop_item == 0xFF) {
			if (!gConfigCheat.unlock_all_prices)
				return;
		}
	}
	money16 price = ride->price;
	if (price > MONEY(0, 00))
		price--;

	game_do_command(0, 1, 0, w->number, GAME_COMMAND_SET_RIDE_PRICE, price, 0);
}

/**
 *
 *  rct2: 0x006AE269
 */
static void window_ride_income_increase_secondary_price(rct_window *w)
{
	rct_ride *ride;
	rct_ride_type *ride_type;

	ride = GET_RIDE(w->number);
	ride_type = gRideTypeList[ride->subtype];

	money16 price = ride->price_secondary;
	if (price < MONEY(20, 00))
		price++;

	game_do_command(0, 1, 0, (w->number & 0x00FF) | 0x0100, GAME_COMMAND_SET_RIDE_PRICE, price, 0);
}

/**
 *
 *  rct2: 0x006AE28D
 */
static void window_ride_income_decrease_secondary_price(rct_window *w)
{
	rct_ride *ride;
	rct_ride_type *ride_type;

	ride = GET_RIDE(w->number);
	ride_type = gRideTypeList[ride->subtype];

	money16 price = ride->price_secondary;
	if (price > MONEY(0, 00))
		price--;

	game_do_command(0, 1, 0, (w->number & 0x00FF) | 0x0100, GAME_COMMAND_SET_RIDE_PRICE, price, 0);
}

/**
 *
 *  rct2: 0x006ADEA9
 */
static void window_ride_income_mouseup(rct_window *w, int widgetIndex)
{
	switch (widgetIndex) {
	case WIDX_CLOSE:
		window_close(w);
		break;
	case WIDX_TAB_1:
	case WIDX_TAB_2:
	case WIDX_TAB_3:
	case WIDX_TAB_4:
	case WIDX_TAB_5:
	case WIDX_TAB_6:
	case WIDX_TAB_7:
	case WIDX_TAB_8:
	case WIDX_TAB_9:
	case WIDX_TAB_10:
		window_ride_set_page(w, widgetIndex - WIDX_TAB_1);
		break;
	case WIDX_PRIMARY_PRICE_SAME_THROUGHOUT_PARK:
		window_ride_income_toggle_primary_price(w);
		break;
	case WIDX_SECONDARY_PRICE_SAME_THROUGHOUT_PARK:
		window_ride_income_toggle_secondary_price(w);
		break;
	}
}

/**
 *
 *  rct2: 0x006AE2F8
 */
static void window_ride_income_resize(rct_window *w)
{
	window_set_resize(w, 316, 177, 316, 177);
}

/**
 *
 *  rct2: 0x006ADED4
 */
static void window_ride_income_mousedown(int widgetIndex, rct_window *w, rct_widget *widget)
{
	switch (widgetIndex) {
	case WIDX_PRIMARY_PRICE_INCREASE:
		window_ride_income_increase_primary_price(w);
		break;
	case WIDX_PRIMARY_PRICE_DECREASE:
		window_ride_income_decrease_primary_price(w);
		break;
	case WIDX_SECONDARY_PRICE_INCREASE:
		window_ride_income_increase_secondary_price(w);
		break;
	case WIDX_SECONDARY_PRICE_DECREASE:
		window_ride_income_decrease_secondary_price(w);
		break;
	}
}

/**
 *
 *  rct2: 0x006AE2BF
 */
static void window_ride_income_update(rct_window *w)
{
	rct_ride *ride;

	w->frame_no++;
	window_event_invalidate_call(w);
	widget_invalidate(w, WIDX_TAB_9);

	ride = GET_RIDE(w->number);
	if (ride->window_invalidate_flags & RIDE_INVALIDATE_RIDE_INCOME) {
		ride->window_invalidate_flags &= ~RIDE_INVALIDATE_RIDE_INCOME;
		window_invalidate(w);
	}
}

/**
 *
 *  rct2: 0x006ADAA3
 */
static void window_ride_income_invalidate(rct_window *w)
{
	rct_widget *widgets;
	rct_ride_type *rideEntry;
	rct_string_id stringId;
	int primaryItem, secondaryItem;

	colour_scheme_update(w);

	widgets = window_ride_page_widgets[w->page];
	if (w->widgets != widgets) {
		w->widgets = widgets;
		window_init_scroll_widgets(w);
	}

	window_ride_set_pressed_tab(w);

	rct_ride *ride = GET_RIDE(w->number);
	RCT2_GLOBAL(0x013CE952 + 0, uint16) = ride->name;
	RCT2_GLOBAL(0x013CE952 + 2, uint32) = ride->name_arguments;

	rideEntry = ride_get_entry(ride);

	// Primary item
	w->pressed_widgets &= ~(1 << WIDX_PRIMARY_PRICE_SAME_THROUGHOUT_PARK);
	w->disabled_widgets &= ~(1 << WIDX_PRIMARY_PRICE);

	//If the park doesn't have free entry, lock the admission price, unless the cheat to unlock all prices is activated.
	if ((!(RCT2_GLOBAL(RCT2_ADDRESS_PARK_FLAGS, uint32) & PARK_FLAGS_PARK_FREE_ENTRY) && rideEntry->shop_item == 255 && ride->type != RIDE_TYPE_TOILETS)
		&& (!gConfigCheat.unlock_all_prices))
	{
		w->disabled_widgets |= (1 << WIDX_PRIMARY_PRICE);
	}

	window_ride_income_widgets[WIDX_PRIMARY_PRICE_LABEL].image = STR_RIDE_INCOME_ADMISSION_PRICE;
	window_ride_income_widgets[WIDX_SECONDARY_PRICE_LABEL].image = STR_ON_RIDE_PHOTO_PRICE;
	window_ride_income_widgets[WIDX_PRIMARY_PRICE_SAME_THROUGHOUT_PARK].type = WWT_EMPTY;

	window_ride_income_widgets[WIDX_PRIMARY_PRICE].image = 1429;
	RCT2_GLOBAL(0x013CE952 + 6, money32) = ride->price;
	if (ride->price == 0)
		window_ride_income_widgets[WIDX_PRIMARY_PRICE].image = STR_FREE;

	primaryItem = 31;
	if (ride->type == RIDE_TYPE_TOILETS || ((primaryItem = (sint8)rideEntry->shop_item) != -1)) {
		window_ride_income_widgets[WIDX_PRIMARY_PRICE_SAME_THROUGHOUT_PARK].type = WWT_CHECKBOX;
		if (primaryItem < 32) {
			if (RCT2_GLOBAL(0x01358838, uint32) & (1u << primaryItem))
				w->pressed_widgets |= (1 << WIDX_PRIMARY_PRICE_SAME_THROUGHOUT_PARK);

			if (primaryItem != 31)
				window_ride_income_widgets[WIDX_PRIMARY_PRICE_LABEL].image = 1960 + primaryItem;
		}
		else {
			primaryItem -= 32;
			if (RCT2_GLOBAL(0x0135934C, uint32) & (1u << primaryItem))
				w->pressed_widgets |= (1 << WIDX_PRIMARY_PRICE_SAME_THROUGHOUT_PARK);

			window_ride_income_widgets[WIDX_PRIMARY_PRICE_LABEL].image = 2100 + primaryItem;
		}

	}

	// Get secondary item
	secondaryItem = RCT2_GLOBAL(0x0097D7CB + (ride->type * 4), uint8);
	if (!(ride->lifecycle_flags & RIDE_LIFECYCLE_ON_RIDE_PHOTO)) {
		if ((secondaryItem = (sint8)rideEntry->shop_item_secondary) != -1) {
			// Set secondary item label
			stringId = 1960 + secondaryItem;
			if (stringId >= 1992)
				stringId += 108;

			window_ride_income_widgets[WIDX_SECONDARY_PRICE_LABEL].image = stringId;
		}
	}

	if (secondaryItem == -1) {
		// Hide secondary item widgets
		window_ride_income_widgets[WIDX_SECONDARY_PRICE_LABEL].type = WWT_EMPTY;
		window_ride_income_widgets[WIDX_SECONDARY_PRICE].type = WWT_EMPTY;
		window_ride_income_widgets[WIDX_SECONDARY_PRICE_INCREASE].type = WWT_EMPTY;
		window_ride_income_widgets[WIDX_SECONDARY_PRICE_DECREASE].type = WWT_EMPTY;
		window_ride_income_widgets[WIDX_SECONDARY_PRICE_SAME_THROUGHOUT_PARK].type = WWT_EMPTY;
	} else {
		// Set same price throughout park checkbox
		w->pressed_widgets &= ~(1 << WIDX_SECONDARY_PRICE_SAME_THROUGHOUT_PARK);
		if (secondaryItem < 32) {
			if (RCT2_GLOBAL(0x01358838, uint32) & (1u << secondaryItem))
				w->pressed_widgets |= (1 << WIDX_SECONDARY_PRICE_SAME_THROUGHOUT_PARK);
		} else {
			secondaryItem -= 32;
			if (RCT2_GLOBAL(0x0135934C, uint32) & (1u << secondaryItem))
				w->pressed_widgets |= (1 << WIDX_SECONDARY_PRICE_SAME_THROUGHOUT_PARK);
		}

		// Show widgets
		window_ride_income_widgets[WIDX_SECONDARY_PRICE_LABEL].type = WWT_24;
		window_ride_income_widgets[WIDX_SECONDARY_PRICE].type = WWT_SPINNER;
		window_ride_income_widgets[WIDX_SECONDARY_PRICE_INCREASE].type = WWT_DROPDOWN_BUTTON;
		window_ride_income_widgets[WIDX_SECONDARY_PRICE_DECREASE].type = WWT_DROPDOWN_BUTTON;
		window_ride_income_widgets[WIDX_SECONDARY_PRICE_SAME_THROUGHOUT_PARK].type = WWT_CHECKBOX;

		// Set secondary item price
		window_ride_income_widgets[WIDX_SECONDARY_PRICE].image = 1799;
		RCT2_GLOBAL(0x013CE952 + 10, money32) = ride->price_secondary;
		if (ride->price_secondary == 0)
			window_ride_income_widgets[WIDX_SECONDARY_PRICE].image = STR_FREE;
	}

	window_ride_anchor_border_widgets(w);
	window_align_tabs(w, WIDX_TAB_1, WIDX_TAB_10);
}

/**
 *
 *  rct2: 0x006ADCE5
 */
static void window_ride_income_paint(rct_window *w, rct_drawpixelinfo *dpi)
{
	rct_ride *ride;
	rct_ride_type *rideEntry;
	rct_string_id stringId;
	money32 profit, costPerHour;
	int x, y, primaryItem, secondaryItem;

	window_draw_widgets(w, dpi);
	window_ride_draw_tab_images(dpi, w);

	ride = GET_RIDE(w->number);
	rideEntry = ride_get_entry(ride);

	x = w->x + window_ride_income_widgets[WIDX_PAGE_BACKGROUND].left + 4;
	y = w->y + window_ride_income_widgets[WIDX_PAGE_BACKGROUND].top + 29;

	// Primary item profit / loss per item sold
	primaryItem = (sint8)rideEntry->shop_item;
	if (primaryItem != -1) {
		profit = ride->price;

		stringId = STR_PROFIT_PER_ITEM_SOLD;
		profit -= primaryItem < 32 ?
			RCT2_GLOBAL(0x00982164 + (primaryItem * 8), uint16) :
			RCT2_GLOBAL(0x00982144 + (primaryItem * 8), uint16);
		if (profit < 0) {
			profit *= -1;
			stringId = STR_LOSS_PER_ITEM_SOLD;
		}

		gfx_draw_string_left(dpi, stringId, &profit, 0, x, y);
	}
	y += 39;

	// Secondary item profit / loss per item sold
	secondaryItem = RCT2_GLOBAL(0x0097D7CB + (ride->type * 4), uint8);
	if (!(ride->lifecycle_flags & RIDE_LIFECYCLE_ON_RIDE_PHOTO))
		secondaryItem = (sint8)rideEntry->shop_item_secondary;

	if (secondaryItem != -1) {
		profit = ride->price_secondary;

		stringId = STR_PROFIT_PER_ITEM_SOLD;
		profit -= secondaryItem < 32 ?
			RCT2_GLOBAL(0x00982164 + (secondaryItem * 8), uint16) :
			RCT2_GLOBAL(0x00982144 + (secondaryItem * 8), uint16);
		if (profit < 0) {
			profit *= -1;
			stringId = STR_LOSS_PER_ITEM_SOLD;
		}

		gfx_draw_string_left(dpi, stringId, &profit, 0, x, y);
	}
	y += 15;

	// Income per hour
	if (ride->income_per_hour != MONEY32_UNDEFINED) {
		gfx_draw_string_left(dpi, STR_INCOME_PER_HOUR, &ride->income_per_hour, 0, x, y);
		y += 10;
	}

	// Running cost per hour
	costPerHour = ride->upkeep_cost * 16;
	stringId = ride->upkeep_cost == (money16)0xFFFF ? STR_RUNNING_COST_UNKNOWN : STR_RUNNING_COST_PER_HOUR;
	gfx_draw_string_left(dpi, stringId, &costPerHour, 0, x, y);
	y += 10;

	// Profit per hour
	if (ride->profit != MONEY32_UNDEFINED) {
		gfx_draw_string_left(dpi, STR_PROFIT_PER_HOUR, &ride->profit, 0, x, y);
		y += 10;
	}
	y += 5;

	// Total profit
	gfx_draw_string_left(dpi, STR_TOTAL_PROFIT, &ride->total_profit, 0, x, y);
}

#pragma endregion

#pragma region Customer

/**
 *
 *  rct2: 0x006AD986
 */
static void window_ride_customer_mouseup(rct_window *w, int widgetIndex)
{
	switch (widgetIndex) {
	case WIDX_CLOSE:
		window_close(w);
		break;
	case WIDX_TAB_1:
	case WIDX_TAB_2:
	case WIDX_TAB_3:
	case WIDX_TAB_4:
	case WIDX_TAB_5:
	case WIDX_TAB_6:
	case WIDX_TAB_7:
	case WIDX_TAB_8:
	case WIDX_TAB_9:
	case WIDX_TAB_10:
		window_ride_set_page(w, widgetIndex - WIDX_TAB_1);
		break;
	case WIDX_SHOW_GUESTS_THOUGHTS:
		window_guest_list_open_with_filter(2, w->number);
		break;
	case WIDX_SHOW_GUESTS_ON_RIDE:
		window_guest_list_open_with_filter(0, w->number);
		break;
	case WIDX_SHOW_GUESTS_QUEUING:
		window_guest_list_open_with_filter(1, w->number);
		break;
	}
}

/**
 *
 *  rct2: 0x006ADA29
 */
static void window_ride_customer_resize(rct_window *w)
{
	w->flags |= WF_RESIZABLE;
	window_set_resize(w, 316, 139, 316, 139);
}

/**
 *
 *  rct2: 0x006AD9DD
 */
static void window_ride_customer_update(rct_window *w)
{
	rct_ride *ride;

	w->var_492++;
	if (w->var_492 >= 24)
		w->var_492 = 0;

	window_event_invalidate_call(w);
	widget_invalidate(w, WIDX_TAB_10);

	ride = GET_RIDE(w->number);
	if (ride->window_invalidate_flags & RIDE_INVALIDATE_RIDE_CUSTOMER) {
		ride->window_invalidate_flags &= ~RIDE_INVALIDATE_RIDE_CUSTOMER;
		window_invalidate(w);
	}
}

/**
 *
 *  rct2: 0x006AD5F8
 */
static void window_ride_customer_invalidate(rct_window *w)
{
	rct_widget *widgets;

	colour_scheme_update(w);

	widgets = window_ride_page_widgets[w->page];
	if (w->widgets != widgets) {
		w->widgets = widgets;
		window_init_scroll_widgets(w);
	}

	window_ride_set_pressed_tab(w);

	rct_ride *ride = GET_RIDE(w->number);
	RCT2_GLOBAL(0x013CE952 + 0, uint16) = ride->name;
	RCT2_GLOBAL(0x013CE952 + 2, uint32) = ride->name_arguments;

	window_ride_customer_widgets[WIDX_SHOW_GUESTS_THOUGHTS].type = WWT_FLATBTN;
	if (ride_type_has_flag(ride->type, RIDE_TYPE_FLAG_IS_SHOP)) {
		window_ride_customer_widgets[WIDX_SHOW_GUESTS_ON_RIDE].type = WWT_EMPTY;
		window_ride_customer_widgets[WIDX_SHOW_GUESTS_QUEUING].type = WWT_EMPTY;
	} else {
		window_ride_customer_widgets[WIDX_SHOW_GUESTS_ON_RIDE].type = WWT_FLATBTN;
		window_ride_customer_widgets[WIDX_SHOW_GUESTS_QUEUING].type = WWT_FLATBTN;
	}

	window_ride_anchor_border_widgets(w);
	window_align_tabs(w, WIDX_TAB_1, WIDX_TAB_10);
}

/**
 *
 *  rct2: 0x006AD6CD
 */
static void window_ride_customer_paint(rct_window *w, rct_drawpixelinfo *dpi)
{
	rct_ride *ride;
	int x, y;
	uint8 shopItem;
	sint16 popularity, satisfaction, queueTime, age;
	sint32 customersPerHour;
	rct_string_id stringId;

	window_draw_widgets(w, dpi);
	window_ride_draw_tab_images(dpi, w);

	ride = GET_RIDE(w->number);
	x = w->x + window_ride_customer_widgets[WIDX_PAGE_BACKGROUND].left + 4;
	y = w->y + window_ride_customer_widgets[WIDX_PAGE_BACKGROUND].top + 4;

	// Customers per hour
	customersPerHour = ride->var_124 + ride->var_126 + ride->var_128 + ride->var_12A + ride->var_12C +
					   ride->var_12E + ride->age + ride->running_cost + ride->var_134 + ride->var_136;
	customersPerHour *= 12;
	gfx_draw_string_left(dpi, STR_CUSTOMERS_PER_HOUR, &customersPerHour, 0, x, y);
	y += 10;

	// Popularity
	popularity = ride->popularity;
	if (popularity == 255) {
		stringId = STR_POPULARITY_UNKNOWN;
	} else {
		stringId = STR_POPULARITY_PERCENT;
		popularity *= 4;
	}
	gfx_draw_string_left(dpi, stringId, &popularity, 0, x, y);
	y += 10;

	// Satisfaction
	satisfaction = ride->satisfaction;
	if (satisfaction == 255) {
		stringId = STR_SATISFACTION_UNKNOWN;
	} else {
		stringId = STR_SATISFACTION_PERCENT;
		satisfaction *= 5;
	}
	gfx_draw_string_left(dpi, stringId, &satisfaction, 0, x, y);
	y += 10;

	// Queue time
	queueTime = ride_get_max_queue_time(ride);
	stringId = queueTime == 1 ? STR_QUEUE_TIME_MINUTE : STR_QUEUE_TIME_MINUTES;
	y += gfx_draw_string_left_wrapped(dpi, &queueTime, x, y, 308, stringId, 0);
	y += 5;

	// Primary shop items sold
	shopItem = ride_get_entry(ride)->shop_item;
	if (shopItem != 0xFF) {
		RCT2_GLOBAL(0x013CE952 + 0, uint16) = ShopItemStringIds[shopItem].plural;
		RCT2_GLOBAL(0x013CE952 + 2, uint32) = ride->no_primary_items_sold;
		gfx_draw_string_left(dpi, STR_ITEMS_SOLD, (void*)0x013CE952, 0, x, y);
		y += 10;
	}

	// Secondary shop items sold / on-ride photos sold
	shopItem = ride->lifecycle_flags & RIDE_LIFECYCLE_ON_RIDE_PHOTO ?
		RCT2_GLOBAL(0x0097D7CB + (ride->type * 4), uint8) :
		ride_get_entry(ride)->shop_item_secondary;
	if (shopItem != 0xFF) {
		RCT2_GLOBAL(0x013CE952 + 0, uint16) = ShopItemStringIds[shopItem].plural;
		RCT2_GLOBAL(0x013CE952 + 2, uint32) = ride->no_secondary_items_sold;
		gfx_draw_string_left(dpi, STR_ITEMS_SOLD, (void*)0x013CE952, 0, x, y);
		y += 10;
	}

	// Total customers
	gfx_draw_string_left(dpi, STR_TOTAL_CUSTOMERS, &ride->total_customers, 0, x, y);
	y += 10;

	// Guests favourite
	if (gRideClassifications[ride->type] == RIDE_CLASS_RIDE) {
		stringId = ride->guests_favourite == 1 ?
			STR_FAVOURITE_RIDE_OF_GUEST :
			STR_FAVOURITE_RIDE_OF_GUESTS;
		gfx_draw_string_left(dpi, stringId, &ride->guests_favourite, 0, x, y);
		y += 10;
	}
	y += 2;

	// Age
	//If the ride has a build date that is in the future, show it as built this year.
	age = max((RCT2_GLOBAL(RCT2_ADDRESS_CURRENT_MONTH_YEAR, uint16) - ride->build_date) / 8, 0);
	stringId = age == 0 ?
		STR_BUILT_THIS_YEAR :
		age == 1 ?
			STR_BUILT_LAST_YEAR :
			STR_BUILT_YEARS_AGO;
	gfx_draw_string_left(dpi, stringId, &age, 0, x, y);
}

#pragma endregion<|MERGE_RESOLUTION|>--- conflicted
+++ resolved
@@ -2936,25 +2936,12 @@
 		window_ride_mode_tweak_decrease(w);
 		break;
 	case WIDX_LIFT_HILL_SPEED_INCREASE:
-<<<<<<< HEAD
-
-		if(gConfigCheat.fast_lift_hill)
-			max_lift_hill_speed = 255;
-		else
-			max_lift_hill_speed = RideLiftData[ride->type].maximum_speed;
-
-		set_operating_setting(w->number, 8, min(ride->lift_hill_speed + 1, max_lift_hill_speed));
+		parameter_check = gConfigCheat.fast_lift_hill ? 255 : RideLiftData[ride->type].maximum_speed;
+		set_operating_setting(w->number, 8, min(ride->lift_hill_speed + 1, parameter_check));
 		break;
 	case WIDX_LIFT_HILL_SPEED_DECREASE:
-		set_operating_setting(w->number, 8, max(RideLiftData[ride->type].minimum_speed, ride->lift_hill_speed - 1));
-=======
-		parameter_check = gConfigCheat.fast_lift_hill ? 255 : RCT2_GLOBAL(0x0097D7CA + (ride->type * 4), uint8);
-		set_operating_setting(w->number, 8, min(ride->lift_hill_speed + 1, parameter_check));
-		break;
-	case WIDX_LIFT_HILL_SPEED_DECREASE:
-		parameter_check = gConfigCheat.fast_lift_hill ? 0 : RCT2_GLOBAL(0x0097D7C9 + (ride->type * 4), uint8);
+		parameter_check = gConfigCheat.fast_lift_hill ? 0 : RideLiftData[ride->type].minimum_speed;
 		set_operating_setting(w->number, 8, max(ride->lift_hill_speed - 1, parameter_check));
->>>>>>> 13ce4b6a
 		break;
 	case WIDX_MINIMUM_LENGTH_INCREASE:
 		set_operating_setting(w->number, 2, min(ride->min_waiting_time + 1, 250));
