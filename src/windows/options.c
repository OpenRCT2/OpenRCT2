/*****************************************************************************
 * Copyright (c) 2014 Ted John, Dennis Devriendt
 * OpenRCT2, an open source clone of Roller Coaster Tycoon 2.
 *
 * This file is part of OpenRCT2.
 *
 * OpenRCT2 is free software: you can redistribute it and/or modify
 * it under the terms of the GNU General Public License as published by
 * the Free Software Foundation, either version 3 of the License, or
 * (at your option) any later version.
 
 * This program is distributed in the hope that it will be useful,
 * but WITHOUT ANY WARRANTY; without even the implied warranty of
 * MERCHANTABILITY or FITNESS FOR A PARTICULAR PURPOSE.  See the
 * GNU General Public License for more details.
 
 * You should have received a copy of the GNU General Public License
 * along with this program.  If not, see <http://www.gnu.org/licenses/>.
 *****************************************************************************/

/**
 * To better group the options together and allow the window to be scalable with additional OpenRCT2 options, the window has
 * been changed to a tab interface similar to the options window seen in Locomotion.
 *
 * TODO Some parts, particularly the string handling and order of widgets needs reorganising.
 *      Padding between the widgets and the window needs reducing, an artifact from originally being inside group boxes.
 */

#include "../addresses.h"
#include "../audio/audio.h"
#include "../audio/mixer.h"
#include "../config.h"
#include "../drawing/drawing.h"
#include "../interface/viewport.h"
#include "../interface/widget.h"
#include "../interface/window.h"
#include "../localisation/localisation.h"
#include "../platform/platform.h"
#include "../sprites.h"
#include "dropdown.h"
#include "error.h"

enum {
	WINDOW_OPTIONS_PAGE_DISPLAY,
	WINDOW_OPTIONS_PAGE_CULTURE,
	WINDOW_OPTIONS_PAGE_AUDIO,
	WINDOW_OPTIONS_PAGE_INPUT,
	WINDOW_OPTIONS_PAGE_MISC,
	WINDOW_OPTIONS_PAGE_TWITCH,
	WINDOW_OPTIONS_PAGE_COUNT
};

enum WINDOW_OPTIONS_WIDGET_IDX {
	WIDX_BACKGROUND,
	WIDX_TITLE,
	WIDX_CLOSE,
	WIDX_PAGE_BACKGROUND,
	WIDX_TAB_1,
	WIDX_TAB_2,
	WIDX_TAB_3,
	WIDX_TAB_4,
	WIDX_TAB_5,
	WIDX_TAB_6,

	WIDX_RESOLUTION,
	WIDX_RESOLUTION_DROPDOWN,
	WIDX_FULLSCREEN,
	WIDX_FULLSCREEN_DROPDOWN,
	WIDX_TILE_SMOOTHING_CHECKBOX,
	WIDX_GRIDLINES_CHECKBOX,
	WIDX_CONSTRUCTION_MARKER,
	WIDX_CONSTRUCTION_MARKER_DROPDOWN,
	WIDX_HARDWARE_DISPLAY_CHECKBOX,
	
	WIDX_LANGUAGE,
	WIDX_LANGUAGE_DROPDOWN,
	WIDX_CURRENCY,
	WIDX_CURRENCY_DROPDOWN,
	WIDX_DISTANCE,
	WIDX_DISTANCE_DROPDOWN,
	WIDX_TEMPERATURE,
	WIDX_TEMPERATURE_DROPDOWN,
	WIDX_HEIGHT_LABELS,
	WIDX_HEIGHT_LABELS_DROPDOWN,
	WIDX_DATE_FORMAT,
	WIDX_DATE_FORMAT_DROPDOWN,

	WIDX_SOUND,
	WIDX_SOUND_DROPDOWN,
	WIDX_SOUND_CHECKBOX,
	WIDX_MUSIC_CHECKBOX,
	WIDX_TITLE_MUSIC,
	WIDX_TITLE_MUSIC_DROPDOWN,

	WIDX_SCREEN_EDGE_SCROLLING,
	WIDX_HOTKEY_DROPDOWN,
	WIDX_TOOLBAR_SHOW_FINANCES,
	WIDX_TOOLBAR_SHOW_RESEARCH,
	WIDX_TOOLBAR_SHOW_CHEATS,
	WIDX_RCT1_COLOUR_SCHEME,

	WIDX_REAL_NAME_CHECKBOX,
	WIDX_SAVE_PLUGIN_DATA_CHECKBOX,
	WIDX_AUTOSAVE,
	WIDX_AUTOSAVE_DROPDOWN,
	WIDX_ALLOW_SUBTYPE_SWITCHING,
	WIDX_DEBUGGING_TOOLS,
	WIDX_TEST_UNFINISHED_TRACKS,

	WIDX_CHANNEL_BUTTON,
	WIDX_FOLLOWER_PEEP_NAMES_CHECKBOX,
	WIDX_FOLLOWER_PEEP_TRACKING_CHECKBOX,
	WIDX_CHAT_PEEP_NAMES_CHECKBOX,
	WIDX_CHAT_PEEP_TRACKING_CHECKBOX,
	WIDX_NEWS_CHECKBOX,
	WINDOW_OPTIONS_WIDGETS_SIZE // Marks the end of the widget list, leave as last item
};

#define WW 310
#define WH 183

static rct_widget window_options_widgets[] = {
	{ WWT_FRAME,			0,	0,		WW - 1,	0,		WH - 1,	STR_NONE,		STR_NONE },
	{ WWT_CAPTION,			0,	1,		WW - 2,	1,		14,		STR_OPTIONS_TITLE,	STR_WINDOW_TITLE_TIP },
	{ WWT_CLOSEBOX,			0,	WW-13,	WW - 3,	2,		13,		STR_CLOSE_X,	STR_CLOSE_WINDOW_TIP },
	{ WWT_RESIZE,			1,	0,		WW - 1,	43,		WH - 1,	0xFFFFFFFF,		STR_NONE },
	{ WWT_TAB,				1,	3,		33,		17,		43,		0x2000144E,		STR_NONE },
	{ WWT_TAB,				1,	34,		64,		17,		43,		0x2000144E,		STR_NONE },
	{ WWT_TAB,				1,	65,		95,		17,		43,		0x2000144E,		STR_NONE },
	{ WWT_TAB,				1,	96,		126,	17,		43,		0x2000144E,		STR_NONE },
	{ WWT_TAB,				1,	127,	157,	17,		43,		0x2000144E,		STR_NONE },
	{ WWT_TAB,				1,	158,	188,	17,		43,		0x2000144E,		STR_NONE },

	// Display tab
	{ WWT_DROPDOWN,			0,	155,	299,	53,		64,		840,			STR_NONE },	// resolution
	{ WWT_DROPDOWN_BUTTON,	0,	288,	298,	54,		63,		876,			STR_NONE },
	{ WWT_DROPDOWN,			0,	155,	299,	68,		79,		871,			STR_NONE },	// fullscreen
	{ WWT_DROPDOWN_BUTTON,	0,	288,	298,	69,		78,		876,			STR_NONE },
	{ WWT_CHECKBOX,			0,	10,		299,	84,		95,		STR_TILE_SMOOTHING, STR_TILE_SMOOTHING_TIP },
	{ WWT_CHECKBOX,			0,	10,		299,	99,		110,	STR_GRIDLINES,	STR_GRIDLINES_TIP },
	{ WWT_DROPDOWN,			0,	155,	299,	113,	124,	STR_NONE,		STR_NONE },	// construction marker
	{ WWT_DROPDOWN_BUTTON,	0,	288,	298,	114,	123,	876,			STR_NONE },
	{ WWT_CHECKBOX,			0,	10,		290,	129,	140,	5154,			STR_NONE },

	// Culture / units tab
	{ WWT_DROPDOWN,			0,	155,	299,	53,		64,		STR_NONE,		STR_NONE },	// language
	{ WWT_DROPDOWN_BUTTON,	0,	288,	298,	54,		63,		876,			STR_NONE },
	{ WWT_DROPDOWN,			0,	155,	299,	68,		79,		871,			STR_NONE },	// currency
	{ WWT_DROPDOWN_BUTTON,	0,	288,	298,	69,		78,		876,			STR_NONE }, //
	{ WWT_DROPDOWN,			0,	155,	299,	83,		94,		872,			STR_NONE },	// distance
	{ WWT_DROPDOWN_BUTTON,	0,	288,	298,	84,		93,		876,			STR_NONE },
	{ WWT_DROPDOWN,			0,	155,	299,	98,		110,	875,			STR_NONE },	// temperature
	{ WWT_DROPDOWN_BUTTON,	0,	288,	298,	99,		108,	876,			STR_NONE }, //jjj
	{ WWT_DROPDOWN,			0,	155,	299,	113,	124,	868,			STR_NONE },	// height labels
	{ WWT_DROPDOWN_BUTTON,	0,	288,	298,	114,	123,	876,			STR_NONE },
	{ WWT_DROPDOWN,			0,	155,	299,	128,	139,	STR_NONE,		STR_NONE },	// date format
	{ WWT_DROPDOWN_BUTTON,	0,	288,	298,	129,	138,	876,			STR_NONE },

	// Audio tab
	{ WWT_DROPDOWN,			0,	10,		299,	53,		64,		865,			STR_NONE },	// sound
	{ WWT_DROPDOWN_BUTTON,	0,	288,	298,	54,		63,		876,			STR_NONE },
	{ WWT_CHECKBOX,			0,	10,		229,	68,		79,		STR_SOUND,		STR_NONE }, // enable / disable sound
	{ WWT_CHECKBOX,			0,	10,		229,	83,		94,		STR_MUSIC,		STR_NONE }, // enable / disable music
	{ WWT_DROPDOWN,			0,	155,	299,	98,		109,	STR_NONE,		STR_NONE },	// title music
	{ WWT_DROPDOWN_BUTTON,	0,	288,	298,	99,		108,	876,			STR_NONE },

	// Controls tab
	{ WWT_CHECKBOX,			2,	10,		299,	53,		64,		STR_SCREEN_EDGE_SCROLLING, STR_SCREEN_EDGE_SCROLLING_TIP },
	{ WWT_DROPDOWN_BUTTON,	0,	26,		185,	68,		78,		STR_HOTKEY,		STR_HOTKEY_TIP },
	{ WWT_CHECKBOX,			2,	10,		299,	82,		93,		5120,			STR_NONE },
	{ WWT_CHECKBOX,			2,	10,		299,	97,		108,	5121,			STR_NONE },
	{ WWT_CHECKBOX,			2,	10,		299,	112,	123,	5147,			STR_NONE },
	{ WWT_CHECKBOX,			2,	10,		299,	127,	138,	5153,			STR_NONE }, // rct1 colour scheme

	// Misc
	{ WWT_CHECKBOX,			2,	10,		299,	53,		64,		STR_REAL_NAME,	STR_REAL_NAME_TIP },
	{ WWT_CHECKBOX,			2,	10,		299,	68,		79,		STR_SAVE_PLUGIN_DATA, STR_SAVE_PLUGIN_DATA_TIP },
	{ WWT_DROPDOWN,			0,	155,	299,	83,		94,		STR_NONE,		STR_NONE },
	{ WWT_DROPDOWN_BUTTON,	0,	288,	298,	84,		93,		876,			STR_NONE },
	{ WWT_CHECKBOX,			2,	10,		299,	98,		109,	5122,			STR_NONE }, // allow subtype 
	{ WWT_CHECKBOX,			2,	10,		299,	113,	124,	5150,			STR_NONE }, // enabled debugging tools
	{ WWT_CHECKBOX,			2,	10,		299,	128,	139,	5155,			5156 }, // test unfinished tracks

	//Twitch tab
	{ WWT_DROPDOWN_BUTTON,	2,	10,		299,	53,		64,		STR_TWITCH_NAME,			STR_NONE }, // Twitch channel name
	{ WWT_CHECKBOX,			2,	10,		299,	68,		79,		STR_TWITCH_PEEP_FOLLOWERS,	STR_TWITCH_PEEP_FOLLOWERS_TIP }, // Twitch name peeps by follows
	{ WWT_CHECKBOX,			2,	10,		299,	83,		94,		STR_TWITCH_FOLLOWERS_TRACK,	STR_TWITCH_FOLLOWERS_TRACK_TIP}, // Twitch information on for follows
	{ WWT_CHECKBOX,			2,	10,		299,	98,		109,	STR_TWITCH_PEEP_CHAT,		STR_TWITCH_PEEP_CHAT_TIP	  }, // Twitch name peeps by chat
	{ WWT_CHECKBOX,			2,	10,		299,	113,	124,	STR_TWITCH_CHAT_TRACK,		STR_TWITCH_CHAT_TRACK_TIP	  }, // Twitch information on for chat
	{ WWT_CHECKBOX,			2,	10,		299,	128,	139,	STR_TWITCH_CHAT_NEWS,		STR_TWITCH_CHAT_NEWS_TIP	  }, // Twitch chat !news as notifications in game

	{ WIDGETS_END },
};

const int window_options_tab_animation_divisor[] = { 4, 8, 2, 2, 2, 1 };
const int window_options_tab_animation_frames[] = { 16, 8, 16, 4, 16, 1 };

static void window_options_set_page(rct_window *w, int page);
static void window_options_set_pressed_tab(rct_window *w);
static void window_options_draw_tab_image(rct_drawpixelinfo *dpi, rct_window *w, int page, int spriteIndex);
static void window_options_draw_tab_images(rct_drawpixelinfo *dpi, rct_window *w);

static void window_options_emptysub() { }
static void window_options_mouseup();
static void window_options_mousedown(int widgetIndex, rct_window*w, rct_widget* widget);
static void window_options_dropdown();
static void window_options_update(rct_window *w);
static void window_options_invalidate();
static void window_options_paint();
static void window_options_text_input();
static void window_options_show_dropdown(rct_window *w, rct_widget *widget, int num_items);
static void window_options_update_height_markers();

static void* window_options_events[] = {
	window_options_emptysub,
	window_options_mouseup,
	window_options_emptysub,
	window_options_mousedown,
	window_options_dropdown,
	window_options_emptysub,
	window_options_update,
	window_options_emptysub,
	window_options_emptysub,
	window_options_emptysub,
	window_options_emptysub,
	window_options_emptysub,
	window_options_emptysub,
	window_options_emptysub,
	window_options_emptysub,
	window_options_emptysub,
	window_options_emptysub,
	window_options_emptysub,
	window_options_emptysub,
	window_options_text_input,
	window_options_emptysub,
	window_options_emptysub,
	window_options_emptysub,
	window_options_emptysub,
	window_options_emptysub,
	window_options_invalidate,
	window_options_paint,
	window_options_emptysub
};

/**
*
*  rct2: 0x006BAC5B
*/
void window_options_open()
{
	rct_window* w;

	// Check if window is already open
	w = window_bring_to_front_by_class(WC_OPTIONS);
	if (w != NULL)
		return;

	w = window_create_centred(WW, WH, (uint32*)window_options_events, WC_OPTIONS, 0);
	w->widgets = window_options_widgets;
	w->enabled_widgets =
		(1ULL << WIDX_CLOSE) |
		(1ULL << WIDX_TAB_1) |
		(1ULL << WIDX_TAB_2) |
		(1ULL << WIDX_TAB_3) |
		(1ULL << WIDX_TAB_4) |
		(1ULL << WIDX_TAB_5) |
		(1ULL << WIDX_TAB_6) |
		(1ULL << WIDX_SOUND) |
		(1ULL << WIDX_SOUND_DROPDOWN) |
		(1ULL << WIDX_SOUND_CHECKBOX) |
		(1ULL << WIDX_MUSIC_CHECKBOX) |
		(1ULL << WIDX_TITLE_MUSIC) |
		(1ULL << WIDX_TITLE_MUSIC_DROPDOWN) |
		(1ULL << WIDX_LANGUAGE) |
		(1ULL << WIDX_LANGUAGE_DROPDOWN) |
		(1ULL << WIDX_CURRENCY) |
		(1ULL << WIDX_CURRENCY_DROPDOWN) |
		(1ULL << WIDX_DISTANCE) |
		(1ULL << WIDX_DISTANCE_DROPDOWN) |
		(1ULL << WIDX_RESOLUTION) |
		(1ULL << WIDX_RESOLUTION_DROPDOWN) |
		(1ULL << WIDX_FULLSCREEN) |
		(1ULL << WIDX_FULLSCREEN_DROPDOWN) |
		(1ULL << WIDX_TEMPERATURE) |
		(1ULL << WIDX_TEMPERATURE_DROPDOWN) |
		(1ULL << WIDX_HOTKEY_DROPDOWN) |
		(1ULL << WIDX_SCREEN_EDGE_SCROLLING) |
		(1ULL << WIDX_TOOLBAR_SHOW_FINANCES) |
		(1ULL << WIDX_TOOLBAR_SHOW_RESEARCH) |
		(1ULL << WIDX_TOOLBAR_SHOW_CHEATS) |
		(1ULL << WIDX_REAL_NAME_CHECKBOX) |
		(1ULL << WIDX_CONSTRUCTION_MARKER) |
		(1ULL << WIDX_CONSTRUCTION_MARKER_DROPDOWN) |
		(1ULL << WIDX_HEIGHT_LABELS) |
		(1ULL << WIDX_HEIGHT_LABELS_DROPDOWN) |
		(1ULL << WIDX_TILE_SMOOTHING_CHECKBOX) |
		(1ULL << WIDX_GRIDLINES_CHECKBOX) |
		(1ULL << WIDX_HARDWARE_DISPLAY_CHECKBOX) |
		(1ULL << WIDX_SAVE_PLUGIN_DATA_CHECKBOX) |
		(1ULL << WIDX_AUTOSAVE) |
		(1ULL << WIDX_AUTOSAVE_DROPDOWN) |
		(1ULL << WIDX_ALLOW_SUBTYPE_SWITCHING) |
		(1ULL << WIDX_DEBUGGING_TOOLS) |
		(1ULL << WIDX_TEST_UNFINISHED_TRACKS) |
<<<<<<< HEAD
		(1ULL << WIDX_CHANNEL_BUTTON) |
		(1ULL << WIDX_FOLLOWER_PEEP_NAMES_CHECKBOX) |
		(1ULL << WIDX_FOLLOWER_PEEP_TRACKING_CHECKBOX) |
		(1ULL << WIDX_CHAT_PEEP_NAMES_CHECKBOX) |
		(1ULL << WIDX_CHAT_PEEP_TRACKING_CHECKBOX) |
		(1ULL << WIDX_NEWS_CHECKBOX) |
		(1ULL << WIDX_RCT1_COLOUR_SCHEME);
=======
		(1ULL << WIDX_RCT1_COLOUR_SCHEME) |
		(1ULL << WIDX_DATE_FORMAT) |
		(1ULL << WIDX_DATE_FORMAT_DROPDOWN);
>>>>>>> b26e5461

	w->page = WINDOW_OPTIONS_PAGE_DISPLAY;
	window_init_scroll_widgets(w);
	w->colours[0] = 7;
	w->colours[1] = 7;
	w->colours[2] = 7;
}

/**
*
*  rct2: 0x006BAFCA
*/
static void window_options_mouseup()
{
	short widgetIndex;
	rct_window *w;

	window_widget_get_registers(w, widgetIndex);

	switch (widgetIndex) {
	case WIDX_CLOSE:
		window_close(w);
		break;
	case WIDX_TAB_1:
	case WIDX_TAB_2:
	case WIDX_TAB_3:
	case WIDX_TAB_4:
	case WIDX_TAB_5:
	case WIDX_TAB_6:
		window_options_set_page(w, widgetIndex - WIDX_TAB_1);
		break;
	case WIDX_HOTKEY_DROPDOWN:
		window_shortcut_keys_open();
		break;
	case WIDX_CHANNEL_BUTTON:
		window_text_input_raw_open(w, widgetIndex, STR_TWITCH_NAME, STR_TWITCH_NAME_DESC, gConfigTwitch.channel, 32);
		break;
	case WIDX_SCREEN_EDGE_SCROLLING:
		gConfigGeneral.edge_scrolling ^= 1;
		config_save_default();
		window_invalidate(w);
		break;
	case WIDX_TOOLBAR_SHOW_FINANCES:
		gConfigInterface.toolbar_show_finances ^= 1;
		config_save_default();
		window_invalidate(w);
		window_invalidate_by_class(WC_TOP_TOOLBAR);
		break;
	case WIDX_TOOLBAR_SHOW_RESEARCH:
		gConfigInterface.toolbar_show_research ^= 1;
		config_save_default();
		window_invalidate(w);
		window_invalidate_by_class(WC_TOP_TOOLBAR);
		break;
	case WIDX_TOOLBAR_SHOW_CHEATS:
		gConfigInterface.toolbar_show_cheats ^= 1;
		config_save_default();
		window_invalidate(w);
		window_invalidate_by_class(WC_TOP_TOOLBAR);
		break;
	case WIDX_RCT1_COLOUR_SCHEME:
		gConfigInterface.rct1_colour_scheme ^= 1;
		config_save_default();
		window_invalidate_all();
		break;
	case WIDX_ALLOW_SUBTYPE_SWITCHING:
		gConfigInterface.allow_subtype_switching ^= 1;
		config_save_default();
		window_invalidate(w);
		window_invalidate_by_class(WC_RIDE);
		break;
	case WIDX_DEBUGGING_TOOLS:
		gConfigGeneral.debugging_tools ^= 1;
		config_save_default();
		window_invalidate(w);
		break;
	case WIDX_TEST_UNFINISHED_TRACKS:
		gConfigGeneral.test_unfinished_tracks ^= 1;
		config_save_default();
		window_invalidate(w);
		break;
	case WIDX_REAL_NAME_CHECKBOX:
		RCT2_GLOBAL(RCT2_ADDRESS_PARK_FLAGS, uint32) ^= PARK_FLAGS_SHOW_REAL_GUEST_NAMES;
		RCT2_CALLPROC_X(0x0069C52F, RCT2_GLOBAL(RCT2_ADDRESS_PARK_FLAGS, uint32) & PARK_FLAGS_SHOW_REAL_GUEST_NAMES ? 0 : 1, 0, 0, 0, 0, 0, 0);
		break;
	case WIDX_TILE_SMOOTHING_CHECKBOX:
		gConfigGeneral.landscape_smoothing ^= 1;
		config_save_default();
		gfx_invalidate_screen();
		break;
	case WIDX_GRIDLINES_CHECKBOX:
		gConfigGeneral.always_show_gridlines ^= 1;
		config_save_default();
		gfx_invalidate_screen();
		if ((w = window_get_main()) != NULL) {
			if (gConfigGeneral.always_show_gridlines)
				w->viewport->flags |= VIEWPORT_FLAG_GRIDLINES;
			else 
				w->viewport->flags &= ~VIEWPORT_FLAG_GRIDLINES;
		}
		break;
	case WIDX_HARDWARE_DISPLAY_CHECKBOX:
		gConfigGeneral.hardware_display ^= 1;
		platform_refresh_video();
		config_save_default();
		window_invalidate(w);
		break;
	case WIDX_FOLLOWER_PEEP_NAMES_CHECKBOX:
		gConfigTwitch.enable_follower_peep_names ^= 1;
		config_save_default();
		window_invalidate(w);
		break;
	case WIDX_FOLLOWER_PEEP_TRACKING_CHECKBOX:
		gConfigTwitch.enable_follower_peep_tracking ^= 1;
		config_save_default();
		window_invalidate(w);
		break;
	case WIDX_CHAT_PEEP_NAMES_CHECKBOX:
		gConfigTwitch.enable_chat_peep_names ^= 1;
		config_save_default();
		window_invalidate(w);
		break;
	case WIDX_CHAT_PEEP_TRACKING_CHECKBOX:
		gConfigTwitch.enable_chat_peep_tracking ^= 1;
		config_save_default();
		window_invalidate(w);
		break;
	case WIDX_NEWS_CHECKBOX:
		gConfigTwitch.enable_news ^= 1;
		config_save_default();
		window_invalidate(w);
		break;
	case WIDX_SAVE_PLUGIN_DATA_CHECKBOX:
		gConfigGeneral.save_plugin_data ^= 1;
		config_save_default();
		window_invalidate(w);
		break;
	case WIDX_SOUND_CHECKBOX:
		toggle_all_sounds();
		config_save_default();
		window_invalidate(w);
		break;
	case WIDX_MUSIC_CHECKBOX:
		RCT2_GLOBAL(RCT2_ADDRESS_CONFIG_MUSIC, uint8) ^= 1;
		if (RCT2_GLOBAL(RCT2_ADDRESS_CONFIG_MUSIC, uint8) == 0)
			stop_ride_music();

		gConfigSound.ride_music ^= 1;
		config_save_default();
		window_invalidate(w);
		break;
	}
}

/**
*
*  rct2: 0x006BB01B
*/
static void window_options_mousedown(int widgetIndex, rct_window*w, rct_widget* widget)
{
	int num_items, i;
	
	widget = &w->widgets[widgetIndex - 1];

	switch (widgetIndex) {
	case WIDX_SOUND_DROPDOWN:
		audio_get_devices();

		// populate the list with the sound devices
		for (i = 0; i < gAudioDeviceCount; i++) {
			gDropdownItemsFormat[i] = 1142;
			gDropdownItemsArgs[i] = 1170 | ((uint64)(intptr_t)gAudioDevices[i].name << 16);
		}

		window_options_show_dropdown(w, widget, gAudioDeviceCount);

		gDropdownItemsChecked |= (1 << RCT2_GLOBAL(RCT2_ADDRESS_CURRENT_SOUND_DEVICE, uint32));
		break;
	case WIDX_HEIGHT_LABELS_DROPDOWN:
		gDropdownItemsFormat[0] = 1142;
		gDropdownItemsFormat[1] = 1142;
		gDropdownItemsArgs[0] = STR_UNITS;
		gDropdownItemsArgs[1] = STR_REAL_VALUES;

		window_options_show_dropdown(w, widget, 2);

		gDropdownItemsChecked = gConfigGeneral.show_height_as_units ? 1 : 2;
		break;
	case WIDX_TITLE_MUSIC_DROPDOWN:
		num_items = 4;

		for (i = 0; i < num_items - 1; i++) {
			gDropdownItemsFormat[i] = 1142;
			gDropdownItemsArgs[i] = 2739 + i;
		}
		// Random title music
		gDropdownItemsFormat[3] = 1142;
		gDropdownItemsArgs[3] = 5126;

		window_options_show_dropdown(w, widget, num_items);

		gDropdownItemsChecked = 1 << gConfigSound.title_music;
		break;
	case WIDX_CURRENCY_DROPDOWN:
		num_items = 10;

		for (i = 0; i < num_items; i++) {
			gDropdownItemsFormat[i] = 1142;
			gDropdownItemsArgs[i] = STR_POUNDS + i;
		}

		window_options_show_dropdown(w, widget, num_items);

		gDropdownItemsChecked = 1 << gConfigGeneral.currency_format;
		break;
	case WIDX_DISTANCE_DROPDOWN:
		gDropdownItemsFormat[0] = 1142;
		gDropdownItemsFormat[1] = 1142;
		gDropdownItemsArgs[0] = STR_IMPERIAL;
		gDropdownItemsArgs[1] = STR_METRIC;

		window_options_show_dropdown(w, widget, 2);

		gDropdownItemsChecked = 1 << gConfigGeneral.measurement_format;
		break;
	case WIDX_RESOLUTION_DROPDOWN:
	{
		platform_update_fullscreen_resolutions();

		int selectedResolution = -1;
		for (i = 0; i < gNumResolutions; i++) {
			resolution *resolution = &gResolutions[i];

			gDropdownItemsFormat[i] = 1142;

			uint16 *args = (uint16*)&gDropdownItemsArgs[i];
			args[0] = 839;
			args[1] = resolution->width;
			args[2] = resolution->height;

			if (resolution->width == gConfigGeneral.fullscreen_width && resolution->height == gConfigGeneral.fullscreen_height)
				selectedResolution = i;
		}

		window_options_show_dropdown(w, widget, gNumResolutions);

		if (selectedResolution != -1 && selectedResolution < 32)
			gDropdownItemsChecked = 1 << selectedResolution;
	}

		break;
	case WIDX_FULLSCREEN_DROPDOWN:
		gDropdownItemsFormat[0] = 1142;
		gDropdownItemsFormat[1] = 1142;
		gDropdownItemsFormat[2] = 1142;
		gDropdownItemsArgs[0] = 2773;
		gDropdownItemsArgs[1] = 2774;
		gDropdownItemsArgs[2] = 2775;

		window_options_show_dropdown(w, widget, 3);

		gDropdownItemsChecked = 1 << gConfigGeneral.fullscreen_mode;
		break;
	case WIDX_TEMPERATURE_DROPDOWN:
		gDropdownItemsFormat[0] = 1142;
		gDropdownItemsFormat[1] = 1142;
		gDropdownItemsArgs[0] = STR_CELSIUS;
		gDropdownItemsArgs[1] = STR_FAHRENHEIT;

		window_options_show_dropdown(w, widget, 2);

		gDropdownItemsChecked = 1 << gConfigGeneral.temperature_format;
		break;
	case WIDX_CONSTRUCTION_MARKER_DROPDOWN:
		gDropdownItemsFormat[0] = 1142;
		gDropdownItemsFormat[1] = 1142;
		gDropdownItemsArgs[0] = STR_WHITE;
		gDropdownItemsArgs[1] = STR_TRANSLUCENT;

		window_options_show_dropdown(w, widget, 2);

		gDropdownItemsChecked = 1 << gConfigGeneral.construction_marker_colour;
		break;
	case WIDX_LANGUAGE_DROPDOWN:
		for (i = 1; i < LANGUAGE_COUNT; i++) {
			gDropdownItemsFormat[i - 1] = 2777;
			gDropdownItemsArgs[i - 1] = (sint64)language_names[i];
		}
		window_options_show_dropdown(w, widget, LANGUAGE_COUNT - 1);
		gDropdownItemsChecked = 1 << (gCurrentLanguage - 1);
		break;
	case WIDX_AUTOSAVE_DROPDOWN:
		for (i = AUTOSAVE_EVERY_WEEK; i <= AUTOSAVE_NEVER; i++) {
			gDropdownItemsFormat[i] = 1142;
			gDropdownItemsArgs[i] = 2701 + i;
		}
		window_options_show_dropdown(w, widget, AUTOSAVE_NEVER + 1);
		gDropdownItemsChecked = 1 << gConfigGeneral.autosave_frequency;
		break;
	case WIDX_DATE_FORMAT_DROPDOWN:
		for (i = 0; i < 2; i++) {
			gDropdownItemsFormat[i] = 1142;
			gDropdownItemsArgs[i] = 5162 + i;
		}
		window_options_show_dropdown(w, widget, 2);
		gDropdownItemsChecked = 1 << (gConfigGeneral.date_format);
		break;
	}
}

/**
*
*  rct2: 0x006BB076
*/
static void window_options_dropdown()
{
	short dropdownIndex;
	short widgetIndex;
	rct_window *w;

	window_dropdown_get_registers(w, widgetIndex, dropdownIndex);

	if (dropdownIndex == -1)
		return;

	switch (widgetIndex) {
	case WIDX_SOUND_DROPDOWN:
		audio_init2(dropdownIndex);
		if (dropdownIndex < gAudioDeviceCount) {
#ifdef USE_MIXER
			if (dropdownIndex == 0) {
				Mixer_Init(NULL);
			} else {
				Mixer_Init(gAudioDevices[dropdownIndex].name);
			}
#endif
		}
		/*#ifdef _MSC_VER
		__asm movzx ax, dropdownIndex		
		#else
		__asm__ ( "movzx ax, %[dropdownIndex]		 " : : [dropdownIndex] "g" ((char)dropdownIndex) );
		#endif
		// the switch replaces ax value
		RCT2_CALLPROC_EBPSAFE(0x006BA9B5);	// part of init audio*/

		window_invalidate(w);
		break;
	case WIDX_HEIGHT_LABELS_DROPDOWN:
		// reset flag and set it to 1 if height as units is selected
		RCT2_GLOBAL(RCT2_ADDRESS_CONFIG_FLAGS, uint8) &= ~CONFIG_FLAG_SHOW_HEIGHT_AS_UNITS;
		gConfigGeneral.show_height_as_units = 0;

		if (dropdownIndex == 0) {
			RCT2_GLOBAL(RCT2_ADDRESS_CONFIG_FLAGS, uint8) |= CONFIG_FLAG_SHOW_HEIGHT_AS_UNITS;
			gConfigGeneral.show_height_as_units = 1;
		}

		window_options_update_height_markers();
		break;
	case WIDX_TITLE_MUSIC_DROPDOWN:
		if ((dropdownIndex == 1 || dropdownIndex == 3) && !platform_file_exists(get_file_path(PATH_ID_CSS50))) {
			window_error_open(2742, 2743);
		} else {
			gConfigSound.title_music = (sint8)dropdownIndex;
			config_save_default();
			window_invalidate(w);
		}

		stop_title_music();
		if (dropdownIndex != 0)
			start_title_music();
		break;
	case WIDX_CURRENCY_DROPDOWN:
		gConfigGeneral.currency_format = (sint8)dropdownIndex;
		config_save_default();
		gfx_invalidate_screen();
		break;
	case WIDX_DISTANCE_DROPDOWN:
		gConfigGeneral.measurement_format = (sint8)dropdownIndex;
		config_save_default();
		window_options_update_height_markers();
		break;
	case WIDX_RESOLUTION_DROPDOWN:
		{
			resolution *resolution = &gResolutions[dropdownIndex];
			if (resolution->width != gConfigGeneral.fullscreen_width || resolution->height != gConfigGeneral.fullscreen_height) {
				gConfigGeneral.fullscreen_width = resolution->width;
				gConfigGeneral.fullscreen_height = resolution->height;

				if (gConfigGeneral.fullscreen_mode == SDL_WINDOW_FULLSCREEN)
					platform_set_fullscreen_mode(SDL_WINDOW_FULLSCREEN);

				config_save_default();
				gfx_invalidate_screen();
			}
		}
		break;
	case WIDX_FULLSCREEN_DROPDOWN:
		if (dropdownIndex != gConfigGeneral.fullscreen_mode){
			platform_set_fullscreen_mode(dropdownIndex);
			
			gConfigGeneral.fullscreen_mode = (uint8)dropdownIndex;
			config_save_default();
			gfx_invalidate_screen();
		}
		break;
	case WIDX_TEMPERATURE_DROPDOWN:
		if (dropdownIndex != gConfigGeneral.temperature_format) {
			gConfigGeneral.temperature_format = (sint8)dropdownIndex;
			config_save_default();
			gfx_invalidate_screen();
		}
		break;
	case WIDX_CONSTRUCTION_MARKER_DROPDOWN:
		if (dropdownIndex != gConfigGeneral.construction_marker_colour) {
			gConfigGeneral.construction_marker_colour = (uint8)dropdownIndex;
			config_save_default();
			gfx_invalidate_screen();
		}
		break;
	case WIDX_LANGUAGE_DROPDOWN:
		if (dropdownIndex != gCurrentLanguage - 1) {
			language_open(dropdownIndex + 1);
			gConfigGeneral.language = dropdownIndex + 1;
			config_save_default();
			gfx_invalidate_screen();
		}
		break;
	case WIDX_AUTOSAVE_DROPDOWN:
		if (dropdownIndex != gConfigGeneral.autosave_frequency) {
			gConfigGeneral.autosave_frequency = (uint8)dropdownIndex;
			config_save_default();
			window_invalidate(w);
		}
		break;
	case WIDX_DATE_FORMAT_DROPDOWN:
		if (dropdownIndex != gConfigGeneral.date_format) {
			gConfigGeneral.date_format = (uint8)dropdownIndex;
			config_save_default();
			gfx_invalidate_screen();
		}
		break;
	}
}

/**
*
*  rct2: 0x006BAD48
*/
static void window_options_invalidate()
{
	rct_window *w;
	int i;
	sint32 currentSoundDevice;

	window_get_register(w);

	window_options_set_pressed_tab(w);
	for (i = WIDX_RESOLUTION; i < WINDOW_OPTIONS_WIDGETS_SIZE; i++) {
		window_options_widgets[i].type = WWT_EMPTY;
	}

	switch (w->page) {
	case WINDOW_OPTIONS_PAGE_DISPLAY:
		// resolution
		RCT2_GLOBAL(0x013CE952 + 16, uint16) = (uint16)gConfigGeneral.fullscreen_width;
		RCT2_GLOBAL(0x013CE952 + 18, uint16) = (uint16)gConfigGeneral.fullscreen_height;
		RCT2_GLOBAL(0x013CE952 + 12, uint16) = 2773 + gConfigGeneral.fullscreen_mode;

		// disable resolution dropdown on "Fullscreen (desktop)"
		if (gConfigGeneral.fullscreen_mode == 2){
			w->disabled_widgets |= (1 << WIDX_RESOLUTION_DROPDOWN);
			w->disabled_widgets |= (1 << WIDX_RESOLUTION);
		}
		else {
			w->disabled_widgets &= ~(1 << WIDX_RESOLUTION_DROPDOWN);
			w->disabled_widgets &= ~(1 << WIDX_RESOLUTION);
		}

		// landscape tile smoothing checkbox
		if ((RCT2_GLOBAL(RCT2_ADDRESS_CONFIG_FLAGS, uint8) & CONFIG_FLAG_DISABLE_SMOOTH_LANDSCAPE))
			w->pressed_widgets &= ~(1ULL << WIDX_TILE_SMOOTHING_CHECKBOX);
		else
			w->pressed_widgets |= (1ULL << WIDX_TILE_SMOOTHING_CHECKBOX);

		// show gridlines checkbox
		if ((RCT2_GLOBAL(RCT2_ADDRESS_CONFIG_FLAGS, uint8) & CONFIG_FLAG_ALWAYS_SHOW_GRIDLINES))
			w->pressed_widgets |= (1ULL << WIDX_GRIDLINES_CHECKBOX);
		else
			w->pressed_widgets &= ~(1ULL << WIDX_GRIDLINES_CHECKBOX);

		// show hardware display
		if (gConfigGeneral.hardware_display)
			w->pressed_widgets |= (1ULL << WIDX_HARDWARE_DISPLAY_CHECKBOX);
		else
			w->pressed_widgets &= ~(1ULL << WIDX_HARDWARE_DISPLAY_CHECKBOX);

		// construction marker: celsius/fahrenheit
		window_options_widgets[WIDX_CONSTRUCTION_MARKER].image = STR_WHITE + RCT2_GLOBAL(RCT2_ADDRESS_CONFIG_CONSTRUCTION_MARKER, uint8);

		window_options_widgets[WIDX_RESOLUTION].type = WWT_DROPDOWN;
		window_options_widgets[WIDX_RESOLUTION_DROPDOWN].type = WWT_DROPDOWN_BUTTON;
		window_options_widgets[WIDX_FULLSCREEN].type = WWT_DROPDOWN;
		window_options_widgets[WIDX_FULLSCREEN_DROPDOWN].type = WWT_DROPDOWN_BUTTON;
		window_options_widgets[WIDX_TILE_SMOOTHING_CHECKBOX].type = WWT_CHECKBOX;
		window_options_widgets[WIDX_GRIDLINES_CHECKBOX].type = WWT_CHECKBOX;
		window_options_widgets[WIDX_CONSTRUCTION_MARKER].type = WWT_DROPDOWN;
		window_options_widgets[WIDX_CONSTRUCTION_MARKER_DROPDOWN].type = WWT_DROPDOWN_BUTTON;
		window_options_widgets[WIDX_HARDWARE_DISPLAY_CHECKBOX].type = WWT_CHECKBOX;
		break;
	case WINDOW_OPTIONS_PAGE_CULTURE:
		// currency: pounds, dollars, etc. (10 total)
		RCT2_GLOBAL(0x013CE952 + 12, uint16) = STR_POUNDS + gConfigGeneral.currency_format;

		// distance: metric/imperial
		RCT2_GLOBAL(0x013CE952 + 14, uint16) = STR_IMPERIAL + gConfigGeneral.measurement_format;

		// temperature: celsius/fahrenheit
		RCT2_GLOBAL(0x013CE952 + 20, uint16) = STR_CELSIUS + gConfigGeneral.temperature_format;

		// height: units/real values
		RCT2_GLOBAL(0x013CE952 + 6, uint16) = gConfigGeneral.show_height_as_units ? STR_UNITS : STR_REAL_VALUES;

		window_options_widgets[WIDX_LANGUAGE].type = WWT_DROPDOWN;
		window_options_widgets[WIDX_LANGUAGE_DROPDOWN].type = WWT_DROPDOWN_BUTTON;
		window_options_widgets[WIDX_CURRENCY].type = WWT_DROPDOWN;
		window_options_widgets[WIDX_CURRENCY_DROPDOWN].type = WWT_DROPDOWN_BUTTON;
		window_options_widgets[WIDX_DISTANCE].type = WWT_DROPDOWN;
		window_options_widgets[WIDX_DISTANCE_DROPDOWN].type = WWT_DROPDOWN_BUTTON;
		window_options_widgets[WIDX_TEMPERATURE].type = WWT_DROPDOWN;
		window_options_widgets[WIDX_TEMPERATURE_DROPDOWN].type = WWT_DROPDOWN_BUTTON;
		window_options_widgets[WIDX_HEIGHT_LABELS].type = WWT_DROPDOWN;
		window_options_widgets[WIDX_HEIGHT_LABELS_DROPDOWN].type = WWT_DROPDOWN_BUTTON;
		window_options_widgets[WIDX_DATE_FORMAT].type = WWT_DROPDOWN;
		window_options_widgets[WIDX_DATE_FORMAT_DROPDOWN].type = WWT_DROPDOWN_BUTTON;
		break;
	case WINDOW_OPTIONS_PAGE_AUDIO:
		currentSoundDevice = RCT2_GLOBAL(RCT2_ADDRESS_CURRENT_SOUND_DEVICE, sint32);

		// sound devices
		if (currentSoundDevice == -1 || gAudioDeviceCount == 0) {
			RCT2_GLOBAL(0x013CE952, uint16) = STR_SOUND_NONE;
		} else {
			RCT2_GLOBAL(0x013CE952, uint16) = 1170;
			RCT2_GLOBAL(0x013CE952 + 2, uint32) = (uint32)gAudioDevices[currentSoundDevice].name;
		}

		// music: on/off
		RCT2_GLOBAL(0x013CE952 + 8, uint16) = STR_OFF + RCT2_GLOBAL(RCT2_ADDRESS_CONFIG_MUSIC, uint8);

		// sound quality: low/medium/high
		RCT2_GLOBAL(0x013CE952 + 10, uint16) = STR_SOUND_LOW + gConfigSound.sound_quality;

		widget_set_checkbox_value(w, WIDX_SOUND_CHECKBOX, gConfigSound.sound);
		widget_set_checkbox_value(w, WIDX_MUSIC_CHECKBOX, RCT2_GLOBAL(RCT2_ADDRESS_CONFIG_MUSIC, uint8));

		window_options_widgets[WIDX_SOUND].type = WWT_DROPDOWN;
		window_options_widgets[WIDX_SOUND_DROPDOWN].type = WWT_DROPDOWN_BUTTON;
		window_options_widgets[WIDX_SOUND_CHECKBOX].type = WWT_CHECKBOX;
		window_options_widgets[WIDX_MUSIC_CHECKBOX].type = WWT_CHECKBOX;
		window_options_widgets[WIDX_TITLE_MUSIC].type = WWT_DROPDOWN;
		window_options_widgets[WIDX_TITLE_MUSIC_DROPDOWN].type = WWT_DROPDOWN_BUTTON;
		break;
	case WINDOW_OPTIONS_PAGE_INPUT:
		widget_set_checkbox_value(w, WIDX_SCREEN_EDGE_SCROLLING, gConfigGeneral.edge_scrolling);
		widget_set_checkbox_value(w, WIDX_TOOLBAR_SHOW_FINANCES, gConfigInterface.toolbar_show_finances);
		widget_set_checkbox_value(w, WIDX_TOOLBAR_SHOW_RESEARCH, gConfigInterface.toolbar_show_research);
		widget_set_checkbox_value(w, WIDX_TOOLBAR_SHOW_CHEATS, gConfigInterface.toolbar_show_cheats);
		widget_set_checkbox_value(w, WIDX_RCT1_COLOUR_SCHEME, gConfigInterface.rct1_colour_scheme);

		window_options_widgets[WIDX_SCREEN_EDGE_SCROLLING].type = WWT_CHECKBOX;
		window_options_widgets[WIDX_HOTKEY_DROPDOWN].type = WWT_DROPDOWN_BUTTON;
		window_options_widgets[WIDX_TOOLBAR_SHOW_FINANCES].type = WWT_CHECKBOX;
		window_options_widgets[WIDX_TOOLBAR_SHOW_RESEARCH].type = WWT_CHECKBOX;
		window_options_widgets[WIDX_TOOLBAR_SHOW_CHEATS].type = WWT_CHECKBOX;
		window_options_widgets[WIDX_RCT1_COLOUR_SCHEME].type = WWT_CHECKBOX;
		break;
	case WINDOW_OPTIONS_PAGE_MISC:
		widget_set_checkbox_value(w, WIDX_ALLOW_SUBTYPE_SWITCHING, gConfigInterface.allow_subtype_switching);

		// real name checkbox
		if (RCT2_GLOBAL(RCT2_ADDRESS_PARK_FLAGS, uint32) & PARK_FLAGS_SHOW_REAL_GUEST_NAMES)
			w->pressed_widgets |= (1ULL << WIDX_REAL_NAME_CHECKBOX);
		else
			w->pressed_widgets &= ~(1ULL << WIDX_REAL_NAME_CHECKBOX);

		// save plugin data checkbox
		if (gConfigGeneral.save_plugin_data)
			w->pressed_widgets |= (1ULL << WIDX_SAVE_PLUGIN_DATA_CHECKBOX);
		else
			w->pressed_widgets &= ~(1ULL << WIDX_SAVE_PLUGIN_DATA_CHECKBOX);

		// unknown park flag can disable real name checkbox
		if (RCT2_GLOBAL(RCT2_ADDRESS_PARK_FLAGS, uint32) & 0x8000)
			w->disabled_widgets |= (1ULL << WIDX_REAL_NAME_CHECKBOX);

		// save plugin data checkbox: visible or not
		if (RCT2_GLOBAL(RCT2_ADDRESS_CUSTOM_OBJECTS_INSTALLED, uint8) == 1)
			window_options_widgets[WIDX_SAVE_PLUGIN_DATA_CHECKBOX].type = WWT_EMPTY;
		else
			window_options_widgets[WIDX_SAVE_PLUGIN_DATA_CHECKBOX].type = WWT_CHECKBOX;

		widget_set_checkbox_value(w, WIDX_DEBUGGING_TOOLS, gConfigGeneral.debugging_tools);
		widget_set_checkbox_value(w, WIDX_TEST_UNFINISHED_TRACKS, gConfigGeneral.test_unfinished_tracks);

		window_options_widgets[WIDX_REAL_NAME_CHECKBOX].type = WWT_CHECKBOX;
		window_options_widgets[WIDX_SAVE_PLUGIN_DATA_CHECKBOX].type = WWT_CHECKBOX;
		window_options_widgets[WIDX_AUTOSAVE].type = WWT_DROPDOWN;
		window_options_widgets[WIDX_AUTOSAVE_DROPDOWN].type = WWT_DROPDOWN_BUTTON;
		window_options_widgets[WIDX_ALLOW_SUBTYPE_SWITCHING].type = WWT_CHECKBOX;
		window_options_widgets[WIDX_DEBUGGING_TOOLS].type = WWT_CHECKBOX;
		window_options_widgets[WIDX_TEST_UNFINISHED_TRACKS].type = WWT_CHECKBOX;
		break;
	case WINDOW_OPTIONS_PAGE_TWITCH:
		widget_set_checkbox_value(w, WIDX_FOLLOWER_PEEP_NAMES_CHECKBOX, gConfigTwitch.enable_follower_peep_names);
		widget_set_checkbox_value(w, WIDX_FOLLOWER_PEEP_TRACKING_CHECKBOX, gConfigTwitch.enable_follower_peep_tracking);
		widget_set_checkbox_value(w, WIDX_CHAT_PEEP_NAMES_CHECKBOX, gConfigTwitch.enable_chat_peep_names);
		widget_set_checkbox_value(w, WIDX_CHAT_PEEP_TRACKING_CHECKBOX, gConfigTwitch.enable_chat_peep_tracking);
		widget_set_checkbox_value(w, WIDX_NEWS_CHECKBOX, gConfigTwitch.enable_news);

		window_options_widgets[WIDX_CHANNEL_BUTTON].type = WWT_DROPDOWN_BUTTON;
		window_options_widgets[WIDX_FOLLOWER_PEEP_NAMES_CHECKBOX].type = WWT_CHECKBOX;
		window_options_widgets[WIDX_FOLLOWER_PEEP_TRACKING_CHECKBOX].type = WWT_CHECKBOX;
		window_options_widgets[WIDX_CHAT_PEEP_NAMES_CHECKBOX].type = WWT_CHECKBOX;
		window_options_widgets[WIDX_CHAT_PEEP_TRACKING_CHECKBOX].type = WWT_CHECKBOX;
		window_options_widgets[WIDX_NEWS_CHECKBOX].type = WWT_CHECKBOX;
		
		break;
	}
}

static void window_options_update(rct_window *w)
{
	// Tab animation
	w->frame_no++;
	widget_invalidate(w, WIDX_TAB_1 + w->page);
}

/**
*
*  rct2: 0x006BAEB4
*/
static void window_options_paint()
{
	rct_window *w;
	rct_drawpixelinfo *dpi;
	char buffer[256];

	window_paint_get_registers(w, dpi);

	window_draw_widgets(w, dpi);
	window_options_draw_tab_images(dpi, w);

	switch (w->page) {
	case WINDOW_OPTIONS_PAGE_DISPLAY:
		gfx_draw_string_left(dpi, STR_DISPLAY_RESOLUTION, w, 0, w->x + 10, w->y + window_options_widgets[WIDX_RESOLUTION].top + 1);

		sprintf(buffer, "%c%c%s", FORMAT_MEDIUMFONT, FORMAT_WINDOW_COLOUR_2, "Fullscreen mode:");
		gfx_draw_string(dpi, buffer, 0, w->x + 10, w->y + window_options_widgets[WIDX_FULLSCREEN].top + 1);

		gfx_draw_string_left(dpi, STR_CONSTRUCTION_MARKER, w, 0, w->x + 10, w->y + window_options_widgets[WIDX_CONSTRUCTION_MARKER].top + 1);
		break;
	case WINDOW_OPTIONS_PAGE_CULTURE:
		gfx_draw_string_left(dpi, 2776, w, 12, w->x + 10, w->y + window_options_widgets[WIDX_LANGUAGE].top + 1);
		gfx_draw_string(
			dpi,
			(char*)language_names[gCurrentLanguage],
			12,
			w->x + window_options_widgets[WIDX_LANGUAGE].left + 1,
			w->y + window_options_widgets[WIDX_LANGUAGE].top
		);

		gfx_draw_string_left(dpi, STR_CURRENCY, w, 0, w->x + 10, w->y + window_options_widgets[WIDX_CURRENCY].top + 1);
		gfx_draw_string_left(dpi, STR_DISTANCE_AND_SPEED, w, 0, w->x + 10, w->y + window_options_widgets[WIDX_DISTANCE].top + 1);
		gfx_draw_string_left(dpi, STR_TEMPERATURE, w, 0, w->x + 10, w->y + window_options_widgets[WIDX_TEMPERATURE].top + 1);
		gfx_draw_string_left(dpi, STR_HEIGHT_LABELS, w, 0, w->x + 10, w->y + window_options_widgets[WIDX_HEIGHT_LABELS].top + 1);
		gfx_draw_string_left(dpi, 5161, w, 0, w->x + 10, w->y + window_options_widgets[WIDX_DATE_FORMAT].top + 1);
		gfx_draw_string_left(
			dpi,
			5162 + gConfigGeneral.date_format,
			NULL,
			12,
			w->x + window_options_widgets[WIDX_DATE_FORMAT].left + 1,
			w->y + window_options_widgets[WIDX_DATE_FORMAT].top
			);
		break;
	case WINDOW_OPTIONS_PAGE_AUDIO:
		gfx_draw_string_left(dpi, 2738, w, 12, w->x + 10, w->y + window_options_widgets[WIDX_TITLE_MUSIC].top + 1);
		gfx_draw_string_left(
			dpi,
			(gConfigSound.title_music == 3 ? 5126 : 2739 + gConfigSound.title_music),
			NULL,
			12,
			w->x + window_options_widgets[WIDX_TITLE_MUSIC].left + 1,
			w->y + window_options_widgets[WIDX_TITLE_MUSIC].top
		);
		break;
	case WINDOW_OPTIONS_PAGE_MISC:
		gfx_draw_string_left(dpi, 2700, w, 12, w->x + 10, w->y + window_options_widgets[WIDX_AUTOSAVE].top + 1);
		gfx_draw_string_left(
			dpi,
			2701 + gConfigGeneral.autosave_frequency,
			NULL,
			12,
			w->x + window_options_widgets[WIDX_AUTOSAVE].left + 1,
			w->y + window_options_widgets[WIDX_AUTOSAVE].top
		);
		break;
	}
}

// helper function, all dropdown boxes have similar properties
static void window_options_show_dropdown(rct_window *w, rct_widget *widget, int num_items)
{
	window_dropdown_show_text_custom_width(
		w->x + widget->left,
		w->y + widget->top,
		widget->bottom - widget->top + 1,
		w->colours[1],
		DROPDOWN_FLAG_STAY_OPEN,
		num_items,
		widget->right - widget->left - 3
	);
}

static void window_options_update_height_markers() 
{
	RCT2_GLOBAL(RCT2_ADDRESS_CONFIG_HEIGHT_MARKERS, uint16) = gConfigGeneral.show_height_as_units ?
		0 : (gConfigGeneral.measurement_format + 1) * 256;
	config_save_default();
	gfx_invalidate_screen();
}

static void window_options_text_input(){
	short widgetIndex;
	rct_window *w;
	char _cl;
	char* text;

	window_text_input_get_registers(w, widgetIndex, _cl, text);
	if (_cl == 0)
	{
		return;
	}

	if (widgetIndex == WIDX_CHANNEL_BUTTON){
		if (gConfigTwitch.channel != NULL)
			free(gConfigTwitch.channel);
		gConfigTwitch.channel = _strdup(text);
		config_save_default();
	}
}

#pragma region Common

static void window_options_set_page(rct_window *w, int page)
{
	w->page = page;
	w->frame_no = 0;

	window_invalidate(w);
	window_event_resize_call(w);
	window_event_invalidate_call(w);
	window_init_scroll_widgets(w);
	window_invalidate(w);
}

static void window_options_set_pressed_tab(rct_window *w)
{
	int i;
	for (i = 0; i < WINDOW_OPTIONS_PAGE_COUNT; i++)
		w->pressed_widgets &= ~(1 << (WIDX_TAB_1 + i));
	w->pressed_widgets |= 1LL << (WIDX_TAB_1 + w->page);
}

static void window_options_draw_tab_image(rct_drawpixelinfo *dpi, rct_window *w, int page, int spriteIndex)
{
	int widgetIndex = WIDX_TAB_1 + page;

	if (!(w->disabled_widgets & (1LL << widgetIndex))) {
		if (w->page == page) {
			int frame = w->frame_no / window_options_tab_animation_divisor[w->page];
			spriteIndex += (frame % window_options_tab_animation_frames[w->page]);
		}

		gfx_draw_sprite(dpi, spriteIndex, w->x + w->widgets[widgetIndex].left, w->y + w->widgets[widgetIndex].top, 0);
	}
}

static void window_options_draw_tab_images(rct_drawpixelinfo *dpi, rct_window *w)
{
	window_options_draw_tab_image(dpi, w, WINDOW_OPTIONS_PAGE_DISPLAY, 5442);
	window_options_draw_tab_image(dpi, w, WINDOW_OPTIONS_PAGE_CULTURE, 5229);
	window_options_draw_tab_image(dpi, w, WINDOW_OPTIONS_PAGE_AUDIO, 5335);
	window_options_draw_tab_image(dpi, w, WINDOW_OPTIONS_PAGE_INPUT, 5201);
	window_options_draw_tab_image(dpi, w, WINDOW_OPTIONS_PAGE_MISC, 5205);
	window_options_draw_tab_image(dpi, w, WINDOW_OPTIONS_PAGE_TWITCH, SPR_G2_TAB_TWITCH);
}

#pragma endregion<|MERGE_RESOLUTION|>--- conflicted
+++ resolved
@@ -302,7 +302,9 @@
 		(1ULL << WIDX_ALLOW_SUBTYPE_SWITCHING) |
 		(1ULL << WIDX_DEBUGGING_TOOLS) |
 		(1ULL << WIDX_TEST_UNFINISHED_TRACKS) |
-<<<<<<< HEAD
+		(1ULL << WIDX_RCT1_COLOUR_SCHEME) |
+		(1ULL << WIDX_DATE_FORMAT) |
+		(1ULL << WIDX_DATE_FORMAT_DROPDOWN);
 		(1ULL << WIDX_CHANNEL_BUTTON) |
 		(1ULL << WIDX_FOLLOWER_PEEP_NAMES_CHECKBOX) |
 		(1ULL << WIDX_FOLLOWER_PEEP_TRACKING_CHECKBOX) |
@@ -310,11 +312,6 @@
 		(1ULL << WIDX_CHAT_PEEP_TRACKING_CHECKBOX) |
 		(1ULL << WIDX_NEWS_CHECKBOX) |
 		(1ULL << WIDX_RCT1_COLOUR_SCHEME);
-=======
-		(1ULL << WIDX_RCT1_COLOUR_SCHEME) |
-		(1ULL << WIDX_DATE_FORMAT) |
-		(1ULL << WIDX_DATE_FORMAT_DROPDOWN);
->>>>>>> b26e5461
 
 	w->page = WINDOW_OPTIONS_PAGE_DISPLAY;
 	window_init_scroll_widgets(w);
